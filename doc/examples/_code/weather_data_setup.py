import numpy as np
import pandas as pd
<<<<<<< HEAD
import seaborn as sns  # pandas aware plotting library

import xarray as xr
=======
>>>>>>> 97f57782

np.random.seed(123)

times = pd.date_range('2000-01-01', '2001-12-31', name='time')
annual_cycle = np.sin(2 * np.pi * (times.dayofyear.values / 365.25 - 0.28))

base = 10 + 15 * annual_cycle.reshape(-1, 1)
tmin_values = base + 3 * np.random.randn(annual_cycle.size, 3)
tmax_values = base + 10 + 3 * np.random.randn(annual_cycle.size, 3)

ds = xr.Dataset({'tmin': (('time', 'location'), tmin_values),
                 'tmax': (('time', 'location'), tmax_values)},
                {'time': times, 'location': ['IA', 'IN', 'IL']})<|MERGE_RESOLUTION|>--- conflicted
+++ resolved
@@ -1,11 +1,8 @@
 import numpy as np
 import pandas as pd
-<<<<<<< HEAD
-import seaborn as sns  # pandas aware plotting library
 
 import xarray as xr
-=======
->>>>>>> 97f57782
+
 
 np.random.seed(123)
 
