#
# xarray documentation build configuration file, created by
# sphinx-quickstart on Thu Feb  6 18:57:54 2014.
#
# This file is execfile()d with the current directory set to its
# containing dir.
#
# Note that not all possible configuration values are present in this
# autogenerated file.
#
# All configuration values have a default; values that are commented out
# serve to show the default.


import datetime
import inspect
import os
import pathlib
import subprocess
import sys
from contextlib import suppress
from textwrap import dedent, indent

import sphinx_autosummary_accessors
import yaml
from sphinx.application import Sphinx
from sphinx.util import logging

import xarray

LOGGER = logging.getLogger("conf")

allowed_failures = set()

print("python exec:", sys.executable)
print("sys.path:", sys.path)

if "CONDA_DEFAULT_ENV" in os.environ or "conda" in sys.executable:
    print("conda environment:")
    subprocess.run([os.environ.get("CONDA_EXE", "conda"), "list"])
else:
    print("pip environment:")
    subprocess.run([sys.executable, "-m", "pip", "list"])

print(f"xarray: {xarray.__version__}, {xarray.__file__}")

with suppress(ImportError):
    import matplotlib

    matplotlib.use("Agg")

try:
    import cartopy  # noqa: F401
except ImportError:
    allowed_failures.update(
        [
            "gallery/plot_cartopy_facetgrid.py",
        ]
    )

nbsphinx_allow_errors = False

# -- General configuration ------------------------------------------------

# If your documentation needs a minimal Sphinx version, state it here.
# needs_sphinx = '1.0'

# Add any Sphinx extension module names here, as strings. They can be
# extensions coming with Sphinx (named 'sphinx.ext.*') or your custom
# ones.
extensions = [
    "sphinx.ext.autodoc",
    "sphinx.ext.autosummary",
    "sphinx.ext.intersphinx",
    "sphinx.ext.extlinks",
    "sphinx.ext.mathjax",
    "sphinx.ext.napoleon",
    "IPython.sphinxext.ipython_directive",
    "IPython.sphinxext.ipython_console_highlighting",
    "nbsphinx",
    "sphinx_autosummary_accessors",
    "sphinx.ext.linkcode",
    "sphinxext.opengraph",
    "sphinx_copybutton",
    "sphinxext.rediraffe",
    "sphinx_design",
]


extlinks = {
    "issue": ("https://github.com/pydata/xarray/issues/%s", "GH%s"),
    "pull": ("https://github.com/pydata/xarray/pull/%s", "PR%s"),
}

# sphinx-copybutton configurations
copybutton_prompt_text = r">>> |\.\.\. |\$ |In \[\d*\]: | {2,5}\.\.\.: | {5,8}: "
copybutton_prompt_is_regexp = True

# nbsphinx configurations

nbsphinx_timeout = 600
nbsphinx_execute = "always"
nbsphinx_prolog = """
{% set docname = env.doc2path(env.docname, base=None) %}

You can run this notebook in a `live session <https://mybinder.org/v2/gh/pydata/xarray/doc/examples/main?urlpath=lab/tree/doc/{{ docname }}>`_ |Binder| or view it `on Github <https://github.com/pydata/xarray/blob/main/doc/{{ docname }}>`_.

.. |Binder| image:: https://mybinder.org/badge.svg
   :target: https://mybinder.org/v2/gh/pydata/xarray/main?urlpath=lab/tree/doc/{{ docname }}
"""

autosummary_generate = True
autodoc_typehints = "none"

# Napoleon configurations

napoleon_google_docstring = False
napoleon_numpy_docstring = True
napoleon_use_param = False
napoleon_use_rtype = False
napoleon_preprocess_types = True
napoleon_type_aliases = {
    # general terms
    "sequence": ":term:`sequence`",
    "iterable": ":term:`iterable`",
    "callable": ":py:func:`callable`",
    "dict_like": ":term:`dict-like <mapping>`",
    "dict-like": ":term:`dict-like <mapping>`",
    "path-like": ":term:`path-like <path-like object>`",
    "mapping": ":term:`mapping`",
    "file-like": ":term:`file-like <file-like object>`",
    # special terms
    # "same type as caller": "*same type as caller*",  # does not work, yet
    # "same type as values": "*same type as values*",  # does not work, yet
    # stdlib type aliases
    "MutableMapping": "~collections.abc.MutableMapping",
    "sys.stdout": ":obj:`sys.stdout`",
    "timedelta": "~datetime.timedelta",
    "string": ":class:`string <str>`",
    # numpy terms
    "array_like": ":term:`array_like`",
    "array-like": ":term:`array-like <array_like>`",
    "scalar": ":term:`scalar`",
    "array": ":term:`array`",
    "hashable": ":term:`hashable <name>`",
    # matplotlib terms
    "color-like": ":py:func:`color-like <matplotlib.colors.is_color_like>`",
    "matplotlib colormap name": ":doc:`matplotlib colormap name <matplotlib:gallery/color/colormap_reference>`",
    "matplotlib axes object": ":py:class:`matplotlib axes object <matplotlib.axes.Axes>`",
    "colormap": ":py:class:`colormap <matplotlib.colors.Colormap>`",
    # objects without namespace: xarray
    "DataArray": "~xarray.DataArray",
    "Dataset": "~xarray.Dataset",
    "Variable": "~xarray.Variable",
    "DatasetGroupBy": "~xarray.core.groupby.DatasetGroupBy",
    "DataArrayGroupBy": "~xarray.core.groupby.DataArrayGroupBy",
    # objects without namespace: numpy
    "ndarray": "~numpy.ndarray",
    "MaskedArray": "~numpy.ma.MaskedArray",
    "dtype": "~numpy.dtype",
    "ComplexWarning": "~numpy.ComplexWarning",
    # objects without namespace: pandas
    "Index": "~pandas.Index",
    "MultiIndex": "~pandas.MultiIndex",
    "CategoricalIndex": "~pandas.CategoricalIndex",
    "TimedeltaIndex": "~pandas.TimedeltaIndex",
    "DatetimeIndex": "~pandas.DatetimeIndex",
    "Series": "~pandas.Series",
    "DataFrame": "~pandas.DataFrame",
    "Categorical": "~pandas.Categorical",
    "Path": "~~pathlib.Path",
    # objects with abbreviated namespace (from pandas)
    "pd.Index": "~pandas.Index",
    "pd.NaT": "~pandas.NaT",
}


# Add any paths that contain templates here, relative to this directory.
templates_path = ["_templates", sphinx_autosummary_accessors.templates_path]

# The suffix of source filenames.
# source_suffix = ".rst"


# The master toctree document.
master_doc = "index"

# General information about the project.
project = "xarray"
copyright = f"2014-{datetime.datetime.now().year}, xarray Developers"

# The short X.Y version.
version = xarray.__version__.split("+")[0]
# The full version, including alpha/beta/rc tags.
release = xarray.__version__

# There are two options for replacing |today|: either, you set today to some
# non-false value, then it is used:
# today = ''
# Else, today_fmt is used as the format for a strftime call.
today_fmt = "%Y-%m-%d"

# List of patterns, relative to source directory, that match files and
# directories to ignore when looking for source files.
exclude_patterns = ["_build", "**.ipynb_checkpoints"]


# The name of the Pygments (syntax highlighting) style to use.
pygments_style = "sphinx"


# -- Options for HTML output ----------------------------------------------
# The theme to use for HTML and HTML Help pages.  See the documentation for
# a list of builtin themes.
html_theme = "sphinx_book_theme"
html_title = ""

html_context = {
    "github_user": "pydata",
    "github_repo": "xarray",
    "github_version": "main",
    "doc_path": "doc",
}

# Theme options are theme-specific and customize the look and feel of a theme
# further.  For a list of options available for each theme, see the
# documentation.
html_theme_options = dict(
    # analytics_id=''  this is configured in rtfd.io
    # canonical_url="",
    repository_url="https://github.com/pydata/xarray",
    repository_branch="main",
    path_to_docs="doc",
    use_edit_page_button=True,
    use_repository_button=True,
    use_issues_button=True,
    home_page_in_toc=False,
    extra_footer="""<p>Xarray is a fiscally sponsored project of <a href="https://numfocus.org">NumFOCUS</a>,
    a nonprofit dedicated to supporting the open-source scientific computing community.<br>
    Theme by the <a href="https://ebp.jupyterbook.org">Executable Book Project</a></p>""",
    twitter_url="https://twitter.com/xarray_dev",
    icon_links=[],  # workaround for pydata/pydata-sphinx-theme#1220
)


# The name of an image file (relative to this directory) to place at the top
# of the sidebar.
html_logo = "_static/dataset-diagram-logo.png"

# The name of an image file (within the static path) to use as favicon of the
# docs.  This file should be a Windows icon file (.ico) being 16x16 or 32x32
# pixels large.
html_favicon = "_static/favicon.ico"

# Add any paths that contain custom static files (such as style sheets) here,
# relative to this directory. They are copied after the builtin static files,
# so a file named "default.css" will overwrite the builtin "default.css".
html_static_path = ["_static"]
html_css_files = ["style.css"]


# configuration for sphinxext.opengraph
ogp_site_url = "https://docs.xarray.dev/en/latest/"
ogp_image = "https://docs.xarray.dev/en/stable/_static/dataset-diagram-logo.png"
ogp_custom_meta_tags = [
    '<meta name="twitter:card" content="summary_large_image" />',
    '<meta property="twitter:site" content="@xarray_dev" />',
    '<meta name="image" property="og:image" content="https://docs.xarray.dev/en/stable/_static/dataset-diagram-logo.png" />',
]

# Redirects for pages that were moved to new locations

rediraffe_redirects = {
    "terminology.rst": "user-guide/terminology.rst",
    "data-structures.rst": "user-guide/data-structures.rst",
    "indexing.rst": "user-guide/indexing.rst",
    "interpolation.rst": "user-guide/interpolation.rst",
    "computation.rst": "user-guide/computation.rst",
    "groupby.rst": "user-guide/groupby.rst",
    "reshaping.rst": "user-guide/reshaping.rst",
    "combining.rst": "user-guide/combining.rst",
    "time-series.rst": "user-guide/time-series.rst",
    "weather-climate.rst": "user-guide/weather-climate.rst",
    "pandas.rst": "user-guide/pandas.rst",
    "io.rst": "user-guide/io.rst",
    "dask.rst": "user-guide/dask.rst",
    "plotting.rst": "user-guide/plotting.rst",
    "duckarrays.rst": "user-guide/duckarrays.rst",
    "related-projects.rst": "ecosystem.rst",
    "faq.rst": "getting-started-guide/faq.rst",
    "why-xarray.rst": "getting-started-guide/why-xarray.rst",
    "installing.rst": "getting-started-guide/installing.rst",
    "quick-overview.rst": "getting-started-guide/quick-overview.rst",
}

# Sometimes the savefig directory doesn't exist and needs to be created
# https://github.com/ipython/ipython/issues/8733
# becomes obsolete when we can pin ipython>=5.2; see ci/requirements/doc.yml
ipython_savefig_dir = os.path.join(
    os.path.dirname(os.path.abspath(__file__)), "_build", "html", "_static"
)
if not os.path.exists(ipython_savefig_dir):
    os.makedirs(ipython_savefig_dir)


# If not '', a 'Last updated on:' timestamp is inserted at every page bottom,
# using the given strftime format.
html_last_updated_fmt = today_fmt

# Output file base name for HTML help builder.
htmlhelp_basename = "xarraydoc"


# Example configuration for intersphinx: refer to the Python standard library.
intersphinx_mapping = {
    "python": ("https://docs.python.org/3/", None),
    "pandas": ("https://pandas.pydata.org/pandas-docs/stable", None),
    "iris": ("https://scitools-iris.readthedocs.io/en/latest", None),
    "numpy": ("https://numpy.org/doc/stable", None),
    "scipy": ("https://docs.scipy.org/doc/scipy", None),
    "numba": ("https://numba.readthedocs.io/en/stable/", None),
    "matplotlib": ("https://matplotlib.org/stable/", None),
    "dask": ("https://docs.dask.org/en/latest", None),
    "cftime": ("https://unidata.github.io/cftime", None),
    "sparse": ("https://sparse.pydata.org/en/latest/", None),
<<<<<<< HEAD
    "hypothesis": ("https://hypothesis.readthedocs.io/en/latest/", None),
=======
    "cubed": ("https://tom-e-white.com/cubed/", None),
>>>>>>> 2bf15f8d
}


# based on numpy doc/source/conf.py
def linkcode_resolve(domain, info):
    """
    Determine the URL corresponding to Python object
    """
    if domain != "py":
        return None

    modname = info["module"]
    fullname = info["fullname"]

    submod = sys.modules.get(modname)
    if submod is None:
        return None

    obj = submod
    for part in fullname.split("."):
        try:
            obj = getattr(obj, part)
        except AttributeError:
            return None

    try:
        fn = inspect.getsourcefile(inspect.unwrap(obj))
    except TypeError:
        fn = None
    if not fn:
        return None

    try:
        source, lineno = inspect.getsourcelines(obj)
    except OSError:
        lineno = None

    if lineno:
        linespec = f"#L{lineno}-L{lineno + len(source) - 1}"
    else:
        linespec = ""

    fn = os.path.relpath(fn, start=os.path.dirname(xarray.__file__))

    if "+" in xarray.__version__:
        return f"https://github.com/pydata/xarray/blob/main/xarray/{fn}{linespec}"
    else:
        return (
            f"https://github.com/pydata/xarray/blob/"
            f"v{xarray.__version__}/xarray/{fn}{linespec}"
        )


def html_page_context(app, pagename, templatename, context, doctree):
    # Disable edit button for docstring generated pages
    if "generated" in pagename:
        context["theme_use_edit_page_button"] = False


def update_gallery(app: Sphinx):
    """Update the gallery page."""

    LOGGER.info("Updating gallery page...")

    gallery = yaml.safe_load(pathlib.Path(app.srcdir, "gallery.yml").read_bytes())

    for key in gallery:
        items = [
            f"""
         .. grid-item-card::
            :text-align: center
            :link: {item['path']}

            .. image:: {item['thumbnail']}
                :alt: {item['title']}
            +++
            {item['title']}
            """
            for item in gallery[key]
        ]

        items_md = indent(dedent("\n".join(items)), prefix="    ")
        markdown = f"""
.. grid:: 1 2 2 2
    :gutter: 2

    {items_md}
    """
        pathlib.Path(app.srcdir, f"{key}-gallery.txt").write_text(markdown)
        LOGGER.info(f"{key} gallery page updated.")
    LOGGER.info("Gallery page updated.")


def update_videos(app: Sphinx):
    """Update the videos page."""

    LOGGER.info("Updating videos page...")

    videos = yaml.safe_load(pathlib.Path(app.srcdir, "videos.yml").read_bytes())

    items = []
    for video in videos:
        authors = " | ".join(video["authors"])
        item = f"""
.. grid-item-card:: {" ".join(video["title"].split())}
    :text-align: center

    .. raw:: html

        {video['src']}
    +++
    {authors}
        """
        items.append(item)

    items_md = indent(dedent("\n".join(items)), prefix="    ")
    markdown = f"""
.. grid:: 1 2 2 2
    :gutter: 2

    {items_md}
    """
    pathlib.Path(app.srcdir, "videos-gallery.txt").write_text(markdown)
    LOGGER.info("Videos page updated.")


def setup(app: Sphinx):
    app.connect("html-page-context", html_page_context)
    app.connect("builder-inited", update_gallery)
    app.connect("builder-inited", update_videos)<|MERGE_RESOLUTION|>--- conflicted
+++ resolved
@@ -323,11 +323,8 @@
     "dask": ("https://docs.dask.org/en/latest", None),
     "cftime": ("https://unidata.github.io/cftime", None),
     "sparse": ("https://sparse.pydata.org/en/latest/", None),
-<<<<<<< HEAD
     "hypothesis": ("https://hypothesis.readthedocs.io/en/latest/", None),
-=======
     "cubed": ("https://tom-e-white.com/cubed/", None),
->>>>>>> 2bf15f8d
 }
 
 
