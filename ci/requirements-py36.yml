--- conflicted
+++ resolved
@@ -16,11 +16,8 @@
   - seaborn
   - toolz
   - rasterio
-<<<<<<< HEAD
+  - zarr
   - bottleneck
-=======
-  - zarr
->>>>>>> bd217205
   - pip:
     - coveralls
     - pytest-cov
