--- conflicted
+++ resolved
@@ -9,14 +9,9 @@
   - dask=2.4
   - distributed=2.4
   - numpy=1.17
-<<<<<<< HEAD
-  - pandas=0.24
-  - pint=0.10
-=======
   - pandas=0.25
-  - pint=0.9  # Actually not enough as it doesn't implement __array_function__yet!
+  - pint=0.11
   - pip
->>>>>>> 3ef75aef
   - pytest
   - pytest-cov
   - pytest-env
