--- conflicted
+++ resolved
@@ -24,14 +24,9 @@
   - rasterio>=1.1
   - seaborn
   - setuptools
-<<<<<<< HEAD
-  - sphinx=3.3
-  - sphinx-panels
-=======
   - sparse
   - sphinx>=3.3
->>>>>>> eb7e112d
-  - sphinx_rtd_theme>=0.4
+  - sphinx-panels
   - sphinx-autosummary-accessors
   - zarr>=2.4
   - pip
