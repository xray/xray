--- conflicted
+++ resolved
@@ -33,13 +33,8 @@
   - sphinx-book-theme >= 0.0.38
   - sphinx-copybutton
   - sphinx-design
-<<<<<<< HEAD
   - sphinx>=5.0
-  - zarr>=2.4
-=======
-  - sphinx!=4.4.0
   - zarr>=2.10
->>>>>>> 67d0ee20
   - pip:
       - sphinxext-rediraffe
       - sphinxext-opengraph
