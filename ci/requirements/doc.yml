name: xarray-docs
channels:
  # Don't change to pkgs/main, as it causes random timeouts in readthedocs
  - conda-forge
  - nodefaults
dependencies:
  - python=3.10
  - bottleneck
  - cartopy
<<<<<<< HEAD
  - cfgrib>=0.9
  - dask-core>=2.30
  - h5netcdf>=0.7.4
  - hypothesis
=======
  - cfgrib
  - dask-core>=2022.1
  - h5netcdf>=0.13
>>>>>>> 2bf15f8d
  - ipykernel
  - ipywidgets  # silence nbsphinx warning
  - ipython
  - iris>=2.3
  - jupyter_client
  - matplotlib-base
  - nbsphinx
  - netcdf4>=1.5
  - numba
  - numpy>=1.21,<1.24
  - packaging>=21.3
  - pandas>=1.4
  - pooch
  - pip
  - pre-commit
  - pyproj
  - scipy!=1.10.0
  - seaborn
  - setuptools
  - sparse
  - sphinx-autosummary-accessors
  - sphinx-book-theme >= 0.3.0
  - sphinx-copybutton
  - sphinx-design
  - sphinx>=5.0
  - zarr>=2.10
  - pip:
      - sphinxext-rediraffe
      - sphinxext-opengraph
      # relative to this file. Needs to be editable to be accepted.
      - -e ../..<|MERGE_RESOLUTION|>--- conflicted
+++ resolved
@@ -7,16 +7,10 @@
   - python=3.10
   - bottleneck
   - cartopy
-<<<<<<< HEAD
-  - cfgrib>=0.9
-  - dask-core>=2.30
-  - h5netcdf>=0.7.4
-  - hypothesis
-=======
   - cfgrib
   - dask-core>=2022.1
+  - hypothesis
   - h5netcdf>=0.13
->>>>>>> 2bf15f8d
   - ipykernel
   - ipywidgets  # silence nbsphinx warning
   - ipython
