name: xarray-tests
channels:
  - conda-forge
dependencies:
  - array-api-strict
  - boto3
  - bottleneck
  - cartopy
  - cftime
  - dask-core
  - distributed
  - flox
  - fsspec
  - h5netcdf
  - h5py
  - hdf5
  - hypothesis
  - iris
  - lxml # Optional dep of pydap
  - matplotlib-base
  - nc-time-axis
  - netcdf4
  # - numba
  # - numbagg
  - numpy
  - packaging
  - pandas
  # - pint>=0.22
  - pip
  - pre-commit
<<<<<<< HEAD
  # - pydap
=======
  - pyarrow # importing dask.dataframe raises an ImportError without this
  - pydap
>>>>>>> e84e4213
  - pytest
  - pytest-cov
  - pytest-env
  - pytest-xdist
  - pytest-timeout
  - rasterio
  - scipy
  - seaborn
  # - sparse
  - toolz
  - typing_extensions
  - zarr<|MERGE_RESOLUTION|>--- conflicted
+++ resolved
@@ -28,12 +28,8 @@
   # - pint>=0.22
   - pip
   - pre-commit
-<<<<<<< HEAD
-  # - pydap
-=======
   - pyarrow # importing dask.dataframe raises an ImportError without this
   - pydap
->>>>>>> e84e4213
   - pytest
   - pytest-cov
   - pytest-env
