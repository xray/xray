--- conflicted
+++ resolved
@@ -35,9 +35,4 @@
   - iris>=1.10
   - pydap
   - lxml
-<<<<<<< HEAD
-  - quantities
-  - pip:
-    - mypy==0.711
-=======
->>>>>>> d578bfe1
+  - quantities