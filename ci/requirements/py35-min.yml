<<<<<<< HEAD
name: test_env
channels:
  - conda-forge
=======
name: xarray-tests
>>>>>>> b3ba4ba5
dependencies:
  - python=3.5.3
  - pytest
  - flake8
  - mock
  - pip
  - numpy=1.12
  - pandas=0.19.2
  - pip:
    - pytest-env
    - pytest-cov
    - coveralls<|MERGE_RESOLUTION|>--- conflicted
+++ resolved
@@ -1,10 +1,6 @@
-<<<<<<< HEAD
-name: test_env
 channels:
   - conda-forge
-=======
 name: xarray-tests
->>>>>>> b3ba4ba5
 dependencies:
   - python=3.5.3
   - pytest
