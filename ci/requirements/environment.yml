name: xarray-tests
channels:
  - conda-forge
  - nodefaults
dependencies:
  - aiobotocore
  - boto3
  - bottleneck
  - cartopy
  - cdms2
  - cfgrib
  - cftime
  - dask-core != 2021.12.0 # https://github.com/pydata/xarray/pull/6111, can remove on next release
  - distributed
  - fsspec!=2021.7.0
  - h5netcdf
  - h5py
  - hdf5
  - hypothesis
  - iris
  - lxml # Optional dep of pydap
  - matplotlib-base
  - nc-time-axis
  - netcdf4
  - numba
  - numexpr
  - numpy
  - pandas
  - pint
  - pip
  - pooch
  - pre-commit
  - pseudonetcdf
  - pydap
  # - pynio: not compatible with netCDF4>1.5.3; only tested in py37-bare-minimum
  - pytest
  - pytest-cov
  - pytest-env
  - pytest-xdist
  # - rasterio
  - scipy
  - seaborn
  - sparse
  - toolz
  - typing_extensions
  - zarr
<<<<<<< HEAD
  # - pip:
    # - numbagg
=======
  - pip:
      - numbagg
>>>>>>> 3960ea3b
<|MERGE_RESOLUTION|>--- conflicted
+++ resolved
@@ -44,10 +44,5 @@
   - toolz
   - typing_extensions
   - zarr
-<<<<<<< HEAD
-  # - pip:
-    # - numbagg
-=======
   - pip:
-      - numbagg
->>>>>>> 3960ea3b
+      - numbagg