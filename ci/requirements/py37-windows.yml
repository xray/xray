name: xarray-tests
channels:
  - conda-forge
dependencies:
  - python=3.7
  - cftime
  - nc-time-axis
  - dask
  - distributed
  - h5py
  - h5netcdf
  - matplotlib
  - netcdf4
  - pytest
  - pytest-cov
  - pytest-env
  - coveralls
  - numpy>=1.12
  - pandas>=0.19
  - pip
  - scipy
  - seaborn
  - toolz
  - rasterio
<<<<<<< HEAD
  - zarr
  - entrypoints
=======
  - boto3
  - zarr
>>>>>>> 1757dffa
<|MERGE_RESOLUTION|>--- conflicted
+++ resolved
@@ -22,10 +22,6 @@
   - seaborn
   - toolz
   - rasterio
-<<<<<<< HEAD
-  - zarr
-  - entrypoints
-=======
   - boto3
   - zarr
->>>>>>> 1757dffa
+  - entrypoints