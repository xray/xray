--- conflicted
+++ resolved
@@ -77,11 +77,7 @@
 install_requires =
     numpy >= 1.17
     pandas >= 1.0
-<<<<<<< HEAD
-=======
     typing_extensions >= 3.7
-    setuptools >= 40.4  # For pkg_resources
->>>>>>> ae3fea02
 
 [options.extras_require]
 io =
