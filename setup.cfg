[metadata]
name = xarray
author = xarray Developers
author_email = xarray@googlegroups.com
license = Apache
description = N-D labeled arrays and datasets in Python
long_description_content_type=text/x-rst
long_description =
    **xarray** (formerly **xray**) is an open source project and Python package
    that makes working with labelled multi-dimensional arrays simple,
    efficient, and fun!

    xarray introduces labels in the form of dimensions, coordinates and
    attributes on top of raw NumPy_-like arrays, which allows for a more
    intuitive, more concise, and less error-prone developer experience.
    The package includes a large and growing library of domain-agnostic functions
    for advanced analytics and visualization with these data structures.

    xarray was inspired by and borrows heavily from pandas_, the popular data
    analysis package focused on labelled tabular data.
    It is particularly tailored to working with netCDF_ files, which were the
    source of xarray's data model, and integrates tightly with dask_ for parallel
    computing.

    .. _NumPy: https://www.numpy.org
    .. _pandas: https://pandas.pydata.org
    .. _dask: https://dask.org
    .. _netCDF: https://www.unidata.ucar.edu/software/netcdf

    Why xarray?
    -----------
    Multi-dimensional (a.k.a. N-dimensional, ND) arrays (sometimes called
    "tensors") are an essential part of computational science.
    They are encountered in a wide range of fields, including physics, astronomy,
    geoscience, bioinformatics, engineering, finance, and deep learning.
    In Python, NumPy_ provides the fundamental data structure and API for
    working with raw ND arrays.
    However, real-world datasets are usually more than just raw numbers;
    they have labels which encode information about how the array values map
    to locations in space, time, etc.

    xarray doesn't just keep track of labels on arrays -- it uses them to provide a
    powerful and concise interface. For example:

    -  Apply operations over dimensions by name: ``x.sum('time')``.
    -  Select values by label instead of integer location: ``x.loc['2014-01-01']`` or ``x.sel(time='2014-01-01')``.
    -  Mathematical operations (e.g., ``x - y``) vectorize across multiple dimensions (array broadcasting) based on dimension names, not shape.
    -  Flexible split-apply-combine operations with groupby: ``x.groupby('time.dayofyear').mean()``.
    -  Database like alignment based on coordinate labels that smoothly handles missing values: ``x, y = xr.align(x, y, join='outer')``.
    -  Keep track of arbitrary metadata in the form of a Python dictionary: ``x.attrs``.

    Learn more
    ----------
    - Documentation: `<http://xarray.pydata.org>`_
    - Issue tracker: `<http://github.com/pydata/xarray/issues>`_
    - Source code: `<http://github.com/pydata/xarray>`_
    - SciPy2015 talk: `<https://www.youtube.com/watch?v=X0pAhJgySxk>`_

url = https://github.com/pydata/xarray
classifiers =
    Development Status :: 5 - Production/Stable
    License :: OSI Approved :: Apache Software License
    Operating System :: OS Independent
    Intended Audience :: Science/Research
    Programming Language :: Python
    Programming Language :: Python :: 3
    Programming Language :: Python :: 3.6
    Programming Language :: Python :: 3.7
    Topic :: Scientific/Engineering

[options]
packages = find:
zip_safe = False  # https://mypy.readthedocs.io/en/latest/installed_packages.html
include_package_data = True
python_requires = >=3.6
install_requires =
    numpy >= 1.15
    pandas >= 0.25
<<<<<<< HEAD
    requests
    setuptools >= 41.2  # For pkg_resources
=======
    setuptools >= 38.4  # For pkg_resources
>>>>>>> ba989f65
setup_requires =
    setuptools >= 38.4
    setuptools_scm

[options.extras_require]
io =
    netCDF4
    h5netcdf
    scipy
    pydap
    zarr
    fsspec
    cftime
    rasterio
    cfgrib
    ## Scitools packages & dependencies (e.g: cartopy, cf-units) can be hard to install
    # scitools-iris

accel =
    scipy
    bottleneck
    numbagg

parallel =
    dask[complete]

viz =
    matplotlib
    seaborn
    nc-time-axis
    ## Cartopy requires 3rd party libraries and only provides source distributions
    ## See: https://github.com/SciTools/cartopy/issues/805
    # cartopy

complete =
    %(io)s
    %(accel)s
    %(parallel)s
    %(viz)s

docs =
    %(complete)s
    sphinx-autosummary-accessors
    sphinx_rtd_theme
    ipython
    ipykernel
    jupyter-client
    nbsphinx
    scanpydoc

[options.package_data]
xarray =
    py.typed
    tests/data/*
    static/css/*
    static/html/*

[tool:pytest]
python_files = test_*.py
testpaths = xarray/tests properties
# Fixed upstream in https://github.com/pydata/bottleneck/pull/199
filterwarnings =
    ignore:Using a non-tuple sequence for multidimensional indexing is deprecated:FutureWarning
markers =
    flaky: flaky tests
    network: tests requiring a network connection
    slow: slow tests

[flake8]
ignore =
    E203 # whitespace before ':' - doesn't work well with black
    E402 # module level import not at top of file
    E501 # line too long - let black worry about that
    E731 # do not assign a lambda expression, use a def
    W503 # line break before binary operator
exclude=
    .eggs
    doc

[isort]
profile = black
skip_gitignore = true
force_to_top = true
default_section = THIRDPARTY
known_first_party = xarray

# Most of the numerical computing stack doesn't have type annotations yet.
[mypy-affine.*]
ignore_missing_imports = True
[mypy-bottleneck.*]
ignore_missing_imports = True
[mypy-cdms2.*]
ignore_missing_imports = True
[mypy-cf_units.*]
ignore_missing_imports = True
[mypy-cfgrib.*]
ignore_missing_imports = True
[mypy-cftime.*]
ignore_missing_imports = True
[mypy-cupy.*]
ignore_missing_imports = True
[mypy-dask.*]
ignore_missing_imports = True
[mypy-distributed.*]
ignore_missing_imports = True
[mypy-h5netcdf.*]
ignore_missing_imports = True
[mypy-h5py.*]
ignore_missing_imports = True
[mypy-iris.*]
ignore_missing_imports = True
[mypy-matplotlib.*]
ignore_missing_imports = True
[mypy-Nio.*]
ignore_missing_imports = True
[mypy-nc_time_axis.*]
ignore_missing_imports = True
[mypy-numbagg.*]
ignore_missing_imports = True
[mypy-numpy.*]
ignore_missing_imports = True
[mypy-netCDF4.*]
ignore_missing_imports = True
[mypy-netcdftime.*]
ignore_missing_imports = True
[mypy-pandas.*]
ignore_missing_imports = True
[mypy-pint.*]
ignore_missing_imports = True
[mypy-PseudoNetCDF.*]
ignore_missing_imports = True
[mypy-pydap.*]
ignore_missing_imports = True
[mypy-pytest.*]
ignore_missing_imports = True
[mypy-rasterio.*]
ignore_missing_imports = True
[mypy-scipy.*]
ignore_missing_imports = True
[mypy-seaborn.*]
ignore_missing_imports = True
[mypy-setuptools]
ignore_missing_imports = True
[mypy-sparse.*]
ignore_missing_imports = True
[mypy-toolz.*]
ignore_missing_imports = True
[mypy-zarr.*]
ignore_missing_imports = True
# version spanning code is hard to type annotate (and most of this module will
# be going away soon anyways)
[mypy-xarray.core.pycompat]
ignore_errors = True
[mypy-xarray.vendor.appdirs]
ignore_errors = True


[aliases]
test = pytest

[pytest-watch]
nobeep = True<|MERGE_RESOLUTION|>--- conflicted
+++ resolved
@@ -76,12 +76,8 @@
 install_requires =
     numpy >= 1.15
     pandas >= 0.25
-<<<<<<< HEAD
     requests
-    setuptools >= 41.2  # For pkg_resources
-=======
     setuptools >= 38.4  # For pkg_resources
->>>>>>> ba989f65
 setup_requires =
     setuptools >= 38.4
     setuptools_scm
