[wheel]
universal = 1

[tool:pytest]
python_files=test_*.py
testpaths=xarray/tests
<<<<<<< HEAD
env =
    UVCDAT_ANONYMOUS_LOG=no
=======
# Fixed upstream in https://github.com/kwgoodman/bottleneck/pull/199
filterwarnings =
    ignore:Using a non-tuple sequence for multidimensional indexing is deprecated:FutureWarning
>>>>>>> 11e6aac8

[flake8]
max-line-length=79
ignore=
  E402  # module level import not at top of file
  E731  # do not assign a lambda expression, use a def
  W503  # line break before binary operator
  W504  # line break after binary operator
exclude=
  doc/

[isort]
default_section=THIRDPARTY
known_first_party=xarray
multi_line_output=4

[versioneer]
VCS = git
style = pep440
versionfile_source = xarray/_version.py
versionfile_build = xarray/_version.py
tag_prefix = v
parentdir_prefix = xarray-

[aliases]
test = pytest<|MERGE_RESOLUTION|>--- conflicted
+++ resolved
@@ -4,14 +4,11 @@
 [tool:pytest]
 python_files=test_*.py
 testpaths=xarray/tests
-<<<<<<< HEAD
-env =
-    UVCDAT_ANONYMOUS_LOG=no
-=======
 # Fixed upstream in https://github.com/kwgoodman/bottleneck/pull/199
 filterwarnings =
     ignore:Using a non-tuple sequence for multidimensional indexing is deprecated:FutureWarning
->>>>>>> 11e6aac8
+env =
+    UVCDAT_ANONYMOUS_LOG=no
 
 [flake8]
 max-line-length=79
