version: 2

build:
  os: ubuntu-22.04
  tools:
    python: mambaforge-4.10
  jobs:
    post_checkout:
<<<<<<< HEAD
      - git fetch --unshallow --tags  # to allow setuptools_scm to work properly
    pre_install:
      - git update-index --assume-unchanged doc/conf.py ci/requirements/doc.yml
=======
      - (git --no-pager log --pretty="tformat:%s" -1 | grep -viq "[skip-rtd]") || exit 183
>>>>>>> 9b301464

conda:
  environment: ci/requirements/doc.yml

sphinx:
  fail_on_warning: true

formats: []<|MERGE_RESOLUTION|>--- conflicted
+++ resolved
@@ -6,13 +6,10 @@
     python: mambaforge-4.10
   jobs:
     post_checkout:
-<<<<<<< HEAD
       - git fetch --unshallow --tags  # to allow setuptools_scm to work properly
+      - (git --no-pager log --pretty="tformat:%s" -1 | grep -viq "[skip-rtd]") || exit 183
     pre_install:
       - git update-index --assume-unchanged doc/conf.py ci/requirements/doc.yml
-=======
-      - (git --no-pager log --pretty="tformat:%s" -1 | grep -viq "[skip-rtd]") || exit 183
->>>>>>> 9b301464
 
 conda:
   environment: ci/requirements/doc.yml
