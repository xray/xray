# xarray: N-D labeled arrays and datasets

[![image](https://github.com/pydata/xarray/workflows/CI/badge.svg?branch=main)](https://github.com/pydata/xarray/actions?query=workflow%3ACI)
[![image](https://codecov.io/gh/pydata/xarray/branch/main/graph/badge.svg)](https://codecov.io/gh/pydata/xarray)
[![image](https://readthedocs.org/projects/xray/badge/?version=latest)](https://docs.xarray.dev/)
[![image](https://img.shields.io/badge/benchmarked%20by-asv-green.svg?style=flat)](https://pandas.pydata.org/speed/xarray/)
[![image](https://img.shields.io/pypi/v/xarray.svg)](https://pypi.python.org/pypi/xarray/)
[![image](https://img.shields.io/badge/code%20style-black-000000.svg)](https://github.com/python/black)
[![image](https://zenodo.org/badge/DOI/10.5281/zenodo.598201.svg)](https://doi.org/10.5281/zenodo.598201)
[![badge](https://img.shields.io/badge/launch-binder-579ACA.svg?logo=data:image/png;base64,iVBORw0KGgoAAAANSUhEUgAAAFkAAABZCAMAAABi1XidAAAB8lBMVEX///9XmsrmZYH1olJXmsr1olJXmsrmZYH1olJXmsr1olJXmsrmZYH1olL1olJXmsr1olJXmsrmZYH1olL1olJXmsrmZYH1olJXmsr1olL1olJXmsrmZYH1olL1olJXmsrmZYH1olL1olL0nFf1olJXmsrmZYH1olJXmsq8dZb1olJXmsrmZYH1olJXmspXmspXmsr1olL1olJXmsrmZYH1olJXmsr1olL1olJXmsrmZYH1olL1olLeaIVXmsrmZYH1olL1olL1olJXmsrmZYH1olLna31Xmsr1olJXmsr1olJXmsrmZYH1olLqoVr1olJXmsr1olJXmsrmZYH1olL1olKkfaPobXvviGabgadXmsqThKuofKHmZ4Dobnr1olJXmsr1olJXmspXmsr1olJXmsrfZ4TuhWn1olL1olJXmsqBi7X1olJXmspZmslbmMhbmsdemsVfl8ZgmsNim8Jpk8F0m7R4m7F5nLB6jbh7jbiDirOEibOGnKaMhq+PnaCVg6qWg6qegKaff6WhnpKofKGtnomxeZy3noG6dZi+n3vCcpPDcpPGn3bLb4/Mb47UbIrVa4rYoGjdaIbeaIXhoWHmZYHobXvpcHjqdHXreHLroVrsfG/uhGnuh2bwj2Hxk17yl1vzmljzm1j0nlX1olL3AJXWAAAAbXRSTlMAEBAQHx8gICAuLjAwMDw9PUBAQEpQUFBXV1hgYGBkcHBwcXl8gICAgoiIkJCQlJicnJ2goKCmqK+wsLC4usDAwMjP0NDQ1NbW3Nzg4ODi5+3v8PDw8/T09PX29vb39/f5+fr7+/z8/Pz9/v7+zczCxgAABC5JREFUeAHN1ul3k0UUBvCb1CTVpmpaitAGSLSpSuKCLWpbTKNJFGlcSMAFF63iUmRccNG6gLbuxkXU66JAUef/9LSpmXnyLr3T5AO/rzl5zj137p136BISy44fKJXuGN/d19PUfYeO67Znqtf2KH33Id1psXoFdW30sPZ1sMvs2D060AHqws4FHeJojLZqnw53cmfvg+XR8mC0OEjuxrXEkX5ydeVJLVIlV0e10PXk5k7dYeHu7Cj1j+49uKg7uLU61tGLw1lq27ugQYlclHC4bgv7VQ+TAyj5Zc/UjsPvs1sd5cWryWObtvWT2EPa4rtnWW3JkpjggEpbOsPr7F7EyNewtpBIslA7p43HCsnwooXTEc3UmPmCNn5lrqTJxy6nRmcavGZVt/3Da2pD5NHvsOHJCrdc1G2r3DITpU7yic7w/7Rxnjc0kt5GC4djiv2Sz3Fb2iEZg41/ddsFDoyuYrIkmFehz0HR2thPgQqMyQYb2OtB0WxsZ3BeG3+wpRb1vzl2UYBog8FfGhttFKjtAclnZYrRo9ryG9uG/FZQU4AEg8ZE9LjGMzTmqKXPLnlWVnIlQQTvxJf8ip7VgjZjyVPrjw1te5otM7RmP7xm+sK2Gv9I8Gi++BRbEkR9EBw8zRUcKxwp73xkaLiqQb+kGduJTNHG72zcW9LoJgqQxpP3/Tj//c3yB0tqzaml05/+orHLksVO+95kX7/7qgJvnjlrfr2Ggsyx0eoy9uPzN5SPd86aXggOsEKW2Prz7du3VID3/tzs/sSRs2w7ovVHKtjrX2pd7ZMlTxAYfBAL9jiDwfLkq55Tm7ifhMlTGPyCAs7RFRhn47JnlcB9RM5T97ASuZXIcVNuUDIndpDbdsfrqsOppeXl5Y+XVKdjFCTh+zGaVuj0d9zy05PPK3QzBamxdwtTCrzyg/2Rvf2EstUjordGwa/kx9mSJLr8mLLtCW8HHGJc2R5hS219IiF6PnTusOqcMl57gm0Z8kanKMAQg0qSyuZfn7zItsbGyO9QlnxY0eCuD1XL2ys/MsrQhltE7Ug0uFOzufJFE2PxBo/YAx8XPPdDwWN0MrDRYIZF0mSMKCNHgaIVFoBbNoLJ7tEQDKxGF0kcLQimojCZopv0OkNOyWCCg9XMVAi7ARJzQdM2QUh0gmBozjc3Skg6dSBRqDGYSUOu66Zg+I2fNZs/M3/f/Grl/XnyF1Gw3VKCez0PN5IUfFLqvgUN4C0qNqYs5YhPL+aVZYDE4IpUk57oSFnJm4FyCqqOE0jhY2SMyLFoo56zyo6becOS5UVDdj7Vih0zp+tcMhwRpBeLyqtIjlJKAIZSbI8SGSF3k0pA3mR5tHuwPFoa7N7reoq2bqCsAk1HqCu5uvI1n6JuRXI+S1Mco54YmYTwcn6Aeic+kssXi8XpXC4V3t7/ADuTNKaQJdScAAAAAElFTkSuQmCC)](https://mybinder.org/v2/gh/pydata/xarray/main?urlpath=lab/tree/doc/examples/weather-data.ipynb)
[![image](https://img.shields.io/twitter/follow/xarray_dev?style=social)](https://twitter.com/xarray_dev)

**xarray** (formerly **xray**) is an open source project and Python
package that makes working with labelled multi-dimensional arrays
simple, efficient, and fun!

Xarray introduces labels in the form of dimensions, coordinates and
attributes on top of raw [NumPy](https://www.numpy.org)-like arrays,
which allows for a more intuitive, more concise, and less error-prone
developer experience. The package includes a large and growing library
of domain-agnostic functions for advanced analytics and visualization
with these data structures.

Xarray was inspired by and borrows heavily from
[pandas](https://pandas.pydata.org), the popular data analysis package
focused on labelled tabular data. It is particularly tailored to working
with [netCDF](https://www.unidata.ucar.edu/software/netcdf) files, which
were the source of xarray\'s data model, and integrates tightly with
[dask](https://dask.org) for parallel computing.

## Why xarray?

Multi-dimensional (a.k.a. N-dimensional, ND) arrays (sometimes called
"tensors") are an essential part of computational science. They are
encountered in a wide range of fields, including physics, astronomy,
geoscience, bioinformatics, engineering, finance, and deep learning. In
Python, [NumPy](https://www.numpy.org) provides the fundamental data
structure and API for working with raw ND arrays. However, real-world
datasets are usually more than just raw numbers; they have labels which
encode information about how the array values map to locations in space,
time, etc.

Xarray doesn\'t just keep track of labels on arrays \-- it uses them to
provide a powerful and concise interface. For example:

- Apply operations over dimensions by name: `x.sum('time')`.
- Select values by label instead of integer location:
    `x.loc['2014-01-01']` or `x.sel(time='2014-01-01')`.
- Mathematical operations (e.g., `x - y`) vectorize across multiple
    dimensions (array broadcasting) based on dimension names, not shape.
- Flexible split-apply-combine operations with groupby:
    `x.groupby('time.dayofyear').mean()`.
- Database like alignment based on coordinate labels that smoothly
    handles missing values: `x, y = xr.align(x, y, join='outer')`.
- Keep track of arbitrary metadata in the form of a Python dictionary:
    `x.attrs`.

## Documentation

Learn more about xarray in its official documentation at
<https://docs.xarray.dev/>.

Try out an [interactive Jupyter
notebook](https://mybinder.org/v2/gh/pydata/xarray/main?urlpath=lab/tree/doc/examples/weather-data.ipynb).

## Contributing

You can find information about contributing to xarray at our
[Contributing
page](https://docs.xarray.dev/en/latest/contributing.html#).

## Get in touch

- Report bugs, suggest features or view the source code [on
  GitHub](https://github.com/pydata/xarray).

## NumFOCUS

<img src="https://numfocus.org/wp-content/uploads/2017/07/NumFocus_LRG.png" width="200" href="https://numfocus.org/">

Xarray is a fiscally sponsored project of
[NumFOCUS](https://numfocus.org), a nonprofit dedicated to supporting
the open source scientific computing community. If you like Xarray and
want to support our mission, please consider making a
[donation](https://numfocus.salsalabs.org/donate-to-xarray/) to support
our efforts.

## History

Xarray is an evolution of an internal tool developed at [The Climate
Corporation](http://climate.com/). It was originally written by Climate
Corp researchers Stephan Hoyer, Alex Kleeman and Eugene Brevdo and was
released as open source in May 2014. The project was renamed from
"xray" in January 2016. Xarray became a fiscally sponsored project of
<<<<<<< HEAD
[NumFOCUS](https://numfocus.org) in August 2018.
=======
[NumFOCUS](https://numfocus.org) in August 2018.

## Contributors

Thanks to our many contributors!

[![Contributors](https://contrib.rocks/image?repo=pydata/xarray)](https://github.com/pydata/xarray/graphs/contributors)

## License

Copyright 2014-2019, xarray Developers

Licensed under the Apache License, Version 2.0 (the "License"); you
may not use this file except in compliance with the License. You may
obtain a copy of the License at

 <https://www.apache.org/licenses/LICENSE-2.0>

Unless required by applicable law or agreed to in writing, software
distributed under the License is distributed on an "AS IS" BASIS,
WITHOUT WARRANTIES OR CONDITIONS OF ANY KIND, either express or implied.
See the License for the specific language governing permissions and
limitations under the License.

Xarray bundles portions of pandas, NumPy and Seaborn, all of which are
available under a "3-clause BSD" license:

- pandas: setup.py, xarray/util/print_versions.py
- NumPy: xarray/core/npcompat.py
- Seaborn: _determine_cmap_params in xarray/core/plot/utils.py

Xarray also bundles portions of CPython, which is available under the
"Python Software Foundation License" in xarray/core/pycompat.py.

Xarray uses icons from the icomoon package (free version), which is
available under the "CC BY 4.0" license.

The full text of these licenses are included in the licenses directory.
>>>>>>> e0cc0514
<|MERGE_RESOLUTION|>--- conflicted
+++ resolved
@@ -92,45 +92,10 @@
 Corp researchers Stephan Hoyer, Alex Kleeman and Eugene Brevdo and was
 released as open source in May 2014. The project was renamed from
 "xray" in January 2016. Xarray became a fiscally sponsored project of
-<<<<<<< HEAD
-[NumFOCUS](https://numfocus.org) in August 2018.
-=======
 [NumFOCUS](https://numfocus.org) in August 2018.
 
 ## Contributors
 
 Thanks to our many contributors!
 
-[![Contributors](https://contrib.rocks/image?repo=pydata/xarray)](https://github.com/pydata/xarray/graphs/contributors)
-
-## License
-
-Copyright 2014-2019, xarray Developers
-
-Licensed under the Apache License, Version 2.0 (the "License"); you
-may not use this file except in compliance with the License. You may
-obtain a copy of the License at
-
- <https://www.apache.org/licenses/LICENSE-2.0>
-
-Unless required by applicable law or agreed to in writing, software
-distributed under the License is distributed on an "AS IS" BASIS,
-WITHOUT WARRANTIES OR CONDITIONS OF ANY KIND, either express or implied.
-See the License for the specific language governing permissions and
-limitations under the License.
-
-Xarray bundles portions of pandas, NumPy and Seaborn, all of which are
-available under a "3-clause BSD" license:
-
-- pandas: setup.py, xarray/util/print_versions.py
-- NumPy: xarray/core/npcompat.py
-- Seaborn: _determine_cmap_params in xarray/core/plot/utils.py
-
-Xarray also bundles portions of CPython, which is available under the
-"Python Software Foundation License" in xarray/core/pycompat.py.
-
-Xarray uses icons from the icomoon package (free version), which is
-available under the "CC BY 4.0" license.
-
-The full text of these licenses are included in the licenses directory.
->>>>>>> e0cc0514
+[![Contributors](https://contrib.rocks/image?repo=pydata/xarray)](https://github.com/pydata/xarray/graphs/contributors)