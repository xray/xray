name: CI Additional
on:
  push:
    branches:
      - "main"
      - "backend-indexing"
  pull_request:
    branches:
      - "main"
<<<<<<< HEAD
      - "backend-indexing"
    paths:
      - 'ci/**'
      - '.github/**'
      - '/*'  # covers files such as `pyproject.toml`
      - 'properties/**'
      - 'xarray/**'

=======
>>>>>>> 872c1c57
  workflow_dispatch: # allows you to trigger manually

concurrency:
  group: ${{ github.workflow }}-${{ github.ref }}
  cancel-in-progress: true

env:
  FORCE_COLOR: 3

jobs:
  detect-ci-trigger:
    name: detect ci trigger
    runs-on: ubuntu-latest
    if: |
      github.repository == 'pydata/xarray'
      && (github.event_name == 'push' || github.event_name == 'pull_request')
    outputs:
      triggered: ${{ steps.detect-trigger.outputs.trigger-found }}
    steps:
      - uses: actions/checkout@v4
        with:
          fetch-depth: 2
      - uses: xarray-contrib/ci-trigger@v1
        id: detect-trigger
        with:
          keyword: "[skip-ci]"

  doctest:
    name: Doctests
    runs-on: "ubuntu-latest"
    needs: detect-ci-trigger
    if: needs.detect-ci-trigger.outputs.triggered == 'false'

    defaults:
      run:
        shell: bash -l {0}
    env:
      CONDA_ENV_FILE: ci/requirements/environment.yml
      PYTHON_VERSION: "3.12"
    steps:
      - uses: actions/checkout@v4
        with:
          fetch-depth: 0 # Fetch all history for all branches and tags.

      - name: set environment variables
        run: |
          echo "TODAY=$(date  +'%Y-%m-%d')" >> $GITHUB_ENV

      - name: Setup micromamba
        uses: mamba-org/setup-micromamba@v1
        with:
          environment-file: ${{env.CONDA_ENV_FILE}}
          environment-name: xarray-tests
          create-args: >-
            python=${{env.PYTHON_VERSION}}
            conda
          cache-environment: true
          cache-environment-key: "${{runner.os}}-${{runner.arch}}-py${{env.PYTHON_VERSION}}-${{env.TODAY}}-${{hashFiles(env.CONDA_ENV_FILE)}}"

      - name: Install xarray
        run: |
          python -m pip install --no-deps -e .
      - name: Version info
        run: |
          conda info -a
          conda list
          python xarray/util/print_versions.py
      - name: Run doctests
        run: |
          # Raise an error if there are warnings in the doctests, with `-Werror`.
          # This is a trial; if it presents an problem, feel free to remove.
          # See https://github.com/pydata/xarray/issues/7164 for more info.
          #
          # If dependencies emit warnings we can't do anything about, add ignores to
          # `xarray/tests/__init__.py`.
          # [MHS, 01/25/2024] Skip datatree_ documentation remove after #8572
          python -m pytest --doctest-modules xarray --ignore xarray/tests --ignore xarray/datatree_ -Werror

  mypy:
    name: Mypy
    runs-on: "ubuntu-latest"
    needs: detect-ci-trigger
    defaults:
      run:
        shell: bash -l {0}
    env:
      CONDA_ENV_FILE: ci/requirements/environment.yml
      PYTHON_VERSION: "3.11"

    steps:
      - uses: actions/checkout@v4
        with:
          fetch-depth: 0 # Fetch all history for all branches and tags.

      - name: set environment variables
        run: |
          echo "TODAY=$(date +'%Y-%m-%d')" >> $GITHUB_ENV
      - name: Setup micromamba
        uses: mamba-org/setup-micromamba@v1
        with:
          environment-file: ${{env.CONDA_ENV_FILE}}
          environment-name: xarray-tests
          create-args: >-
            python=${{env.PYTHON_VERSION}}
            conda
          cache-environment: true
          cache-environment-key: "${{runner.os}}-${{runner.arch}}-py${{env.PYTHON_VERSION}}-${{env.TODAY}}-${{hashFiles(env.CONDA_ENV_FILE)}}"
      - name: Install xarray
        run: |
          python -m pip install --no-deps -e .
      - name: Version info
        run: |
          conda info -a
          conda list
          python xarray/util/print_versions.py
      - name: Install mypy
        run: |
          python -m pip install "mypy<1.9" --force-reinstall

      - name: Run mypy
        run: |
          python -m mypy --install-types --non-interactive --cobertura-xml-report mypy_report xarray/

      - name: Upload mypy coverage to Codecov
        uses: codecov/codecov-action@v4.5.0
        with:
          file: mypy_report/cobertura.xml
          flags: mypy
          env_vars: PYTHON_VERSION
          name: codecov-umbrella
          fail_ci_if_error: false

  mypy39:
    name: Mypy 3.9
    runs-on: "ubuntu-latest"
    needs: detect-ci-trigger
    defaults:
      run:
        shell: bash -l {0}
    env:
      CONDA_ENV_FILE: ci/requirements/environment.yml
      PYTHON_VERSION: "3.9"

    steps:
      - uses: actions/checkout@v4
        with:
          fetch-depth: 0 # Fetch all history for all branches and tags.

      - name: set environment variables
        run: |
          echo "TODAY=$(date +'%Y-%m-%d')" >> $GITHUB_ENV
      - name: Setup micromamba
        uses: mamba-org/setup-micromamba@v1
        with:
          environment-file: ${{env.CONDA_ENV_FILE}}
          environment-name: xarray-tests
          create-args: >-
            python=${{env.PYTHON_VERSION}}
            conda
          cache-environment: true
          cache-environment-key: "${{runner.os}}-${{runner.arch}}-py${{env.PYTHON_VERSION}}-${{env.TODAY}}-${{hashFiles(env.CONDA_ENV_FILE)}}"
      - name: Install xarray
        run: |
          python -m pip install --no-deps -e .
      - name: Version info
        run: |
          conda info -a
          conda list
          python xarray/util/print_versions.py
      - name: Install mypy
        run: |
          python -m pip install "mypy<1.9" --force-reinstall

      - name: Run mypy
        run: |
          python -m mypy --install-types --non-interactive --cobertura-xml-report mypy_report xarray/

      - name: Upload mypy coverage to Codecov
        uses: codecov/codecov-action@v4.5.0
        with:
          file: mypy_report/cobertura.xml
          flags: mypy39
          env_vars: PYTHON_VERSION
          name: codecov-umbrella
          fail_ci_if_error: false



  pyright:
    name: Pyright
    runs-on: "ubuntu-latest"
    needs: detect-ci-trigger
    if: |
        always()
        && (
            contains( github.event.pull_request.labels.*.name, 'run-pyright')
        )
    defaults:
      run:
        shell: bash -l {0}
    env:
      CONDA_ENV_FILE: ci/requirements/environment.yml
      PYTHON_VERSION: "3.12"

    steps:
      - uses: actions/checkout@v4
        with:
          fetch-depth: 0 # Fetch all history for all branches and tags.

      - name: set environment variables
        run: |
          echo "TODAY=$(date +'%Y-%m-%d')" >> $GITHUB_ENV
      - name: Setup micromamba
        uses: mamba-org/setup-micromamba@v1
        with:
          environment-file: ${{env.CONDA_ENV_FILE}}
          environment-name: xarray-tests
          create-args: >-
            python=${{env.PYTHON_VERSION}}
            conda
          cache-environment: true
          cache-environment-key: "${{runner.os}}-${{runner.arch}}-py${{env.PYTHON_VERSION}}-${{env.TODAY}}-${{hashFiles(env.CONDA_ENV_FILE)}}"
      - name: Install xarray
        run: |
          python -m pip install --no-deps -e .
      - name: Version info
        run: |
          conda info -a
          conda list
          python xarray/util/print_versions.py
      - name: Install pyright
        run: |
          python -m pip install pyright --force-reinstall

      - name: Run pyright
        run: |
          python -m pyright xarray/

      - name: Upload pyright coverage to Codecov
        uses: codecov/codecov-action@v4.5.0
        with:
          file: pyright_report/cobertura.xml
          flags: pyright
          env_vars: PYTHON_VERSION
          name: codecov-umbrella
          fail_ci_if_error: false

  pyright39:
    name: Pyright 3.9
    runs-on: "ubuntu-latest"
    needs: detect-ci-trigger
    if: |
        always()
        && (
            contains( github.event.pull_request.labels.*.name, 'run-pyright')
        )
    defaults:
      run:
        shell: bash -l {0}
    env:
      CONDA_ENV_FILE: ci/requirements/environment.yml
      PYTHON_VERSION: "3.9"

    steps:
      - uses: actions/checkout@v4
        with:
          fetch-depth: 0 # Fetch all history for all branches and tags.

      - name: set environment variables
        run: |
          echo "TODAY=$(date +'%Y-%m-%d')" >> $GITHUB_ENV
      - name: Setup micromamba
        uses: mamba-org/setup-micromamba@v1
        with:
          environment-file: ${{env.CONDA_ENV_FILE}}
          environment-name: xarray-tests
          create-args: >-
            python=${{env.PYTHON_VERSION}}
            conda
          cache-environment: true
          cache-environment-key: "${{runner.os}}-${{runner.arch}}-py${{env.PYTHON_VERSION}}-${{env.TODAY}}-${{hashFiles(env.CONDA_ENV_FILE)}}"
      - name: Install xarray
        run: |
          python -m pip install --no-deps -e .
      - name: Version info
        run: |
          conda info -a
          conda list
          python xarray/util/print_versions.py
      - name: Install pyright
        run: |
          python -m pip install pyright --force-reinstall

      - name: Run pyright
        run: |
          python -m pyright xarray/

      - name: Upload pyright coverage to Codecov
        uses: codecov/codecov-action@v4.5.0
        with:
          file: pyright_report/cobertura.xml
          flags: pyright39
          env_vars: PYTHON_VERSION
          name: codecov-umbrella
          fail_ci_if_error: false



  min-version-policy:
    name: Minimum Version Policy
    runs-on: "ubuntu-latest"
    needs: detect-ci-trigger
    if: needs.detect-ci-trigger.outputs.triggered == 'false'
    defaults:
      run:
        shell: bash -l {0}

    steps:
      - uses: actions/checkout@v4
        with:
          fetch-depth: 0 # Fetch all history for all branches and tags.

      - name: Setup micromamba
        uses: mamba-org/setup-micromamba@v1
        with:
          environment-name: xarray-tests
          create-args: >-
            python=3.12
            pyyaml
            conda
            python-dateutil

      - name: All-deps minimum versions policy
        run: |
          python ci/min_deps_check.py ci/requirements/min-all-deps.yml

      - name: Bare minimum versions policy
        run: |
          python ci/min_deps_check.py ci/requirements/bare-minimum.yml<|MERGE_RESOLUTION|>--- conflicted
+++ resolved
@@ -7,17 +7,7 @@
   pull_request:
     branches:
       - "main"
-<<<<<<< HEAD
       - "backend-indexing"
-    paths:
-      - 'ci/**'
-      - '.github/**'
-      - '/*'  # covers files such as `pyproject.toml`
-      - 'properties/**'
-      - 'xarray/**'
-
-=======
->>>>>>> 872c1c57
   workflow_dispatch: # allows you to trigger manually
 
 concurrency:
