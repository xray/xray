[project]
authors = [
  {name = "xarray Developers", email = "xarray@googlegroups.com"},
]
classifiers = [
  "Development Status :: 5 - Production/Stable",
  "License :: OSI Approved :: Apache Software License",
  "Operating System :: OS Independent",
  "Intended Audience :: Science/Research",
  "Programming Language :: Python",
  "Programming Language :: Python :: 3",
  "Programming Language :: Python :: 3.9",
  "Programming Language :: Python :: 3.10",
  "Programming Language :: Python :: 3.11",
  "Programming Language :: Python :: 3.12",
  "Topic :: Scientific/Engineering",
]
description = "N-D labeled arrays and datasets in Python"
dynamic = ["version"]
license = {text = "Apache-2.0"}
name = "xarray"
readme = "README.md"
requires-python = ">=3.9"

dependencies = [
  "numpy>=1.23",
  "packaging>=22",
  "pandas>=1.5",
]

[project.optional-dependencies]
accel = ["scipy", "bottleneck", "numbagg", "flox", "opt_einsum"]
complete = ["xarray[accel,io,parallel,viz,dev]"]
dev = [
  "hypothesis",
  "pre-commit",
  "pytest",
  "pytest-cov",
  "pytest-env",
  "pytest-xdist",
  "pytest-timeout",
  "ruff",
  "xarray[complete]",
]
io = ["netCDF4", "h5netcdf", "scipy", 'pydap; python_version<"3.10"', "zarr", "fsspec", "cftime", "pooch"]
parallel = ["dask[complete]"]
viz = ["matplotlib", "seaborn", "nc-time-axis"]

[project.urls]
Documentation = "https://docs.xarray.dev"
SciPy2015-talk = "https://www.youtube.com/watch?v=X0pAhJgySxk"
homepage = "https://xarray.dev/"
issue-tracker = "https://github.com/pydata/xarray/issues"
source-code = "https://github.com/pydata/xarray"

[project.entry-points."xarray.chunkmanagers"]
dask = "xarray.core.daskmanager:DaskManager"

[build-system]
build-backend = "setuptools.build_meta"
requires = [
  "setuptools>=42",
  "setuptools-scm>=7",
]

[tool.setuptools]
packages = ["xarray"]

[tool.setuptools_scm]
fallback_version = "9999"

[tool.coverage.run]
omit = [
  "*/xarray/tests/*",
  "*/xarray/core/dask_array_compat.py",
  "*/xarray/core/npcompat.py",
  "*/xarray/core/pdcompat.py",
  "*/xarray/core/pycompat.py",
  "*/xarray/core/types.py",
]
source = ["xarray"]

[tool.coverage.report]
exclude_lines = ["pragma: no cover", "if TYPE_CHECKING"]

[tool.mypy]
enable_error_code = "redundant-self"
exclude = [
	'xarray/util/generate_.*\.py',
	'xarray/datatree_/.*\.py',
]
files = "xarray"
show_error_codes = true
show_error_context = true
warn_redundant_casts = true
warn_unused_configs = true
warn_unused_ignores = true

# Much of the numerical computing stack doesn't have type annotations yet.
[[tool.mypy.overrides]]
ignore_missing_imports = true
module = [
  "affine.*",
  "bottleneck.*",
  "cartopy.*",
  "cf_units.*",
  "cfgrib.*",
  "cftime.*",
  "cloudpickle.*",
  "cubed.*",
  "cupy.*",
  "dask.types.*",
  "fsspec.*",
  "h5netcdf.*",
  "h5py.*",
  "iris.*",
  "matplotlib.*",
  "mpl_toolkits.*",
  "Nio.*",
  "nc_time_axis.*",
  "numbagg.*",
  "netCDF4.*",
  "netcdftime.*",
  "opt_einsum.*",
  "pandas.*",
  "pooch.*",
  "pydap.*",
  "pytest.*",
  "scipy.*",
  "seaborn.*",
  "setuptools",
  "sparse.*",
  "toolz.*",
  "zarr.*",
  "numpy.exceptions.*", # remove once support for `numpy<2.0` has been dropped
]

# Gradually we want to add more modules to this list, ratcheting up our total
# coverage. Once a module is here, functions are checked by mypy regardless of
# whether they have type annotations. It would be especially useful to have test
# files listed here, because without them being checked, we don't have a great
# way of testing our annotations.
[[tool.mypy.overrides]]
check_untyped_defs = true
module = [
  "xarray.core.accessor_dt",
  "xarray.core.accessor_str",
  "xarray.core.alignment",
  "xarray.core.computation",
  "xarray.core.rolling_exp",
  "xarray.indexes.*",
  "xarray.tests.*",
]
# This then excludes some modules from the above list. (So ideally we remove
# from here in time...)
[[tool.mypy.overrides]]
check_untyped_defs = false
module = [
  "xarray.tests.test_coarsen",
  "xarray.tests.test_coding_times",
  "xarray.tests.test_combine",
  "xarray.tests.test_computation",
  "xarray.tests.test_concat",
  "xarray.tests.test_coordinates",
  "xarray.tests.test_dask",
  "xarray.tests.test_dataarray",
  "xarray.tests.test_duck_array_ops",
  "xarray.tests.test_groupby",
  "xarray.tests.test_indexing",
  "xarray.tests.test_merge",
  "xarray.tests.test_missing",
  "xarray.tests.test_parallelcompat",
  "xarray.tests.test_plot",
  "xarray.tests.test_sparse",
  "xarray.tests.test_ufuncs",
  "xarray.tests.test_units",
  "xarray.tests.test_utils",
  "xarray.tests.test_variable",
  "xarray.tests.test_weighted",
]

# Use strict = true whenever namedarray has become standalone. In the meantime
# don't forget to add all new files related to namedarray here:
# ref: https://mypy.readthedocs.io/en/stable/existing_code.html#introduce-stricter-options
[[tool.mypy.overrides]]
# Start off with these
warn_unused_ignores = true

# Getting these passing should be easy
strict_concatenate = true
strict_equality = true

# Strongly recommend enabling this one as soon as you can
check_untyped_defs = true

# These shouldn't be too much additional work, but may be tricky to
# get passing if you use a lot of untyped libraries
disallow_any_generics = true
disallow_subclassing_any = true
disallow_untyped_decorators = true

# These next few are various gradations of forcing use of type annotations
disallow_incomplete_defs = true
disallow_untyped_calls = true
disallow_untyped_defs = true

# This one isn't too hard to get passing, but return on investment is lower
no_implicit_reexport = true

# This one can be tricky to get passing if you use a lot of untyped libraries
warn_return_any = true

module = ["xarray.namedarray.*", "xarray.tests.test_namedarray"]

[tool.pyright]
# include = ["src"]
# exclude = ["**/node_modules",
# "**/__pycache__",
# "src/experimental",
# "src/typestubs"
# ]
# ignore = ["src/oldstuff"]
defineConstant = {DEBUG = true}
# stubPath = "src/stubs"
# venv = "env367"

# Enabling this means that developers who have disabled the warning locally —
# because not all dependencies are installable — are overridden
# reportMissingImports = true
reportMissingTypeStubs = false

# pythonVersion = "3.6"
# pythonPlatform = "Linux"

# executionEnvironments = [
# { root = "src/web", pythonVersion = "3.5", pythonPlatform = "Windows", extraPaths = [ "src/service_libs" ] },
# { root = "src/sdk", pythonVersion = "3.0", extraPaths = [ "src/backend" ] },
# { root = "src/tests", extraPaths = ["src/tests/e2e", "src/sdk" ]},
# { root = "src" }
# ]

[tool.ruff]
builtins = ["ellipsis"]
extend-exclude = [
<<<<<<< HEAD
  "datatree_",
=======
>>>>>>> e22b4751
  "doc",
  "_typed_ops.pyi",
]
target-version = "py39"

[tool.ruff.lint]
# E402: module level import not at top of file
# E501: line too long - let black worry about that
# E731: do not assign a lambda expression, use a def
ignore = [
  "E402",
  "E501",
  "E731",
]
select = [
  "F", # Pyflakes
  "E", # Pycodestyle
  "W",
  "I", # isort
  "UP", # Pyupgrade
]

[tool.ruff.lint.isort]
known-first-party = ["xarray"]

[tool.pytest.ini_options]
addopts = ["--strict-config", "--strict-markers"]
filterwarnings = [
  "ignore:Using a non-tuple sequence for multidimensional indexing is deprecated:FutureWarning",
]
log_cli_level = "INFO"
markers = [
  "flaky: flaky tests",
  "network: tests requiring a network connection",
  "slow: slow tests",
]
minversion = "7"
python_files = "test_*.py"
testpaths = ["xarray/tests", "properties"]

[tool.aliases]
test = "pytest"

[tool.repo-review]
ignore = [
  "PP308", # This option creates a large amount of log lines.
]<|MERGE_RESOLUTION|>--- conflicted
+++ resolved
@@ -242,10 +242,7 @@
 [tool.ruff]
 builtins = ["ellipsis"]
 extend-exclude = [
-<<<<<<< HEAD
   "datatree_",
-=======
->>>>>>> e22b4751
   "doc",
   "_typed_ops.pyi",
 ]
