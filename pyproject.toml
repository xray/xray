--- conflicted
+++ resolved
@@ -1,7 +1,5 @@
 [project]
-authors = [
-  {name = "xarray Developers", email = "xarray@googlegroups.com"},
-]
+authors = [{ name = "xarray Developers", email = "xarray@googlegroups.com" }]
 classifiers = [
   "Development Status :: 5 - Production/Stable",
   "License :: OSI Approved :: Apache Software License",
@@ -16,16 +14,12 @@
 ]
 description = "N-D labeled arrays and datasets in Python"
 dynamic = ["version"]
-license = {text = "Apache-2.0"}
+license = { text = "Apache-2.0" }
 name = "xarray"
 readme = "README.md"
 requires-python = ">=3.10"
 
-dependencies = [
-  "numpy>=1.24",
-  "packaging>=23.1",
-  "pandas>=2.1",
-]
+dependencies = ["numpy>=1.24", "packaging>=23.1", "pandas>=2.1"]
 
 # We don't encode minimum requirements here (though if we can write a script to
 # generate the text from `min_deps_check.py`, that's welcome...). We do add
@@ -49,7 +43,16 @@
   "sphinx_autosummary_accessors",
   "xarray[complete]",
 ]
-io = ["netCDF4", "h5netcdf", "scipy", 'pydap; python_version<"3.10"', "zarr<3", "fsspec", "cftime", "pooch"]
+io = [
+  "netCDF4",
+  "h5netcdf",
+  "scipy",
+  'pydap; python_version<"3.10"',
+  "zarr<3",
+  "fsspec",
+  "cftime",
+  "pooch",
+]
 etc = ["sparse"]
 parallel = ["dask[complete]"]
 viz = ["cartopy", "matplotlib", "nc-time-axis", "seaborn"]
@@ -66,10 +69,7 @@
 
 [build-system]
 build-backend = "setuptools.build_meta"
-requires = [
-  "setuptools>=42",
-  "setuptools-scm>=7",
-]
+requires = ["setuptools>=42", "setuptools-scm>=7"]
 
 [tool.setuptools]
 packages = ["xarray"]
@@ -93,10 +93,7 @@
 
 [tool.mypy]
 enable_error_code = ["ignore-without-code", "redundant-self", "redundant-expr"]
-exclude = [
-  'build',
-  'xarray/util/generate_.*\.py',
-]
+exclude = ['build', 'xarray/util/generate_.*\.py']
 files = "xarray"
 show_error_context = true
 warn_redundant_casts = true
@@ -214,33 +211,19 @@
 
 module = ["xarray.namedarray.*", "xarray.tests.test_namedarray"]
 
-<<<<<<< HEAD
 # We disable pyright here for now, since including it means that all errors show
-# up in devs' vscode, which then makes it more difficult to work with the actual
-# errors. It overrides local VS Code settings.
+# up in devs' VS Code, which then makes it more difficult to work with actual
+# errors. It overrides local VS Code settings so isn't escapable.
 
 # [tool.pyright]
 # defineConstant = {DEBUG = true}
-
 # # Enabling this means that developers who have disabled the warning locally —
 # # because not all dependencies are installable — are overridden
 # # reportMissingImports = true
 # reportMissingTypeStubs = false
-=======
-[tool.pyright]
-defineConstant = {DEBUG = true}
-
-# Enabling this means that developers who have disabled the warning locally —
-# because not all dependencies are installable — are overridden
-# reportMissingImports = true
-reportMissingTypeStubs = false
->>>>>>> e227c0bd
 
 [tool.ruff]
-extend-exclude = [
-  "doc",
-  "_typed_ops.pyi",
-]
+extend-exclude = ["doc", "_typed_ops.pyi"]
 
 [tool.ruff.lint]
 # E402: module level import not at top of file
@@ -249,20 +232,15 @@
 extend-safe-fixes = [
   "TID252", # absolute imports
 ]
-ignore = [
-  "E402",
-  "E501",
-  "E731",
-  "UP007",
-]
+ignore = ["E402", "E501", "E731", "UP007"]
 extend-select = [
-  "B", # flake8-bugbear
-  "F", # Pyflakes
-  "E", # Pycodestyle
+  "B",   # flake8-bugbear
+  "F",   # Pyflakes
+  "E",   # Pycodestyle
   "W",
   "TID", # flake8-tidy-imports (absolute imports)
-  "I", # isort
-  "UP", # Pyupgrade
+  "I",   # isort
+  "UP",  # Pyupgrade
 ]
 
 [tool.ruff.lint.per-file-ignores]
@@ -325,7 +303,7 @@
   "default:the `pandas.MultiIndex` object:FutureWarning:xarray.tests.test_variable",
   "default:Using a non-tuple sequence for multidimensional indexing is deprecated:FutureWarning",
   "default:Duplicate dimension names present:UserWarning:xarray.namedarray.core",
-  "default:::xarray.tests.test_strategies", # TODO: remove once we know how to deal with a changed signature in protocols
+  "default:::xarray.tests.test_strategies",                                                                                                      # TODO: remove once we know how to deal with a changed signature in protocols
 ]
 
 log_cli_level = "INFO"
