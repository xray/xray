import numpy as np
import pandas as pd

import xarray as xr

from . import _skip_slow, parameterized, requires_dask


class GroupBy:
    def setup(self, *args, **kwargs):
        self.n = 100
        self.ds1d = xr.Dataset(
            {
                "a": xr.DataArray(np.r_[np.repeat(1, self.n), np.repeat(2, self.n)]),
                "b": xr.DataArray(np.arange(2 * self.n)),
                "c": xr.DataArray(np.arange(2 * self.n)),
            }
        )
        self.ds2d = self.ds1d.expand_dims(z=10)
        self.ds1d_mean = self.ds1d.groupby("b").mean()
        self.ds2d_mean = self.ds2d.groupby("b").mean()

    @parameterized(["ndim"], [(1, 2)])
    def time_init(self, ndim):
        getattr(self, f"ds{ndim}d").groupby("b")

    @parameterized(["method", "ndim"], [("sum", "mean"), (1, 2)])
    def time_agg_small_num_groups(self, method, ndim):
        ds = getattr(self, f"ds{ndim}d")
        getattr(ds.groupby("a"), method)()

    @parameterized(["method", "ndim"], [("sum", "mean"), (1, 2)])
    def time_agg_large_num_groups(self, method, ndim):
        ds = getattr(self, f"ds{ndim}d")
        getattr(ds.groupby("b"), method)()

    def time_groupby_binary_op_1d(self):
        self.ds1d - self.ds1d_mean

    def time_groupby_binary_op_2d(self):
        self.ds2d - self.ds2d_mean

    def peakmem_groupby_binary_op_1d(self):
        self.ds1d - self.ds1d_mean

    def peakmem_groupby_binary_op_2d(self):
        self.ds2d - self.ds2d_mean


class GroupByDask(GroupBy):
    def setup(self, *args, **kwargs):
        requires_dask()
        super().setup(**kwargs)
<<<<<<< HEAD
        self.ds1d = self.ds1d.sel(dim_0=slice(None, None, 2))
        self.ds1d["c"] = self.ds1d["c"].chunk({"dim_0": 50})
        self.ds2d = self.ds2d.sel(dim_0=slice(None, None, 2))
        self.ds2d["c"] = self.ds2d["c"].chunk({"dim_0": 50, "z": 5})
=======
        self.ds1d = self.ds1d.sel(dim_0=slice(None, None, 2)).chunk({"dim_0": 50})
        self.ds2d = self.ds2d.sel(dim_0=slice(None, None, 2)).chunk(
            {"dim_0": 50, "z": 5}
        )
        self.ds1d_mean = self.ds1d.groupby("b").mean()
        self.ds2d_mean = self.ds2d.groupby("b").mean()
>>>>>>> 2e93d549


class GroupByPandasDataFrame(GroupBy):
    """Run groupby tests using pandas DataFrame."""

    def setup(self, *args, **kwargs):
        # Skip testing in CI as it won't ever change in a commit:
        _skip_slow()

        super().setup(**kwargs)
        self.ds1d = self.ds1d.to_dataframe()
        self.ds1d_mean = self.ds1d.groupby("b").mean()

    def time_groupby_binary_op_2d(self):
        raise NotImplementedError

    def peakmem_groupby_binary_op_2d(self):
        raise NotImplementedError


class GroupByDaskDataFrame(GroupBy):
    """Run groupby tests using dask DataFrame."""

    def setup(self, *args, **kwargs):
        # Skip testing in CI as it won't ever change in a commit:
        _skip_slow()

        requires_dask()
        super().setup(**kwargs)
        self.ds1d = self.ds1d.chunk({"dim_0": 50}).to_dataframe()
        self.ds1d_mean = self.ds1d.groupby("b").mean()

    def time_groupby_binary_op_2d(self):
        raise NotImplementedError

    def peakmem_groupby_binary_op_2d(self):
        raise NotImplementedError


class Resample:
    def setup(self, *args, **kwargs):
        self.ds1d = xr.Dataset(
            {
                "b": ("time", np.arange(365.0 * 24)),
            },
            coords={"time": pd.date_range("2001-01-01", freq="H", periods=365 * 24)},
        )
        self.ds2d = self.ds1d.expand_dims(z=10)
        self.ds1d_mean = self.ds1d.resample(time="48H").mean()
        self.ds2d_mean = self.ds2d.resample(time="48H").mean()

    @parameterized(["ndim"], [(1, 2)])
    def time_init(self, ndim):
        getattr(self, f"ds{ndim}d").resample(time="D")

    @parameterized(["method", "ndim"], [("sum", "mean"), (1, 2)])
    def time_agg_small_num_groups(self, method, ndim):
        ds = getattr(self, f"ds{ndim}d")
        getattr(ds.resample(time="3M"), method)()

    @parameterized(["method", "ndim"], [("sum", "mean"), (1, 2)])
    def time_agg_large_num_groups(self, method, ndim):
        ds = getattr(self, f"ds{ndim}d")
        getattr(ds.resample(time="48H"), method)()

    def time_groupby_binary_op_1d(self):
        self.ds1d - self.ds1d_mean

    def time_groupby_binary_op_2d(self):
        self.ds2d - self.ds2d_mean

    def peakmem_groupby_binary_op_1d(self):
        self.ds1d - self.ds1d_mean

    def peakmem_groupby_binary_op_2d(self):
        self.ds2d - self.ds2d_mean


class ResampleDask(Resample):
    def setup(self, *args, **kwargs):
        requires_dask()
        super().setup(**kwargs)
        self.ds1d = self.ds1d.chunk({"time": 50})
        self.ds2d = self.ds2d.chunk({"time": 50, "z": 4})<|MERGE_RESOLUTION|>--- conflicted
+++ resolved
@@ -51,19 +51,13 @@
     def setup(self, *args, **kwargs):
         requires_dask()
         super().setup(**kwargs)
-<<<<<<< HEAD
+
         self.ds1d = self.ds1d.sel(dim_0=slice(None, None, 2))
         self.ds1d["c"] = self.ds1d["c"].chunk({"dim_0": 50})
         self.ds2d = self.ds2d.sel(dim_0=slice(None, None, 2))
         self.ds2d["c"] = self.ds2d["c"].chunk({"dim_0": 50, "z": 5})
-=======
-        self.ds1d = self.ds1d.sel(dim_0=slice(None, None, 2)).chunk({"dim_0": 50})
-        self.ds2d = self.ds2d.sel(dim_0=slice(None, None, 2)).chunk(
-            {"dim_0": 50, "z": 5}
-        )
         self.ds1d_mean = self.ds1d.groupby("b").mean()
         self.ds2d_mean = self.ds2d.groupby("b").mean()
->>>>>>> 2e93d549
 
 
 class GroupByPandasDataFrame(GroupBy):
