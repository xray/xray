{
    // The version of the config file format.  Do not change, unless
    // you know what you are doing.
    "version": 1,

    // The name of the project being benchmarked
    "project": "xarray",

    // The project's homepage
    "project_url": "http://xarray.pydata.org/",

    // The URL or local path of the source code repository for the
    // project being benchmarked
    "repo": "..",

    // List of branches to benchmark. If not provided, defaults to "master"
    // (for git) or "default" (for mercurial).
    "branches": ["main"], // for git
    // "branches": ["default"],    // for mercurial

    // The DVCS being used.  If not set, it will be automatically
    // determined from "repo" by looking at the protocol in the URL
    // (if remote), or by looking for special directories, such as
    // ".git" (if local).
    "dvcs": "git",

    // The tool to use to create environments.  May be "conda",
    // "virtualenv" or other value depending on the plugins in use.
    // If missing or the empty string, the tool will be automatically
    // determined by looking for tools on the PATH environment
    // variable.
    "environment_type": "conda",

    // timeout in seconds for installing any dependencies in environment
    // defaults to 10 min
    "install_timeout": 600,

    // the base URL to show a commit for the project.
    "show_commit_url": "https://github.com/pydata/xarray/commit/",

    // The Pythons you'd like to test against.  If not provided, defaults
    // to the current version of Python used to run `asv`.
    "pythons": ["3.8"],

    // The matrix of dependencies to test.  Each key is the name of a
    // package (in PyPI) and the values are version numbers.  An empty
    // list or empty string indicates to just test against the default
    // (latest) version. null indicates that the package is to not be
    // installed. If the package to be tested is only available from
    // PyPi, and the 'environment_type' is conda, then you can preface
    // the package name by 'pip+', and the package will be installed via
    // pip (with all the conda available packages installed first,
    // followed by the pip installed packages).
    //
    // "matrix": {
    //     "numpy": ["1.6", "1.7"],
    //     "six": ["", null],        // test with and without six installed
    //     "pip+emcee": [""],   // emcee is only available for install with pip.
    // },
    "matrix": {
        "numpy": [""],
        "pandas": [""],
        "netcdf4": [""],
        "scipy": [""],
        "bottleneck": [""],
        "dask": [""],
        "distributed": [""],
<<<<<<< HEAD
        "flox": [""],
        "numpy_groupies": [""],
=======
        "sparse": [""]
>>>>>>> dbc02d4e
    },


    // Combinations of libraries/python versions can be excluded/included
    // from the set to test. Each entry is a dictionary containing additional
    // key-value pairs to include/exclude.
    //
    // An exclude entry excludes entries where all values match. The
    // values are regexps that should match the whole string.
    //
    // An include entry adds an environment. Only the packages listed
    // are installed. The 'python' key is required. The exclude rules
    // do not apply to includes.
    //
    // In addition to package names, the following keys are available:
    //
    // - python
    //     Python version, as in the *pythons* variable above.
    // - environment_type
    //     Environment type, as above.
    // - sys_platform
    //     Platform, as in sys.platform. Possible values for the common
    //     cases: 'linux2', 'win32', 'cygwin', 'darwin'.
    //
    // "exclude": [
    //     {"python": "3.2", "sys_platform": "win32"}, // skip py3.2 on windows
    //     {"environment_type": "conda", "six": null}, // don't run without six on conda
    // ],
    //
    // "include": [
    //     // additional env for python2.7
    //     {"python": "2.7", "numpy": "1.8"},
    //     // additional env if run on windows+conda
    //     {"platform": "win32", "environment_type": "conda", "python": "2.7", "libpython": ""},
    // ],

    // The directory (relative to the current directory) that benchmarks are
    // stored in.  If not provided, defaults to "benchmarks"
    "benchmark_dir": "benchmarks",

    // The directory (relative to the current directory) to cache the Python
    // environments in.  If not provided, defaults to "env"
    "env_dir": ".asv/env",

    // The directory (relative to the current directory) that raw benchmark
    // results are stored in.  If not provided, defaults to "results".
    "results_dir": ".asv/results",

    // The directory (relative to the current directory) that the html tree
    // should be written to.  If not provided, defaults to "html".
    "html_dir": ".asv/html",

    // The number of characters to retain in the commit hashes.
    // "hash_length": 8,

    // `asv` will cache wheels of the recent builds in each
    // environment, making them faster to install next time.  This is
    // number of builds to keep, per environment.
    // "wheel_cache_size": 0

    // The commits after which the regression search in `asv publish`
    // should start looking for regressions. Dictionary whose keys are
    // regexps matching to benchmark names, and values corresponding to
    // the commit (exclusive) after which to start looking for
    // regressions.  The default is to start from the first commit
    // with results. If the commit is `null`, regression detection is
    // skipped for the matching benchmark.
    //
    // "regressions_first_commits": {
    //    "some_benchmark": "352cdf",  // Consider regressions only after this commit
    //    "another_benchmark": null,   // Skip regression detection altogether
    // }

    // The thresholds for relative change in results, after which `asv
    // publish` starts reporting regressions. Dictionary of the same
    // form as in ``regressions_first_commits``, with values
    // indicating the thresholds.  If multiple entries match, the
    // maximum is taken. If no entry matches, the default is 5%.
    //
    // "regressions_thresholds": {
    //    "some_benchmark": 0.01,     // Threshold of 1%
    //    "another_benchmark": 0.5,   // Threshold of 50%
    // }
}<|MERGE_RESOLUTION|>--- conflicted
+++ resolved
@@ -65,12 +65,9 @@
         "bottleneck": [""],
         "dask": [""],
         "distributed": [""],
-<<<<<<< HEAD
         "flox": [""],
         "numpy_groupies": [""],
-=======
         "sparse": [""]
->>>>>>> dbc02d4e
     },
 
 
