--- conflicted
+++ resolved
@@ -797,11 +797,8 @@
         consolidated=None,
         chunk_store=None,
         storage_options=None,
-<<<<<<< HEAD
         stacklevel=3,
-=======
         lock=None,
->>>>>>> f455e00f
     ):
         # TODO remove after v0.19
         if lock is not None:
