from __future__ import annotations

import base64
import functools
import json
import os
import struct
import warnings
from collections.abc import Callable, Iterable
from typing import TYPE_CHECKING, Any, Literal

import numpy as np
import packaging.version
import pandas as pd

from xarray import coding, conventions
from xarray.backends.common import (
    BACKEND_ENTRYPOINTS,
    AbstractWritableDataStore,
    BackendArray,
    BackendEntrypoint,
    _encode_variable_name,
    _normalize_path,
)
from xarray.backends.store import StoreBackendEntrypoint
from xarray.core import indexing
from xarray.core.treenode import NodePath
from xarray.core.types import ZarrWriteModes
from xarray.core.utils import (
    FrozenDict,
    HiddenKeyDict,
    close_on_error,
)
from xarray.core.variable import Variable
from xarray.namedarray.parallelcompat import guess_chunkmanager
from xarray.namedarray.pycompat import integer_types

if TYPE_CHECKING:
    from io import BufferedIOBase

    from zarr import Group as ZarrGroup

    from xarray.backends.common import AbstractDataStore
    from xarray.core.dataset import Dataset
    from xarray.core.datatree import DataTree


@functools.lru_cache
def _zarr_v3() -> bool:
    try:
        import zarr
    except ImportError:
        return False
    else:
        return packaging.version.parse(zarr.__version__).major >= 3


# need some special secret attributes to tell us the dimensions
DIMENSION_KEY = "_ARRAY_DIMENSIONS"
ZarrFormat = Literal[2, 3]


class FillValueCoder:
    """Handle custom logic to safely encode and decode fill values in Zarr.
    Possibly redundant with logic in xarray/coding/variables.py but needs to be
    isolated from NetCDF-specific logic.
    """

    @classmethod
    def encode(cls, value: int | float | str | bytes, dtype: np.dtype[Any]) -> Any:
        if dtype.kind in "S":
            # byte string
            return base64.standard_b64encode(value).decode()
        elif dtype.kind in "b":
            # boolean
            return bool(value)
        elif dtype.kind in "iu":
            # todo: do we want to check for decimals?
            return int(value)
        elif dtype.kind in "f":
            return base64.standard_b64encode(struct.pack("<d", float(value))).decode()
        elif dtype.kind in "U":
            return str(value)
        else:
            raise ValueError(f"Failed to encode fill_value. Unsupported dtype {dtype}")

    @classmethod
    def decode(cls, value: int | float | str | bytes, dtype: str | np.dtype[Any]):
        if dtype == "string":
            # zarr V3 string type
            return str(value)
        elif dtype == "bytes":
            # zarr V3 bytes type
            return base64.standard_b64decode(value)
        np_dtype = np.dtype(dtype)
        if np_dtype.kind in "f":
            return struct.unpack("<d", base64.standard_b64decode(value))[0]
        elif np_dtype.kind in "b":
            return bool(value)
        elif np_dtype.kind in "iu":
            return int(value)
        else:
            raise ValueError(f"Failed to decode fill_value. Unsupported dtype {dtype}")


def encode_zarr_attr_value(value):
    """
    Encode a attribute value as something that can be serialized as json

    Many xarray datasets / variables have numpy arrays and values. This
    function handles encoding / decoding of such items.

    ndarray -> list
    scalar array -> scalar
    other -> other (no change)
    """
    if isinstance(value, np.ndarray):
        encoded = value.tolist()
    # elif isinstance(value, bytes):
    # try to match how Zarr encodes bytes
    # return [int.from_bytes(value)]
    # return value.decode("utf-8")
    # this checks if it's a scalar number
    elif isinstance(value, np.generic):
        encoded = value.item()
    else:
        encoded = value
    return encoded


class ZarrArrayWrapper(BackendArray):
    __slots__ = ("dtype", "shape", "_array")

    def __init__(self, zarr_array):
        # some callers attempt to evaluate an array if an `array` property exists on the object.
        # we prefix with _ to avoid this inference.
        self._array = zarr_array
        self.shape = self._array.shape

        # preserve vlen string object dtype (GH 7328)
        if (
            not _zarr_v3()
            and self._array.filters is not None
            and any([filt.codec_id == "vlen-utf8" for filt in self._array.filters])
        ):
            dtype = coding.strings.create_vlen_dtype(str)
        else:
            dtype = self._array.dtype

        self.dtype = dtype

    def get_array(self):
        return self._array

    def _oindex(self, key):
        return self._array.oindex[key]

    def _vindex(self, key):
        return self._array.vindex[key]

    def _getitem(self, key):
        return self._array[key]

    def __getitem__(self, key):
        array = self._array
        if isinstance(key, indexing.BasicIndexer):
            method = self._getitem
        elif isinstance(key, indexing.VectorizedIndexer):
            method = self._vindex
        elif isinstance(key, indexing.OuterIndexer):
            method = self._oindex
        return indexing.explicit_indexing_adapter(
            key, array.shape, indexing.IndexingSupport.VECTORIZED, method
        )

        # if self.ndim == 0:
        # could possibly have a work-around for 0d data here


def _determine_zarr_chunks(
    enc_chunks, var_chunks, ndim, name, safe_chunks, region, mode, shape
):
    """
    Given encoding chunks (possibly None or []) and variable chunks
    (possibly None or []).
    """

    # zarr chunk spec:
    # chunks : int or tuple of ints, optional
    #   Chunk shape. If not provided, will be guessed from shape and dtype.

    # if there are no chunks in encoding and the variable data is a numpy
    # array, then we let zarr use its own heuristics to pick the chunks
    if not var_chunks and not enc_chunks:
        return None

    # if there are no chunks in encoding but there are dask chunks, we try to
    # use the same chunks in zarr
    # However, zarr chunks needs to be uniform for each array
    # http://zarr.readthedocs.io/en/latest/spec/v1.html#chunks
    # while dask chunks can be variable sized
    # http://dask.pydata.org/en/latest/array-design.html#chunks
    if var_chunks and not enc_chunks:
        if any(len(set(chunks[:-1])) > 1 for chunks in var_chunks):
            raise ValueError(
                "Zarr requires uniform chunk sizes except for final chunk. "
                f"Variable named {name!r} has incompatible dask chunks: {var_chunks!r}. "
                "Consider rechunking using `chunk()`."
            )
        if any((chunks[0] < chunks[-1]) for chunks in var_chunks):
            raise ValueError(
                "Final chunk of Zarr array must be the same size or smaller "
                f"than the first. Variable named {name!r} has incompatible Dask chunks {var_chunks!r}."
                "Consider either rechunking using `chunk()` or instead deleting "
                "or modifying `encoding['chunks']`."
            )
        # return the first chunk for each dimension
        return tuple(chunk[0] for chunk in var_chunks)

    # from here on, we are dealing with user-specified chunks in encoding
    # zarr allows chunks to be an integer, in which case it uses the same chunk
    # size on each dimension.
    # Here we re-implement this expansion ourselves. That makes the logic of
    # checking chunk compatibility easier

    if isinstance(enc_chunks, integer_types):
        enc_chunks_tuple = ndim * (enc_chunks,)
    else:
        enc_chunks_tuple = tuple(enc_chunks)

    if len(enc_chunks_tuple) != ndim:
        # throw away encoding chunks, start over
        return _determine_zarr_chunks(
            None, var_chunks, ndim, name, safe_chunks, region, mode, shape
        )

    for x in enc_chunks_tuple:
        if not isinstance(x, int):
            raise TypeError(
                "zarr chunk sizes specified in `encoding['chunks']` "
                "must be an int or a tuple of ints. "
                f"Instead found encoding['chunks']={enc_chunks_tuple!r} "
                f"for variable named {name!r}."
            )

    # if there are chunks in encoding and the variable data is a numpy array,
    # we use the specified chunks
    if not var_chunks:
        return enc_chunks_tuple

    # the hard case
    # DESIGN CHOICE: do not allow multiple dask chunks on a single zarr chunk
    # this avoids the need to get involved in zarr synchronization / locking
    # From zarr docs:
    #  "If each worker in a parallel computation is writing to a
    #   separate region of the array, and if region boundaries are perfectly aligned
    #   with chunk boundaries, then no synchronization is required."
    # TODO: incorporate synchronizer to allow writes from multiple dask
    # threads

    # If it is possible to write on partial chunks then it is not necessary to check
    # the last one contained on the region
    allow_partial_chunks = mode != "r+"

    base_error = (
        f"Specified zarr chunks encoding['chunks']={enc_chunks_tuple!r} for "
        f"variable named {name!r} would overlap multiple dask chunks {var_chunks!r} "
        f"on the region {region}. "
        f"Writing this array in parallel with dask could lead to corrupted data. "
        f"Consider either rechunking using `chunk()`, deleting "
        f"or modifying `encoding['chunks']`, or specify `safe_chunks=False`."
    )

    for zchunk, dchunks, interval, size in zip(
        enc_chunks_tuple, var_chunks, region, shape, strict=True
    ):
        if not safe_chunks:
            continue

        for dchunk in dchunks[1:-1]:
            if dchunk % zchunk:
                raise ValueError(base_error)

        region_start = interval.start if interval.start else 0

        if len(dchunks) > 1:
            # The first border size is the amount of data that needs to be updated on the
            # first chunk taking into account the region slice.
            first_border_size = zchunk
            if allow_partial_chunks:
                first_border_size = zchunk - region_start % zchunk

            if (dchunks[0] - first_border_size) % zchunk:
                raise ValueError(base_error)

        if not allow_partial_chunks:
            region_stop = interval.stop if interval.stop else size

            if region_start % zchunk:
                # The last chunk which can also be the only one is a partial chunk
                # if it is not aligned at the beginning
                raise ValueError(base_error)

            if np.ceil(region_stop / zchunk) == np.ceil(size / zchunk):
                # If the region is covering the last chunk then check
                # if the reminder with the default chunk size
                # is equal to the size of the last chunk
                if dchunks[-1] % zchunk != size % zchunk:
                    raise ValueError(base_error)
            elif dchunks[-1] % zchunk:
                raise ValueError(base_error)

    return enc_chunks_tuple


def _get_zarr_dims_and_attrs(zarr_obj, dimension_key, try_nczarr):
    # Zarr arrays do not have dimensions. To get around this problem, we add
    # an attribute that specifies the dimension. We have to hide this attribute
    # when we send the attributes to the user.
    # zarr_obj can be either a zarr group or zarr array
    try:
        # Xarray-Zarr
        dimensions = zarr_obj.attrs[dimension_key]
    except KeyError as e:
        if not try_nczarr:
            raise KeyError(
                f"Zarr object is missing the attribute `{dimension_key}`, which is "
                "required for xarray to determine variable dimensions."
            ) from e

        # NCZarr defines dimensions through metadata in .zarray
        zarray_path = os.path.join(zarr_obj.path, ".zarray")
        zarray = json.loads(zarr_obj.store[zarray_path])
        try:
            # NCZarr uses Fully Qualified Names
            dimensions = [
                os.path.basename(dim) for dim in zarray["_NCZARR_ARRAY"]["dimrefs"]
            ]
        except KeyError as e:
            raise KeyError(
                f"Zarr object is missing the attribute `{dimension_key}` and the NCZarr metadata, "
                "which are required for xarray to determine variable dimensions."
            ) from e

    nc_attrs = [attr for attr in zarr_obj.attrs if attr.lower().startswith("_nc")]
    attributes = HiddenKeyDict(zarr_obj.attrs, [dimension_key] + nc_attrs)
    return dimensions, attributes


def extract_zarr_variable_encoding(
    variable,
    raise_on_invalid=False,
    name=None,
    *,
    safe_chunks=True,
    region=None,
    mode=None,
    shape=None,
):
    """
    Extract zarr encoding dictionary from xarray Variable

    Parameters
    ----------
    variable : Variable
    raise_on_invalid : bool, optional
    name: str | Hashable, optional
    safe_chunks: bool, optional
    region: tuple[slice, ...], optional
    mode: str, optional
    shape: tuple[int, ...], optional
    Returns
    -------
    encoding : dict
        Zarr encoding for `variable`
    """

    shape = shape if shape else variable.shape
    encoding = variable.encoding.copy()

    safe_to_drop = {"source", "original_shape"}
    valid_encodings = {
        "codecs",
        "chunks",
        "compressor",
        "filters",
        "cache_metadata",
        "write_empty_chunks",
    }

    for k in safe_to_drop:
        if k in encoding:
            del encoding[k]

    if raise_on_invalid:
        invalid = [k for k in encoding if k not in valid_encodings]
        if invalid:
            raise ValueError(
                f"unexpected encoding parameters for zarr backend:  {invalid!r}"
            )
    else:
        for k in list(encoding):
            if k not in valid_encodings:
                del encoding[k]

    chunks = _determine_zarr_chunks(
        enc_chunks=encoding.get("chunks"),
        var_chunks=variable.chunks,
        ndim=variable.ndim,
        name=name,
        safe_chunks=safe_chunks,
        region=region,
        mode=mode,
        shape=shape,
    )
    encoding["chunks"] = chunks
    return encoding


# Function below is copied from conventions.encode_cf_variable.
# The only change is to raise an error for object dtypes.
def encode_zarr_variable(var, needs_copy=True, name=None):
    """
    Converts an Variable into an Variable which follows some
    of the CF conventions:

        - Nans are masked using _FillValue (or the deprecated missing_value)
        - Rescaling via: scale_factor and add_offset
        - datetimes are converted to the CF 'units since time' format
        - dtype encodings are enforced.

    Parameters
    ----------
    var : Variable
        A variable holding un-encoded data.

    Returns
    -------
    out : Variable
        A variable which has been encoded as described above.
    """

    var = conventions.encode_cf_variable(var, name=name)

    # zarr allows unicode, but not variable-length strings, so it's both
    # simpler and more compact to always encode as UTF-8 explicitly.
    # TODO: allow toggling this explicitly via dtype in encoding.
    coder = coding.strings.EncodedStringCoder(allows_unicode=True)
    var = coder.encode(var, name=name)
    var = coding.strings.ensure_fixed_length_bytes(var)

    return var


def _validate_datatypes_for_zarr_append(vname, existing_var, new_var):
    """If variable exists in the store, confirm dtype of the data to append is compatible with
    existing dtype.
    """
    if (
        np.issubdtype(new_var.dtype, np.number)
        or np.issubdtype(new_var.dtype, np.datetime64)
        or np.issubdtype(new_var.dtype, np.bool_)
        or new_var.dtype == object
        or (new_var.dtype.kind in ("S", "U") and existing_var.dtype == object)
    ):
        # We can skip dtype equality checks under two conditions: (1) if the var to append is
        # new to the dataset, because in this case there is no existing var to compare it to;
        # or (2) if var to append's dtype is known to be easy-to-append, because in this case
        # we can be confident appending won't cause problems. Examples of dtypes which are not
        # easy-to-append include length-specified strings of type `|S*` or `<U*` (where * is a
        # positive integer character length). For these dtypes, appending dissimilar lengths
        # can result in truncation of appended data. Therefore, variables which already exist
        # in the dataset, and with dtypes which are not known to be easy-to-append, necessitate
        # exact dtype equality, as checked below.
        pass
    elif not new_var.dtype == existing_var.dtype:
        raise ValueError(
            f"Mismatched dtypes for variable {vname} between Zarr store on disk "
            f"and dataset to append. Store has dtype {existing_var.dtype} but "
            f"dataset to append has dtype {new_var.dtype}."
        )


def _validate_and_transpose_existing_dims(
    var_name, new_var, existing_var, region, append_dim
):
    if new_var.dims != existing_var.dims:
        if set(existing_var.dims) == set(new_var.dims):
            new_var = new_var.transpose(*existing_var.dims)
        else:
            raise ValueError(
                f"variable {var_name!r} already exists with different "
                f"dimension names {existing_var.dims} != "
                f"{new_var.dims}, but changing variable "
                f"dimensions is not supported by to_zarr()."
            )

    existing_sizes = {}
    for dim, size in existing_var.sizes.items():
        if region is not None and dim in region:
            start, stop, stride = region[dim].indices(size)
            assert stride == 1  # region was already validated
            size = stop - start
        if dim != append_dim:
            existing_sizes[dim] = size

    new_sizes = {dim: size for dim, size in new_var.sizes.items() if dim != append_dim}
    if existing_sizes != new_sizes:
        raise ValueError(
            f"variable {var_name!r} already exists with different "
            f"dimension sizes: {existing_sizes} != {new_sizes}. "
            f"to_zarr() only supports changing dimension sizes when "
            f"explicitly appending, but append_dim={append_dim!r}. "
            f"If you are attempting to write to a subset of the "
            f"existing store without changing dimension sizes, "
            f"consider using the region argument in to_zarr()."
        )

    return new_var


def _put_attrs(zarr_obj, attrs):
    """Raise a more informative error message for invalid attrs."""
    try:
        zarr_obj.attrs.put(attrs)
    except TypeError as e:
        raise TypeError("Invalid attribute in Dataset.attrs.") from e
    return zarr_obj


class ZarrStore(AbstractWritableDataStore):
    """Store for reading and writing data via zarr"""

    __slots__ = (
        "zarr_group",
        "_append_dim",
        "_consolidate_on_close",
        "_group",
        "_mode",
        "_read_only",
        "_synchronizer",
        "_write_region",
        "_safe_chunks",
        "_write_empty",
        "_close_store_on_close",
        "_use_zarr_fill_value_as_mask",
    )

    @classmethod
    def open_store(
        cls,
        store,
        mode: ZarrWriteModes = "r",
        synchronizer=None,
        group=None,
        consolidated=False,
        consolidate_on_close=False,
        chunk_store=None,
        storage_options=None,
        append_dim=None,
        write_region=None,
        safe_chunks=True,
        stacklevel=2,
        zarr_version=None,
<<<<<<< HEAD
        use_zarr_fill_value_as_mask=None,
=======
        zarr_format=None,
>>>>>>> 9b3c2885
        write_empty: bool | None = None,
    ):

        (
            zarr_group,
            consolidate_on_close,
            close_store_on_close,
            use_zarr_fill_value_as_mask,
        ) = _get_open_params(
            store=store,
            mode=mode,
            synchronizer=synchronizer,
            group=group,
            consolidated=consolidated,
            consolidate_on_close=consolidate_on_close,
            chunk_store=chunk_store,
            storage_options=storage_options,
            stacklevel=stacklevel,
            zarr_version=zarr_version,
<<<<<<< HEAD
            use_zarr_fill_value_as_mask=use_zarr_fill_value_as_mask,
=======
            zarr_format=zarr_format,
>>>>>>> 9b3c2885
        )
        group_paths = [node for node in _iter_zarr_groups(zarr_group, parent=group)]
        return {
            group: cls(
                zarr_group.get(group),
                mode,
                consolidate_on_close,
                append_dim,
                write_region,
                safe_chunks,
                write_empty,
                close_store_on_close,
                use_zarr_fill_value_as_mask,
            )
            for group in group_paths
        }

    @classmethod
    def open_group(
        cls,
        store,
        mode: ZarrWriteModes = "r",
        synchronizer=None,
        group=None,
        consolidated=False,
        consolidate_on_close=False,
        chunk_store=None,
        storage_options=None,
        append_dim=None,
        write_region=None,
        safe_chunks=True,
        stacklevel=2,
        zarr_version=None,
<<<<<<< HEAD
        use_zarr_fill_value_as_mask=None,
=======
        zarr_format=None,
>>>>>>> 9b3c2885
        write_empty: bool | None = None,
    ):

        (
            zarr_group,
            consolidate_on_close,
            close_store_on_close,
            use_zarr_fill_value_as_mask,
        ) = _get_open_params(
            store=store,
            mode=mode,
            synchronizer=synchronizer,
            group=group,
            consolidated=consolidated,
            consolidate_on_close=consolidate_on_close,
            chunk_store=chunk_store,
            storage_options=storage_options,
            stacklevel=stacklevel,
            zarr_version=zarr_version,
<<<<<<< HEAD
            use_zarr_fill_value_as_mask=use_zarr_fill_value_as_mask,
=======
            zarr_format=zarr_format,
>>>>>>> 9b3c2885
        )

        return cls(
            zarr_group,
            mode,
            consolidate_on_close,
            append_dim,
            write_region,
            safe_chunks,
            write_empty,
            close_store_on_close,
            use_zarr_fill_value_as_mask,
        )

    def __init__(
        self,
        zarr_group,
        mode=None,
        consolidate_on_close=False,
        append_dim=None,
        write_region=None,
        safe_chunks=True,
        write_empty: bool | None = None,
        close_store_on_close: bool = False,
        use_zarr_fill_value_as_mask=None,
    ):
        self.zarr_group = zarr_group
        self._read_only = self.zarr_group.read_only
        self._synchronizer = self.zarr_group.synchronizer
        self._group = self.zarr_group.path
        self._mode = mode
        self._consolidate_on_close = consolidate_on_close
        self._append_dim = append_dim
        self._write_region = write_region
        self._safe_chunks = safe_chunks
        self._write_empty = write_empty
        self._close_store_on_close = (close_store_on_close,)
        self._use_zarr_fill_value_as_mask = use_zarr_fill_value_as_mask

    @property
    def ds(self):
        # TODO: consider deprecating this in favor of zarr_group
        return self.zarr_group

    def open_store_variable(self, name, zarr_array=None):
        if zarr_array is None:
            zarr_array = self.zarr_group[name]
        data = indexing.LazilyIndexedArray(ZarrArrayWrapper(zarr_array))
        try_nczarr = self._mode == "r"
        dimensions, attributes = _get_zarr_dims_and_attrs(
            zarr_array, DIMENSION_KEY, try_nczarr
        )
        attributes = dict(attributes)

        # TODO: this should not be needed once
        # https://github.com/zarr-developers/zarr-python/issues/1269 is resolved.
        attributes.pop("filters", None)

        encoding = {
            "chunks": zarr_array.chunks,
            "preferred_chunks": dict(zip(dimensions, zarr_array.chunks, strict=True)),
        }

        if _zarr_v3() and zarr_array.metadata.zarr_format == 3:
            encoding["codecs"] = [x.to_dict() for x in zarr_array.metadata.codecs]
        elif _zarr_v3():
            encoding.update(
                {
                    "compressor": zarr_array.metadata.compressor,
                    "filters": zarr_array.metadata.filters,
                }
            )
        else:
            encoding.update(
                {
                    "compressor": zarr_array.compressor,
                    "filters": zarr_array.filters,
                }
            )

        if self._use_zarr_fill_value_as_mask:
            # Setting this attribute triggers CF decoding for missing values
            # TODO: it feels a bit hacky to hijack CF decoding for this purpose
            if zarr_array.fill_value is not None:
                attributes["_FillValue"] = zarr_array.fill_value
        elif "_FillValue" in attributes:
            original_zarr_dtype = zarr_array.metadata.data_type
            attributes["_FillValue"] = FillValueCoder.decode(
                attributes["_FillValue"], original_zarr_dtype.value
            )

        return Variable(dimensions, data, attributes, encoding)

    def get_variables(self):
        return FrozenDict(
            (k, self.open_store_variable(k, v)) for k, v in self.zarr_group.arrays()
        )

    def get_attrs(self):
        return {
            k: v
            for k, v in self.zarr_group.attrs.asdict().items()
            if not k.lower().startswith("_nc")
        }

    def get_dimensions(self):
        try_nczarr = self._mode == "r"
        dimensions = {}
        for _k, v in self.zarr_group.arrays():
            dim_names, _ = _get_zarr_dims_and_attrs(v, DIMENSION_KEY, try_nczarr)
            for d, s in zip(dim_names, v.shape, strict=True):
                if d in dimensions and dimensions[d] != s:
                    raise ValueError(
                        f"found conflicting lengths for dimension {d} "
                        f"({s} != {dimensions[d]})"
                    )
                dimensions[d] = s
        return dimensions

    def set_dimensions(self, variables, unlimited_dims=None):
        if unlimited_dims is not None:
            raise NotImplementedError(
                "Zarr backend doesn't know how to handle unlimited dimensions"
            )

    def set_attributes(self, attributes):
        _put_attrs(self.zarr_group, attributes)

    def encode_variable(self, variable):
        variable = encode_zarr_variable(variable)
        return variable

    def encode_attribute(self, a):
        return encode_zarr_attr_value(a)

    def store(
        self,
        variables,
        attributes,
        check_encoding_set=frozenset(),
        writer=None,
        unlimited_dims=None,
    ):
        """
        Top level method for putting data on this store, this method:
          - encodes variables/attributes
          - sets dimensions
          - sets variables

        Parameters
        ----------
        variables : dict-like
            Dictionary of key/value (variable name / xr.Variable) pairs
        attributes : dict-like
            Dictionary of key/value (attribute name / attribute) pairs
        check_encoding_set : list-like
            List of variables that should be checked for invalid encoding
            values
        writer : ArrayWriter
        unlimited_dims : list-like
            List of dimension names that should be treated as unlimited
            dimensions.
            dimension on which the zarray will be appended
            only needed in append mode
        """
        import zarr

        existing_keys = tuple(self.zarr_group.array_keys())

        if self._mode == "r+":
            new_names = [k for k in variables if k not in existing_keys]
            if new_names:
                raise ValueError(
                    f"dataset contains non-pre-existing variables {new_names}, "
                    "which is not allowed in ``xarray.Dataset.to_zarr()`` with "
                    "``mode='r+'``. To allow writing new variables, set ``mode='a'``."
                )

        if self._append_dim is not None and self._append_dim not in existing_keys:
            # For dimensions without coordinate values, we must parse
            # the _ARRAY_DIMENSIONS attribute on *all* arrays to check if it
            # is a valid existing dimension name.
            # TODO: This `get_dimensions` method also does shape checking
            # which isn't strictly necessary for our check.
            existing_dims = self.get_dimensions()
            if self._append_dim not in existing_dims:
                raise ValueError(
                    f"append_dim={self._append_dim!r} does not match any existing "
                    f"dataset dimensions {existing_dims}"
                )

        existing_variable_names = {
            vn for vn in variables if _encode_variable_name(vn) in existing_keys
        }
        new_variable_names = set(variables) - existing_variable_names
        variables_encoded, attributes = self.encode(
            {vn: variables[vn] for vn in new_variable_names}, attributes
        )

        if existing_variable_names:
            # We make sure that values to be appended are encoded *exactly*
            # as the current values in the store.
            # To do so, we decode variables directly to access the proper encoding,
            # without going via xarray.Dataset to avoid needing to load
            # index variables into memory.
            existing_vars, _, _ = conventions.decode_cf_variables(
                variables={
                    k: self.open_store_variable(name=k) for k in existing_variable_names
                },
                # attributes = {} since we don't care about parsing the global
                # "coordinates" attribute
                attributes={},
            )
            # Modified variables must use the same encoding as the store.
            vars_with_encoding = {}
            for vn in existing_variable_names:
                if self._mode in ["a", "a-", "r+"]:
                    _validate_datatypes_for_zarr_append(
                        vn, existing_vars[vn], variables[vn]
                    )
                vars_with_encoding[vn] = variables[vn].copy(deep=False)
                vars_with_encoding[vn].encoding = existing_vars[vn].encoding
            vars_with_encoding, _ = self.encode(vars_with_encoding, {})
            variables_encoded.update(vars_with_encoding)

            for var_name in existing_variable_names:
                variables_encoded[var_name] = _validate_and_transpose_existing_dims(
                    var_name,
                    variables_encoded[var_name],
                    existing_vars[var_name],
                    self._write_region,
                    self._append_dim,
                )

        if self._mode not in ["r", "r+"]:
            self.set_attributes(attributes)
            self.set_dimensions(variables_encoded, unlimited_dims=unlimited_dims)

        # if we are appending to an append_dim, only write either
        # - new variables not already present, OR
        # - variables with the append_dim in their dimensions
        # We do NOT overwrite other variables.
        if self._mode == "a-" and self._append_dim is not None:
            variables_to_set = {
                k: v
                for k, v in variables_encoded.items()
                if (k not in existing_variable_names) or (self._append_dim in v.dims)
            }
        else:
            variables_to_set = variables_encoded

        self.set_variables(
            variables_to_set, check_encoding_set, writer, unlimited_dims=unlimited_dims
        )
        if self._consolidate_on_close:
            kwargs = {}
            if _zarr_v3():
                # https://github.com/zarr-developers/zarr-python/pull/2113#issuecomment-2386718323
                kwargs["path"] = self.zarr_group.name.lstrip("/")
            zarr.consolidate_metadata(self.zarr_group.store, **kwargs)

    def sync(self):
        pass

    def set_variables(self, variables, check_encoding_set, writer, unlimited_dims=None):
        """
        This provides a centralized method to set the variables on the data
        store.

        Parameters
        ----------
        variables : dict-like
            Dictionary of key/value (variable name / xr.Variable) pairs
        check_encoding_set : list-like
            List of variables that should be checked for invalid encoding
            values
        writer
        unlimited_dims : list-like
            List of dimension names that should be treated as unlimited
            dimensions.
        """

        import zarr

        existing_keys = tuple(self.zarr_group.array_keys())

        for vn, v in variables.items():
            name = _encode_variable_name(vn)
            attrs = v.attrs.copy()
            dims = v.dims
            dtype = v.dtype
            shape = v.shape

            if self._use_zarr_fill_value_as_mask:
                fill_value = attrs.pop("_FillValue", None)
                if v.encoding == {"_FillValue": None} and fill_value is None:
                    v.encoding = {}
            else:
                fill_value = None
                if "_FillValue" in attrs:
                    # replace with encoded fill value
                    attrs["_FillValue"] = FillValueCoder.encode(
                        attrs["_FillValue"], dtype
                    )

            zarr_array = None
            zarr_shape = None
            write_region = self._write_region if self._write_region is not None else {}
            write_region = {dim: write_region.get(dim, slice(None)) for dim in dims}

            if name in existing_keys:
                # existing variable
                # TODO: if mode="a", consider overriding the existing variable
                # metadata. This would need some case work properly with region
                # and append_dim.
                if self._write_empty is not None:
                    # Write to zarr_group.chunk_store instead of zarr_group.store
                    # See https://github.com/pydata/xarray/pull/8326#discussion_r1365311316 for a longer explanation
                    #    The open_consolidated() enforces a mode of r or r+
                    #    (and to_zarr with region provided enforces a read mode of r+),
                    #    and this function makes sure the resulting Group has a store of type ConsolidatedMetadataStore
                    #    and a 'normal Store subtype for chunk_store.
                    #    The exact type depends on if a local path was used, or a URL of some sort,
                    #    but the point is that it's not a read-only ConsolidatedMetadataStore.
                    #    It is safe to write chunk data to the chunk_store because no metadata would be changed by
                    #    to_zarr with the region parameter:
                    #     - Because the write mode is enforced to be r+, no new variables can be added to the store
                    #       (this is also checked and enforced in xarray.backends.api.py::to_zarr()).
                    #     - Existing variables already have their attrs included in the consolidated metadata file.
                    #     - The size of dimensions can not be expanded, that would require a call using `append_dim`
                    #        which is mutually exclusive with `region`
                    kwargs = {}
                    if _zarr_v3():
                        kwargs["store"] = self.zarr_group.store
                    else:
                        kwargs["store"] = self.zarr_group.chunk_store

                    # TODO: see if zarr should normalize these strings.
                    zarr_array = zarr.open(
                        **kwargs,
                        # path=f"{self.zarr_group.name}/{name}",
                        path="/".join([self.zarr_group.name.rstrip("/"), name]).lstrip(
                            "/"
                        ),
                        write_empty_chunks=self._write_empty,
                    )
                else:
                    zarr_array = self.zarr_group[name]

                if self._append_dim is not None and self._append_dim in dims:
                    # resize existing variable
                    append_axis = dims.index(self._append_dim)
                    assert write_region[self._append_dim] == slice(None)
                    write_region[self._append_dim] = slice(
                        zarr_array.shape[append_axis], None
                    )

                    new_shape = list(zarr_array.shape)
                    new_shape[append_axis] += v.shape[append_axis]
                    if _zarr_v3():
                        zarr_array = zarr_array.resize(new_shape)
                    else:
                        zarr_array.resize(new_shape)

                zarr_shape = zarr_array.shape

            region = tuple(write_region[dim] for dim in dims)

            # We need to do this for both new and existing variables to ensure we're not
            # writing to a partial chunk, even though we don't use the `encoding` value
            # when writing to an existing variable. See
            # https://github.com/pydata/xarray/issues/8371 for details.
            # Note: Ideally there should be two functions, one for validating the chunks and
            # another one for extracting the encoding.
            encoding = extract_zarr_variable_encoding(
                v,
                raise_on_invalid=vn in check_encoding_set,
                name=vn,
                safe_chunks=self._safe_chunks,
                region=region,
                mode=self._mode,
                shape=zarr_shape,
            )

            if name not in existing_keys:
                # new variable
                encoded_attrs = {}
                # the magic for storing the hidden dimension data
                encoded_attrs[DIMENSION_KEY] = dims
                for k2, v2 in attrs.items():
                    encoded_attrs[k2] = self.encode_attribute(v2)

                if coding.strings.check_vlen_dtype(dtype) is str:
                    dtype = str

                if self._write_empty is not None:
                    if (
                        "write_empty_chunks" in encoding
                        and encoding["write_empty_chunks"] != self._write_empty
                    ):
                        raise ValueError(
                            'Differing "write_empty_chunks" values in encoding and parameters'
                            f'Got {encoding["write_empty_chunks"] = } and {self._write_empty = }'
                        )
                    else:
                        encoding["write_empty_chunks"] = self._write_empty

                if "codecs" in encoding:
                    pipeline = encoding.pop("codecs")
                    encoding["codecs"] = pipeline

                zarr_array = self.zarr_group.create(
                    name,
                    shape=shape,
                    dtype=dtype,
                    fill_value=fill_value,
                    **encoding,
                )
                zarr_array = _put_attrs(zarr_array, encoded_attrs)

            writer.add(v.data, zarr_array, region)

    def close(self) -> None:
        if self._close_store_on_close:
            self.zarr_group.store.close()

    def _auto_detect_regions(self, ds, region):
        for dim, val in region.items():
            if val != "auto":
                continue

            if dim not in ds._variables:
                # unindexed dimension
                region[dim] = slice(0, ds.sizes[dim])
                continue

            variable = conventions.decode_cf_variable(
                dim, self.open_store_variable(dim).compute()
            )
            assert variable.dims == (dim,)
            index = pd.Index(variable.data)
            idxs = index.get_indexer(ds[dim].data)
            if (idxs == -1).any():
                raise KeyError(
                    f"Not all values of coordinate '{dim}' in the new array were"
                    " found in the original store. Writing to a zarr region slice"
                    " requires that no dimensions or metadata are changed by the write."
                )

            if (np.diff(idxs) != 1).any():
                raise ValueError(
                    f"The auto-detected region of coordinate '{dim}' for writing new data"
                    " to the original store had non-contiguous indices. Writing to a zarr"
                    " region slice requires that the new data constitute a contiguous subset"
                    " of the original store."
                )
            region[dim] = slice(idxs[0], idxs[-1] + 1)
        return region

    def _validate_and_autodetect_region(self, ds) -> None:
        region = self._write_region

        if region == "auto":
            region = {dim: "auto" for dim in ds.dims}

        if not isinstance(region, dict):
            raise TypeError(f"``region`` must be a dict, got {type(region)}")
        if any(v == "auto" for v in region.values()):
            if self._mode not in ["r+", "a"]:
                raise ValueError(
                    f"``mode`` must be 'r+' or 'a' when using ``region='auto'``, got {self._mode!r}"
                )
            region = self._auto_detect_regions(ds, region)

        # validate before attempting to auto-detect since the auto-detection
        # should always return a valid slice.
        for k, v in region.items():
            if k not in ds.dims:
                raise ValueError(
                    f"all keys in ``region`` are not in Dataset dimensions, got "
                    f"{list(region)} and {list(ds.dims)}"
                )
            if not isinstance(v, slice):
                raise TypeError(
                    "all values in ``region`` must be slice objects, got "
                    f"region={region}"
                )
            if v.step not in {1, None}:
                raise ValueError(
                    "step on all slices in ``region`` must be 1 or None, got "
                    f"region={region}"
                )

        non_matching_vars = [
            k for k, v in ds.variables.items() if not set(region).intersection(v.dims)
        ]
        if non_matching_vars:
            raise ValueError(
                f"when setting `region` explicitly in to_zarr(), all "
                f"variables in the dataset to write must have at least "
                f"one dimension in common with the region's dimensions "
                f"{list(region.keys())}, but that is not "
                f"the case for some variables here. To drop these variables "
                f"from this dataset before exporting to zarr, write: "
                f".drop_vars({non_matching_vars!r})"
            )

        self._write_region = region


def open_zarr(
    store,
    group=None,
    synchronizer=None,
    chunks="auto",
    decode_cf=True,
    mask_and_scale=True,
    decode_times=True,
    concat_characters=True,
    decode_coords=True,
    drop_variables=None,
    consolidated=None,
    overwrite_encoded_chunks=False,
    chunk_store=None,
    storage_options=None,
    decode_timedelta=None,
    use_cftime=None,
    zarr_version=None,
<<<<<<< HEAD
    use_zarr_fill_value_as_mask=None,
=======
    zarr_format=None,
>>>>>>> 9b3c2885
    chunked_array_type: str | None = None,
    from_array_kwargs: dict[str, Any] | None = None,
    **kwargs,
):
    """Load and decode a dataset from a Zarr store.

    The `store` object should be a valid store for a Zarr group. `store`
    variables must contain dimension metadata encoded in the
    `_ARRAY_DIMENSIONS` attribute or must have NCZarr format.

    Parameters
    ----------
    store : MutableMapping or str
        A MutableMapping where a Zarr Group has been stored or a path to a
        directory in file system where a Zarr DirectoryStore has been stored.
    synchronizer : object, optional
        Array synchronizer provided to zarr
    group : str, optional
        Group path. (a.k.a. `path` in zarr terminology.)
    chunks : int, dict, 'auto' or None, default: 'auto'
        If provided, used to load the data into dask arrays.

        - ``chunks='auto'`` will use dask ``auto`` chunking taking into account the
          engine preferred chunks.
        - ``chunks=None`` skips using dask, which is generally faster for
          small arrays.
        - ``chunks=-1`` loads the data with dask using a single chunk for all arrays.
        - ``chunks={}`` loads the data with dask using engine preferred chunks if
          exposed by the backend, otherwise with a single chunk for all arrays.

        See dask chunking for more details.
    overwrite_encoded_chunks : bool, optional
        Whether to drop the zarr chunks encoded for each variable when a
        dataset is loaded with specified chunk sizes (default: False)
    decode_cf : bool, optional
        Whether to decode these variables, assuming they were saved according
        to CF conventions.
    mask_and_scale : bool, optional
        If True, replace array values equal to `_FillValue` with NA and scale
        values according to the formula `original_values * scale_factor +
        add_offset`, where `_FillValue`, `scale_factor` and `add_offset` are
        taken from variable attributes (if they exist).  If the `_FillValue` or
        `missing_value` attribute contains multiple values a warning will be
        issued and all array values matching one of the multiple values will
        be replaced by NA.
    decode_times : bool, optional
        If True, decode times encoded in the standard NetCDF datetime format
        into datetime objects. Otherwise, leave them encoded as numbers.
    concat_characters : bool, optional
        If True, concatenate along the last dimension of character arrays to
        form string arrays. Dimensions will only be concatenated over (and
        removed) if they have no corresponding variable and if they are only
        used as the last dimension of character arrays.
    decode_coords : bool, optional
        If True, decode the 'coordinates' attribute to identify coordinates in
        the resulting dataset.
    drop_variables : str or iterable, optional
        A variable or list of variables to exclude from being parsed from the
        dataset. This may be useful to drop variables with problems or
        inconsistent values.
    consolidated : bool, optional
        Whether to open the store using zarr's consolidated metadata
        capability. Only works for stores that have already been consolidated.
        By default (`consolidate=None`), attempts to read consolidated metadata,
        falling back to read non-consolidated metadata if that fails.

        When the experimental ``zarr_version=3``, ``consolidated`` must be
        either be ``None`` or ``False``.
    chunk_store : MutableMapping, optional
        A separate Zarr store only for chunk data.
    storage_options : dict, optional
        Any additional parameters for the storage backend (ignored for local
        paths).
    decode_timedelta : bool, optional
        If True, decode variables and coordinates with time units in
        {'days', 'hours', 'minutes', 'seconds', 'milliseconds', 'microseconds'}
        into timedelta objects. If False, leave them encoded as numbers.
        If None (default), assume the same value of decode_time.
    use_cftime : bool, optional
        Only relevant if encoded dates come from a standard calendar
        (e.g. "gregorian", "proleptic_gregorian", "standard", or not
        specified).  If None (default), attempt to decode times to
        ``np.datetime64[ns]`` objects; if this is not possible, decode times to
        ``cftime.datetime`` objects. If True, always decode times to
        ``cftime.datetime`` objects, regardless of whether or not they can be
        represented using ``np.datetime64[ns]`` objects.  If False, always
        decode times to ``np.datetime64[ns]`` objects; if this is not possible
        raise an error.
    zarr_version : int or None, optional

        .. deprecated:: 2024.9.1
           Use ``zarr_format`` instead.

    zarr_format : int or None, optional
        The desired zarr format to target (currently 2 or 3). The default
        of None will attempt to determine the zarr version from ``store`` when
<<<<<<< HEAD
        possible, otherwise defaulting to 2.
    use_zarr_fill_value_as_mask : bool, optional
        If True, use the zarr Array `fill_value` to mask the data, the same as done
        for NetCDF data with `_FillValue` or `missing_value` attributes. If False,
        the `fill_value` is ignored and the data are not masked. If None, this defaults
        to True for `zarr_version=2` and False for `zarr_version=3`.
=======
        possible, otherwise defaulting to the default version used by
        the zarr-python library installed.
>>>>>>> 9b3c2885
    chunked_array_type: str, optional
        Which chunked array type to coerce this datasets' arrays to.
        Defaults to 'dask' if installed, else whatever is registered via the `ChunkManagerEntryPoint` system.
        Experimental API that should not be relied upon.
    from_array_kwargs: dict, optional
        Additional keyword arguments passed on to the `ChunkManagerEntrypoint.from_array` method used to create
        chunked arrays, via whichever chunk manager is specified through the `chunked_array_type` kwarg.
        Defaults to {'manager': 'dask'}, meaning additional kwargs will be passed eventually to
        :py:func:`dask.array.from_array`. Experimental API that should not be relied upon.

    Returns
    -------
    dataset : Dataset
        The newly created dataset.

    See Also
    --------
    open_dataset
    open_mfdataset

    References
    ----------
    http://zarr.readthedocs.io/
    """
    from xarray.backends.api import open_dataset

    if from_array_kwargs is None:
        from_array_kwargs = {}

    if chunks == "auto":
        try:
            guess_chunkmanager(
                chunked_array_type
            )  # attempt to import that parallel backend

            chunks = {}
        except ValueError:
            chunks = None

    if kwargs:
        raise TypeError(
            "open_zarr() got unexpected keyword arguments " + ",".join(kwargs.keys())
        )

    backend_kwargs = {
        "synchronizer": synchronizer,
        "consolidated": consolidated,
        "overwrite_encoded_chunks": overwrite_encoded_chunks,
        "chunk_store": chunk_store,
        "storage_options": storage_options,
        "stacklevel": 4,
        "zarr_version": zarr_version,
        "zarr_format": zarr_format,
    }

    ds = open_dataset(
        filename_or_obj=store,
        group=group,
        decode_cf=decode_cf,
        mask_and_scale=mask_and_scale,
        decode_times=decode_times,
        concat_characters=concat_characters,
        decode_coords=decode_coords,
        engine="zarr",
        chunks=chunks,
        drop_variables=drop_variables,
        chunked_array_type=chunked_array_type,
        from_array_kwargs=from_array_kwargs,
        backend_kwargs=backend_kwargs,
        decode_timedelta=decode_timedelta,
        use_cftime=use_cftime,
        zarr_version=zarr_version,
        use_zarr_fill_value_as_mask=use_zarr_fill_value_as_mask,
    )
    return ds


class ZarrBackendEntrypoint(BackendEntrypoint):
    """
    Backend for ".zarr" files based on the zarr package.

    For more information about the underlying library, visit:
    https://zarr.readthedocs.io/en/stable

    See Also
    --------
    backends.ZarrStore
    """

    description = "Open zarr files (.zarr) using zarr in Xarray"
    url = "https://docs.xarray.dev/en/stable/generated/xarray.backends.ZarrBackendEntrypoint.html"

    def guess_can_open(
        self,
        filename_or_obj: str | os.PathLike[Any] | BufferedIOBase | AbstractDataStore,
    ) -> bool:
        if isinstance(filename_or_obj, str | os.PathLike):
            _, ext = os.path.splitext(filename_or_obj)
            return ext in {".zarr"}

        return False

    def open_dataset(  # type: ignore[override]  # allow LSP violation, not supporting **kwargs
        self,
        filename_or_obj: str | os.PathLike[Any] | BufferedIOBase | AbstractDataStore,
        *,
        mask_and_scale=True,
        decode_times=True,
        concat_characters=True,
        decode_coords=True,
        drop_variables: str | Iterable[str] | None = None,
        use_cftime=None,
        decode_timedelta=None,
        group=None,
        mode="r",
        synchronizer=None,
        consolidated=None,
        chunk_store=None,
        storage_options=None,
        stacklevel=3,
        zarr_version=None,
        zarr_format=None,
        store=None,
        engine=None,
        use_zarr_fill_value_as_mask=None,
    ) -> Dataset:
        filename_or_obj = _normalize_path(filename_or_obj)
        if not store:
            store = ZarrStore.open_group(
                filename_or_obj,
                group=group,
                mode=mode,
                synchronizer=synchronizer,
                consolidated=consolidated,
                consolidate_on_close=False,
                chunk_store=chunk_store,
                storage_options=storage_options,
                stacklevel=stacklevel + 1,
                zarr_version=zarr_version,
<<<<<<< HEAD
                use_zarr_fill_value_as_mask=None,
=======
                zarr_format=zarr_format,
>>>>>>> 9b3c2885
            )

        store_entrypoint = StoreBackendEntrypoint()
        with close_on_error(store):
            ds = store_entrypoint.open_dataset(
                store,
                mask_and_scale=mask_and_scale,
                decode_times=decode_times,
                concat_characters=concat_characters,
                decode_coords=decode_coords,
                drop_variables=drop_variables,
                use_cftime=use_cftime,
                decode_timedelta=decode_timedelta,
            )
        return ds

    def open_datatree(
        self,
        filename_or_obj: str | os.PathLike[Any] | BufferedIOBase | AbstractDataStore,
        *,
        mask_and_scale=True,
        decode_times=True,
        concat_characters=True,
        decode_coords=True,
        drop_variables: str | Iterable[str] | None = None,
        use_cftime=None,
        decode_timedelta=None,
        group: str | Iterable[str] | Callable | None = None,
        mode="r",
        synchronizer=None,
        consolidated=None,
        chunk_store=None,
        storage_options=None,
        stacklevel=3,
        zarr_version=None,
        # TODO: zarr_format
        **kwargs,
    ) -> DataTree:
        from xarray.core.datatree import DataTree

        filename_or_obj = _normalize_path(filename_or_obj)
        groups_dict = self.open_groups_as_dict(
            filename_or_obj=filename_or_obj,
            mask_and_scale=mask_and_scale,
            decode_times=decode_times,
            concat_characters=concat_characters,
            decode_coords=decode_coords,
            drop_variables=drop_variables,
            use_cftime=use_cftime,
            decode_timedelta=decode_timedelta,
            group=group,
            mode=mode,
            synchronizer=synchronizer,
            consolidated=consolidated,
            chunk_store=chunk_store,
            storage_options=storage_options,
            stacklevel=stacklevel,
            zarr_version=zarr_version,
            **kwargs,
        )

        return DataTree.from_dict(groups_dict)

    def open_groups_as_dict(
        self,
        filename_or_obj: str | os.PathLike[Any] | BufferedIOBase | AbstractDataStore,
        *,
        mask_and_scale=True,
        decode_times=True,
        concat_characters=True,
        decode_coords=True,
        drop_variables: str | Iterable[str] | None = None,
        use_cftime=None,
        decode_timedelta=None,
        group: str | Iterable[str] | Callable | None = None,
        mode="r",
        synchronizer=None,
        consolidated=None,
        chunk_store=None,
        storage_options=None,
        stacklevel=3,
        zarr_version=None,
        **kwargs,
    ) -> dict[str, Dataset]:

        from xarray.core.treenode import NodePath

        filename_or_obj = _normalize_path(filename_or_obj)

        # Check for a group and make it a parent if it exists
        if group:
            parent = str(NodePath("/") / NodePath(group))
        else:
            parent = str(NodePath("/"))

        stores = ZarrStore.open_store(
            filename_or_obj,
            group=parent,
            mode=mode,
            synchronizer=synchronizer,
            consolidated=consolidated,
            consolidate_on_close=False,
            chunk_store=chunk_store,
            storage_options=storage_options,
            stacklevel=stacklevel + 1,
            zarr_version=zarr_version,
        )

        groups_dict = {}

        for path_group, store in stores.items():
            store_entrypoint = StoreBackendEntrypoint()

            with close_on_error(store):
                group_ds = store_entrypoint.open_dataset(
                    store,
                    mask_and_scale=mask_and_scale,
                    decode_times=decode_times,
                    concat_characters=concat_characters,
                    decode_coords=decode_coords,
                    drop_variables=drop_variables,
                    use_cftime=use_cftime,
                    decode_timedelta=decode_timedelta,
                )
            group_name = str(NodePath(path_group))
            groups_dict[group_name] = group_ds

        return groups_dict


def _iter_zarr_groups(root: ZarrGroup, parent: str = "/") -> Iterable[str]:

    parent_nodepath = NodePath(parent)
    yield str(parent_nodepath)
    for path, group in root.groups():
        gpath = parent_nodepath / path
        yield str(gpath)
        yield from _iter_zarr_groups(group, parent=gpath)


def _get_open_params(
    store,
    mode,
    synchronizer,
    group,
    consolidated,
    consolidate_on_close,
    chunk_store,
    storage_options,
    stacklevel,
    zarr_version,
<<<<<<< HEAD
    use_zarr_fill_value_as_mask,
=======
    zarr_format,
>>>>>>> 9b3c2885
):
    import zarr

    # zarr doesn't support pathlib.Path objects yet. zarr-python#601
    if isinstance(store, os.PathLike):
        store = os.fspath(store)

    open_kwargs = dict(
        # mode='a-' is a handcrafted xarray specialty
        mode="a" if mode == "a-" else mode,
        synchronizer=synchronizer,
        path=group,
    )
    open_kwargs["storage_options"] = storage_options

    zarr_format = _handle_zarr_version_or_format(
        zarr_version=zarr_version, zarr_format=zarr_format
    )

    if _zarr_v3():
        open_kwargs["zarr_format"] = zarr_format
    else:
        open_kwargs["zarr_version"] = zarr_format

    if chunk_store is not None:
        open_kwargs["chunk_store"] = chunk_store
        if consolidated is None:
            consolidated = False

    if _zarr_v3():
        missing_exc: type[Exception] = ValueError
    else:
        missing_exc = zarr.errors.GroupNotFoundError

    if consolidated is None:
        try:
            zarr_group = zarr.open_consolidated(store, **open_kwargs)
        except (ValueError, KeyError):
            # ValueError in zarr-python 3.x, KeyError in 2.x.
            try:
                zarr_group = zarr.open_group(store, **open_kwargs)
                warnings.warn(
                    "Failed to open Zarr store with consolidated metadata, "
                    "but successfully read with non-consolidated metadata. "
                    "This is typically much slower for opening a dataset. "
                    "To silence this warning, consider:\n"
                    "1. Consolidating metadata in this existing store with "
                    "zarr.consolidate_metadata().\n"
                    "2. Explicitly setting consolidated=False, to avoid trying "
                    "to read consolidate metadata, or\n"
                    "3. Explicitly setting consolidated=True, to raise an "
                    "error in this case instead of falling back to try "
                    "reading non-consolidated metadata.",
                    RuntimeWarning,
                    stacklevel=stacklevel,
                )
            except missing_exc as err:
                raise FileNotFoundError(
                    f"No such file or directory: '{store}'"
                ) from err
    elif consolidated:
        # TODO: an option to pass the metadata_key keyword
        zarr_group = zarr.open_consolidated(store, **open_kwargs)
    else:
        zarr_group = zarr.open_group(store, **open_kwargs)
    close_store_on_close = zarr_group.store is not store

    # we use this to determine how to handle fill_value
    is_zarr_v3_format: bool
    if _zarr_v3():
        is_zarr_v3_format = zarr_group.metadata.zarr_format == 3
    else:
        is_zarr_v3_format = False
    if use_zarr_fill_value_as_mask is None:
        if is_zarr_v3_format:
            # for new data, we use a better default
            use_zarr_fill_value_as_mask = False
        else:
            # this was the default for v2 and shold apply to most existing Zarr data
            use_zarr_fill_value_as_mask = True
    return (
        zarr_group,
        consolidate_on_close,
        close_store_on_close,
        use_zarr_fill_value_as_mask,
    )


def _handle_zarr_version_or_format(
    *, zarr_version: ZarrFormat | None, zarr_format: ZarrFormat | None
) -> ZarrFormat | None:
    """handle the deprecated zarr_version kwarg and return zarr_format"""
    if (
        zarr_format is not None
        and zarr_version is not None
        and zarr_format != zarr_version
    ):
        raise ValueError(
            f"zarr_format {zarr_format} does not match zarr_version {zarr_version}, please only set one"
        )
    if zarr_version is not None:
        warnings.warn(
            "zarr_version is deprecated, use zarr_format", FutureWarning, stacklevel=6
        )
        return zarr_version
    return zarr_format


BACKEND_ENTRYPOINTS["zarr"] = ("zarr", ZarrBackendEntrypoint)<|MERGE_RESOLUTION|>--- conflicted
+++ resolved
@@ -562,11 +562,8 @@
         safe_chunks=True,
         stacklevel=2,
         zarr_version=None,
-<<<<<<< HEAD
+        zarr_format=None,
         use_zarr_fill_value_as_mask=None,
-=======
-        zarr_format=None,
->>>>>>> 9b3c2885
         write_empty: bool | None = None,
     ):
 
@@ -586,11 +583,8 @@
             storage_options=storage_options,
             stacklevel=stacklevel,
             zarr_version=zarr_version,
-<<<<<<< HEAD
             use_zarr_fill_value_as_mask=use_zarr_fill_value_as_mask,
-=======
             zarr_format=zarr_format,
->>>>>>> 9b3c2885
         )
         group_paths = [node for node in _iter_zarr_groups(zarr_group, parent=group)]
         return {
@@ -624,11 +618,8 @@
         safe_chunks=True,
         stacklevel=2,
         zarr_version=None,
-<<<<<<< HEAD
+        zarr_format=None,
         use_zarr_fill_value_as_mask=None,
-=======
-        zarr_format=None,
->>>>>>> 9b3c2885
         write_empty: bool | None = None,
     ):
 
@@ -648,11 +639,8 @@
             storage_options=storage_options,
             stacklevel=stacklevel,
             zarr_version=zarr_version,
-<<<<<<< HEAD
             use_zarr_fill_value_as_mask=use_zarr_fill_value_as_mask,
-=======
             zarr_format=zarr_format,
->>>>>>> 9b3c2885
         )
 
         return cls(
@@ -1181,11 +1169,8 @@
     decode_timedelta=None,
     use_cftime=None,
     zarr_version=None,
-<<<<<<< HEAD
+    zarr_format=None,
     use_zarr_fill_value_as_mask=None,
-=======
-    zarr_format=None,
->>>>>>> 9b3c2885
     chunked_array_type: str | None = None,
     from_array_kwargs: dict[str, Any] | None = None,
     **kwargs,
@@ -1282,17 +1267,13 @@
     zarr_format : int or None, optional
         The desired zarr format to target (currently 2 or 3). The default
         of None will attempt to determine the zarr version from ``store`` when
-<<<<<<< HEAD
-        possible, otherwise defaulting to 2.
+        possible, otherwise defaulting to the default version used by
+        the zarr-python library installed.
     use_zarr_fill_value_as_mask : bool, optional
         If True, use the zarr Array `fill_value` to mask the data, the same as done
         for NetCDF data with `_FillValue` or `missing_value` attributes. If False,
         the `fill_value` is ignored and the data are not masked. If None, this defaults
         to True for `zarr_version=2` and False for `zarr_version=3`.
-=======
-        possible, otherwise defaulting to the default version used by
-        the zarr-python library installed.
->>>>>>> 9b3c2885
     chunked_array_type: str, optional
         Which chunked array type to coerce this datasets' arrays to.
         Defaults to 'dask' if installed, else whatever is registered via the `ChunkManagerEntryPoint` system.
@@ -1432,11 +1413,8 @@
                 storage_options=storage_options,
                 stacklevel=stacklevel + 1,
                 zarr_version=zarr_version,
-<<<<<<< HEAD
                 use_zarr_fill_value_as_mask=None,
-=======
                 zarr_format=zarr_format,
->>>>>>> 9b3c2885
             )
 
         store_entrypoint = StoreBackendEntrypoint()
@@ -1588,11 +1566,8 @@
     storage_options,
     stacklevel,
     zarr_version,
-<<<<<<< HEAD
     use_zarr_fill_value_as_mask,
-=======
     zarr_format,
->>>>>>> 9b3c2885
 ):
     import zarr
 
