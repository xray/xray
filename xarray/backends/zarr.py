import warnings

import numpy as np

from .. import coding, conventions
from ..core import indexing
from ..core.pycompat import integer_types
from ..core.utils import FrozenDict, HiddenKeyDict
from ..core.variable import Variable
from .api import open_dataset
from .common import AbstractWritableDataStore, BackendArray, _encode_variable_name

# need some special secret attributes to tell us the dimensions
DIMENSION_KEY = "_ARRAY_DIMENSIONS"


def encode_zarr_attr_value(value):
    """
    Encode a attribute value as something that can be serialized as json

    Many xarray datasets / variables have numpy arrays and values. This
    function handles encoding / decoding of such items.

    ndarray -> list
    scalar array -> scalar
    other -> other (no change)
    """
    if isinstance(value, np.ndarray):
        encoded = value.tolist()
    # this checks if it's a scalar number
    elif isinstance(value, np.generic):
        encoded = value.item()
    else:
        encoded = value
    return encoded


class ZarrArrayWrapper(BackendArray):
    __slots__ = ("datastore", "dtype", "shape", "variable_name")

    def __init__(self, variable_name, datastore):
        self.datastore = datastore
        self.variable_name = variable_name

        array = self.get_array()
        self.shape = array.shape

        dtype = array.dtype
        self.dtype = dtype

    def get_array(self):
        return self.datastore.ds[self.variable_name]

    def __getitem__(self, key):
        array = self.get_array()
        if isinstance(key, indexing.BasicIndexer):
            return array[key.tuple]
        elif isinstance(key, indexing.VectorizedIndexer):
            return array.vindex[
                indexing._arrayize_vectorized_indexer(key, self.shape).tuple
            ]
        else:
            assert isinstance(key, indexing.OuterIndexer)
            return array.oindex[key.tuple]
        # if self.ndim == 0:
        # could possibly have a work-around for 0d data here


def _determine_zarr_chunks(enc_chunks, var_chunks, ndim, name):
    """
    Given encoding chunks (possibly None) and variable chunks (possibly None)
    """

    # zarr chunk spec:
    # chunks : int or tuple of ints, optional
    #   Chunk shape. If not provided, will be guessed from shape and dtype.

    # if there are no chunks in encoding and the variable data is a numpy
    # array, then we let zarr use its own heuristics to pick the chunks
    if var_chunks is None and enc_chunks is None:
        return None

    # if there are no chunks in encoding but there are dask chunks, we try to
    # use the same chunks in zarr
    # However, zarr chunks needs to be uniform for each array
    # http://zarr.readthedocs.io/en/latest/spec/v1.html#chunks
    # while dask chunks can be variable sized
    # http://dask.pydata.org/en/latest/array-design.html#chunks
    if var_chunks and enc_chunks is None:
        if any(len(set(chunks[:-1])) > 1 for chunks in var_chunks):
            raise ValueError(
                "Zarr requires uniform chunk sizes except for final chunk. "
                f"Variable named {name!r} has incompatible dask chunks: {var_chunks!r}. "
                "Consider rechunking using `chunk()`."
            )
        if any((chunks[0] < chunks[-1]) for chunks in var_chunks):
            raise ValueError(
                "Final chunk of Zarr array must be the same size or smaller "
                f"than the first. Variable named {name!r} has incompatible Dask chunks {var_chunks!r}."
                "Consider either rechunking using `chunk()` or instead deleting "
                "or modifying `encoding['chunks']`."
            )
        # return the first chunk for each dimension
        return tuple(chunk[0] for chunk in var_chunks)

    # from here on, we are dealing with user-specified chunks in encoding
    # zarr allows chunks to be an integer, in which case it uses the same chunk
    # size on each dimension.
    # Here we re-implement this expansion ourselves. That makes the logic of
    # checking chunk compatibility easier

    if isinstance(enc_chunks, integer_types):
        enc_chunks_tuple = ndim * (enc_chunks,)
    else:
        enc_chunks_tuple = tuple(enc_chunks)

    if len(enc_chunks_tuple) != ndim:
        # throw away encoding chunks, start over
        return _determine_zarr_chunks(None, var_chunks, ndim, name)

    for x in enc_chunks_tuple:
        if not isinstance(x, int):
            raise TypeError(
                "zarr chunk sizes specified in `encoding['chunks']` "
                "must be an int or a tuple of ints. "
                f"Instead found encoding['chunks']={enc_chunks_tuple!r} "
                f"for variable named {name!r}."
            )

    # if there are chunks in encoding and the variable data is a numpy array,
    # we use the specified chunks
    if var_chunks is None:
        return enc_chunks_tuple

    # the hard case
    # DESIGN CHOICE: do not allow multiple dask chunks on a single zarr chunk
    # this avoids the need to get involved in zarr synchronization / locking
    # From zarr docs:
    #  "If each worker in a parallel computation is writing to a separate
    #   region of the array, and if region boundaries are perfectly aligned
    #   with chunk boundaries, then no synchronization is required."
    # TODO: incorporate synchronizer to allow writes from multiple dask
    # threads
    if var_chunks and enc_chunks_tuple:
        for zchunk, dchunks in zip(enc_chunks_tuple, var_chunks):
            if len(dchunks) == 1:
                continue
            for dchunk in dchunks[:-1]:
                if dchunk % zchunk:
                    raise NotImplementedError(
                        f"Specified zarr chunks encoding['chunks']={enc_chunks_tuple!r} for "
                        f"variable named {name!r} would overlap multiple dask chunks {var_chunks!r}. "
                        "This is not implemented in xarray yet. "
                        "Consider either rechunking using `chunk()` or instead deleting "
                        "or modifying `encoding['chunks']`."
                    )
            if dchunks[-1] > zchunk:
                raise ValueError(
                    "Final chunk of Zarr array must be the same size or "
                    "smaller than the first. "
                    f"Specified Zarr chunk encoding['chunks']={enc_chunks_tuple}, "
                    f"for variable named {name!r} "
                    f"but {dchunks} in the variable's Dask chunks {var_chunks} is "
                    "incompatible with this encoding. "
                    "Consider either rechunking using `chunk()` or instead deleting "
                    "or modifying `encoding['chunks']`."
                )
        return enc_chunks_tuple

    raise AssertionError("We should never get here. Function logic must be wrong.")


def _get_zarr_dims_and_attrs(zarr_obj, dimension_key):
    # Zarr arrays do not have dimenions. To get around this problem, we add
    # an attribute that specifies the dimension. We have to hide this attribute
    # when we send the attributes to the user.
    # zarr_obj can be either a zarr group or zarr array
    try:
        dimensions = zarr_obj.attrs[dimension_key]
    except KeyError:
        raise KeyError(
            "Zarr object is missing the attribute `%s`, which is "
            "required for xarray to determine variable dimensions." % (dimension_key)
        )
    attributes = HiddenKeyDict(zarr_obj.attrs, [dimension_key])
    return dimensions, attributes


def extract_zarr_variable_encoding(variable, raise_on_invalid=False, name=None):
    """
    Extract zarr encoding dictionary from xarray Variable

    Parameters
    ----------
    variable : Variable
    raise_on_invalid : bool, optional

    Returns
    -------
    encoding : dict
        Zarr encoding for `variable`
    """
    encoding = variable.encoding.copy()

    valid_encodings = {"chunks", "compressor", "filters", "cache_metadata"}

    if raise_on_invalid:
        invalid = [k for k in encoding if k not in valid_encodings]
        if invalid:
            raise ValueError(
                "unexpected encoding parameters for zarr " "backend:  %r" % invalid
            )
    else:
        for k in list(encoding):
            if k not in valid_encodings:
                del encoding[k]

    chunks = _determine_zarr_chunks(
        encoding.get("chunks"), variable.chunks, variable.ndim, name
    )
    encoding["chunks"] = chunks
    return encoding


# Function below is copied from conventions.encode_cf_variable.
# The only change is to raise an error for object dtypes.
def encode_zarr_variable(var, needs_copy=True, name=None):
    """
    Converts an Variable into an Variable which follows some
    of the CF conventions:

        - Nans are masked using _FillValue (or the deprecated missing_value)
        - Rescaling via: scale_factor and add_offset
        - datetimes are converted to the CF 'units since time' format
        - dtype encodings are enforced.

    Parameters
    ----------
    var : Variable
        A variable holding un-encoded data.

    Returns
    -------
    out : Variable
        A variable which has been encoded as described above.
    """

    var = conventions.encode_cf_variable(var, name=name)

    # zarr allows unicode, but not variable-length strings, so it's both
    # simpler and more compact to always encode as UTF-8 explicitly.
    # TODO: allow toggling this explicitly via dtype in encoding.
    coder = coding.strings.EncodedStringCoder(allows_unicode=True)
    var = coder.encode(var, name=name)
    var = coding.strings.ensure_fixed_length_bytes(var)

    return var


class ZarrStore(AbstractWritableDataStore):
    """Store for reading and writing data via zarr
    """

    __slots__ = (
        "append_dim",
        "ds",
        "_consolidate_on_close",
        "_group",
        "_read_only",
        "_synchronizer",
    )

    @classmethod
    def open_group(
        cls,
        store,
        mode="r",
        synchronizer=None,
        group=None,
        consolidated=False,
        consolidate_on_close=False,
        chunk_store=None,
    ):
        import zarr

        open_kwargs = dict(mode=mode, synchronizer=synchronizer, path=group)
        if chunk_store:
            open_kwargs["chunk_store"] = chunk_store

        if consolidated:
            # TODO: an option to pass the metadata_key keyword
            zarr_group = zarr.open_consolidated(store, **open_kwargs)
        else:
            zarr_group = zarr.open_group(store, **open_kwargs)
        return cls(zarr_group, consolidate_on_close)

    def __init__(self, zarr_group, consolidate_on_close=False):
        self.ds = zarr_group
        self._read_only = self.ds.read_only
        self._synchronizer = self.ds.synchronizer
        self._group = self.ds.path
        self._consolidate_on_close = consolidate_on_close
        self.append_dim = None

    def open_store_variable(self, name, zarr_array):
        data = indexing.LazilyOuterIndexedArray(ZarrArrayWrapper(name, self))
        dimensions, attributes = _get_zarr_dims_and_attrs(zarr_array, DIMENSION_KEY)
        attributes = dict(attributes)
        encoding = {
            "chunks": zarr_array.chunks,
            "compressor": zarr_array.compressor,
            "filters": zarr_array.filters,
        }
        # _FillValue needs to be in attributes, not encoding, so it will get
        # picked up by decode_cf
        if getattr(zarr_array, "fill_value") is not None:
            attributes["_FillValue"] = zarr_array.fill_value

        return Variable(dimensions, data, attributes, encoding)

    def get_variables(self):
        return FrozenDict(
            (k, self.open_store_variable(k, v)) for k, v in self.ds.arrays()
        )

    def get_attrs(self):
        attributes = dict(self.ds.attrs.asdict())
        return attributes

    def get_dimensions(self):
        dimensions = {}
        for k, v in self.ds.arrays():
            try:
                for d, s in zip(v.attrs[DIMENSION_KEY], v.shape):
                    if d in dimensions and dimensions[d] != s:
                        raise ValueError(
                            "found conflicting lengths for dimension %s "
                            "(%d != %d)" % (d, s, dimensions[d])
                        )
                    dimensions[d] = s

            except KeyError:
                raise KeyError(
                    "Zarr object is missing the attribute `%s`, "
                    "which is required for xarray to determine "
                    "variable dimensions." % (DIMENSION_KEY)
                )
        return dimensions

    def set_dimensions(self, variables, unlimited_dims=None):
        if unlimited_dims is not None:
            raise NotImplementedError(
                "Zarr backend doesn't know how to handle unlimited dimensions"
            )

    def set_attributes(self, attributes):
        self.ds.attrs.put(attributes)

    def encode_variable(self, variable):
        variable = encode_zarr_variable(variable)
        return variable

    def encode_attribute(self, a):
        return encode_zarr_attr_value(a)

    def get_chunk(self, name, var, chunks):
        chunk_spec = dict(zip(var.dims, var.encoding.get("chunks")))

        # Coordinate labels aren't chunked
        if var.ndim == 1 and var.dims[0] == name:
            return chunk_spec

        if chunks == "auto":
            return chunk_spec

        for dim in var.dims:
            if dim in chunks:
                spec = chunks[dim]
                if isinstance(spec, int):
                    spec = (spec,)
                if isinstance(spec, (tuple, list)) and chunk_spec[dim]:
                    if any(s % chunk_spec[dim] for s in spec):
                        warnings.warn(
                            "Specified Dask chunks %r would "
                            "separate Zarr chunk shape %r for "
                            "dimension %r. This significantly "
                            "degrades performance. Consider "
                            "rechunking after loading instead."
                            % (chunks[dim], chunk_spec[dim], dim),
                            stacklevel=2,
                        )
                chunk_spec[dim] = chunks[dim]
        return chunk_spec

    def maybe_chunk(self, name, var, chunks, overwrite_encoded_chunks):
        chunk_spec = self.get_chunk(name, var, chunks)

        if (var.ndim > 0) and (chunk_spec is not None):
            from dask.base import tokenize

            # does this cause any data to be read?
            token2 = tokenize(name, var._data, chunks)
            name2 = f"xarray-{name}-{token2}"
            var = var.chunk(chunk_spec, name=name2, lock=None)
            if overwrite_encoded_chunks and var.chunks is not None:
                var.encoding["chunks"] = tuple(x[0] for x in var.chunks)
            return var
        else:
            return var

    def store(
        self,
        variables,
        attributes,
        check_encoding_set=frozenset(),
        writer=None,
        unlimited_dims=None,
    ):
        """
        Top level method for putting data on this store, this method:
          - encodes variables/attributes
          - sets dimensions
          - sets variables

        Parameters
        ----------
        variables : dict-like
            Dictionary of key/value (variable name / xr.Variable) pairs
        attributes : dict-like
            Dictionary of key/value (attribute name / attribute) pairs
        check_encoding_set : list-like
            List of variables that should be checked for invalid encoding
            values
        writer : ArrayWriter
        unlimited_dims : list-like
            List of dimension names that should be treated as unlimited
            dimensions.
            dimension on which the zarray will be appended
            only needed in append mode
        """

        existing_variables = {
            vn for vn in variables if _encode_variable_name(vn) in self.ds
        }
        new_variables = set(variables) - existing_variables
        variables_without_encoding = {vn: variables[vn] for vn in new_variables}
        variables_encoded, attributes = self.encode(
            variables_without_encoding, attributes
        )

        if len(existing_variables) > 0:
            # there are variables to append
            # their encoding must be the same as in the store
            ds = open_zarr(self.ds.store, group=self.ds.path, chunks=None)
            variables_with_encoding = {}
            for vn in existing_variables:
                variables_with_encoding[vn] = variables[vn].copy(deep=False)
                variables_with_encoding[vn].encoding = ds[vn].encoding
            variables_with_encoding, _ = self.encode(variables_with_encoding, {})
            variables_encoded.update(variables_with_encoding)

        self.set_attributes(attributes)
        self.set_dimensions(variables_encoded, unlimited_dims=unlimited_dims)
        self.set_variables(
            variables_encoded, check_encoding_set, writer, unlimited_dims=unlimited_dims
        )

    def sync(self):
        pass

    def set_variables(self, variables, check_encoding_set, writer, unlimited_dims=None):
        """
        This provides a centralized method to set the variables on the data
        store.

        Parameters
        ----------
        variables : dict-like
            Dictionary of key/value (variable name / xr.Variable) pairs
        check_encoding_set : list-like
            List of variables that should be checked for invalid encoding
            values
        writer :
        unlimited_dims : list-like
            List of dimension names that should be treated as unlimited
            dimensions.
        """

        for vn, v in variables.items():
            name = _encode_variable_name(vn)
            check = vn in check_encoding_set
            attrs = v.attrs.copy()
            dims = v.dims
            dtype = v.dtype
            shape = v.shape

            fill_value = attrs.pop("_FillValue", None)
            if v.encoding == {"_FillValue": None} and fill_value is None:
                v.encoding = {}

            if self.append_dim is not None and self.append_dim in dims:
                # resize existing variable
                zarr_array = self.ds[name]
                append_axis = dims.index(self.append_dim)

                new_region = [slice(None)] * len(dims)
                new_region[append_axis] = slice(zarr_array.shape[append_axis], None)
                region = tuple(new_region)

                new_shape = list(zarr_array.shape)
                new_shape[append_axis] += v.shape[append_axis]
                zarr_array.resize(new_shape)
            elif name in self.ds:
                # override existing variable
                zarr_array = self.ds[name]
                region = None
            else:
                # new variable
                encoding = extract_zarr_variable_encoding(
                    v, raise_on_invalid=check, name=vn
                )
                encoded_attrs = {}
                # the magic for storing the hidden dimension data
                encoded_attrs[DIMENSION_KEY] = dims
                for k2, v2 in attrs.items():
                    encoded_attrs[k2] = self.encode_attribute(v2)

                if coding.strings.check_vlen_dtype(dtype) == str:
                    dtype = str
                zarr_array = self.ds.create(
                    name, shape=shape, dtype=dtype, fill_value=fill_value, **encoding
                )
                zarr_array.attrs.put(encoded_attrs)
                region = None

            writer.add(v.data, zarr_array, region=region)

    def close(self):
        if self._consolidate_on_close:
            import zarr

            zarr.consolidate_metadata(self.ds.store)


def open_zarr(
    store,
    group=None,
    synchronizer=None,
    chunks="auto",
    decode_cf=True,
    mask_and_scale=True,
    decode_times=True,
    concat_characters=True,
    decode_coords=True,
    drop_variables=None,
    consolidated=False,
    overwrite_encoded_chunks=False,
    chunk_store=None,
    decode_timedelta=None,
    **kwargs,
):
    """Load and decode a dataset from a Zarr store.

    .. note:: Experimental
              The Zarr backend is new and experimental. Please report any
              unexpected behavior via github issues.

    The `store` object should be a valid store for a Zarr group. `store`
    variables must contain dimension metadata encoded in the
    `_ARRAY_DIMENSIONS` attribute.

    Parameters
    ----------
    store : MutableMapping or str
        A MutableMapping where a Zarr Group has been stored or a path to a
        directory in file system where a Zarr DirectoryStore has been stored.
    synchronizer : object, optional
        Array synchronizer provided to zarr
    group : str, optional
        Group path. (a.k.a. `path` in zarr terminology.)
    chunks : int or dict or tuple or {None, 'auto'}, optional
        Chunk sizes along each dimension, e.g., ``5`` or
        ``{'x': 5, 'y': 5}``. If `chunks='auto'`, dask chunks are created
        based on the variable's zarr chunks. If `chunks=None`, zarr array
        data will lazily convert to numpy arrays upon access. This accepts
        all the chunk specifications as Dask does.
    overwrite_encoded_chunks: bool, optional
        Whether to drop the zarr chunks encoded for each variable when a
        dataset is loaded with specified chunk sizes (default: False)
    decode_cf : bool, optional
        Whether to decode these variables, assuming they were saved according
        to CF conventions.
    mask_and_scale : bool, optional
        If True, replace array values equal to `_FillValue` with NA and scale
        values according to the formula `original_values * scale_factor +
        add_offset`, where `_FillValue`, `scale_factor` and `add_offset` are
        taken from variable attributes (if they exist).  If the `_FillValue` or
        `missing_value` attribute contains multiple values a warning will be
        issued and all array values matching one of the multiple values will
        be replaced by NA.
    decode_times : bool, optional
        If True, decode times encoded in the standard NetCDF datetime format
        into datetime objects. Otherwise, leave them encoded as numbers.
    concat_characters : bool, optional
        If True, concatenate along the last dimension of character arrays to
        form string arrays. Dimensions will only be concatenated over (and
        removed) if they have no corresponding variable and if they are only
        used as the last dimension of character arrays.
    decode_coords : bool, optional
        If True, decode the 'coordinates' attribute to identify coordinates in
        the resulting dataset.
    drop_variables : str or iterable, optional
        A variable or list of variables to exclude from being parsed from the
        dataset. This may be useful to drop variables with problems or
        inconsistent values.
    consolidated : bool, optional
        Whether to open the store using zarr's consolidated metadata
        capability. Only works for stores that have already been consolidated.
    chunk_store : MutableMapping, optional
        A separate Zarr store only for chunk data.
    decode_timedelta : bool, optional
        If True, decode variables and coordinates with time units in
        {'days', 'hours', 'minutes', 'seconds', 'milliseconds', 'microseconds'}
        into timedelta objects. If False, leave them encoded as numbers.
        If None (default), assume the same value of decode_time.

    Returns
    -------
    dataset : Dataset
        The newly created dataset.

    See Also
    --------
    open_dataset

    References
    ----------
    http://zarr.readthedocs.io/
    """

    warnings.warn(
        "open_zarr is deprecated. Use open_dataset(engine='zarr') instead.",
        DeprecationWarning,
    )

    if kwargs:
        raise TypeError(
            "open_zarr() got unexpected keyword arguments " + ",".join(kwargs.keys())
        )

    backend_kwargs = {
        "synchronizer": synchronizer,
        "consolidated": consolidated,
        "overwrite_encoded_chunks": overwrite_encoded_chunks,
    }

    ds = open_dataset(
        filename_or_obj=store,
        group=group,
<<<<<<< HEAD
        decode_cf=decode_cf,
        mask_and_scale=mask_and_scale,
        decode_times=decode_times,
        concat_characters=concat_characters,
        decode_coords=decode_coords,
        engine="zarr",
        chunks=chunks,
        drop_variables=drop_variables,
        backend_kwargs=backend_kwargs,
        decode_timedelta=decode_timedelta,
=======
        consolidated=consolidated,
        chunk_store=chunk_store,
>>>>>>> 9c85dd5f
    )

    return ds<|MERGE_RESOLUTION|>--- conflicted
+++ resolved
@@ -652,12 +652,12 @@
         "synchronizer": synchronizer,
         "consolidated": consolidated,
         "overwrite_encoded_chunks": overwrite_encoded_chunks,
+        "chunk_store": chunk_store,
     }
 
     ds = open_dataset(
         filename_or_obj=store,
         group=group,
-<<<<<<< HEAD
         decode_cf=decode_cf,
         mask_and_scale=mask_and_scale,
         decode_times=decode_times,
@@ -668,10 +668,6 @@
         drop_variables=drop_variables,
         backend_kwargs=backend_kwargs,
         decode_timedelta=decode_timedelta,
-=======
-        consolidated=consolidated,
-        chunk_store=chunk_store,
->>>>>>> 9c85dd5f
     )
 
     return ds