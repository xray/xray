from __future__ import annotations

import json
import os
import warnings
from collections.abc import Iterable
from typing import TYPE_CHECKING, Any

import numpy as np

from xarray import coding, conventions
from xarray.backends.common import (
    BACKEND_ENTRYPOINTS,
    AbstractWritableDataStore,
    BackendArray,
    BackendEntrypoint,
    _encode_variable_name,
    _normalize_path,
)
from xarray.backends.store import StoreBackendEntrypoint
from xarray.core import indexing
from xarray.core.parallelcompat import guess_chunkmanager
from xarray.core.pycompat import integer_types
from xarray.core.types import ZarrWriteModes
from xarray.core.utils import (
    FrozenDict,
    HiddenKeyDict,
    close_on_error,
)
from xarray.core.variable import Variable

if TYPE_CHECKING:
    from io import BufferedIOBase

    from xarray.backends.common import AbstractDataStore
    from xarray.core.dataset import Dataset


# need some special secret attributes to tell us the dimensions
DIMENSION_KEY = "_ARRAY_DIMENSIONS"


def encode_zarr_attr_value(value):
    """
    Encode a attribute value as something that can be serialized as json

    Many xarray datasets / variables have numpy arrays and values. This
    function handles encoding / decoding of such items.

    ndarray -> list
    scalar array -> scalar
    other -> other (no change)
    """
    if isinstance(value, np.ndarray):
        encoded = value.tolist()
    # this checks if it's a scalar number
    elif isinstance(value, np.generic):
        encoded = value.item()
    else:
        encoded = value
    return encoded


class ZarrArrayWrapper(BackendArray):
    __slots__ = ("dtype", "shape", "_array")

    def __init__(self, zarr_array):
        # some callers attempt to evaluate an array if an `array` property exists on the object.
        # we prefix with _ to avoid this inference.
        self._array = zarr_array
        self.shape = self._array.shape

        # preserve vlen string object dtype (GH 7328)
        if self._array.filters is not None and any(
            [filt.codec_id == "vlen-utf8" for filt in self._array.filters]
        ):
            dtype = coding.strings.create_vlen_dtype(str)
        else:
            dtype = self._array.dtype

        self.dtype = dtype

    def get_array(self):
        return self._array

    def _oindex(self, key):
        return self._array.oindex[key]

    def __getitem__(self, key):
        array = self._array
        if isinstance(key, indexing.BasicIndexer):
            return array[key.tuple]
        elif isinstance(key, indexing.VectorizedIndexer):
            return array.vindex[
                indexing._arrayize_vectorized_indexer(key, self.shape).tuple
            ]
        else:
            assert isinstance(key, indexing.OuterIndexer)
            return indexing.explicit_indexing_adapter(
                key, array.shape, indexing.IndexingSupport.VECTORIZED, self._oindex
            )

        # if self.ndim == 0:
        # could possibly have a work-around for 0d data here


def _determine_zarr_chunks(enc_chunks, var_chunks, ndim, name, safe_chunks):
    """
    Given encoding chunks (possibly None or []) and variable chunks
    (possibly None or []).
    """

    # zarr chunk spec:
    # chunks : int or tuple of ints, optional
    #   Chunk shape. If not provided, will be guessed from shape and dtype.

    # if there are no chunks in encoding and the variable data is a numpy
    # array, then we let zarr use its own heuristics to pick the chunks
    if not var_chunks and not enc_chunks:
        return None

    # if there are no chunks in encoding but there are dask chunks, we try to
    # use the same chunks in zarr
    # However, zarr chunks needs to be uniform for each array
    # http://zarr.readthedocs.io/en/latest/spec/v1.html#chunks
    # while dask chunks can be variable sized
    # http://dask.pydata.org/en/latest/array-design.html#chunks
    if var_chunks and not enc_chunks:
        if any(len(set(chunks[:-1])) > 1 for chunks in var_chunks):
            raise ValueError(
                "Zarr requires uniform chunk sizes except for final chunk. "
                f"Variable named {name!r} has incompatible dask chunks: {var_chunks!r}. "
                "Consider rechunking using `chunk()`."
            )
        if any((chunks[0] < chunks[-1]) for chunks in var_chunks):
            raise ValueError(
                "Final chunk of Zarr array must be the same size or smaller "
                f"than the first. Variable named {name!r} has incompatible Dask chunks {var_chunks!r}."
                "Consider either rechunking using `chunk()` or instead deleting "
                "or modifying `encoding['chunks']`."
            )
        # return the first chunk for each dimension
        return tuple(chunk[0] for chunk in var_chunks)

    # from here on, we are dealing with user-specified chunks in encoding
    # zarr allows chunks to be an integer, in which case it uses the same chunk
    # size on each dimension.
    # Here we re-implement this expansion ourselves. That makes the logic of
    # checking chunk compatibility easier

    if isinstance(enc_chunks, integer_types):
        enc_chunks_tuple = ndim * (enc_chunks,)
    else:
        enc_chunks_tuple = tuple(enc_chunks)

    if len(enc_chunks_tuple) != ndim:
        # throw away encoding chunks, start over
        return _determine_zarr_chunks(None, var_chunks, ndim, name, safe_chunks)

    for x in enc_chunks_tuple:
        if not isinstance(x, int):
            raise TypeError(
                "zarr chunk sizes specified in `encoding['chunks']` "
                "must be an int or a tuple of ints. "
                f"Instead found encoding['chunks']={enc_chunks_tuple!r} "
                f"for variable named {name!r}."
            )

    # if there are chunks in encoding and the variable data is a numpy array,
    # we use the specified chunks
    if not var_chunks:
        return enc_chunks_tuple

    # the hard case
    # DESIGN CHOICE: do not allow multiple dask chunks on a single zarr chunk
    # this avoids the need to get involved in zarr synchronization / locking
    # From zarr docs:
    #  "If each worker in a parallel computation is writing to a
    #   separate region of the array, and if region boundaries are perfectly aligned
    #   with chunk boundaries, then no synchronization is required."
    # TODO: incorporate synchronizer to allow writes from multiple dask
    # threads
    if var_chunks and enc_chunks_tuple:
        for zchunk, dchunks in zip(enc_chunks_tuple, var_chunks):
            for dchunk in dchunks[:-1]:
                if dchunk % zchunk:
                    base_error = (
                        f"Specified zarr chunks encoding['chunks']={enc_chunks_tuple!r} for "
                        f"variable named {name!r} would overlap multiple dask chunks {var_chunks!r}. "
                        f"Writing this array in parallel with dask could lead to corrupted data."
                    )
                    if safe_chunks:
                        raise ValueError(
                            base_error
                            + " Consider either rechunking using `chunk()`, deleting "
                            "or modifying `encoding['chunks']`, or specify `safe_chunks=False`."
                        )
        return enc_chunks_tuple

    raise AssertionError("We should never get here. Function logic must be wrong.")


def _get_zarr_dims_and_attrs(zarr_obj, dimension_key, try_nczarr):
    # Zarr arrays do not have dimensions. To get around this problem, we add
    # an attribute that specifies the dimension. We have to hide this attribute
    # when we send the attributes to the user.
    # zarr_obj can be either a zarr group or zarr array
    try:
        # Xarray-Zarr
        dimensions = zarr_obj.attrs[dimension_key]
    except KeyError as e:
        if not try_nczarr:
            raise KeyError(
                f"Zarr object is missing the attribute `{dimension_key}`, which is "
                "required for xarray to determine variable dimensions."
            ) from e

        # NCZarr defines dimensions through metadata in .zarray
        zarray_path = os.path.join(zarr_obj.path, ".zarray")
        zarray = json.loads(zarr_obj.store[zarray_path])
        try:
            # NCZarr uses Fully Qualified Names
            dimensions = [
                os.path.basename(dim) for dim in zarray["_NCZARR_ARRAY"]["dimrefs"]
            ]
        except KeyError as e:
            raise KeyError(
                f"Zarr object is missing the attribute `{dimension_key}` and the NCZarr metadata, "
                "which are required for xarray to determine variable dimensions."
            ) from e

    nc_attrs = [attr for attr in zarr_obj.attrs if attr.lower().startswith("_nc")]
    attributes = HiddenKeyDict(zarr_obj.attrs, [dimension_key] + nc_attrs)
    return dimensions, attributes


def extract_zarr_variable_encoding(
    variable, raise_on_invalid=False, name=None, safe_chunks=True
):
    """
    Extract zarr encoding dictionary from xarray Variable

    Parameters
    ----------
    variable : Variable
    raise_on_invalid : bool, optional

    Returns
    -------
    encoding : dict
        Zarr encoding for `variable`
    """
    encoding = variable.encoding.copy()

    safe_to_drop = {"source", "original_shape"}
    valid_encodings = {
        "chunks",
        "compressor",
        "filters",
        "cache_metadata",
        "write_empty_chunks",
    }

    for k in safe_to_drop:
        if k in encoding:
            del encoding[k]

    if raise_on_invalid:
        invalid = [k for k in encoding if k not in valid_encodings]
        if invalid:
            raise ValueError(
                f"unexpected encoding parameters for zarr backend:  {invalid!r}"
            )
    else:
        for k in list(encoding):
            if k not in valid_encodings:
                del encoding[k]

    chunks = _determine_zarr_chunks(
        encoding.get("chunks"), variable.chunks, variable.ndim, name, safe_chunks
    )
    encoding["chunks"] = chunks
    return encoding


# Function below is copied from conventions.encode_cf_variable.
# The only change is to raise an error for object dtypes.
def encode_zarr_variable(var, needs_copy=True, name=None):
    """
    Converts an Variable into an Variable which follows some
    of the CF conventions:

        - Nans are masked using _FillValue (or the deprecated missing_value)
        - Rescaling via: scale_factor and add_offset
        - datetimes are converted to the CF 'units since time' format
        - dtype encodings are enforced.

    Parameters
    ----------
    var : Variable
        A variable holding un-encoded data.

    Returns
    -------
    out : Variable
        A variable which has been encoded as described above.
    """

    var = conventions.encode_cf_variable(var, name=name)

    # zarr allows unicode, but not variable-length strings, so it's both
    # simpler and more compact to always encode as UTF-8 explicitly.
    # TODO: allow toggling this explicitly via dtype in encoding.
    coder = coding.strings.EncodedStringCoder(allows_unicode=True)
    var = coder.encode(var, name=name)
    var = coding.strings.ensure_fixed_length_bytes(var)

    return var


def _validate_and_transpose_existing_dims(
    var_name, new_var, existing_var, region, append_dim
):
    if new_var.dims != existing_var.dims:
        if set(existing_var.dims) == set(new_var.dims):
            new_var = new_var.transpose(*existing_var.dims)
        else:
            raise ValueError(
                f"variable {var_name!r} already exists with different "
                f"dimension names {existing_var.dims} != "
                f"{new_var.dims}, but changing variable "
                f"dimensions is not supported by to_zarr()."
            )

    existing_sizes = {}
    for dim, size in existing_var.sizes.items():
        if region is not None and dim in region:
            start, stop, stride = region[dim].indices(size)
            assert stride == 1  # region was already validated
            size = stop - start
        if dim != append_dim:
            existing_sizes[dim] = size

    new_sizes = {dim: size for dim, size in new_var.sizes.items() if dim != append_dim}
    if existing_sizes != new_sizes:
        raise ValueError(
            f"variable {var_name!r} already exists with different "
            f"dimension sizes: {existing_sizes} != {new_sizes}. "
            f"to_zarr() only supports changing dimension sizes when "
            f"explicitly appending, but append_dim={append_dim!r}. "
            f"If you are attempting to write to a subset of the "
            f"existing store without changing dimension sizes, "
            f"consider using the region argument in to_zarr()."
        )

    return new_var


def _put_attrs(zarr_obj, attrs):
    """Raise a more informative error message for invalid attrs."""
    try:
        zarr_obj.attrs.put(attrs)
    except TypeError as e:
        raise TypeError("Invalid attribute in Dataset.attrs.") from e
    return zarr_obj


class ZarrStore(AbstractWritableDataStore):
    """Store for reading and writing data via zarr"""

    __slots__ = (
        "zarr_group",
        "_append_dim",
        "_consolidate_on_close",
        "_group",
        "_mode",
        "_read_only",
        "_synchronizer",
        "_write_region",
        "_safe_chunks",
        "_write_empty",
        "_close_store_on_close",
    )

    @classmethod
    def open_group(
        cls,
        store,
        mode: ZarrWriteModes = "r",
        synchronizer=None,
        group=None,
        consolidated=False,
        consolidate_on_close=False,
        chunk_store=None,
        storage_options=None,
        append_dim=None,
        write_region=None,
        safe_chunks=True,
        stacklevel=2,
        zarr_version=None,
        write_empty: bool | None = None,
    ):
        import zarr

        # zarr doesn't support pathlib.Path objects yet. zarr-python#601
        if isinstance(store, os.PathLike):
            store = os.fspath(store)

        if zarr_version is None:
            # default to 2 if store doesn't specify it's version (e.g. a path)
            zarr_version = getattr(store, "_store_version", 2)

        open_kwargs = dict(
            # mode='a-' is a handcrafted xarray specialty
            mode="a" if mode == "a-" else mode,
            synchronizer=synchronizer,
            path=group,
        )
        open_kwargs["storage_options"] = storage_options
        if zarr_version > 2:
            open_kwargs["zarr_version"] = zarr_version

            if consolidated or consolidate_on_close:
                raise ValueError(
                    "consolidated metadata has not been implemented for zarr "
                    f"version {zarr_version} yet. Set consolidated=False for "
                    f"zarr version {zarr_version}. See also "
                    "https://github.com/zarr-developers/zarr-specs/issues/136"
                )

            if consolidated is None:
                consolidated = False

        if chunk_store is not None:
            open_kwargs["chunk_store"] = chunk_store
            if consolidated is None:
                consolidated = False

        if consolidated is None:
            try:
                zarr_group = zarr.open_consolidated(store, **open_kwargs)
            except KeyError:
                try:
                    zarr_group = zarr.open_group(store, **open_kwargs)
                    warnings.warn(
                        "Failed to open Zarr store with consolidated metadata, "
                        "but successfully read with non-consolidated metadata. "
                        "This is typically much slower for opening a dataset. "
                        "To silence this warning, consider:\n"
                        "1. Consolidating metadata in this existing store with "
                        "zarr.consolidate_metadata().\n"
                        "2. Explicitly setting consolidated=False, to avoid trying "
                        "to read consolidate metadata, or\n"
                        "3. Explicitly setting consolidated=True, to raise an "
                        "error in this case instead of falling back to try "
                        "reading non-consolidated metadata.",
                        RuntimeWarning,
                        stacklevel=stacklevel,
                    )
                except zarr.errors.GroupNotFoundError:
                    raise FileNotFoundError(f"No such file or directory: '{store}'")
        elif consolidated:
            # TODO: an option to pass the metadata_key keyword
            zarr_group = zarr.open_consolidated(store, **open_kwargs)
        else:
            zarr_group = zarr.open_group(store, **open_kwargs)
        close_store_on_close = zarr_group.store is not store
        return cls(
            zarr_group,
            mode,
            consolidate_on_close,
            append_dim,
            write_region,
            safe_chunks,
            write_empty,
            close_store_on_close,
        )

    def __init__(
        self,
        zarr_group,
        mode=None,
        consolidate_on_close=False,
        append_dim=None,
        write_region=None,
        safe_chunks=True,
        write_empty: bool | None = None,
        close_store_on_close: bool = False,
    ):
        self.zarr_group = zarr_group
        self._read_only = self.zarr_group.read_only
        self._synchronizer = self.zarr_group.synchronizer
        self._group = self.zarr_group.path
        self._mode = mode
        self._consolidate_on_close = consolidate_on_close
        self._append_dim = append_dim
        self._write_region = write_region
        self._safe_chunks = safe_chunks
        self._write_empty = write_empty
        self._close_store_on_close = close_store_on_close

    @property
    def ds(self):
        # TODO: consider deprecating this in favor of zarr_group
        return self.zarr_group

    def open_store_variable(self, name, zarr_array):
        data = indexing.LazilyIndexedArray(ZarrArrayWrapper(zarr_array))
        try_nczarr = self._mode == "r"
        dimensions, attributes = _get_zarr_dims_and_attrs(
            zarr_array, DIMENSION_KEY, try_nczarr
        )
        attributes = dict(attributes)

        # TODO: this should not be needed once
        # https://github.com/zarr-developers/zarr-python/issues/1269 is resolved.
        attributes.pop("filters", None)

        encoding = {
            "chunks": zarr_array.chunks,
            "preferred_chunks": dict(zip(dimensions, zarr_array.chunks)),
            "compressor": zarr_array.compressor,
            "filters": zarr_array.filters,
        }
        # _FillValue needs to be in attributes, not encoding, so it will get
        # picked up by decode_cf
        if getattr(zarr_array, "fill_value") is not None:
            attributes["_FillValue"] = zarr_array.fill_value

        return Variable(dimensions, data, attributes, encoding)

    def get_variables(self):
        return FrozenDict(
            (k, self.open_store_variable(k, v)) for k, v in self.zarr_group.arrays()
        )

    def get_attrs(self):
        return {
            k: v
            for k, v in self.zarr_group.attrs.asdict().items()
            if not k.lower().startswith("_nc")
        }

    def get_dimensions(self):
        try_nczarr = self._mode == "r"
        dimensions = {}
        for k, v in self.zarr_group.arrays():
            dim_names, _ = _get_zarr_dims_and_attrs(v, DIMENSION_KEY, try_nczarr)
            for d, s in zip(dim_names, v.shape):
                if d in dimensions and dimensions[d] != s:
                    raise ValueError(
                        f"found conflicting lengths for dimension {d} "
                        f"({s} != {dimensions[d]})"
                    )
                dimensions[d] = s
        return dimensions

    def set_dimensions(self, variables, unlimited_dims=None):
        if unlimited_dims is not None:
            raise NotImplementedError(
                "Zarr backend doesn't know how to handle unlimited dimensions"
            )

    def set_attributes(self, attributes):
        _put_attrs(self.zarr_group, attributes)

    def encode_variable(self, variable):
        variable = encode_zarr_variable(variable)
        return variable

    def encode_attribute(self, a):
        return encode_zarr_attr_value(a)

    def store(
        self,
        variables,
        attributes,
        check_encoding_set=frozenset(),
        writer=None,
        unlimited_dims=None,
    ):
        """
        Top level method for putting data on this store, this method:
          - encodes variables/attributes
          - sets dimensions
          - sets variables

        Parameters
        ----------
        variables : dict-like
            Dictionary of key/value (variable name / xr.Variable) pairs
        attributes : dict-like
            Dictionary of key/value (attribute name / attribute) pairs
        check_encoding_set : list-like
            List of variables that should be checked for invalid encoding
            values
        writer : ArrayWriter
        unlimited_dims : list-like
            List of dimension names that should be treated as unlimited
            dimensions.
            dimension on which the zarray will be appended
            only needed in append mode
        """
        import zarr

        existing_keys = tuple(self.zarr_group.array_keys())
        existing_variable_names = {
            vn for vn in variables if _encode_variable_name(vn) in existing_keys
        }
        new_variables = set(variables) - existing_variable_names
        variables_without_encoding = {vn: variables[vn] for vn in new_variables}
        variables_encoded, attributes = self.encode(
            variables_without_encoding, attributes
        )

        if existing_variable_names:
            # Decode variables directly, without going via xarray.Dataset to
            # avoid needing to load index variables into memory.
            # TODO: consider making loading indexes lazy again?
            existing_vars, _, _ = conventions.decode_cf_variables(
                self.get_variables(), self.get_attrs()
            )
            # Modified variables must use the same encoding as the store.
            vars_with_encoding = {}
            for vn in existing_variable_names:
                vars_with_encoding[vn] = variables[vn].copy(deep=False)
                vars_with_encoding[vn].encoding = existing_vars[vn].encoding
            vars_with_encoding, _ = self.encode(vars_with_encoding, {})
            variables_encoded.update(vars_with_encoding)

            for var_name in existing_variable_names:
                variables_encoded[var_name] = _validate_and_transpose_existing_dims(
                    var_name,
                    variables_encoded[var_name],
                    existing_vars[var_name],
                    self._write_region,
                    self._append_dim,
                )

        if self._mode not in ["r", "r+"]:
            self.set_attributes(attributes)
            self.set_dimensions(variables_encoded, unlimited_dims=unlimited_dims)

        # if we are appending to an append_dim, only write either
        # - new variables not already present, OR
        # - variables with the append_dim in their dimensions
        # We do NOT overwrite other variables.
        if self._mode == "a-" and self._append_dim is not None:
            variables_to_set = {
                k: v
                for k, v in variables_encoded.items()
                if (k not in existing_variable_names) or (self._append_dim in v.dims)
            }
        else:
            variables_to_set = variables_encoded

        self.set_variables(
            variables_to_set, check_encoding_set, writer, unlimited_dims=unlimited_dims
        )
        if self._consolidate_on_close:
            zarr.consolidate_metadata(self.zarr_group.store)

    def sync(self):
        pass

    def set_variables(self, variables, check_encoding_set, writer, unlimited_dims=None):
        """
        This provides a centralized method to set the variables on the data
        store.

        Parameters
        ----------
        variables : dict-like
            Dictionary of key/value (variable name / xr.Variable) pairs
        check_encoding_set : list-like
            List of variables that should be checked for invalid encoding
            values
        writer
        unlimited_dims : list-like
            List of dimension names that should be treated as unlimited
            dimensions.
        """

        import zarr

        existing_keys = tuple(self.zarr_group.array_keys())

        for vn, v in variables.items():
            name = _encode_variable_name(vn)
            check = vn in check_encoding_set
            attrs = v.attrs.copy()
            dims = v.dims
            dtype = v.dtype
            shape = v.shape

            fill_value = attrs.pop("_FillValue", None)
            if v.encoding == {"_FillValue": None} and fill_value is None:
                v.encoding = {}

<<<<<<< HEAD
            # We need to do this for both new and existing variables to ensure we're not
            # writing to a partial chunk, even though we don't use the `encoding` value
            # when writing to an existing variable. See
            # https://github.com/pydata/xarray/issues/8371 for details.
            encoding = extract_zarr_variable_encoding(
                v,
                raise_on_invalid=check,
                name=vn,
                safe_chunks=self._safe_chunks,
            )

            if name in self.zarr_group:
=======
            if name in existing_keys:
>>>>>>> 92f79a02
                # existing variable
                # TODO: if mode="a", consider overriding the existing variable
                # metadata. This would need some case work properly with region
                # and append_dim.
                if self._write_empty is not None:
                    # Write to zarr_group.chunk_store instead of zarr_group.store
                    # See https://github.com/pydata/xarray/pull/8326#discussion_r1365311316 for a longer explanation
                    #    The open_consolidated() enforces a mode of r or r+
                    #    (and to_zarr with region provided enforces a read mode of r+),
                    #    and this function makes sure the resulting Group has a store of type ConsolidatedMetadataStore
                    #    and a 'normal Store subtype for chunk_store.
                    #    The exact type depends on if a local path was used, or a URL of some sort,
                    #    but the point is that it's not a read-only ConsolidatedMetadataStore.
                    #    It is safe to write chunk data to the chunk_store because no metadata would be changed by
                    #    to_zarr with the region parameter:
                    #     - Because the write mode is enforced to be r+, no new variables can be added to the store
                    #       (this is also checked and enforced in xarray.backends.api.py::to_zarr()).
                    #     - Existing variables already have their attrs included in the consolidated metadata file.
                    #     - The size of dimensions can not be expanded, that would require a call using `append_dim`
                    #        which is mutually exclusive with `region`
                    zarr_array = zarr.open(
                        store=self.zarr_group.chunk_store,
                        path=f"{self.zarr_group.name}/{name}",
                        write_empty_chunks=self._write_empty,
                    )
                else:
                    zarr_array = self.zarr_group[name]
            else:
                # new variable
                encoded_attrs = {}
                # the magic for storing the hidden dimension data
                encoded_attrs[DIMENSION_KEY] = dims
                for k2, v2 in attrs.items():
                    encoded_attrs[k2] = self.encode_attribute(v2)

                if coding.strings.check_vlen_dtype(dtype) == str:
                    dtype = str

                if self._write_empty is not None:
                    if (
                        "write_empty_chunks" in encoding
                        and encoding["write_empty_chunks"] != self._write_empty
                    ):
                        raise ValueError(
                            'Differing "write_empty_chunks" values in encoding and parameters'
                            f'Got {encoding["write_empty_chunks"] = } and {self._write_empty = }'
                        )
                    else:
                        encoding["write_empty_chunks"] = self._write_empty

                zarr_array = self.zarr_group.create(
                    name,
                    shape=shape,
                    dtype=dtype,
                    fill_value=fill_value,
                    **encoding,
                )
                zarr_array = _put_attrs(zarr_array, encoded_attrs)

            write_region = self._write_region if self._write_region is not None else {}
            write_region = {dim: write_region.get(dim, slice(None)) for dim in dims}

            if self._append_dim is not None and self._append_dim in dims:
                # resize existing variable
                append_axis = dims.index(self._append_dim)
                assert write_region[self._append_dim] == slice(None)
                write_region[self._append_dim] = slice(
                    zarr_array.shape[append_axis], None
                )

                new_shape = list(zarr_array.shape)
                new_shape[append_axis] += v.shape[append_axis]
                zarr_array.resize(new_shape)

            region = tuple(write_region[dim] for dim in dims)
            writer.add(v.data, zarr_array, region)

    def close(self):
        if self._close_store_on_close:
            self.zarr_group.store.close()


def open_zarr(
    store,
    group=None,
    synchronizer=None,
    chunks="auto",
    decode_cf=True,
    mask_and_scale=True,
    decode_times=True,
    concat_characters=True,
    decode_coords=True,
    drop_variables=None,
    consolidated=None,
    overwrite_encoded_chunks=False,
    chunk_store=None,
    storage_options=None,
    decode_timedelta=None,
    use_cftime=None,
    zarr_version=None,
    chunked_array_type: str | None = None,
    from_array_kwargs: dict[str, Any] | None = None,
    **kwargs,
):
    """Load and decode a dataset from a Zarr store.

    The `store` object should be a valid store for a Zarr group. `store`
    variables must contain dimension metadata encoded in the
    `_ARRAY_DIMENSIONS` attribute or must have NCZarr format.

    Parameters
    ----------
    store : MutableMapping or str
        A MutableMapping where a Zarr Group has been stored or a path to a
        directory in file system where a Zarr DirectoryStore has been stored.
    synchronizer : object, optional
        Array synchronizer provided to zarr
    group : str, optional
        Group path. (a.k.a. `path` in zarr terminology.)
    chunks : int or dict or tuple or {None, 'auto'}, optional
        Chunk sizes along each dimension, e.g., ``5`` or
        ``{'x': 5, 'y': 5}``. If `chunks='auto'`, dask chunks are created
        based on the variable's zarr chunks. If `chunks=None`, zarr array
        data will lazily convert to numpy arrays upon access. This accepts
        all the chunk specifications as Dask does.
    overwrite_encoded_chunks : bool, optional
        Whether to drop the zarr chunks encoded for each variable when a
        dataset is loaded with specified chunk sizes (default: False)
    decode_cf : bool, optional
        Whether to decode these variables, assuming they were saved according
        to CF conventions.
    mask_and_scale : bool, optional
        If True, replace array values equal to `_FillValue` with NA and scale
        values according to the formula `original_values * scale_factor +
        add_offset`, where `_FillValue`, `scale_factor` and `add_offset` are
        taken from variable attributes (if they exist).  If the `_FillValue` or
        `missing_value` attribute contains multiple values a warning will be
        issued and all array values matching one of the multiple values will
        be replaced by NA.
    decode_times : bool, optional
        If True, decode times encoded in the standard NetCDF datetime format
        into datetime objects. Otherwise, leave them encoded as numbers.
    concat_characters : bool, optional
        If True, concatenate along the last dimension of character arrays to
        form string arrays. Dimensions will only be concatenated over (and
        removed) if they have no corresponding variable and if they are only
        used as the last dimension of character arrays.
    decode_coords : bool, optional
        If True, decode the 'coordinates' attribute to identify coordinates in
        the resulting dataset.
    drop_variables : str or iterable, optional
        A variable or list of variables to exclude from being parsed from the
        dataset. This may be useful to drop variables with problems or
        inconsistent values.
    consolidated : bool, optional
        Whether to open the store using zarr's consolidated metadata
        capability. Only works for stores that have already been consolidated.
        By default (`consolidate=None`), attempts to read consolidated metadata,
        falling back to read non-consolidated metadata if that fails.

        When the experimental ``zarr_version=3``, ``consolidated`` must be
        either be ``None`` or ``False``.
    chunk_store : MutableMapping, optional
        A separate Zarr store only for chunk data.
    storage_options : dict, optional
        Any additional parameters for the storage backend (ignored for local
        paths).
    decode_timedelta : bool, optional
        If True, decode variables and coordinates with time units in
        {'days', 'hours', 'minutes', 'seconds', 'milliseconds', 'microseconds'}
        into timedelta objects. If False, leave them encoded as numbers.
        If None (default), assume the same value of decode_time.
    use_cftime : bool, optional
        Only relevant if encoded dates come from a standard calendar
        (e.g. "gregorian", "proleptic_gregorian", "standard", or not
        specified).  If None (default), attempt to decode times to
        ``np.datetime64[ns]`` objects; if this is not possible, decode times to
        ``cftime.datetime`` objects. If True, always decode times to
        ``cftime.datetime`` objects, regardless of whether or not they can be
        represented using ``np.datetime64[ns]`` objects.  If False, always
        decode times to ``np.datetime64[ns]`` objects; if this is not possible
        raise an error.
    zarr_version : int or None, optional
        The desired zarr spec version to target (currently 2 or 3). The default
        of None will attempt to determine the zarr version from ``store`` when
        possible, otherwise defaulting to 2.
    chunked_array_type: str, optional
        Which chunked array type to coerce this datasets' arrays to.
        Defaults to 'dask' if installed, else whatever is registered via the `ChunkManagerEntryPoint` system.
        Experimental API that should not be relied upon.
    from_array_kwargs: dict, optional
        Additional keyword arguments passed on to the `ChunkManagerEntrypoint.from_array` method used to create
        chunked arrays, via whichever chunk manager is specified through the `chunked_array_type` kwarg.
        Defaults to {'manager': 'dask'}, meaning additional kwargs will be passed eventually to
        :py:func:`dask.array.from_array`. Experimental API that should not be relied upon.

    Returns
    -------
    dataset : Dataset
        The newly created dataset.

    See Also
    --------
    open_dataset
    open_mfdataset

    References
    ----------
    http://zarr.readthedocs.io/
    """
    from xarray.backends.api import open_dataset

    if from_array_kwargs is None:
        from_array_kwargs = {}

    if chunks == "auto":
        try:
            guess_chunkmanager(
                chunked_array_type
            )  # attempt to import that parallel backend

            chunks = {}
        except ValueError:
            chunks = None

    if kwargs:
        raise TypeError(
            "open_zarr() got unexpected keyword arguments " + ",".join(kwargs.keys())
        )

    backend_kwargs = {
        "synchronizer": synchronizer,
        "consolidated": consolidated,
        "overwrite_encoded_chunks": overwrite_encoded_chunks,
        "chunk_store": chunk_store,
        "storage_options": storage_options,
        "stacklevel": 4,
        "zarr_version": zarr_version,
    }

    ds = open_dataset(
        filename_or_obj=store,
        group=group,
        decode_cf=decode_cf,
        mask_and_scale=mask_and_scale,
        decode_times=decode_times,
        concat_characters=concat_characters,
        decode_coords=decode_coords,
        engine="zarr",
        chunks=chunks,
        drop_variables=drop_variables,
        chunked_array_type=chunked_array_type,
        from_array_kwargs=from_array_kwargs,
        backend_kwargs=backend_kwargs,
        decode_timedelta=decode_timedelta,
        use_cftime=use_cftime,
        zarr_version=zarr_version,
    )
    return ds


class ZarrBackendEntrypoint(BackendEntrypoint):
    """
    Backend for ".zarr" files based on the zarr package.

    For more information about the underlying library, visit:
    https://zarr.readthedocs.io/en/stable

    See Also
    --------
    backends.ZarrStore
    """

    description = "Open zarr files (.zarr) using zarr in Xarray"
    url = "https://docs.xarray.dev/en/stable/generated/xarray.backends.ZarrBackendEntrypoint.html"

    def guess_can_open(
        self,
        filename_or_obj: str | os.PathLike[Any] | BufferedIOBase | AbstractDataStore,
    ) -> bool:
        if isinstance(filename_or_obj, (str, os.PathLike)):
            _, ext = os.path.splitext(filename_or_obj)
            return ext in {".zarr"}

        return False

    def open_dataset(  # type: ignore[override]  # allow LSP violation, not supporting **kwargs
        self,
        filename_or_obj: str | os.PathLike[Any] | BufferedIOBase | AbstractDataStore,
        *,
        mask_and_scale=True,
        decode_times=True,
        concat_characters=True,
        decode_coords=True,
        drop_variables: str | Iterable[str] | None = None,
        use_cftime=None,
        decode_timedelta=None,
        group=None,
        mode="r",
        synchronizer=None,
        consolidated=None,
        chunk_store=None,
        storage_options=None,
        stacklevel=3,
        zarr_version=None,
    ) -> Dataset:
        filename_or_obj = _normalize_path(filename_or_obj)
        store = ZarrStore.open_group(
            filename_or_obj,
            group=group,
            mode=mode,
            synchronizer=synchronizer,
            consolidated=consolidated,
            consolidate_on_close=False,
            chunk_store=chunk_store,
            storage_options=storage_options,
            stacklevel=stacklevel + 1,
            zarr_version=zarr_version,
        )

        store_entrypoint = StoreBackendEntrypoint()
        with close_on_error(store):
            ds = store_entrypoint.open_dataset(
                store,
                mask_and_scale=mask_and_scale,
                decode_times=decode_times,
                concat_characters=concat_characters,
                decode_coords=decode_coords,
                drop_variables=drop_variables,
                use_cftime=use_cftime,
                decode_timedelta=decode_timedelta,
            )
        return ds


BACKEND_ENTRYPOINTS["zarr"] = ("zarr", ZarrBackendEntrypoint)<|MERGE_RESOLUTION|>--- conflicted
+++ resolved
@@ -697,7 +697,6 @@
             if v.encoding == {"_FillValue": None} and fill_value is None:
                 v.encoding = {}
 
-<<<<<<< HEAD
             # We need to do this for both new and existing variables to ensure we're not
             # writing to a partial chunk, even though we don't use the `encoding` value
             # when writing to an existing variable. See
@@ -709,10 +708,7 @@
                 safe_chunks=self._safe_chunks,
             )
 
-            if name in self.zarr_group:
-=======
             if name in existing_keys:
->>>>>>> 92f79a02
                 # existing variable
                 # TODO: if mode="a", consider overriding the existing variable
                 # metadata. This would need some case work properly with region
