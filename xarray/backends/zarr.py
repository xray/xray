import os
import pathlib
from distutils.version import LooseVersion

import numpy as np

from .. import coding, conventions
from ..core import indexing
from ..core.pycompat import integer_types
from ..core.utils import FrozenDict, HiddenKeyDict, close_on_error
from ..core.variable import Variable
from .common import (
    BACKEND_ENTRYPOINTS,
    AbstractWritableDataStore,
    BackendArray,
    BackendEntrypoint,
    _encode_variable_name,
)
from .store import StoreBackendEntrypoint

try:
    import zarr

    has_zarr = True
except ModuleNotFoundError:
    has_zarr = False


# need some special secret attributes to tell us the dimensions
DIMENSION_KEY = "_ARRAY_DIMENSIONS"


def encode_zarr_attr_value(value):
    """
    Encode a attribute value as something that can be serialized as json

    Many xarray datasets / variables have numpy arrays and values. This
    function handles encoding / decoding of such items.

    ndarray -> list
    scalar array -> scalar
    other -> other (no change)
    """
    if isinstance(value, np.ndarray):
        encoded = value.tolist()
    # this checks if it's a scalar number
    elif isinstance(value, np.generic):
        encoded = value.item()
    else:
        encoded = value
    return encoded


class ZarrArrayWrapper(BackendArray):
    __slots__ = ("datastore", "dtype", "shape", "variable_name")

    def __init__(self, variable_name, datastore):
        self.datastore = datastore
        self.variable_name = variable_name

        array = self.get_array()
        self.shape = array.shape

        dtype = array.dtype
        self.dtype = dtype

    def get_array(self):
        return self.datastore.ds[self.variable_name]

    def __getitem__(self, key):
        array = self.get_array()
        if isinstance(key, indexing.BasicIndexer):
            return array[key.tuple]
        elif isinstance(key, indexing.VectorizedIndexer):
            return array.vindex[
                indexing._arrayize_vectorized_indexer(key, self.shape).tuple
            ]
        else:
            assert isinstance(key, indexing.OuterIndexer)
            return array.oindex[key.tuple]
        # if self.ndim == 0:
        # could possibly have a work-around for 0d data here


def _determine_zarr_chunks(enc_chunks, var_chunks, ndim, name):
    """
    Given encoding chunks (possibly None) and variable chunks (possibly None)
    """

    # zarr chunk spec:
    # chunks : int or tuple of ints, optional
    #   Chunk shape. If not provided, will be guessed from shape and dtype.

    # if there are no chunks in encoding and the variable data is a numpy
    # array, then we let zarr use its own heuristics to pick the chunks
    if var_chunks is None and enc_chunks is None:
        return None

    # if there are no chunks in encoding but there are dask chunks, we try to
    # use the same chunks in zarr
    # However, zarr chunks needs to be uniform for each array
    # http://zarr.readthedocs.io/en/latest/spec/v1.html#chunks
    # while dask chunks can be variable sized
    # http://dask.pydata.org/en/latest/array-design.html#chunks
    if var_chunks and enc_chunks is None:
        if any(len(set(chunks[:-1])) > 1 for chunks in var_chunks):
            raise ValueError(
                "Zarr requires uniform chunk sizes except for final chunk. "
                f"Variable named {name!r} has incompatible dask chunks: {var_chunks!r}. "
                "Consider rechunking using `chunk()`."
            )
        if any((chunks[0] < chunks[-1]) for chunks in var_chunks):
            raise ValueError(
                "Final chunk of Zarr array must be the same size or smaller "
                f"than the first. Variable named {name!r} has incompatible Dask chunks {var_chunks!r}."
                "Consider either rechunking using `chunk()` or instead deleting "
                "or modifying `encoding['chunks']`."
            )
        # return the first chunk for each dimension
        return tuple(chunk[0] for chunk in var_chunks)

    # from here on, we are dealing with user-specified chunks in encoding
    # zarr allows chunks to be an integer, in which case it uses the same chunk
    # size on each dimension.
    # Here we re-implement this expansion ourselves. That makes the logic of
    # checking chunk compatibility easier

    if isinstance(enc_chunks, integer_types):
        enc_chunks_tuple = ndim * (enc_chunks,)
    else:
        enc_chunks_tuple = tuple(enc_chunks)

    if len(enc_chunks_tuple) != ndim:
        # throw away encoding chunks, start over
        return _determine_zarr_chunks(None, var_chunks, ndim, name)

    for x in enc_chunks_tuple:
        if not isinstance(x, int):
            raise TypeError(
                "zarr chunk sizes specified in `encoding['chunks']` "
                "must be an int or a tuple of ints. "
                f"Instead found encoding['chunks']={enc_chunks_tuple!r} "
                f"for variable named {name!r}."
            )

    # if there are chunks in encoding and the variable data is a numpy array,
    # we use the specified chunks
    if var_chunks is None:
        return enc_chunks_tuple

    # the hard case
    # DESIGN CHOICE: do not allow multiple dask chunks on a single zarr chunk
    # this avoids the need to get involved in zarr synchronization / locking
    # From zarr docs:
    #  "If each worker in a parallel computation is writing to a separate
    #   region of the array, and if region boundaries are perfectly aligned
    #   with chunk boundaries, then no synchronization is required."
    # TODO: incorporate synchronizer to allow writes from multiple dask
    # threads
    if var_chunks and enc_chunks_tuple:
        for zchunk, dchunks in zip(enc_chunks_tuple, var_chunks):
            if len(dchunks) == 1:
                continue
            for dchunk in dchunks[:-1]:
                if dchunk % zchunk:
                    raise NotImplementedError(
                        f"Specified zarr chunks encoding['chunks']={enc_chunks_tuple!r} for "
                        f"variable named {name!r} would overlap multiple dask chunks {var_chunks!r}. "
                        "This is not implemented in xarray yet. "
                        "Consider either rechunking using `chunk()` or instead deleting "
                        "or modifying `encoding['chunks']`."
                    )
            if dchunks[-1] > zchunk:
                raise ValueError(
                    "Final chunk of Zarr array must be the same size or "
                    "smaller than the first. "
                    f"Specified Zarr chunk encoding['chunks']={enc_chunks_tuple}, "
                    f"for variable named {name!r} "
                    f"but {dchunks} in the variable's Dask chunks {var_chunks} is "
                    "incompatible with this encoding. "
                    "Consider either rechunking using `chunk()` or instead deleting "
                    "or modifying `encoding['chunks']`."
                )
        return enc_chunks_tuple

    raise AssertionError("We should never get here. Function logic must be wrong.")


def _get_zarr_dims_and_attrs(zarr_obj, dimension_key):
    # Zarr arrays do not have dimenions. To get around this problem, we add
    # an attribute that specifies the dimension. We have to hide this attribute
    # when we send the attributes to the user.
    # zarr_obj can be either a zarr group or zarr array
    try:
        dimensions = zarr_obj.attrs[dimension_key]
    except KeyError:
        raise KeyError(
            "Zarr object is missing the attribute `%s`, which is "
            "required for xarray to determine variable dimensions." % (dimension_key)
        )
    attributes = HiddenKeyDict(zarr_obj.attrs, [dimension_key])
    return dimensions, attributes


def extract_zarr_variable_encoding(variable, raise_on_invalid=False, name=None):
    """
    Extract zarr encoding dictionary from xarray Variable

    Parameters
    ----------
    variable : Variable
    raise_on_invalid : bool, optional

    Returns
    -------
    encoding : dict
        Zarr encoding for `variable`
    """
    encoding = variable.encoding.copy()

    valid_encodings = {"chunks", "compressor", "filters", "cache_metadata"}

    if raise_on_invalid:
        invalid = [k for k in encoding if k not in valid_encodings]
        if invalid:
            raise ValueError(
                "unexpected encoding parameters for zarr backend:  %r" % invalid
            )
    else:
        for k in list(encoding):
            if k not in valid_encodings:
                del encoding[k]

    chunks = _determine_zarr_chunks(
        encoding.get("chunks"), variable.chunks, variable.ndim, name
    )
    encoding["chunks"] = chunks
    return encoding


# Function below is copied from conventions.encode_cf_variable.
# The only change is to raise an error for object dtypes.
def encode_zarr_variable(var, needs_copy=True, name=None):
    """
    Converts an Variable into an Variable which follows some
    of the CF conventions:

        - Nans are masked using _FillValue (or the deprecated missing_value)
        - Rescaling via: scale_factor and add_offset
        - datetimes are converted to the CF 'units since time' format
        - dtype encodings are enforced.

    Parameters
    ----------
    var : Variable
        A variable holding un-encoded data.

    Returns
    -------
    out : Variable
        A variable which has been encoded as described above.
    """

    var = conventions.encode_cf_variable(var, name=name)

    # zarr allows unicode, but not variable-length strings, so it's both
    # simpler and more compact to always encode as UTF-8 explicitly.
    # TODO: allow toggling this explicitly via dtype in encoding.
    coder = coding.strings.EncodedStringCoder(allows_unicode=True)
    var = coder.encode(var, name=name)
    var = coding.strings.ensure_fixed_length_bytes(var)

    return var


class ZarrStore(AbstractWritableDataStore):
    """Store for reading and writing data via zarr"""

    __slots__ = (
        "ds",
        "_append_dim",
        "_consolidate_on_close",
        "_group",
        "_read_only",
        "_synchronizer",
        "_write_region",
    )

    @classmethod
    def open_group(
        cls,
        store,
        mode="r",
        synchronizer=None,
        group=None,
        consolidated=False,
        consolidate_on_close=False,
        chunk_store=None,
        storage_options=None,
        append_dim=None,
        write_region=None,
    ):

        # zarr doesn't support pathlib.Path objects yet. zarr-python#601
        if isinstance(store, pathlib.Path):
            store = os.fspath(store)

        open_kwargs = dict(
            mode=mode,
            synchronizer=synchronizer,
            path=group,
        )
        if LooseVersion(zarr.__version__) >= "2.5.0":
            open_kwargs["storage_options"] = storage_options
        elif storage_options:
            raise ValueError("Storage options only compatible with zarr>=2.5.0")
        if chunk_store:
            open_kwargs["chunk_store"] = chunk_store

        if consolidated:
            # TODO: an option to pass the metadata_key keyword
            zarr_group = zarr.open_consolidated(store, **open_kwargs)
        else:
            zarr_group = zarr.open_group(store, **open_kwargs)
        return cls(zarr_group, consolidate_on_close, append_dim, write_region)

    def __init__(
        self, zarr_group, consolidate_on_close=False, append_dim=None, write_region=None
    ):
        self.ds = zarr_group
        self._read_only = self.ds.read_only
        self._synchronizer = self.ds.synchronizer
        self._group = self.ds.path
        self._consolidate_on_close = consolidate_on_close
        self._append_dim = append_dim
        self._write_region = write_region

    def open_store_variable(self, name, zarr_array):
        data = indexing.LazilyOuterIndexedArray(ZarrArrayWrapper(name, self))
        dimensions, attributes = _get_zarr_dims_and_attrs(zarr_array, DIMENSION_KEY)
        attributes = dict(attributes)
        encoding = {
            "chunks": zarr_array.chunks,
            "preferred_chunks": dict(zip(dimensions, zarr_array.chunks)),
            "compressor": zarr_array.compressor,
            "filters": zarr_array.filters,
        }
        # _FillValue needs to be in attributes, not encoding, so it will get
        # picked up by decode_cf
        if getattr(zarr_array, "fill_value") is not None:
            attributes["_FillValue"] = zarr_array.fill_value

        return Variable(dimensions, data, attributes, encoding)

    def get_variables(self):
        return FrozenDict(
            (k, self.open_store_variable(k, v)) for k, v in self.ds.arrays()
        )

    def get_attrs(self):
        attributes = dict(self.ds.attrs.asdict())
        return attributes

    def get_dimensions(self):
        dimensions = {}
        for k, v in self.ds.arrays():
            try:
                for d, s in zip(v.attrs[DIMENSION_KEY], v.shape):
                    if d in dimensions and dimensions[d] != s:
                        raise ValueError(
                            "found conflicting lengths for dimension %s "
                            "(%d != %d)" % (d, s, dimensions[d])
                        )
                    dimensions[d] = s

            except KeyError:
                raise KeyError(
                    "Zarr object is missing the attribute `%s`, "
                    "which is required for xarray to determine "
                    "variable dimensions." % (DIMENSION_KEY)
                )
        return dimensions

    def set_dimensions(self, variables, unlimited_dims=None):
        if unlimited_dims is not None:
            raise NotImplementedError(
                "Zarr backend doesn't know how to handle unlimited dimensions"
            )

    def set_attributes(self, attributes):
        self.ds.attrs.put(attributes)

    def encode_variable(self, variable):
        variable = encode_zarr_variable(variable)
        return variable

    def encode_attribute(self, a):
        return encode_zarr_attr_value(a)

    def store(
        self,
        variables,
        attributes,
        check_encoding_set=frozenset(),
        writer=None,
        unlimited_dims=None,
    ):
        """
        Top level method for putting data on this store, this method:
          - encodes variables/attributes
          - sets dimensions
          - sets variables

        Parameters
        ----------
        variables : dict-like
            Dictionary of key/value (variable name / xr.Variable) pairs
        attributes : dict-like
            Dictionary of key/value (attribute name / attribute) pairs
        check_encoding_set : list-like
            List of variables that should be checked for invalid encoding
            values
        writer : ArrayWriter
        unlimited_dims : list-like
            List of dimension names that should be treated as unlimited
            dimensions.
            dimension on which the zarray will be appended
            only needed in append mode
        """

        existing_variables = {
            vn for vn in variables if _encode_variable_name(vn) in self.ds
        }
        new_variables = set(variables) - existing_variables
        variables_without_encoding = {vn: variables[vn] for vn in new_variables}
        variables_encoded, attributes = self.encode(
            variables_without_encoding, attributes
        )

        if len(existing_variables) > 0:
            # there are variables to append
            # their encoding must be the same as in the store
            ds = open_zarr(self.ds.store, group=self.ds.path, chunks=None)
            variables_with_encoding = {}
            for vn in existing_variables:
                variables_with_encoding[vn] = variables[vn].copy(deep=False)
                variables_with_encoding[vn].encoding = ds[vn].encoding
            variables_with_encoding, _ = self.encode(variables_with_encoding, {})
            variables_encoded.update(variables_with_encoding)

        if self._write_region is None:
            self.set_attributes(attributes)
            self.set_dimensions(variables_encoded, unlimited_dims=unlimited_dims)
        self.set_variables(
            variables_encoded, check_encoding_set, writer, unlimited_dims=unlimited_dims
        )
        if self._consolidate_on_close:
            zarr.consolidate_metadata(self.ds.store)

    def sync(self):
        pass

    def set_variables(self, variables, check_encoding_set, writer, unlimited_dims=None):
        """
        This provides a centralized method to set the variables on the data
        store.

        Parameters
        ----------
        variables : dict-like
            Dictionary of key/value (variable name / xr.Variable) pairs
        check_encoding_set : list-like
            List of variables that should be checked for invalid encoding
            values
        writer :
        unlimited_dims : list-like
            List of dimension names that should be treated as unlimited
            dimensions.
        """

        for vn, v in variables.items():
            name = _encode_variable_name(vn)
            check = vn in check_encoding_set
            attrs = v.attrs.copy()
            dims = v.dims
            dtype = v.dtype
            shape = v.shape

            fill_value = attrs.pop("_FillValue", None)
            if v.encoding == {"_FillValue": None} and fill_value is None:
                v.encoding = {}

            if name in self.ds:
                # existing variable
                zarr_array = self.ds[name]
            else:
                # new variable
                encoding = extract_zarr_variable_encoding(
                    v, raise_on_invalid=check, name=vn
                )
                encoded_attrs = {}
                # the magic for storing the hidden dimension data
                encoded_attrs[DIMENSION_KEY] = dims
                for k2, v2 in attrs.items():
                    encoded_attrs[k2] = self.encode_attribute(v2)

                if coding.strings.check_vlen_dtype(dtype) == str:
                    dtype = str
                zarr_array = self.ds.create(
                    name, shape=shape, dtype=dtype, fill_value=fill_value, **encoding
                )
                zarr_array.attrs.put(encoded_attrs)

            write_region = self._write_region if self._write_region is not None else {}
            write_region = {dim: write_region.get(dim, slice(None)) for dim in dims}

            if self._append_dim is not None and self._append_dim in dims:
                # resize existing variable
                append_axis = dims.index(self._append_dim)
                assert write_region[self._append_dim] == slice(None)
                write_region[self._append_dim] = slice(
                    zarr_array.shape[append_axis], None
                )

                new_shape = list(zarr_array.shape)
                new_shape[append_axis] += v.shape[append_axis]
                zarr_array.resize(new_shape)

            region = tuple(write_region[dim] for dim in dims)
            writer.add(v.data, zarr_array, region)

    def close(self):
        pass


def open_zarr(
    store,
    group=None,
    synchronizer=None,
    chunks="auto",
    decode_cf=True,
    mask_and_scale=True,
    decode_times=True,
    concat_characters=True,
    decode_coords=True,
    drop_variables=None,
    consolidated=False,
    overwrite_encoded_chunks=False,
    chunk_store=None,
    storage_options=None,
    decode_timedelta=None,
    use_cftime=None,
    **kwargs,
):
    """Load and decode a dataset from a Zarr store.

    .. note:: Experimental
              The Zarr backend is new and experimental. Please report any
              unexpected behavior via github issues.

    The `store` object should be a valid store for a Zarr group. `store`
    variables must contain dimension metadata encoded in the
    `_ARRAY_DIMENSIONS` attribute.

    Parameters
    ----------
    store : MutableMapping or str
        A MutableMapping where a Zarr Group has been stored or a path to a
        directory in file system where a Zarr DirectoryStore has been stored.
    synchronizer : object, optional
        Array synchronizer provided to zarr
    group : str, optional
        Group path. (a.k.a. `path` in zarr terminology.)
    chunks : int or dict or tuple or {None, 'auto'}, optional
        Chunk sizes along each dimension, e.g., ``5`` or
        ``{'x': 5, 'y': 5}``. If `chunks='auto'`, dask chunks are created
        based on the variable's zarr chunks. If `chunks=None`, zarr array
        data will lazily convert to numpy arrays upon access. This accepts
        all the chunk specifications as Dask does.
    overwrite_encoded_chunks: bool, optional
        Whether to drop the zarr chunks encoded for each variable when a
        dataset is loaded with specified chunk sizes (default: False)
    decode_cf : bool, optional
        Whether to decode these variables, assuming they were saved according
        to CF conventions.
    mask_and_scale : bool, optional
        If True, replace array values equal to `_FillValue` with NA and scale
        values according to the formula `original_values * scale_factor +
        add_offset`, where `_FillValue`, `scale_factor` and `add_offset` are
        taken from variable attributes (if they exist).  If the `_FillValue` or
        `missing_value` attribute contains multiple values a warning will be
        issued and all array values matching one of the multiple values will
        be replaced by NA.
    decode_times : bool, optional
        If True, decode times encoded in the standard NetCDF datetime format
        into datetime objects. Otherwise, leave them encoded as numbers.
    concat_characters : bool, optional
        If True, concatenate along the last dimension of character arrays to
        form string arrays. Dimensions will only be concatenated over (and
        removed) if they have no corresponding variable and if they are only
        used as the last dimension of character arrays.
    decode_coords : bool, optional
        If True, decode the 'coordinates' attribute to identify coordinates in
        the resulting dataset.
    drop_variables : str or iterable, optional
        A variable or list of variables to exclude from being parsed from the
        dataset. This may be useful to drop variables with problems or
        inconsistent values.
    consolidated : bool, optional
        Whether to open the store using zarr's consolidated metadata
        capability. Only works for stores that have already been consolidated.
    chunk_store : MutableMapping, optional
        A separate Zarr store only for chunk data.
    decode_timedelta : bool, optional
        If True, decode variables and coordinates with time units in
        {'days', 'hours', 'minutes', 'seconds', 'milliseconds', 'microseconds'}
        into timedelta objects. If False, leave them encoded as numbers.
        If None (default), assume the same value of decode_time.
    use_cftime: bool, optional
        Only relevant if encoded dates come from a standard calendar
        (e.g. "gregorian", "proleptic_gregorian", "standard", or not
        specified).  If None (default), attempt to decode times to
        ``np.datetime64[ns]`` objects; if this is not possible, decode times to
        ``cftime.datetime`` objects. If True, always decode times to
        ``cftime.datetime`` objects, regardless of whether or not they can be
        represented using ``np.datetime64[ns]`` objects.  If False, always
        decode times to ``np.datetime64[ns]`` objects; if this is not possible
        raise an error.

    Returns
    -------
    dataset : Dataset
        The newly created dataset.

    See Also
    --------
    open_dataset

    References
    ----------
    http://zarr.readthedocs.io/
    """
    from .api import open_dataset

    if chunks == "auto":
        try:
            import dask.array  # noqa

            chunks = {}
        except ImportError:
            chunks = None

    if kwargs:
        raise TypeError(
            "open_zarr() got unexpected keyword arguments " + ",".join(kwargs.keys())
        )

    backend_kwargs = {
        "synchronizer": synchronizer,
        "consolidated": consolidated,
        "overwrite_encoded_chunks": overwrite_encoded_chunks,
        "chunk_store": chunk_store,
        "storage_options": storage_options,
    }

    ds = open_dataset(
        filename_or_obj=store,
        group=group,
        decode_cf=decode_cf,
        mask_and_scale=mask_and_scale,
        decode_times=decode_times,
        concat_characters=concat_characters,
        decode_coords=decode_coords,
        engine="zarr",
        chunks=chunks,
        drop_variables=drop_variables,
        backend_kwargs=backend_kwargs,
        decode_timedelta=decode_timedelta,
        use_cftime=use_cftime,
    )

    return ds


<<<<<<< HEAD
def open_backend_dataset_zarr(
    filename_or_obj,
    mask_and_scale=True,
    decode_times=None,
    concat_characters=None,
    decode_coords=None,
    drop_variables=None,
    use_cftime=None,
    decode_timedelta=None,
    group=None,
    mode="r",
    synchronizer=None,
    consolidated=False,
    consolidate_on_close=False,
    chunk_store=None,
    storage_options=None,
):
    store = ZarrStore.open_group(
        filename_or_obj,
        group=group,
        mode=mode,
        synchronizer=synchronizer,
        consolidated=consolidated,
        consolidate_on_close=consolidate_on_close,
        chunk_store=chunk_store,
        storage_options=storage_options,
    )

    with close_on_error(store):
        ds = open_backend_dataset_store(
            store,
            mask_and_scale=mask_and_scale,
            decode_times=decode_times,
            concat_characters=concat_characters,
            decode_coords=decode_coords,
            drop_variables=drop_variables,
            use_cftime=use_cftime,
            decode_timedelta=decode_timedelta,
=======
class ZarrBackendEntrypoint(BackendEntrypoint):
    def open_dataset(
        self,
        filename_or_obj,
        mask_and_scale=True,
        decode_times=None,
        concat_characters=None,
        decode_coords=None,
        drop_variables=None,
        use_cftime=None,
        decode_timedelta=None,
        group=None,
        mode="r",
        synchronizer=None,
        consolidated=False,
        consolidate_on_close=False,
        chunk_store=None,
    ):
        store = ZarrStore.open_group(
            filename_or_obj,
            group=group,
            mode=mode,
            synchronizer=synchronizer,
            consolidated=consolidated,
            consolidate_on_close=consolidate_on_close,
            chunk_store=chunk_store,
>>>>>>> 8cc34cb4
        )

        store_entrypoint = StoreBackendEntrypoint()
        with close_on_error(store):
            ds = store_entrypoint.open_dataset(
                store,
                mask_and_scale=mask_and_scale,
                decode_times=decode_times,
                concat_characters=concat_characters,
                decode_coords=decode_coords,
                drop_variables=drop_variables,
                use_cftime=use_cftime,
                decode_timedelta=decode_timedelta,
            )
        return ds


if has_zarr:
    BACKEND_ENTRYPOINTS["zarr"] = ZarrBackendEntrypoint<|MERGE_RESOLUTION|>--- conflicted
+++ resolved
@@ -682,46 +682,6 @@
     return ds
 
 
-<<<<<<< HEAD
-def open_backend_dataset_zarr(
-    filename_or_obj,
-    mask_and_scale=True,
-    decode_times=None,
-    concat_characters=None,
-    decode_coords=None,
-    drop_variables=None,
-    use_cftime=None,
-    decode_timedelta=None,
-    group=None,
-    mode="r",
-    synchronizer=None,
-    consolidated=False,
-    consolidate_on_close=False,
-    chunk_store=None,
-    storage_options=None,
-):
-    store = ZarrStore.open_group(
-        filename_or_obj,
-        group=group,
-        mode=mode,
-        synchronizer=synchronizer,
-        consolidated=consolidated,
-        consolidate_on_close=consolidate_on_close,
-        chunk_store=chunk_store,
-        storage_options=storage_options,
-    )
-
-    with close_on_error(store):
-        ds = open_backend_dataset_store(
-            store,
-            mask_and_scale=mask_and_scale,
-            decode_times=decode_times,
-            concat_characters=concat_characters,
-            decode_coords=decode_coords,
-            drop_variables=drop_variables,
-            use_cftime=use_cftime,
-            decode_timedelta=decode_timedelta,
-=======
 class ZarrBackendEntrypoint(BackendEntrypoint):
     def open_dataset(
         self,
@@ -739,6 +699,7 @@
         consolidated=False,
         consolidate_on_close=False,
         chunk_store=None,
+        storage_options=None,
     ):
         store = ZarrStore.open_group(
             filename_or_obj,
@@ -748,7 +709,7 @@
             consolidated=consolidated,
             consolidate_on_close=consolidate_on_close,
             chunk_store=chunk_store,
->>>>>>> 8cc34cb4
+            storage_options=storage_options
         )
 
         store_entrypoint = StoreBackendEntrypoint()
