from __future__ import annotations

import json
import os
import warnings
<<<<<<< HEAD
from typing import Any
=======
from collections.abc import Iterable
from typing import TYPE_CHECKING, Any
>>>>>>> d4db1669

import numpy as np

from xarray import coding, conventions
from xarray.backends.common import (
    BACKEND_ENTRYPOINTS,
    AbstractWritableDataStore,
    BackendArray,
    BackendEntrypoint,
    _encode_variable_name,
    _normalize_path,
)
from xarray.backends.store import StoreBackendEntrypoint
from xarray.core import indexing
from xarray.core.parallelcompat import guess_chunkmanager
from xarray.core.pycompat import integer_types
from xarray.core.utils import (
    FrozenDict,
    HiddenKeyDict,
    close_on_error,
)
from xarray.core.variable import Variable

if TYPE_CHECKING:
    from io import BufferedIOBase

    from xarray.backends.common import AbstractDataStore
    from xarray.core.dataset import Dataset


# need some special secret attributes to tell us the dimensions
DIMENSION_KEY = "_ARRAY_DIMENSIONS"


def encode_zarr_attr_value(value):
    """
    Encode a attribute value as something that can be serialized as json

    Many xarray datasets / variables have numpy arrays and values. This
    function handles encoding / decoding of such items.

    ndarray -> list
    scalar array -> scalar
    other -> other (no change)
    """
    if isinstance(value, np.ndarray):
        encoded = value.tolist()
    # this checks if it's a scalar number
    elif isinstance(value, np.generic):
        encoded = value.item()
    else:
        encoded = value
    return encoded


class ZarrArrayWrapper(BackendArray):
    __slots__ = ("datastore", "dtype", "shape", "variable_name")

    def __init__(self, variable_name, datastore):
        self.datastore = datastore
        self.variable_name = variable_name

        array = self.get_array()
        self.shape = array.shape

        dtype = array.dtype
        self.dtype = dtype

    def get_array(self):
        return self.datastore.zarr_group[self.variable_name]

    def _oindex(self, key):
        return self.get_array().oindex[key]

    def __getitem__(self, key):
        array = self.get_array()
        if isinstance(key, indexing.BasicIndexer):
            return array[key.tuple]
        elif isinstance(key, indexing.VectorizedIndexer):
            return array.vindex[
                indexing._arrayize_vectorized_indexer(key, self.shape).tuple
            ]
        else:
            assert isinstance(key, indexing.OuterIndexer)
            return indexing.explicit_indexing_adapter(
                key, array.shape, indexing.IndexingSupport.VECTORIZED, self._oindex
            )

        # if self.ndim == 0:
        # could possibly have a work-around for 0d data here


def _determine_zarr_chunks(enc_chunks, var_chunks, ndim, name, safe_chunks):
    """
    Given encoding chunks (possibly None or []) and variable chunks
    (possibly None or []).
    """

    # zarr chunk spec:
    # chunks : int or tuple of ints, optional
    #   Chunk shape. If not provided, will be guessed from shape and dtype.

    # if there are no chunks in encoding and the variable data is a numpy
    # array, then we let zarr use its own heuristics to pick the chunks
    if not var_chunks and not enc_chunks:
        return None

    # if there are no chunks in encoding but there are dask chunks, we try to
    # use the same chunks in zarr
    # However, zarr chunks needs to be uniform for each array
    # http://zarr.readthedocs.io/en/latest/spec/v1.html#chunks
    # while dask chunks can be variable sized
    # http://dask.pydata.org/en/latest/array-design.html#chunks
    if var_chunks and not enc_chunks:
        if any(len(set(chunks[:-1])) > 1 for chunks in var_chunks):
            raise ValueError(
                "Zarr requires uniform chunk sizes except for final chunk. "
                f"Variable named {name!r} has incompatible dask chunks: {var_chunks!r}. "
                "Consider rechunking using `chunk()`."
            )
        if any((chunks[0] < chunks[-1]) for chunks in var_chunks):
            raise ValueError(
                "Final chunk of Zarr array must be the same size or smaller "
                f"than the first. Variable named {name!r} has incompatible Dask chunks {var_chunks!r}."
                "Consider either rechunking using `chunk()` or instead deleting "
                "or modifying `encoding['chunks']`."
            )
        # return the first chunk for each dimension
        return tuple(chunk[0] for chunk in var_chunks)

    # from here on, we are dealing with user-specified chunks in encoding
    # zarr allows chunks to be an integer, in which case it uses the same chunk
    # size on each dimension.
    # Here we re-implement this expansion ourselves. That makes the logic of
    # checking chunk compatibility easier

    if isinstance(enc_chunks, integer_types):
        enc_chunks_tuple = ndim * (enc_chunks,)
    else:
        enc_chunks_tuple = tuple(enc_chunks)

    if len(enc_chunks_tuple) != ndim:
        # throw away encoding chunks, start over
        return _determine_zarr_chunks(None, var_chunks, ndim, name, safe_chunks)

    for x in enc_chunks_tuple:
        if not isinstance(x, int):
            raise TypeError(
                "zarr chunk sizes specified in `encoding['chunks']` "
                "must be an int or a tuple of ints. "
                f"Instead found encoding['chunks']={enc_chunks_tuple!r} "
                f"for variable named {name!r}."
            )

    # if there are chunks in encoding and the variable data is a numpy array,
    # we use the specified chunks
    if not var_chunks:
        return enc_chunks_tuple

    # the hard case
    # DESIGN CHOICE: do not allow multiple dask chunks on a single zarr chunk
    # this avoids the need to get involved in zarr synchronization / locking
    # From zarr docs:
    #  "If each worker in a parallel computation is writing to a separate
    #   region of the array, and if region boundaries are perfectly aligned
    #   with chunk boundaries, then no synchronization is required."
    # TODO: incorporate synchronizer to allow writes from multiple dask
    # threads
    if var_chunks and enc_chunks_tuple:
        for zchunk, dchunks in zip(enc_chunks_tuple, var_chunks):
            for dchunk in dchunks[:-1]:
                if dchunk % zchunk:
                    base_error = (
                        f"Specified zarr chunks encoding['chunks']={enc_chunks_tuple!r} for "
                        f"variable named {name!r} would overlap multiple dask chunks {var_chunks!r}. "
                        f"Writing this array in parallel with dask could lead to corrupted data."
                    )
                    if safe_chunks:
                        raise NotImplementedError(
                            base_error
                            + " Consider either rechunking using `chunk()`, deleting "
                            "or modifying `encoding['chunks']`, or specify `safe_chunks=False`."
                        )
        return enc_chunks_tuple

    raise AssertionError("We should never get here. Function logic must be wrong.")


def _get_zarr_dims_and_attrs(zarr_obj, dimension_key, try_nczarr):
    # Zarr arrays do not have dimensions. To get around this problem, we add
    # an attribute that specifies the dimension. We have to hide this attribute
    # when we send the attributes to the user.
    # zarr_obj can be either a zarr group or zarr array
    try:
        # Xarray-Zarr
        dimensions = zarr_obj.attrs[dimension_key]
    except KeyError as e:
        if not try_nczarr:
            raise KeyError(
                f"Zarr object is missing the attribute `{dimension_key}`, which is "
                "required for xarray to determine variable dimensions."
            ) from e

        # NCZarr defines dimensions through metadata in .zarray
        zarray_path = os.path.join(zarr_obj.path, ".zarray")
        zarray = json.loads(zarr_obj.store[zarray_path])
        try:
            # NCZarr uses Fully Qualified Names
            dimensions = [
                os.path.basename(dim) for dim in zarray["_NCZARR_ARRAY"]["dimrefs"]
            ]
        except KeyError as e:
            raise KeyError(
                f"Zarr object is missing the attribute `{dimension_key}` and the NCZarr metadata, "
                "which are required for xarray to determine variable dimensions."
            ) from e

    nc_attrs = [attr for attr in zarr_obj.attrs if attr.lower().startswith("_nc")]
    attributes = HiddenKeyDict(zarr_obj.attrs, [dimension_key] + nc_attrs)
    return dimensions, attributes


def extract_zarr_variable_encoding(
    variable, raise_on_invalid=False, name=None, safe_chunks=True
):
    """
    Extract zarr encoding dictionary from xarray Variable

    Parameters
    ----------
    variable : Variable
    raise_on_invalid : bool, optional

    Returns
    -------
    encoding : dict
        Zarr encoding for `variable`
    """
    encoding = variable.encoding.copy()

    safe_to_drop = {"source", "original_shape"}
    valid_encodings = {
        "chunks",
        "compressor",
        "filters",
        "cache_metadata",
        "write_empty_chunks",
    }

    for k in safe_to_drop:
        if k in encoding:
            del encoding[k]

    if raise_on_invalid:
        invalid = [k for k in encoding if k not in valid_encodings]
        if invalid:
            raise ValueError(
                f"unexpected encoding parameters for zarr backend:  {invalid!r}"
            )
    else:
        for k in list(encoding):
            if k not in valid_encodings:
                del encoding[k]

    chunks = _determine_zarr_chunks(
        encoding.get("chunks"), variable.chunks, variable.ndim, name, safe_chunks
    )
    encoding["chunks"] = chunks
    return encoding


# Function below is copied from conventions.encode_cf_variable.
# The only change is to raise an error for object dtypes.
def encode_zarr_variable(var, needs_copy=True, name=None):
    """
    Converts an Variable into an Variable which follows some
    of the CF conventions:

        - Nans are masked using _FillValue (or the deprecated missing_value)
        - Rescaling via: scale_factor and add_offset
        - datetimes are converted to the CF 'units since time' format
        - dtype encodings are enforced.

    Parameters
    ----------
    var : Variable
        A variable holding un-encoded data.

    Returns
    -------
    out : Variable
        A variable which has been encoded as described above.
    """

    var = conventions.encode_cf_variable(var, name=name)

    # zarr allows unicode, but not variable-length strings, so it's both
    # simpler and more compact to always encode as UTF-8 explicitly.
    # TODO: allow toggling this explicitly via dtype in encoding.
    coder = coding.strings.EncodedStringCoder(allows_unicode=True)
    var = coder.encode(var, name=name)
    var = coding.strings.ensure_fixed_length_bytes(var)

    return var


def _validate_existing_dims(var_name, new_var, existing_var, region, append_dim):
    if new_var.dims != existing_var.dims:
        raise ValueError(
            f"variable {var_name!r} already exists with different "
            f"dimension names {existing_var.dims} != "
            f"{new_var.dims}, but changing variable "
            f"dimensions is not supported by to_zarr()."
        )

    existing_sizes = {}
    for dim, size in existing_var.sizes.items():
        if region is not None and dim in region:
            start, stop, stride = region[dim].indices(size)
            assert stride == 1  # region was already validated
            size = stop - start
        if dim != append_dim:
            existing_sizes[dim] = size

    new_sizes = {dim: size for dim, size in new_var.sizes.items() if dim != append_dim}
    if existing_sizes != new_sizes:
        raise ValueError(
            f"variable {var_name!r} already exists with different "
            f"dimension sizes: {existing_sizes} != {new_sizes}. "
            f"to_zarr() only supports changing dimension sizes when "
            f"explicitly appending, but append_dim={append_dim!r}."
        )


def _put_attrs(zarr_obj, attrs):
    """Raise a more informative error message for invalid attrs."""
    try:
        zarr_obj.attrs.put(attrs)
    except TypeError as e:
        raise TypeError("Invalid attribute in Dataset.attrs.") from e
    return zarr_obj


class ZarrStore(AbstractWritableDataStore):
    """Store for reading and writing data via zarr"""

    __slots__ = (
        "zarr_group",
        "_append_dim",
        "_consolidate_on_close",
        "_group",
        "_mode",
        "_read_only",
        "_synchronizer",
        "_write_region",
        "_safe_chunks",
    )

    @classmethod
    def open_group(
        cls,
        store,
        mode="r",
        synchronizer=None,
        group=None,
        consolidated=False,
        consolidate_on_close=False,
        chunk_store=None,
        storage_options=None,
        append_dim=None,
        write_region=None,
        safe_chunks=True,
        stacklevel=2,
        zarr_version=None,
    ):
        import zarr

        # zarr doesn't support pathlib.Path objects yet. zarr-python#601
        if isinstance(store, os.PathLike):
            store = os.fspath(store)

        if zarr_version is None:
            # default to 2 if store doesn't specify it's version (e.g. a path)
            zarr_version = getattr(store, "_store_version", 2)

        open_kwargs = dict(
            mode=mode,
            synchronizer=synchronizer,
            path=group,
        )
        open_kwargs["storage_options"] = storage_options
        if zarr_version > 2:
            open_kwargs["zarr_version"] = zarr_version

            if consolidated or consolidate_on_close:
                raise ValueError(
                    "consolidated metadata has not been implemented for zarr "
                    f"version {zarr_version} yet. Set consolidated=False for "
                    f"zarr version {zarr_version}. See also "
                    "https://github.com/zarr-developers/zarr-specs/issues/136"
                )

            if consolidated is None:
                consolidated = False

        if chunk_store:
            open_kwargs["chunk_store"] = chunk_store
            if consolidated is None:
                consolidated = False

        if consolidated is None:
            try:
                zarr_group = zarr.open_consolidated(store, **open_kwargs)
            except KeyError:
                try:
                    zarr_group = zarr.open_group(store, **open_kwargs)
                    warnings.warn(
                        "Failed to open Zarr store with consolidated metadata, "
                        "but successfully read with non-consolidated metadata. "
                        "This is typically much slower for opening a dataset. "
                        "To silence this warning, consider:\n"
                        "1. Consolidating metadata in this existing store with "
                        "zarr.consolidate_metadata().\n"
                        "2. Explicitly setting consolidated=False, to avoid trying "
                        "to read consolidate metadata, or\n"
                        "3. Explicitly setting consolidated=True, to raise an "
                        "error in this case instead of falling back to try "
                        "reading non-consolidated metadata.",
                        RuntimeWarning,
                        stacklevel=stacklevel,
                    )
                except zarr.errors.GroupNotFoundError:
                    raise FileNotFoundError(f"No such file or directory: '{store}'")
        elif consolidated:
            # TODO: an option to pass the metadata_key keyword
            zarr_group = zarr.open_consolidated(store, **open_kwargs)
        else:
            zarr_group = zarr.open_group(store, **open_kwargs)
        return cls(
            zarr_group,
            mode,
            consolidate_on_close,
            append_dim,
            write_region,
            safe_chunks,
        )

    def __init__(
        self,
        zarr_group,
        mode=None,
        consolidate_on_close=False,
        append_dim=None,
        write_region=None,
        safe_chunks=True,
    ):
        self.zarr_group = zarr_group
        self._read_only = self.zarr_group.read_only
        self._synchronizer = self.zarr_group.synchronizer
        self._group = self.zarr_group.path
        self._mode = mode
        self._consolidate_on_close = consolidate_on_close
        self._append_dim = append_dim
        self._write_region = write_region
        self._safe_chunks = safe_chunks

    @property
    def ds(self):
        # TODO: consider deprecating this in favor of zarr_group
        return self.zarr_group

    def open_store_variable(self, name, zarr_array):
        data = indexing.LazilyIndexedArray(ZarrArrayWrapper(name, self))
        try_nczarr = self._mode == "r"
        dimensions, attributes = _get_zarr_dims_and_attrs(
            zarr_array, DIMENSION_KEY, try_nczarr
        )
        attributes = dict(attributes)

        # TODO: this should not be needed once
        # https://github.com/zarr-developers/zarr-python/issues/1269 is resolved.
        attributes.pop("filters", None)

        encoding = {
            "chunks": zarr_array.chunks,
            "preferred_chunks": dict(zip(dimensions, zarr_array.chunks)),
            "compressor": zarr_array.compressor,
            "filters": zarr_array.filters,
        }
        # _FillValue needs to be in attributes, not encoding, so it will get
        # picked up by decode_cf
        if getattr(zarr_array, "fill_value") is not None:
            attributes["_FillValue"] = zarr_array.fill_value

        return Variable(dimensions, data, attributes, encoding)

    def get_variables(self):
        return FrozenDict(
            (k, self.open_store_variable(k, v)) for k, v in self.zarr_group.arrays()
        )

    def get_attrs(self):
        return {
            k: v
            for k, v in self.zarr_group.attrs.asdict().items()
            if not k.lower().startswith("_nc")
        }

    def get_dimensions(self):
        try_nczarr = self._mode == "r"
        dimensions = {}
        for k, v in self.zarr_group.arrays():
            dim_names, _ = _get_zarr_dims_and_attrs(v, DIMENSION_KEY, try_nczarr)
            for d, s in zip(dim_names, v.shape):
                if d in dimensions and dimensions[d] != s:
                    raise ValueError(
                        f"found conflicting lengths for dimension {d} "
                        f"({s} != {dimensions[d]})"
                    )
                dimensions[d] = s
        return dimensions

    def set_dimensions(self, variables, unlimited_dims=None):
        if unlimited_dims is not None:
            raise NotImplementedError(
                "Zarr backend doesn't know how to handle unlimited dimensions"
            )

    def set_attributes(self, attributes):
        _put_attrs(self.zarr_group, attributes)

    def encode_variable(self, variable):
        variable = encode_zarr_variable(variable)
        return variable

    def encode_attribute(self, a):
        return encode_zarr_attr_value(a)

    def store(
        self,
        variables,
        attributes,
        check_encoding_set=frozenset(),
        writer=None,
        unlimited_dims=None,
    ):
        """
        Top level method for putting data on this store, this method:
          - encodes variables/attributes
          - sets dimensions
          - sets variables

        Parameters
        ----------
        variables : dict-like
            Dictionary of key/value (variable name / xr.Variable) pairs
        attributes : dict-like
            Dictionary of key/value (attribute name / attribute) pairs
        check_encoding_set : list-like
            List of variables that should be checked for invalid encoding
            values
        writer : ArrayWriter
        unlimited_dims : list-like
            List of dimension names that should be treated as unlimited
            dimensions.
            dimension on which the zarray will be appended
            only needed in append mode
        """
        import zarr

        existing_variable_names = {
            vn for vn in variables if _encode_variable_name(vn) in self.zarr_group
        }
        new_variables = set(variables) - existing_variable_names
        variables_without_encoding = {vn: variables[vn] for vn in new_variables}
        variables_encoded, attributes = self.encode(
            variables_without_encoding, attributes
        )

        if existing_variable_names:
            # Decode variables directly, without going via xarray.Dataset to
            # avoid needing to load index variables into memory.
            # TODO: consider making loading indexes lazy again?
            existing_vars, _, _ = conventions.decode_cf_variables(
                self.get_variables(), self.get_attrs()
            )
            # Modified variables must use the same encoding as the store.
            vars_with_encoding = {}
            for vn in existing_variable_names:
                vars_with_encoding[vn] = variables[vn].copy(deep=False)
                vars_with_encoding[vn].encoding = existing_vars[vn].encoding
            vars_with_encoding, _ = self.encode(vars_with_encoding, {})
            variables_encoded.update(vars_with_encoding)

            for var_name in existing_variable_names:
                new_var = variables_encoded[var_name]
                existing_var = existing_vars[var_name]
                _validate_existing_dims(
                    var_name,
                    new_var,
                    existing_var,
                    self._write_region,
                    self._append_dim,
                )

        if self._mode not in ["r", "r+"]:
            self.set_attributes(attributes)
            self.set_dimensions(variables_encoded, unlimited_dims=unlimited_dims)

        self.set_variables(
            variables_encoded, check_encoding_set, writer, unlimited_dims=unlimited_dims
        )
        if self._consolidate_on_close:
            zarr.consolidate_metadata(self.zarr_group.store)

    def sync(self):
        pass

    def set_variables(self, variables, check_encoding_set, writer, unlimited_dims=None):
        """
        This provides a centralized method to set the variables on the data
        store.

        Parameters
        ----------
        variables : dict-like
            Dictionary of key/value (variable name / xr.Variable) pairs
        check_encoding_set : list-like
            List of variables that should be checked for invalid encoding
            values
        writer
        unlimited_dims : list-like
            List of dimension names that should be treated as unlimited
            dimensions.
        """

        for vn, v in variables.items():
            name = _encode_variable_name(vn)
            check = vn in check_encoding_set
            attrs = v.attrs.copy()
            dims = v.dims
            dtype = v.dtype
            shape = v.shape

            fill_value = attrs.pop("_FillValue", None)
            if v.encoding == {"_FillValue": None} and fill_value is None:
                v.encoding = {}

            if name in self.zarr_group:
                # existing variable
                # TODO: if mode="a", consider overriding the existing variable
                # metadata. This would need some case work properly with region
                # and append_dim.
                zarr_array = self.zarr_group[name]
            else:
                # new variable
                encoding = extract_zarr_variable_encoding(
                    v, raise_on_invalid=check, name=vn, safe_chunks=self._safe_chunks
                )
                encoded_attrs = {}
                # the magic for storing the hidden dimension data
                encoded_attrs[DIMENSION_KEY] = dims
                for k2, v2 in attrs.items():
                    encoded_attrs[k2] = self.encode_attribute(v2)

                if coding.strings.check_vlen_dtype(dtype) == str:
                    dtype = str
                zarr_array = self.zarr_group.create(
                    name, shape=shape, dtype=dtype, fill_value=fill_value, **encoding
                )
                zarr_array = _put_attrs(zarr_array, encoded_attrs)

            write_region = self._write_region if self._write_region is not None else {}
            write_region = {dim: write_region.get(dim, slice(None)) for dim in dims}

            if self._append_dim is not None and self._append_dim in dims:
                # resize existing variable
                append_axis = dims.index(self._append_dim)
                assert write_region[self._append_dim] == slice(None)
                write_region[self._append_dim] = slice(
                    zarr_array.shape[append_axis], None
                )

                new_shape = list(zarr_array.shape)
                new_shape[append_axis] += v.shape[append_axis]
                zarr_array.resize(new_shape)

            region = tuple(write_region[dim] for dim in dims)
            writer.add(v.data, zarr_array, region)

    def close(self):
        pass


def open_zarr(
    store,
    group=None,
    synchronizer=None,
    chunks="auto",
    decode_cf=True,
    mask_and_scale=True,
    decode_times=True,
    concat_characters=True,
    decode_coords=True,
    drop_variables=None,
    consolidated=None,
    overwrite_encoded_chunks=False,
    chunk_store=None,
    storage_options=None,
    decode_timedelta=None,
    use_cftime=None,
    zarr_version=None,
    chunked_array_type: str | None = None,
    from_array_kwargs: dict[str, Any] | None = None,
    **kwargs,
):
    """Load and decode a dataset from a Zarr store.

    The `store` object should be a valid store for a Zarr group. `store`
    variables must contain dimension metadata encoded in the
    `_ARRAY_DIMENSIONS` attribute or must have NCZarr format.

    Parameters
    ----------
    store : MutableMapping or str
        A MutableMapping where a Zarr Group has been stored or a path to a
        directory in file system where a Zarr DirectoryStore has been stored.
    synchronizer : object, optional
        Array synchronizer provided to zarr
    group : str, optional
        Group path. (a.k.a. `path` in zarr terminology.)
    chunks : int or dict or tuple or {None, 'auto'}, optional
        Chunk sizes along each dimension, e.g., ``5`` or
        ``{'x': 5, 'y': 5}``. If `chunks='auto'`, dask chunks are created
        based on the variable's zarr chunks. If `chunks=None`, zarr array
        data will lazily convert to numpy arrays upon access. This accepts
        all the chunk specifications as Dask does.
    overwrite_encoded_chunks : bool, optional
        Whether to drop the zarr chunks encoded for each variable when a
        dataset is loaded with specified chunk sizes (default: False)
    decode_cf : bool, optional
        Whether to decode these variables, assuming they were saved according
        to CF conventions.
    mask_and_scale : bool, optional
        If True, replace array values equal to `_FillValue` with NA and scale
        values according to the formula `original_values * scale_factor +
        add_offset`, where `_FillValue`, `scale_factor` and `add_offset` are
        taken from variable attributes (if they exist).  If the `_FillValue` or
        `missing_value` attribute contains multiple values a warning will be
        issued and all array values matching one of the multiple values will
        be replaced by NA.
    decode_times : bool, optional
        If True, decode times encoded in the standard NetCDF datetime format
        into datetime objects. Otherwise, leave them encoded as numbers.
    concat_characters : bool, optional
        If True, concatenate along the last dimension of character arrays to
        form string arrays. Dimensions will only be concatenated over (and
        removed) if they have no corresponding variable and if they are only
        used as the last dimension of character arrays.
    decode_coords : bool, optional
        If True, decode the 'coordinates' attribute to identify coordinates in
        the resulting dataset.
    drop_variables : str or iterable, optional
        A variable or list of variables to exclude from being parsed from the
        dataset. This may be useful to drop variables with problems or
        inconsistent values.
    consolidated : bool, optional
        Whether to open the store using zarr's consolidated metadata
        capability. Only works for stores that have already been consolidated.
        By default (`consolidate=None`), attempts to read consolidated metadata,
        falling back to read non-consolidated metadata if that fails.

        When the experimental ``zarr_version=3``, ``consolidated`` must be
        either be ``None`` or ``False``.
    chunk_store : MutableMapping, optional
        A separate Zarr store only for chunk data.
    storage_options : dict, optional
        Any additional parameters for the storage backend (ignored for local
        paths).
    decode_timedelta : bool, optional
        If True, decode variables and coordinates with time units in
        {'days', 'hours', 'minutes', 'seconds', 'milliseconds', 'microseconds'}
        into timedelta objects. If False, leave them encoded as numbers.
        If None (default), assume the same value of decode_time.
    use_cftime : bool, optional
        Only relevant if encoded dates come from a standard calendar
        (e.g. "gregorian", "proleptic_gregorian", "standard", or not
        specified).  If None (default), attempt to decode times to
        ``np.datetime64[ns]`` objects; if this is not possible, decode times to
        ``cftime.datetime`` objects. If True, always decode times to
        ``cftime.datetime`` objects, regardless of whether or not they can be
        represented using ``np.datetime64[ns]`` objects.  If False, always
        decode times to ``np.datetime64[ns]`` objects; if this is not possible
        raise an error.
    zarr_version : int or None, optional
        The desired zarr spec version to target (currently 2 or 3). The default
        of None will attempt to determine the zarr version from ``store`` when
        possible, otherwise defaulting to 2.
    chunked_array_type: str, optional
        Which chunked array type to coerce this datasets' arrays to.
        Defaults to 'dask' if installed, else whatever is registered via the `ChunkManagerEnetryPoint` system.
        Experimental API that should not be relied upon.
    from_array_kwargs: dict
        Additional keyword arguments passed on to the `ChunkManagerEntryPoint.from_array` method used to create
        chunked arrays, via whichever chunk manager is specified through the `chunked_array_type` kwarg.
        Defaults to {'manager': 'dask'}, meaning additional kwargs will be passed eventually to
        :py:func:`dask.array.from_array`. Experimental API that should not be relied upon.

    Returns
    -------
    dataset : Dataset
        The newly created dataset.

    See Also
    --------
    open_dataset
    open_mfdataset

    References
    ----------
    http://zarr.readthedocs.io/
    """
    from xarray.backends.api import open_dataset

    if from_array_kwargs is None:
        from_array_kwargs = {}

    if chunks == "auto":
        try:
            guess_chunkmanager(
                chunked_array_type
            )  # attempt to import that parallel backend

            chunks = {}
        except ValueError:
            chunks = None

    if kwargs:
        raise TypeError(
            "open_zarr() got unexpected keyword arguments " + ",".join(kwargs.keys())
        )

    backend_kwargs = {
        "synchronizer": synchronizer,
        "consolidated": consolidated,
        "overwrite_encoded_chunks": overwrite_encoded_chunks,
        "chunk_store": chunk_store,
        "storage_options": storage_options,
        "stacklevel": 4,
        "zarr_version": zarr_version,
    }

    ds = open_dataset(
        filename_or_obj=store,
        group=group,
        decode_cf=decode_cf,
        mask_and_scale=mask_and_scale,
        decode_times=decode_times,
        concat_characters=concat_characters,
        decode_coords=decode_coords,
        engine="zarr",
        chunks=chunks,
        drop_variables=drop_variables,
        chunked_array_type=chunked_array_type,
        from_array_kwargs=from_array_kwargs,
        backend_kwargs=backend_kwargs,
        decode_timedelta=decode_timedelta,
        use_cftime=use_cftime,
        zarr_version=zarr_version,
    )
    return ds


class ZarrBackendEntrypoint(BackendEntrypoint):
    """
    Backend for ".zarr" files based on the zarr package.

    For more information about the underlying library, visit:
    https://zarr.readthedocs.io/en/stable

    See Also
    --------
    backends.ZarrStore
    """

    description = "Open zarr files (.zarr) using zarr in Xarray"
    url = "https://docs.xarray.dev/en/stable/generated/xarray.backends.ZarrBackendEntrypoint.html"

    def guess_can_open(
        self,
        filename_or_obj: str | os.PathLike[Any] | BufferedIOBase | AbstractDataStore,
    ) -> bool:
        if isinstance(filename_or_obj, (str, os.PathLike)):
            _, ext = os.path.splitext(filename_or_obj)
            return ext in {".zarr"}

        return False

    def open_dataset(  # type: ignore[override]  # allow LSP violation, not supporting **kwargs
        self,
        filename_or_obj: str | os.PathLike[Any] | BufferedIOBase | AbstractDataStore,
        *,
        mask_and_scale=True,
        decode_times=True,
        concat_characters=True,
        decode_coords=True,
        drop_variables: str | Iterable[str] | None = None,
        use_cftime=None,
        decode_timedelta=None,
        group=None,
        mode="r",
        synchronizer=None,
        consolidated=None,
        chunk_store=None,
        storage_options=None,
        stacklevel=3,
        zarr_version=None,
    ) -> Dataset:
        filename_or_obj = _normalize_path(filename_or_obj)
        store = ZarrStore.open_group(
            filename_or_obj,
            group=group,
            mode=mode,
            synchronizer=synchronizer,
            consolidated=consolidated,
            consolidate_on_close=False,
            chunk_store=chunk_store,
            storage_options=storage_options,
            stacklevel=stacklevel + 1,
            zarr_version=zarr_version,
        )

        store_entrypoint = StoreBackendEntrypoint()
        with close_on_error(store):
            ds = store_entrypoint.open_dataset(
                store,
                mask_and_scale=mask_and_scale,
                decode_times=decode_times,
                concat_characters=concat_characters,
                decode_coords=decode_coords,
                drop_variables=drop_variables,
                use_cftime=use_cftime,
                decode_timedelta=decode_timedelta,
            )
        return ds


BACKEND_ENTRYPOINTS["zarr"] = ("zarr", ZarrBackendEntrypoint)<|MERGE_RESOLUTION|>--- conflicted
+++ resolved
@@ -3,12 +3,8 @@
 import json
 import os
 import warnings
-<<<<<<< HEAD
-from typing import Any
-=======
 from collections.abc import Iterable
 from typing import TYPE_CHECKING, Any
->>>>>>> d4db1669
 
 import numpy as np
 
