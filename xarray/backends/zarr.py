from __future__ import annotations

import base64
import json
import os
import struct
import warnings
from collections.abc import Iterable
from typing import TYPE_CHECKING, Any, Literal

import numpy as np
import pandas as pd

from xarray import coding, conventions
from xarray.backends.common import (
    BACKEND_ENTRYPOINTS,
    AbstractWritableDataStore,
    BackendArray,
    BackendEntrypoint,
    _encode_variable_name,
    _normalize_path,
    datatree_from_dict_with_io_cleanup,
)
from xarray.backends.store import StoreBackendEntrypoint
from xarray.core import indexing
from xarray.core.treenode import NodePath
from xarray.core.types import ZarrWriteModes
from xarray.core.utils import (
    FrozenDict,
    HiddenKeyDict,
    close_on_error,
    emit_user_level_warning,
)
from xarray.core.variable import Variable
from xarray.namedarray.parallelcompat import guess_chunkmanager
from xarray.namedarray.pycompat import integer_types
from xarray.namedarray.utils import module_available

if TYPE_CHECKING:
    from io import BufferedIOBase

    from zarr import Group as ZarrGroup

    from xarray.backends.common import AbstractDataStore
    from xarray.core.dataset import Dataset
    from xarray.core.datatree import DataTree


def _zarr_v3() -> bool:
    # TODO: switch to "3" once Zarr V3 is released
    return module_available("zarr", minversion="2.99")


# need some special secret attributes to tell us the dimensions
DIMENSION_KEY = "_ARRAY_DIMENSIONS"
ZarrFormat = Literal[2, 3]


class FillValueCoder:
    """Handle custom logic to safely encode and decode fill values in Zarr.
    Possibly redundant with logic in xarray/coding/variables.py but needs to be
    isolated from NetCDF-specific logic.
    """

    @classmethod
    def encode(cls, value: int | float | str | bytes, dtype: np.dtype[Any]) -> Any:
        if dtype.kind in "S":
            # byte string, this implies that 'value' must also be `bytes` dtype.
            assert isinstance(value, bytes)
            return base64.standard_b64encode(value).decode()
        elif dtype.kind in "b":
            # boolean
            return bool(value)
        elif dtype.kind in "iu":
            # todo: do we want to check for decimals?
            return int(value)
        elif dtype.kind in "f":
            return base64.standard_b64encode(struct.pack("<d", float(value))).decode()
        elif dtype.kind in "U":
            return str(value)
        else:
            raise ValueError(f"Failed to encode fill_value. Unsupported dtype {dtype}")

    @classmethod
    def decode(cls, value: int | float | str | bytes, dtype: str | np.dtype[Any]):
        if dtype == "string":
            # zarr V3 string type
            return str(value)
        elif dtype == "bytes":
            # zarr V3 bytes type
            assert isinstance(value, str | bytes)
            return base64.standard_b64decode(value)
        np_dtype = np.dtype(dtype)
        if np_dtype.kind in "f":
            assert isinstance(value, str | bytes)
            return struct.unpack("<d", base64.standard_b64decode(value))[0]
        elif np_dtype.kind in "b":
            return bool(value)
        elif np_dtype.kind in "iu":
            return int(value)
        else:
            raise ValueError(f"Failed to decode fill_value. Unsupported dtype {dtype}")


def encode_zarr_attr_value(value):
    """
    Encode a attribute value as something that can be serialized as json

    Many xarray datasets / variables have numpy arrays and values. This
    function handles encoding / decoding of such items.

    ndarray -> list
    scalar array -> scalar
    other -> other (no change)
    """
    if isinstance(value, np.ndarray):
        encoded = value.tolist()
    elif isinstance(value, np.generic):
        encoded = value.item()
    else:
        encoded = value
    return encoded


class ZarrArrayWrapper(BackendArray):
    __slots__ = ("dtype", "shape", "_array")

    def __init__(self, zarr_array):
        # some callers attempt to evaluate an array if an `array` property exists on the object.
        # we prefix with _ to avoid this inference.
        self._array = zarr_array
        self.shape = self._array.shape

        # preserve vlen string object dtype (GH 7328)
        if (
            not _zarr_v3()
            and self._array.filters is not None
            and any([filt.codec_id == "vlen-utf8" for filt in self._array.filters])
        ):
            dtype = coding.strings.create_vlen_dtype(str)
        else:
            dtype = self._array.dtype

        self.dtype = dtype

    def get_array(self):
        return self._array

    def _oindex(self, key):
        return self._array.oindex[key]

    def _vindex(self, key):
        return self._array.vindex[key]

    def _getitem(self, key):
        return self._array[key]

    def __getitem__(self, key):
        array = self._array
        if isinstance(key, indexing.BasicIndexer):
            method = self._getitem
        elif isinstance(key, indexing.VectorizedIndexer):
            method = self._vindex
        elif isinstance(key, indexing.OuterIndexer):
            method = self._oindex
        return indexing.explicit_indexing_adapter(
            key, array.shape, indexing.IndexingSupport.VECTORIZED, method
        )

        # if self.ndim == 0:
        # could possibly have a work-around for 0d data here


def _determine_zarr_chunks(
    enc_chunks, var_chunks, ndim, name, safe_chunks, region, mode, shape
):
    """
    Given encoding chunks (possibly None or []) and variable chunks
    (possibly None or []).
    """

    # zarr chunk spec:
    # chunks : int or tuple of ints, optional
    #   Chunk shape. If not provided, will be guessed from shape and dtype.

    # if there are no chunks in encoding and the variable data is a numpy
    # array, then we let zarr use its own heuristics to pick the chunks
    if not var_chunks and not enc_chunks:
        return None

    # if there are no chunks in encoding but there are dask chunks, we try to
    # use the same chunks in zarr
    # However, zarr chunks needs to be uniform for each array
    # http://zarr.readthedocs.io/en/latest/spec/v1.html#chunks
    # while dask chunks can be variable sized
    # http://dask.pydata.org/en/latest/array-design.html#chunks
    if var_chunks and not enc_chunks:
        if any(len(set(chunks[:-1])) > 1 for chunks in var_chunks):
            raise ValueError(
                "Zarr requires uniform chunk sizes except for final chunk. "
                f"Variable named {name!r} has incompatible dask chunks: {var_chunks!r}. "
                "Consider rechunking using `chunk()`."
            )
        if any((chunks[0] < chunks[-1]) for chunks in var_chunks):
            raise ValueError(
                "Final chunk of Zarr array must be the same size or smaller "
                f"than the first. Variable named {name!r} has incompatible Dask chunks {var_chunks!r}."
                "Consider either rechunking using `chunk()` or instead deleting "
                "or modifying `encoding['chunks']`."
            )
        # return the first chunk for each dimension
        return tuple(chunk[0] for chunk in var_chunks)

    # from here on, we are dealing with user-specified chunks in encoding
    # zarr allows chunks to be an integer, in which case it uses the same chunk
    # size on each dimension.
    # Here we re-implement this expansion ourselves. That makes the logic of
    # checking chunk compatibility easier

    if isinstance(enc_chunks, integer_types):
        enc_chunks_tuple = ndim * (enc_chunks,)
    else:
        enc_chunks_tuple = tuple(enc_chunks)

    if len(enc_chunks_tuple) != ndim:
        # throw away encoding chunks, start over
        return _determine_zarr_chunks(
            None, var_chunks, ndim, name, safe_chunks, region, mode, shape
        )

    for x in enc_chunks_tuple:
        if not isinstance(x, int):
            raise TypeError(
                "zarr chunk sizes specified in `encoding['chunks']` "
                "must be an int or a tuple of ints. "
                f"Instead found encoding['chunks']={enc_chunks_tuple!r} "
                f"for variable named {name!r}."
            )

    # if there are chunks in encoding and the variable data is a numpy array,
    # we use the specified chunks
    if not var_chunks:
        return enc_chunks_tuple

    # the hard case
    # DESIGN CHOICE: do not allow multiple dask chunks on a single zarr chunk
    # this avoids the need to get involved in zarr synchronization / locking
    # From zarr docs:
    #  "If each worker in a parallel computation is writing to a
    #   separate region of the array, and if region boundaries are perfectly aligned
    #   with chunk boundaries, then no synchronization is required."
    # TODO: incorporate synchronizer to allow writes from multiple dask
    # threads

    # If it is possible to write on partial chunks then it is not necessary to check
    # the last one contained on the region
    allow_partial_chunks = mode != "r+"

    base_error = (
        f"Specified zarr chunks encoding['chunks']={enc_chunks_tuple!r} for "
        f"variable named {name!r} would overlap multiple dask chunks {var_chunks!r} "
        f"on the region {region}. "
        f"Writing this array in parallel with dask could lead to corrupted data. "
        f"Consider either rechunking using `chunk()`, deleting "
        f"or modifying `encoding['chunks']`, or specify `safe_chunks=False`."
    )

    for zchunk, dchunks, interval, size in zip(
        enc_chunks_tuple, var_chunks, region, shape, strict=True
    ):
        if not safe_chunks:
            continue

        for dchunk in dchunks[1:-1]:
            if dchunk % zchunk:
                raise ValueError(base_error)

        region_start = interval.start if interval.start else 0

        if len(dchunks) > 1:
            # The first border size is the amount of data that needs to be updated on the
            # first chunk taking into account the region slice.
            first_border_size = zchunk
            if allow_partial_chunks:
                first_border_size = zchunk - region_start % zchunk

            if (dchunks[0] - first_border_size) % zchunk:
                raise ValueError(base_error)

        if not allow_partial_chunks:
            region_stop = interval.stop if interval.stop else size

            if region_start % zchunk:
                # The last chunk which can also be the only one is a partial chunk
                # if it is not aligned at the beginning
                raise ValueError(base_error)

            if np.ceil(region_stop / zchunk) == np.ceil(size / zchunk):
                # If the region is covering the last chunk then check
                # if the reminder with the default chunk size
                # is equal to the size of the last chunk
                if dchunks[-1] % zchunk != size % zchunk:
                    raise ValueError(base_error)
            elif dchunks[-1] % zchunk:
                raise ValueError(base_error)

    return enc_chunks_tuple


def _get_zarr_dims_and_attrs(zarr_obj, dimension_key, try_nczarr):
    # Zarr arrays do not have dimensions. To get around this problem, we add
    # an attribute that specifies the dimension. We have to hide this attribute
    # when we send the attributes to the user.
    # zarr_obj can be either a zarr group or zarr array
    try:
        # Xarray-Zarr
        dimensions = zarr_obj.attrs[dimension_key]
    except KeyError as e:
        if not try_nczarr:
            raise KeyError(
                f"Zarr object is missing the attribute `{dimension_key}`, which is "
                "required for xarray to determine variable dimensions."
            ) from e

        # NCZarr defines dimensions through metadata in .zarray
        zarray_path = os.path.join(zarr_obj.path, ".zarray")
        zarray = json.loads(zarr_obj.store[zarray_path])
        try:
            # NCZarr uses Fully Qualified Names
            dimensions = [
                os.path.basename(dim) for dim in zarray["_NCZARR_ARRAY"]["dimrefs"]
            ]
        except KeyError as e:
            raise KeyError(
                f"Zarr object is missing the attribute `{dimension_key}` and the NCZarr metadata, "
                "which are required for xarray to determine variable dimensions."
            ) from e

    nc_attrs = [attr for attr in zarr_obj.attrs if attr.lower().startswith("_nc")]
    attributes = HiddenKeyDict(zarr_obj.attrs, [dimension_key] + nc_attrs)
    return dimensions, attributes


def extract_zarr_variable_encoding(
    variable,
    raise_on_invalid=False,
    name=None,
    *,
    safe_chunks=True,
    region=None,
    mode=None,
    shape=None,
):
    """
    Extract zarr encoding dictionary from xarray Variable

    Parameters
    ----------
    variable : Variable
    raise_on_invalid : bool, optional
    name: str | Hashable, optional
    safe_chunks: bool, optional
    region: tuple[slice, ...], optional
    mode: str, optional
    shape: tuple[int, ...], optional
    Returns
    -------
    encoding : dict
        Zarr encoding for `variable`
    """

    shape = shape if shape else variable.shape
    encoding = variable.encoding.copy()

    safe_to_drop = {"source", "original_shape"}
    valid_encodings = {
        "codecs",
        "chunks",
        "compressor",
        "filters",
        "cache_metadata",
        "write_empty_chunks",
    }

    for k in safe_to_drop:
        if k in encoding:
            del encoding[k]

    if raise_on_invalid:
        invalid = [k for k in encoding if k not in valid_encodings]
        if invalid:
            raise ValueError(
                f"unexpected encoding parameters for zarr backend:  {invalid!r}"
            )
    else:
        for k in list(encoding):
            if k not in valid_encodings:
                del encoding[k]

    chunks = _determine_zarr_chunks(
        enc_chunks=encoding.get("chunks"),
        var_chunks=variable.chunks,
        ndim=variable.ndim,
        name=name,
        safe_chunks=safe_chunks,
        region=region,
        mode=mode,
        shape=shape,
    )
    encoding["chunks"] = chunks
    return encoding


# Function below is copied from conventions.encode_cf_variable.
# The only change is to raise an error for object dtypes.
def encode_zarr_variable(var, needs_copy=True, name=None):
    """
    Converts an Variable into an Variable which follows some
    of the CF conventions:

        - Nans are masked using _FillValue (or the deprecated missing_value)
        - Rescaling via: scale_factor and add_offset
        - datetimes are converted to the CF 'units since time' format
        - dtype encodings are enforced.

    Parameters
    ----------
    var : Variable
        A variable holding un-encoded data.

    Returns
    -------
    out : Variable
        A variable which has been encoded as described above.
    """

    var = conventions.encode_cf_variable(var, name=name)

    # zarr allows unicode, but not variable-length strings, so it's both
    # simpler and more compact to always encode as UTF-8 explicitly.
    # TODO: allow toggling this explicitly via dtype in encoding.
    # TODO: revisit this now that Zarr _does_ allow variable-length strings
    coder = coding.strings.EncodedStringCoder(allows_unicode=True)
    var = coder.encode(var, name=name)
    var = coding.strings.ensure_fixed_length_bytes(var)

    return var


def _validate_datatypes_for_zarr_append(vname, existing_var, new_var):
    """If variable exists in the store, confirm dtype of the data to append is compatible with
    existing dtype.
    """
    if (
        np.issubdtype(new_var.dtype, np.number)
        or np.issubdtype(new_var.dtype, np.datetime64)
        or np.issubdtype(new_var.dtype, np.bool_)
        or new_var.dtype == object
        or (new_var.dtype.kind in ("S", "U") and existing_var.dtype == object)
    ):
        # We can skip dtype equality checks under two conditions: (1) if the var to append is
        # new to the dataset, because in this case there is no existing var to compare it to;
        # or (2) if var to append's dtype is known to be easy-to-append, because in this case
        # we can be confident appending won't cause problems. Examples of dtypes which are not
        # easy-to-append include length-specified strings of type `|S*` or `<U*` (where * is a
        # positive integer character length). For these dtypes, appending dissimilar lengths
        # can result in truncation of appended data. Therefore, variables which already exist
        # in the dataset, and with dtypes which are not known to be easy-to-append, necessitate
        # exact dtype equality, as checked below.
        pass
    elif not new_var.dtype == existing_var.dtype:
        raise ValueError(
            f"Mismatched dtypes for variable {vname} between Zarr store on disk "
            f"and dataset to append. Store has dtype {existing_var.dtype} but "
            f"dataset to append has dtype {new_var.dtype}."
        )


def _validate_and_transpose_existing_dims(
    var_name, new_var, existing_var, region, append_dim
):
    if new_var.dims != existing_var.dims:
        if set(existing_var.dims) == set(new_var.dims):
            new_var = new_var.transpose(*existing_var.dims)
        else:
            raise ValueError(
                f"variable {var_name!r} already exists with different "
                f"dimension names {existing_var.dims} != "
                f"{new_var.dims}, but changing variable "
                f"dimensions is not supported by to_zarr()."
            )

    existing_sizes = {}
    for dim, size in existing_var.sizes.items():
        if region is not None and dim in region:
            start, stop, stride = region[dim].indices(size)
            assert stride == 1  # region was already validated
            size = stop - start
        if dim != append_dim:
            existing_sizes[dim] = size

    new_sizes = {dim: size for dim, size in new_var.sizes.items() if dim != append_dim}
    if existing_sizes != new_sizes:
        raise ValueError(
            f"variable {var_name!r} already exists with different "
            f"dimension sizes: {existing_sizes} != {new_sizes}. "
            f"to_zarr() only supports changing dimension sizes when "
            f"explicitly appending, but append_dim={append_dim!r}. "
            f"If you are attempting to write to a subset of the "
            f"existing store without changing dimension sizes, "
            f"consider using the region argument in to_zarr()."
        )

    return new_var


def _put_attrs(zarr_obj, attrs):
    """Raise a more informative error message for invalid attrs."""
    try:
        zarr_obj.attrs.put(attrs)
    except TypeError as e:
        raise TypeError("Invalid attribute in Dataset.attrs.") from e
    return zarr_obj


class ZarrStore(AbstractWritableDataStore):
    """Store for reading and writing data via zarr"""

    __slots__ = (
        "zarr_group",
        "_append_dim",
        "_consolidate_on_close",
        "_group",
        "_mode",
        "_read_only",
        "_synchronizer",
        "_write_region",
        "_safe_chunks",
        "_write_empty",
        "_close_store_on_close",
        "_use_zarr_fill_value_as_mask",
    )

    @classmethod
    def open_store(
        cls,
        store,
        mode: ZarrWriteModes = "r",
        synchronizer=None,
        group=None,
        consolidated=False,
        consolidate_on_close=False,
        chunk_store=None,
        storage_options=None,
        append_dim=None,
        write_region=None,
        safe_chunks=True,
        stacklevel=2,
        zarr_version=None,
        zarr_format=None,
        use_zarr_fill_value_as_mask=None,
        write_empty: bool | None = None,
    ):
        (
            zarr_group,
            consolidate_on_close,
            close_store_on_close,
            use_zarr_fill_value_as_mask,
        ) = _get_open_params(
            store=store,
            mode=mode,
            synchronizer=synchronizer,
            group=group,
            consolidated=consolidated,
            consolidate_on_close=consolidate_on_close,
            chunk_store=chunk_store,
            storage_options=storage_options,
            stacklevel=stacklevel,
            zarr_version=zarr_version,
            use_zarr_fill_value_as_mask=use_zarr_fill_value_as_mask,
            zarr_format=zarr_format,
        )
<<<<<<< HEAD
        group_paths = sorted(list(set([node for node in _iter_zarr_groups(zarr_group, parent=group)])))
=======
        group_paths = list(
            set([node for node in _iter_zarr_groups(zarr_group, parent=group)])
        )
>>>>>>> 1507f4d0
        return {
            group: cls(
                zarr_group.get(group),
                mode,
                consolidate_on_close,
                append_dim,
                write_region,
                safe_chunks,
                write_empty,
                close_store_on_close,
                use_zarr_fill_value_as_mask,
            )
            for group in group_paths
        }

    @classmethod
    def open_group(
        cls,
        store,
        mode: ZarrWriteModes = "r",
        synchronizer=None,
        group=None,
        consolidated=False,
        consolidate_on_close=False,
        chunk_store=None,
        storage_options=None,
        append_dim=None,
        write_region=None,
        safe_chunks=True,
        stacklevel=2,
        zarr_version=None,
        zarr_format=None,
        use_zarr_fill_value_as_mask=None,
        write_empty: bool | None = None,
    ):
        (
            zarr_group,
            consolidate_on_close,
            close_store_on_close,
            use_zarr_fill_value_as_mask,
        ) = _get_open_params(
            store=store,
            mode=mode,
            synchronizer=synchronizer,
            group=group,
            consolidated=consolidated,
            consolidate_on_close=consolidate_on_close,
            chunk_store=chunk_store,
            storage_options=storage_options,
            stacklevel=stacklevel,
            zarr_version=zarr_version,
            use_zarr_fill_value_as_mask=use_zarr_fill_value_as_mask,
            zarr_format=zarr_format,
        )

        return cls(
            zarr_group,
            mode,
            consolidate_on_close,
            append_dim,
            write_region,
            safe_chunks,
            write_empty,
            close_store_on_close,
            use_zarr_fill_value_as_mask,
        )

    def __init__(
        self,
        zarr_group,
        mode=None,
        consolidate_on_close=False,
        append_dim=None,
        write_region=None,
        safe_chunks=True,
        write_empty: bool | None = None,
        close_store_on_close: bool = False,
        use_zarr_fill_value_as_mask=None,
    ):
        self.zarr_group = zarr_group
        self._read_only = self.zarr_group.read_only
        self._synchronizer = self.zarr_group.synchronizer
        self._group = self.zarr_group.path
        self._mode = mode
        self._consolidate_on_close = consolidate_on_close
        self._append_dim = append_dim
        self._write_region = write_region
        self._safe_chunks = safe_chunks
        self._write_empty = write_empty
        self._close_store_on_close = close_store_on_close
        self._use_zarr_fill_value_as_mask = use_zarr_fill_value_as_mask

    @property
    def ds(self):
        # TODO: consider deprecating this in favor of zarr_group
        return self.zarr_group

    def open_store_variable(self, name, zarr_array=None):
        if zarr_array is None:
            zarr_array = self.zarr_group[name]
        data = indexing.LazilyIndexedArray(ZarrArrayWrapper(zarr_array))
        try_nczarr = self._mode == "r"
        dimensions, attributes = _get_zarr_dims_and_attrs(
            zarr_array, DIMENSION_KEY, try_nczarr
        )
        attributes = dict(attributes)

        # TODO: this should not be needed once
        # https://github.com/zarr-developers/zarr-python/issues/1269 is resolved.
        attributes.pop("filters", None)

        encoding = {
            "chunks": zarr_array.chunks,
            "preferred_chunks": dict(zip(dimensions, zarr_array.chunks, strict=True)),
        }

        if _zarr_v3() and zarr_array.metadata.zarr_format == 3:
            encoding["codecs"] = [x.to_dict() for x in zarr_array.metadata.codecs]
        elif _zarr_v3():
            encoding.update(
                {
                    "compressor": zarr_array.metadata.compressor,
                    "filters": zarr_array.metadata.filters,
                }
            )
        else:
            encoding.update(
                {
                    "compressor": zarr_array.compressor,
                    "filters": zarr_array.filters,
                }
            )

        if self._use_zarr_fill_value_as_mask:
            # Setting this attribute triggers CF decoding for missing values
            # by interpreting Zarr's fill_value to mean the same as netCDF's _FillValue
            if zarr_array.fill_value is not None:
                attributes["_FillValue"] = zarr_array.fill_value
        elif "_FillValue" in attributes:
            original_zarr_dtype = zarr_array.metadata.data_type
            attributes["_FillValue"] = FillValueCoder.decode(
                attributes["_FillValue"], original_zarr_dtype.value
            )

        return Variable(dimensions, data, attributes, encoding)

    def get_variables(self):
        return FrozenDict(
            (k, self.open_store_variable(k, v)) for k, v in self.zarr_group.arrays()
        )

    def get_attrs(self):
        return {
            k: v
            for k, v in self.zarr_group.attrs.asdict().items()
            if not k.lower().startswith("_nc")
        }

    def get_dimensions(self):
        try_nczarr = self._mode == "r"
        dimensions = {}
        for _k, v in self.zarr_group.arrays():
            dim_names, _ = _get_zarr_dims_and_attrs(v, DIMENSION_KEY, try_nczarr)
            for d, s in zip(dim_names, v.shape, strict=True):
                if d in dimensions and dimensions[d] != s:
                    raise ValueError(
                        f"found conflicting lengths for dimension {d} "
                        f"({s} != {dimensions[d]})"
                    )
                dimensions[d] = s
        return dimensions

    def set_dimensions(self, variables, unlimited_dims=None):
        if unlimited_dims is not None:
            raise NotImplementedError(
                "Zarr backend doesn't know how to handle unlimited dimensions"
            )

    def set_attributes(self, attributes):
        _put_attrs(self.zarr_group, attributes)

    def encode_variable(self, variable):
        variable = encode_zarr_variable(variable)
        return variable

    def encode_attribute(self, a):
        return encode_zarr_attr_value(a)

    def store(
        self,
        variables,
        attributes,
        check_encoding_set=frozenset(),
        writer=None,
        unlimited_dims=None,
    ):
        """
        Top level method for putting data on this store, this method:
          - encodes variables/attributes
          - sets dimensions
          - sets variables

        Parameters
        ----------
        variables : dict-like
            Dictionary of key/value (variable name / xr.Variable) pairs
        attributes : dict-like
            Dictionary of key/value (attribute name / attribute) pairs
        check_encoding_set : list-like
            List of variables that should be checked for invalid encoding
            values
        writer : ArrayWriter
        unlimited_dims : list-like
            List of dimension names that should be treated as unlimited
            dimensions.
            dimension on which the zarray will be appended
            only needed in append mode
        """
        import zarr

        existing_keys = tuple(self.zarr_group.array_keys())

        if self._mode == "r+":
            new_names = [k for k in variables if k not in existing_keys]
            if new_names:
                raise ValueError(
                    f"dataset contains non-pre-existing variables {new_names}, "
                    "which is not allowed in ``xarray.Dataset.to_zarr()`` with "
                    "``mode='r+'``. To allow writing new variables, set ``mode='a'``."
                )

        if self._append_dim is not None and self._append_dim not in existing_keys:
            # For dimensions without coordinate values, we must parse
            # the _ARRAY_DIMENSIONS attribute on *all* arrays to check if it
            # is a valid existing dimension name.
            # TODO: This `get_dimensions` method also does shape checking
            # which isn't strictly necessary for our check.
            existing_dims = self.get_dimensions()
            if self._append_dim not in existing_dims:
                raise ValueError(
                    f"append_dim={self._append_dim!r} does not match any existing "
                    f"dataset dimensions {existing_dims}"
                )

        existing_variable_names = {
            vn for vn in variables if _encode_variable_name(vn) in existing_keys
        }
        new_variable_names = set(variables) - existing_variable_names
        variables_encoded, attributes = self.encode(
            {vn: variables[vn] for vn in new_variable_names}, attributes
        )

        if existing_variable_names:
            # We make sure that values to be appended are encoded *exactly*
            # as the current values in the store.
            # To do so, we decode variables directly to access the proper encoding,
            # without going via xarray.Dataset to avoid needing to load
            # index variables into memory.
            existing_vars, _, _ = conventions.decode_cf_variables(
                variables={
                    k: self.open_store_variable(name=k) for k in existing_variable_names
                },
                # attributes = {} since we don't care about parsing the global
                # "coordinates" attribute
                attributes={},
            )
            # Modified variables must use the same encoding as the store.
            vars_with_encoding = {}
            for vn in existing_variable_names:
                if self._mode in ["a", "a-", "r+"]:
                    _validate_datatypes_for_zarr_append(
                        vn, existing_vars[vn], variables[vn]
                    )
                vars_with_encoding[vn] = variables[vn].copy(deep=False)
                vars_with_encoding[vn].encoding = existing_vars[vn].encoding
            vars_with_encoding, _ = self.encode(vars_with_encoding, {})
            variables_encoded.update(vars_with_encoding)

            for var_name in existing_variable_names:
                variables_encoded[var_name] = _validate_and_transpose_existing_dims(
                    var_name,
                    variables_encoded[var_name],
                    existing_vars[var_name],
                    self._write_region,
                    self._append_dim,
                )

        if self._mode not in ["r", "r+"]:
            self.set_attributes(attributes)
            self.set_dimensions(variables_encoded, unlimited_dims=unlimited_dims)

        # if we are appending to an append_dim, only write either
        # - new variables not already present, OR
        # - variables with the append_dim in their dimensions
        # We do NOT overwrite other variables.
        if self._mode == "a-" and self._append_dim is not None:
            variables_to_set = {
                k: v
                for k, v in variables_encoded.items()
                if (k not in existing_variable_names) or (self._append_dim in v.dims)
            }
        else:
            variables_to_set = variables_encoded

        self.set_variables(
            variables_to_set, check_encoding_set, writer, unlimited_dims=unlimited_dims
        )
        if self._consolidate_on_close:
            kwargs = {}
            if _zarr_v3():
                # https://github.com/zarr-developers/zarr-python/pull/2113#issuecomment-2386718323
                kwargs["path"] = self.zarr_group.name.lstrip("/")
            zarr.consolidate_metadata(self.zarr_group.store, **kwargs)

    def sync(self):
        pass

    def set_variables(self, variables, check_encoding_set, writer, unlimited_dims=None):
        """
        This provides a centralized method to set the variables on the data
        store.

        Parameters
        ----------
        variables : dict-like
            Dictionary of key/value (variable name / xr.Variable) pairs
        check_encoding_set : list-like
            List of variables that should be checked for invalid encoding
            values
        writer
        unlimited_dims : list-like
            List of dimension names that should be treated as unlimited
            dimensions.
        """

        import zarr

        existing_keys = tuple(self.zarr_group.array_keys())

        for vn, v in variables.items():
            name = _encode_variable_name(vn)
            attrs = v.attrs.copy()
            dims = v.dims
            dtype = v.dtype
            shape = v.shape

            if self._use_zarr_fill_value_as_mask:
                fill_value = attrs.pop("_FillValue", None)
            else:
                fill_value = None
                if "_FillValue" in attrs:
                    # replace with encoded fill value
                    fv = attrs.pop("_FillValue")
                    if fv is not None:
                        attrs["_FillValue"] = FillValueCoder.encode(fv, dtype)

            # _FillValue is never a valid encoding for Zarr
            # TODO: refactor this logic so we don't need to check this here
            if "_FillValue" in v.encoding:
                if v.encoding.get("_FillValue") is not None:
                    raise ValueError("Zarr does not support _FillValue in encoding.")
                else:
                    del v.encoding["_FillValue"]

            zarr_array = None
            zarr_shape = None
            write_region = self._write_region if self._write_region is not None else {}
            write_region = {dim: write_region.get(dim, slice(None)) for dim in dims}

            if name in existing_keys:
                # existing variable
                # TODO: if mode="a", consider overriding the existing variable
                # metadata. This would need some case work properly with region
                # and append_dim.
                if self._write_empty is not None:
                    # Write to zarr_group.chunk_store instead of zarr_group.store
                    # See https://github.com/pydata/xarray/pull/8326#discussion_r1365311316 for a longer explanation
                    #    The open_consolidated() enforces a mode of r or r+
                    #    (and to_zarr with region provided enforces a read mode of r+),
                    #    and this function makes sure the resulting Group has a store of type ConsolidatedMetadataStore
                    #    and a 'normal Store subtype for chunk_store.
                    #    The exact type depends on if a local path was used, or a URL of some sort,
                    #    but the point is that it's not a read-only ConsolidatedMetadataStore.
                    #    It is safe to write chunk data to the chunk_store because no metadata would be changed by
                    #    to_zarr with the region parameter:
                    #     - Because the write mode is enforced to be r+, no new variables can be added to the store
                    #       (this is also checked and enforced in xarray.backends.api.py::to_zarr()).
                    #     - Existing variables already have their attrs included in the consolidated metadata file.
                    #     - The size of dimensions can not be expanded, that would require a call using `append_dim`
                    #        which is mutually exclusive with `region`
                    zarr_array = zarr.open(
                        store=(
                            self.zarr_group.store
                            if _zarr_v3()
                            else self.zarr_group.chunk_store
                        ),
                        # TODO: see if zarr should normalize these strings.
                        path="/".join([self.zarr_group.name.rstrip("/"), name]).lstrip(
                            "/"
                        ),
                        write_empty_chunks=self._write_empty,
                    )
                else:
                    zarr_array = self.zarr_group[name]

                if self._append_dim is not None and self._append_dim in dims:
                    # resize existing variable
                    append_axis = dims.index(self._append_dim)
                    assert write_region[self._append_dim] == slice(None)
                    write_region[self._append_dim] = slice(
                        zarr_array.shape[append_axis], None
                    )

                    new_shape = list(zarr_array.shape)
                    new_shape[append_axis] += v.shape[append_axis]
                    if _zarr_v3():
                        zarr_array = zarr_array.resize(new_shape)
                    else:
                        zarr_array.resize(new_shape)

                zarr_shape = zarr_array.shape

            region = tuple(write_region[dim] for dim in dims)

            # We need to do this for both new and existing variables to ensure we're not
            # writing to a partial chunk, even though we don't use the `encoding` value
            # when writing to an existing variable. See
            # https://github.com/pydata/xarray/issues/8371 for details.
            # Note: Ideally there should be two functions, one for validating the chunks and
            # another one for extracting the encoding.
            encoding = extract_zarr_variable_encoding(
                v,
                raise_on_invalid=vn in check_encoding_set,
                name=vn,
                safe_chunks=self._safe_chunks,
                region=region,
                mode=self._mode,
                shape=zarr_shape,
            )

            if name not in existing_keys:
                # new variable
                encoded_attrs = {}
                # the magic for storing the hidden dimension data
                encoded_attrs[DIMENSION_KEY] = dims
                for k2, v2 in attrs.items():
                    encoded_attrs[k2] = self.encode_attribute(v2)

                if coding.strings.check_vlen_dtype(dtype) is str:
                    dtype = str

                if self._write_empty is not None:
                    if (
                        "write_empty_chunks" in encoding
                        and encoding["write_empty_chunks"] != self._write_empty
                    ):
                        raise ValueError(
                            'Differing "write_empty_chunks" values in encoding and parameters'
                            f'Got {encoding["write_empty_chunks"] = } and {self._write_empty = }'
                        )
                    else:
                        encoding["write_empty_chunks"] = self._write_empty

                zarr_array = self.zarr_group.create(
                    name,
                    shape=shape,
                    dtype=dtype,
                    fill_value=fill_value,
                    **encoding,
                )
                zarr_array = _put_attrs(zarr_array, encoded_attrs)

            writer.add(v.data, zarr_array, region)

    def close(self) -> None:
        if self._close_store_on_close:
            self.zarr_group.store.close()

    def _auto_detect_regions(self, ds, region):
        for dim, val in region.items():
            if val != "auto":
                continue

            if dim not in ds._variables:
                # unindexed dimension
                region[dim] = slice(0, ds.sizes[dim])
                continue

            variable = conventions.decode_cf_variable(
                dim, self.open_store_variable(dim).compute()
            )
            assert variable.dims == (dim,)
            index = pd.Index(variable.data)
            idxs = index.get_indexer(ds[dim].data)
            if (idxs == -1).any():
                raise KeyError(
                    f"Not all values of coordinate '{dim}' in the new array were"
                    " found in the original store. Writing to a zarr region slice"
                    " requires that no dimensions or metadata are changed by the write."
                )

            if (np.diff(idxs) != 1).any():
                raise ValueError(
                    f"The auto-detected region of coordinate '{dim}' for writing new data"
                    " to the original store had non-contiguous indices. Writing to a zarr"
                    " region slice requires that the new data constitute a contiguous subset"
                    " of the original store."
                )
            region[dim] = slice(idxs[0], idxs[-1] + 1)
        return region

    def _validate_and_autodetect_region(self, ds) -> None:
        region = self._write_region

        if region == "auto":
            region = {dim: "auto" for dim in ds.dims}

        if not isinstance(region, dict):
            raise TypeError(f"``region`` must be a dict, got {type(region)}")
        if any(v == "auto" for v in region.values()):
            if self._mode not in ["r+", "a"]:
                raise ValueError(
                    f"``mode`` must be 'r+' or 'a' when using ``region='auto'``, got {self._mode!r}"
                )
            region = self._auto_detect_regions(ds, region)

        # validate before attempting to auto-detect since the auto-detection
        # should always return a valid slice.
        for k, v in region.items():
            if k not in ds.dims:
                raise ValueError(
                    f"all keys in ``region`` are not in Dataset dimensions, got "
                    f"{list(region)} and {list(ds.dims)}"
                )
            if not isinstance(v, slice):
                raise TypeError(
                    "all values in ``region`` must be slice objects, got "
                    f"region={region}"
                )
            if v.step not in {1, None}:
                raise ValueError(
                    "step on all slices in ``region`` must be 1 or None, got "
                    f"region={region}"
                )

        non_matching_vars = [
            k for k, v in ds.variables.items() if not set(region).intersection(v.dims)
        ]
        if non_matching_vars:
            raise ValueError(
                f"when setting `region` explicitly in to_zarr(), all "
                f"variables in the dataset to write must have at least "
                f"one dimension in common with the region's dimensions "
                f"{list(region.keys())}, but that is not "
                f"the case for some variables here. To drop these variables "
                f"from this dataset before exporting to zarr, write: "
                f".drop_vars({non_matching_vars!r})"
            )

        self._write_region = region


def open_zarr(
    store,
    group=None,
    synchronizer=None,
    chunks="auto",
    decode_cf=True,
    mask_and_scale=True,
    decode_times=True,
    concat_characters=True,
    decode_coords=True,
    drop_variables=None,
    consolidated=None,
    overwrite_encoded_chunks=False,
    chunk_store=None,
    storage_options=None,
    decode_timedelta=None,
    use_cftime=None,
    zarr_version=None,
    zarr_format=None,
    use_zarr_fill_value_as_mask=None,
    chunked_array_type: str | None = None,
    from_array_kwargs: dict[str, Any] | None = None,
    **kwargs,
):
    """Load and decode a dataset from a Zarr store.

    The `store` object should be a valid store for a Zarr group. `store`
    variables must contain dimension metadata encoded in the
    `_ARRAY_DIMENSIONS` attribute or must have NCZarr format.

    Parameters
    ----------
    store : MutableMapping or str
        A MutableMapping where a Zarr Group has been stored or a path to a
        directory in file system where a Zarr DirectoryStore has been stored.
    synchronizer : object, optional
        Array synchronizer provided to zarr
    group : str, optional
        Group path. (a.k.a. `path` in zarr terminology.)
    chunks : int, dict, 'auto' or None, default: 'auto'
        If provided, used to load the data into dask arrays.

        - ``chunks='auto'`` will use dask ``auto`` chunking taking into account the
          engine preferred chunks.
        - ``chunks=None`` skips using dask, which is generally faster for
          small arrays.
        - ``chunks=-1`` loads the data with dask using a single chunk for all arrays.
        - ``chunks={}`` loads the data with dask using engine preferred chunks if
          exposed by the backend, otherwise with a single chunk for all arrays.

        See dask chunking for more details.
    overwrite_encoded_chunks : bool, optional
        Whether to drop the zarr chunks encoded for each variable when a
        dataset is loaded with specified chunk sizes (default: False)
    decode_cf : bool, optional
        Whether to decode these variables, assuming they were saved according
        to CF conventions.
    mask_and_scale : bool, optional
        If True, replace array values equal to `_FillValue` with NA and scale
        values according to the formula `original_values * scale_factor +
        add_offset`, where `_FillValue`, `scale_factor` and `add_offset` are
        taken from variable attributes (if they exist).  If the `_FillValue` or
        `missing_value` attribute contains multiple values a warning will be
        issued and all array values matching one of the multiple values will
        be replaced by NA.
    decode_times : bool, optional
        If True, decode times encoded in the standard NetCDF datetime format
        into datetime objects. Otherwise, leave them encoded as numbers.
    concat_characters : bool, optional
        If True, concatenate along the last dimension of character arrays to
        form string arrays. Dimensions will only be concatenated over (and
        removed) if they have no corresponding variable and if they are only
        used as the last dimension of character arrays.
    decode_coords : bool, optional
        If True, decode the 'coordinates' attribute to identify coordinates in
        the resulting dataset.
    drop_variables : str or iterable, optional
        A variable or list of variables to exclude from being parsed from the
        dataset. This may be useful to drop variables with problems or
        inconsistent values.
    consolidated : bool, optional
        Whether to open the store using zarr's consolidated metadata
        capability. Only works for stores that have already been consolidated.
        By default (`consolidate=None`), attempts to read consolidated metadata,
        falling back to read non-consolidated metadata if that fails.

        When the experimental ``zarr_version=3``, ``consolidated`` must be
        either be ``None`` or ``False``.
    chunk_store : MutableMapping, optional
        A separate Zarr store only for chunk data.
    storage_options : dict, optional
        Any additional parameters for the storage backend (ignored for local
        paths).
    decode_timedelta : bool, optional
        If True, decode variables and coordinates with time units in
        {'days', 'hours', 'minutes', 'seconds', 'milliseconds', 'microseconds'}
        into timedelta objects. If False, leave them encoded as numbers.
        If None (default), assume the same value of decode_time.
    use_cftime : bool, optional
        Only relevant if encoded dates come from a standard calendar
        (e.g. "gregorian", "proleptic_gregorian", "standard", or not
        specified).  If None (default), attempt to decode times to
        ``np.datetime64[ns]`` objects; if this is not possible, decode times to
        ``cftime.datetime`` objects. If True, always decode times to
        ``cftime.datetime`` objects, regardless of whether or not they can be
        represented using ``np.datetime64[ns]`` objects.  If False, always
        decode times to ``np.datetime64[ns]`` objects; if this is not possible
        raise an error.
    zarr_version : int or None, optional

        .. deprecated:: 2024.9.1
           Use ``zarr_format`` instead.

    zarr_format : int or None, optional
        The desired zarr format to target (currently 2 or 3). The default
        of None will attempt to determine the zarr version from ``store`` when
        possible, otherwise defaulting to the default version used by
        the zarr-python library installed.
    use_zarr_fill_value_as_mask : bool, optional
        If True, use the zarr Array ``fill_value`` to mask the data, the same as done
        for NetCDF data with ``_FillValue`` or ``missing_value`` attributes. If False,
        the ``fill_value`` is ignored and the data are not masked. If None, this defaults
        to True for ``zarr_version=2`` and False for ``zarr_version=3``.
    chunked_array_type: str, optional
        Which chunked array type to coerce this datasets' arrays to.
        Defaults to 'dask' if installed, else whatever is registered via the `ChunkManagerEntryPoint` system.
        Experimental API that should not be relied upon.
    from_array_kwargs: dict, optional
        Additional keyword arguments passed on to the ``ChunkManagerEntrypoint.from_array`` method used to create
        chunked arrays, via whichever chunk manager is specified through the ``chunked_array_type`` kwarg.
        Defaults to ``{'manager': 'dask'}``, meaning additional kwargs will be passed eventually to
        :py:func:`dask.array.from_array`. Experimental API that should not be relied upon.

    Returns
    -------
    dataset : Dataset
        The newly created dataset.

    See Also
    --------
    open_dataset
    open_mfdataset

    References
    ----------
    http://zarr.readthedocs.io/
    """
    from xarray.backends.api import open_dataset

    if from_array_kwargs is None:
        from_array_kwargs = {}

    if chunks == "auto":
        try:
            guess_chunkmanager(
                chunked_array_type
            )  # attempt to import that parallel backend

            chunks = {}
        except ValueError:
            chunks = None

    if kwargs:
        raise TypeError(
            "open_zarr() got unexpected keyword arguments " + ",".join(kwargs.keys())
        )

    backend_kwargs = {
        "synchronizer": synchronizer,
        "consolidated": consolidated,
        "overwrite_encoded_chunks": overwrite_encoded_chunks,
        "chunk_store": chunk_store,
        "storage_options": storage_options,
        "stacklevel": 4,
        "zarr_version": zarr_version,
        "zarr_format": zarr_format,
    }

    ds = open_dataset(
        filename_or_obj=store,
        group=group,
        decode_cf=decode_cf,
        mask_and_scale=mask_and_scale,
        decode_times=decode_times,
        concat_characters=concat_characters,
        decode_coords=decode_coords,
        engine="zarr",
        chunks=chunks,
        drop_variables=drop_variables,
        chunked_array_type=chunked_array_type,
        from_array_kwargs=from_array_kwargs,
        backend_kwargs=backend_kwargs,
        decode_timedelta=decode_timedelta,
        use_cftime=use_cftime,
        zarr_version=zarr_version,
        use_zarr_fill_value_as_mask=use_zarr_fill_value_as_mask,
    )
    return ds


class ZarrBackendEntrypoint(BackendEntrypoint):
    """
    Backend for ".zarr" files based on the zarr package.

    For more information about the underlying library, visit:
    https://zarr.readthedocs.io/en/stable

    See Also
    --------
    backends.ZarrStore
    """

    description = "Open zarr files (.zarr) using zarr in Xarray"
    url = "https://docs.xarray.dev/en/stable/generated/xarray.backends.ZarrBackendEntrypoint.html"

    def guess_can_open(
        self,
        filename_or_obj: str | os.PathLike[Any] | BufferedIOBase | AbstractDataStore,
    ) -> bool:
        if isinstance(filename_or_obj, str | os.PathLike):
            _, ext = os.path.splitext(filename_or_obj)
            return ext in {".zarr"}

        return False

    def open_dataset(  # type: ignore[override]  # allow LSP violation, not supporting **kwargs
        self,
        filename_or_obj: str | os.PathLike[Any] | BufferedIOBase | AbstractDataStore,
        *,
        mask_and_scale=True,
        decode_times=True,
        concat_characters=True,
        decode_coords=True,
        drop_variables: str | Iterable[str] | None = None,
        use_cftime=None,
        decode_timedelta=None,
        group=None,
        mode="r",
        synchronizer=None,
        consolidated=None,
        chunk_store=None,
        storage_options=None,
        stacklevel=3,
        zarr_version=None,
        zarr_format=None,
        store=None,
        engine=None,
        use_zarr_fill_value_as_mask=None,
    ) -> Dataset:
        filename_or_obj = _normalize_path(filename_or_obj)
        if not store:
            store = ZarrStore.open_group(
                filename_or_obj,
                group=group,
                mode=mode,
                synchronizer=synchronizer,
                consolidated=consolidated,
                consolidate_on_close=False,
                chunk_store=chunk_store,
                storage_options=storage_options,
                stacklevel=stacklevel + 1,
                zarr_version=zarr_version,
                use_zarr_fill_value_as_mask=None,
                zarr_format=zarr_format,
            )

        store_entrypoint = StoreBackendEntrypoint()
        with close_on_error(store):
            ds = store_entrypoint.open_dataset(
                store,
                mask_and_scale=mask_and_scale,
                decode_times=decode_times,
                concat_characters=concat_characters,
                decode_coords=decode_coords,
                drop_variables=drop_variables,
                use_cftime=use_cftime,
                decode_timedelta=decode_timedelta,
            )
        return ds

    def open_datatree(
        self,
        filename_or_obj: str | os.PathLike[Any] | BufferedIOBase | AbstractDataStore,
        *,
        mask_and_scale=True,
        decode_times=True,
        concat_characters=True,
        decode_coords=True,
        drop_variables: str | Iterable[str] | None = None,
        use_cftime=None,
        decode_timedelta=None,
        group: str | None = None,
        mode="r",
        synchronizer=None,
        consolidated=None,
        chunk_store=None,
        storage_options=None,
        stacklevel=3,
        zarr_version=None,
        zarr_format=None,
        **kwargs,
    ) -> DataTree:
        filename_or_obj = _normalize_path(filename_or_obj)
        groups_dict = self.open_groups_as_dict(
            filename_or_obj=filename_or_obj,
            mask_and_scale=mask_and_scale,
            decode_times=decode_times,
            concat_characters=concat_characters,
            decode_coords=decode_coords,
            drop_variables=drop_variables,
            use_cftime=use_cftime,
            decode_timedelta=decode_timedelta,
            group=group,
            mode=mode,
            synchronizer=synchronizer,
            consolidated=consolidated,
            chunk_store=chunk_store,
            storage_options=storage_options,
            stacklevel=stacklevel,
            zarr_version=zarr_version,
            zarr_format=zarr_format,
            **kwargs,
        )
        return datatree_from_dict_with_io_cleanup(groups_dict)

    def open_groups_as_dict(
        self,
        filename_or_obj: str | os.PathLike[Any] | BufferedIOBase | AbstractDataStore,
        *,
        mask_and_scale=True,
        decode_times=True,
        concat_characters=True,
        decode_coords=True,
        drop_variables: str | Iterable[str] | None = None,
        use_cftime=None,
        decode_timedelta=None,
        group: str | None = None,
        mode="r",
        synchronizer=None,
        consolidated=None,
        chunk_store=None,
        storage_options=None,
        stacklevel=3,
        zarr_version=None,
        zarr_format=None,
        **kwargs,
    ) -> dict[str, Dataset]:
        from xarray.core.treenode import NodePath

        filename_or_obj = _normalize_path(filename_or_obj)

        # Check for a group and make it a parent if it exists
        if group:
            parent = str(NodePath("/") / NodePath(group))
        else:
            parent = str(NodePath("/"))

        stores = ZarrStore.open_store(
            filename_or_obj,
            group=parent,
            mode=mode,
            synchronizer=synchronizer,
            consolidated=consolidated,
            consolidate_on_close=False,
            chunk_store=chunk_store,
            storage_options=storage_options,
            stacklevel=stacklevel + 1,
            zarr_version=zarr_version,
            zarr_format=zarr_format,
        )

        groups_dict = {}

        for path_group, store in stores.items():
            store_entrypoint = StoreBackendEntrypoint()

            with close_on_error(store):
                group_ds = store_entrypoint.open_dataset(
                    store,
                    mask_and_scale=mask_and_scale,
                    decode_times=decode_times,
                    concat_characters=concat_characters,
                    decode_coords=decode_coords,
                    drop_variables=drop_variables,
                    use_cftime=use_cftime,
                    decode_timedelta=decode_timedelta,
                )
            if group:
<<<<<<< HEAD
                relative = str(NodePath("/") / NodePath(group).parent)
                group_name = str(NodePath(path_group).relative_to(relative))
=======
                group_name = str(
                    NodePath(NodePath(group).stem) / NodePath(group_name).stem
                )
                groups_dict[group_name] = group_ds
>>>>>>> 1507f4d0
            else:
                group_name = str(NodePath(path_group))
            groups_dict[group_name] = group_ds
        return groups_dict


def _iter_zarr_groups(root: ZarrGroup, parent: str = "/") -> Iterable[str]:
    parent_nodepath = NodePath(parent)
    yield str(parent_nodepath)
    for path, group in root.groups():
        gpath = parent_nodepath / path
        yield str(gpath)
        yield from _iter_zarr_groups(group, parent=str(gpath))


def _get_open_params(
    store,
    mode,
    synchronizer,
    group,
    consolidated,
    consolidate_on_close,
    chunk_store,
    storage_options,
    stacklevel,
    zarr_version,
    use_zarr_fill_value_as_mask,
    zarr_format,
):
    import zarr

    # zarr doesn't support pathlib.Path objects yet. zarr-python#601
    if isinstance(store, os.PathLike):
        store = os.fspath(store)

    open_kwargs = dict(
        # mode='a-' is a handcrafted xarray specialty
        mode="a" if mode == "a-" else mode,
        synchronizer=synchronizer,
        path=group,
    )
    open_kwargs["storage_options"] = storage_options

    zarr_format = _handle_zarr_version_or_format(
        zarr_version=zarr_version, zarr_format=zarr_format
    )

    if _zarr_v3():
        open_kwargs["zarr_format"] = zarr_format
    else:
        open_kwargs["zarr_version"] = zarr_format

    if chunk_store is not None:
        open_kwargs["chunk_store"] = chunk_store
        if consolidated is None:
            consolidated = False

    if _zarr_v3():
        missing_exc = ValueError
    else:
        missing_exc = zarr.errors.GroupNotFoundError

    if consolidated is None:
        try:
            zarr_group = zarr.open_consolidated(store, **open_kwargs)
        except (ValueError, KeyError):
            # ValueError in zarr-python 3.x, KeyError in 2.x.
            try:
                zarr_group = zarr.open_group(store, **open_kwargs)
                warnings.warn(
                    "Failed to open Zarr store with consolidated metadata, "
                    "but successfully read with non-consolidated metadata. "
                    "This is typically much slower for opening a dataset. "
                    "To silence this warning, consider:\n"
                    "1. Consolidating metadata in this existing store with "
                    "zarr.consolidate_metadata().\n"
                    "2. Explicitly setting consolidated=False, to avoid trying "
                    "to read consolidate metadata, or\n"
                    "3. Explicitly setting consolidated=True, to raise an "
                    "error in this case instead of falling back to try "
                    "reading non-consolidated metadata.",
                    RuntimeWarning,
                    stacklevel=stacklevel,
                )
            except missing_exc as err:
                raise FileNotFoundError(
                    f"No such file or directory: '{store}'"
                ) from err
    elif consolidated:
        # TODO: an option to pass the metadata_key keyword
        zarr_group = zarr.open_consolidated(store, **open_kwargs)
    else:
        if _zarr_v3():
            # we have determined that we don't want to use consolidated metadata
            # so we set that to False to avoid trying to read it
            open_kwargs["use_consolidated"] = False
        zarr_group = zarr.open_group(store, **open_kwargs)
    close_store_on_close = zarr_group.store is not store

    # we use this to determine how to handle fill_value
    is_zarr_v3_format = _zarr_v3() and zarr_group.metadata.zarr_format == 3
    if use_zarr_fill_value_as_mask is None:
        if is_zarr_v3_format:
            # for new data, we use a better default
            use_zarr_fill_value_as_mask = False
        else:
            # this was the default for v2 and shold apply to most existing Zarr data
            use_zarr_fill_value_as_mask = True
    return (
        zarr_group,
        consolidate_on_close,
        close_store_on_close,
        use_zarr_fill_value_as_mask,
    )


def _handle_zarr_version_or_format(
    *, zarr_version: ZarrFormat | None, zarr_format: ZarrFormat | None
) -> ZarrFormat | None:
    """handle the deprecated zarr_version kwarg and return zarr_format"""
    if (
        zarr_format is not None
        and zarr_version is not None
        and zarr_format != zarr_version
    ):
        raise ValueError(
            f"zarr_format {zarr_format} does not match zarr_version {zarr_version}, please only set one"
        )
    if zarr_version is not None:
        emit_user_level_warning(
            "zarr_version is deprecated, use zarr_format", FutureWarning
        )
        return zarr_version
    return zarr_format


BACKEND_ENTRYPOINTS["zarr"] = ("zarr", ZarrBackendEntrypoint)<|MERGE_RESOLUTION|>--- conflicted
+++ resolved
@@ -580,13 +580,9 @@
             use_zarr_fill_value_as_mask=use_zarr_fill_value_as_mask,
             zarr_format=zarr_format,
         )
-<<<<<<< HEAD
-        group_paths = sorted(list(set([node for node in _iter_zarr_groups(zarr_group, parent=group)])))
-=======
         group_paths = list(
             set([node for node in _iter_zarr_groups(zarr_group, parent=group)])
         )
->>>>>>> 1507f4d0
         return {
             group: cls(
                 zarr_group.get(group),
@@ -1537,18 +1533,10 @@
                     decode_timedelta=decode_timedelta,
                 )
             if group:
-<<<<<<< HEAD
                 relative = str(NodePath("/") / NodePath(group).parent)
                 group_name = str(NodePath(path_group).relative_to(relative))
-=======
-                group_name = str(
-                    NodePath(NodePath(group).stem) / NodePath(group_name).stem
-                )
+            else:
                 groups_dict[group_name] = group_ds
->>>>>>> 1507f4d0
-            else:
-                group_name = str(NodePath(path_group))
-            groups_dict[group_name] = group_ds
         return groups_dict
 
 
