from collections import OrderedDict
from distutils.version import LooseVersion

import numpy as np

from .. import Variable, coding, conventions
from ..core import indexing
from ..core.pycompat import integer_types
from ..core.utils import FrozenOrderedDict, HiddenKeyDict
from .common import AbstractWritableDataStore, BackendArray, \
    _encode_variable_name

# need some special secret attributes to tell us the dimensions
_DIMENSION_KEY = '_ARRAY_DIMENSIONS'


# zarr attributes have to be serializable as json
# many xarray datasets / variables have numpy arrays and values
# these functions handle encoding / decoding of such items
def _encode_zarr_attr_value(value):
    if isinstance(value, np.ndarray):
        encoded = value.tolist()
    # this checks if it's a scalar number
    elif isinstance(value, np.generic):
        encoded = value.item()
    else:
        encoded = value
    return encoded


class ZarrArrayWrapper(BackendArray):
    def __init__(self, variable_name, datastore):
        self.datastore = datastore
        self.variable_name = variable_name

        array = self.get_array()
        self.shape = array.shape

        dtype = array.dtype
        self.dtype = dtype

    def get_array(self):
        return self.datastore.ds[self.variable_name]

    def __getitem__(self, key):
        array = self.get_array()
        if isinstance(key, indexing.BasicIndexer):
            return array[key.tuple]
        elif isinstance(key, indexing.VectorizedIndexer):
            return array.vindex[indexing._arrayize_vectorized_indexer(
                key.tuple, self.shape).tuple]
        else:
            assert isinstance(key, indexing.OuterIndexer)
            return array.oindex[key.tuple]
        # if self.ndim == 0:
        # could possibly have a work-around for 0d data here


def _determine_zarr_chunks(enc_chunks, var_chunks, ndim):
    """
    Given encoding chunks (possibly None) and variable chunks (possibly None)
    """

    # zarr chunk spec:
    # chunks : int or tuple of ints, optional
    #   Chunk shape. If not provided, will be guessed from shape and dtype.

    # if there are no chunks in encoding and the variable data is a numpy
    # array, then we let zarr use its own heuristics to pick the chunks
    if var_chunks is None and enc_chunks is None:
        return None

    # if there are no chunks in encoding but there are dask chunks, we try to
    # use the same chunks in zarr
    # However, zarr chunks needs to be uniform for each array
    # http://zarr.readthedocs.io/en/latest/spec/v1.html#chunks
    # while dask chunks can be variable sized
    # http://dask.pydata.org/en/latest/array-design.html#chunks
    if var_chunks and enc_chunks is None:
        if any(len(set(chunks[:-1])) > 1 for chunks in var_chunks):
            raise ValueError(
                "Zarr requires uniform chunk sizes except for final chunk."
                " Variable dask chunks %r are incompatible. Consider "
                "rechunking using `chunk()`." % (var_chunks,))
        if any((chunks[0] < chunks[-1]) for chunks in var_chunks):
            raise ValueError(
                "Final chunk of Zarr array must be the same size or smaller "
                "than the first. Variable Dask chunks %r are incompatible. "
                "Consider rechunking using `chunk()`." % var_chunks)
        # return the first chunk for each dimension
        return tuple(chunk[0] for chunk in var_chunks)

    # from here on, we are dealing with user-specified chunks in encoding
    # zarr allows chunks to be an integer, in which case it uses the same chunk
    # size on each dimension.
    # Here we re-implement this expansion ourselves. That makes the logic of
    # checking chunk compatibility easier

    if isinstance(enc_chunks, integer_types):
        enc_chunks_tuple = ndim * (enc_chunks,)
    else:
        enc_chunks_tuple = tuple(enc_chunks)

    if len(enc_chunks_tuple) != ndim:
        # throw away encoding chunks, start over
        return _determine_zarr_chunks(None, var_chunks, ndim)

    for x in enc_chunks_tuple:
        if not isinstance(x, int):
            raise TypeError("zarr chunks must be an int or a tuple of ints. "
                            "Instead found %r" % (enc_chunks_tuple,))

    # if there are chunks in encoding and the variable data is a numpy array,
    # we use the specified chunks
    if var_chunks is None:
        return enc_chunks_tuple

    # the hard case
    # DESIGN CHOICE: do not allow multiple dask chunks on a single zarr chunk
    # this avoids the need to get involved in zarr synchronization / locking
    # From zarr docs:
    #  "If each worker in a parallel computation is writing to a separate
    #   region of the array, and if region boundaries are perfectly aligned
    #   with chunk boundaries, then no synchronization is required."
    # TODO: incorporate synchronizer to allow writes from multiple dask
    # threads
    if var_chunks and enc_chunks_tuple:
        for zchunk, dchunks in zip(enc_chunks_tuple, var_chunks):
            for dchunk in dchunks[:-1]:
                if dchunk % zchunk:
                    raise NotImplementedError(
                        "Specified zarr chunks %r would overlap multiple dask "
                        "chunks %r. This is not implemented in xarray yet. "
                        " Consider rechunking the data using "
                        "`chunk()` or specifying different chunks in encoding."
                        % (enc_chunks_tuple, var_chunks))
            if dchunks[-1] > zchunk:
                raise ValueError(
                    "Final chunk of Zarr array must be the same size or "
                    "smaller than the first. The specified Zarr chunk "
                    "encoding is %r, but %r in variable Dask chunks %r is "
                    "incompatible. Consider rechunking using `chunk()`."
                    % (enc_chunks_tuple, dchunks, var_chunks))
        return enc_chunks_tuple

    raise AssertionError(
        "We should never get here. Function logic must be wrong.")


def _get_zarr_dims_and_attrs(zarr_obj, dimension_key):
    # Zarr arrays do not have dimenions. To get around this problem, we add
    # an attribute that specifies the dimension. We have to hide this attribute
    # when we send the attributes to the user.
    # zarr_obj can be either a zarr group or zarr array
    try:
        dimensions = zarr_obj.attrs[dimension_key]
    except KeyError:
        raise KeyError("Zarr object is missing the attribute `%s`, which is "
                       "required for xarray to determine variable dimensions."
                       % (dimension_key))
    attributes = HiddenKeyDict(zarr_obj.attrs, [dimension_key])
    return dimensions, attributes


def _extract_zarr_variable_encoding(variable, raise_on_invalid=False):
    encoding = variable.encoding.copy()

    valid_encodings = set(['chunks', 'compressor', 'filters',
                           'cache_metadata'])

    if raise_on_invalid:
        invalid = [k for k in encoding if k not in valid_encodings]
        if invalid:
            raise ValueError('unexpected encoding parameters for zarr '
                             'backend:  %r' % invalid)
    else:
        for k in list(encoding):
            if k not in valid_encodings:
                del encoding[k]

    chunks = _determine_zarr_chunks(encoding.get('chunks'), variable.chunks,
                                    variable.ndim)
    encoding['chunks'] = chunks
    return encoding


# Function below is copied from conventions.encode_cf_variable.
# The only change is to raise an error for object dtypes.
def encode_zarr_variable(var, needs_copy=True, name=None):
    """
    Converts an Variable into an Variable which follows some
    of the CF conventions:

        - Nans are masked using _FillValue (or the deprecated missing_value)
        - Rescaling via: scale_factor and add_offset
        - datetimes are converted to the CF 'units since time' format
        - dtype encodings are enforced.

    Parameters
    ----------
    var : xarray.Variable
        A variable holding un-encoded data.

    Returns
    -------
    out : xarray.Variable
        A variable which has been encoded as described above.
    """

    var = conventions.encode_cf_variable(var, name=name)

    # zarr allows unicode, but not variable-length strings, so it's both
    # simpler and more compact to always encode as UTF-8 explicitly.
    # TODO: allow toggling this explicitly via dtype in encoding.
    coder = coding.strings.EncodedStringCoder(allows_unicode=False)
    var = coder.encode(var, name=name)
    var = coding.strings.ensure_fixed_length_bytes(var)

    return var


class ZarrStore(AbstractWritableDataStore):
    """Store for reading and writing data via zarr
    """

    @classmethod
    def open_group(cls, store, mode='r', synchronizer=None, group=None,
                   consolidated=False, consolidate_on_close=False):
        import zarr
        min_zarr = '2.2'

        if LooseVersion(zarr.__version__) < min_zarr:  # pragma: no cover
            raise NotImplementedError("Zarr version %s or greater is "
                                      "required by xarray. See zarr "
                                      "installation "
                                      "http://zarr.readthedocs.io/en/stable/"
                                      "#installation" % min_zarr)

        if consolidated or consolidate_on_close:
            if LooseVersion(
                    zarr.__version__) <= '2.2.1.dev2':  # pragma: no cover
                raise NotImplementedError("Zarr version 2.2.1.dev2 or greater "
                                          "is required by for consolidated "
                                          "metadata.")

        open_kwargs = dict(mode=mode, synchronizer=synchronizer, path=group)
        if consolidated:
            # TODO: an option to pass the metadata_key keyword
            zarr_group = zarr.open_consolidated(store, **open_kwargs)
        else:
            zarr_group = zarr.open_group(store, **open_kwargs)
        return cls(zarr_group, consolidate_on_close)

    def __init__(self, zarr_group, consolidate_on_close=False):
        self.ds = zarr_group
        self._read_only = self.ds.read_only
        self._synchronizer = self.ds.synchronizer
        self._group = self.ds.path
        self._consolidate_on_close = consolidate_on_close

    def open_store_variable(self, name, zarr_array):
        data = indexing.LazilyOuterIndexedArray(ZarrArrayWrapper(name, self))
        dimensions, attributes = _get_zarr_dims_and_attrs(zarr_array,
                                                          _DIMENSION_KEY)
        attributes = OrderedDict(attributes)
        encoding = {'chunks': zarr_array.chunks,
                    'compressor': zarr_array.compressor,
                    'filters': zarr_array.filters}
        # _FillValue needs to be in attributes, not encoding, so it will get
        # picked up by decode_cf
        if getattr(zarr_array, 'fill_value') is not None:
            attributes['_FillValue'] = zarr_array.fill_value

        return Variable(dimensions, data, attributes, encoding)

    def get_variables(self):
        return FrozenOrderedDict((k, self.open_store_variable(k, v))
                                 for k, v in self.ds.arrays())

    def get_attrs(self):
        attributes = OrderedDict(self.ds.attrs.asdict())
        return attributes

    def get_dimensions(self):
        dimensions = OrderedDict()
        for k, v in self.ds.arrays():
            try:
                for d, s in zip(v.attrs[_DIMENSION_KEY], v.shape):
                    if d in dimensions and dimensions[d] != s:
                        raise ValueError(
                            'found conflicting lengths for dimension %s '
                            '(%d != %d)' % (d, s, dimensions[d]))
                    dimensions[d] = s

            except KeyError:
                raise KeyError("Zarr object is missing the attribute `%s`, "
                               "which is required for xarray to determine "
                               "variable dimensions." % (_DIMENSION_KEY))
        return dimensions

    def set_dimensions(self, variables, unlimited_dims=None):
        if unlimited_dims is not None:
            raise NotImplementedError(
                "Zarr backend doesn't know how to handle unlimited dimensions")

    def set_attributes(self, attributes):
        self.ds.attrs.put(attributes)

    def encode_variable(self, variable):
        variable = encode_zarr_variable(variable)
        return variable

    def encode_attribute(self, a):
        return _encode_zarr_attr_value(a)

<<<<<<< HEAD
    def store(self, variables, attributes, check_encoding_set=frozenset(),
              writer=None, unlimited_dims=None):
        """
        Top level method for putting data on this store, this method:
          - encodes variables/attributes
          - sets dimensions
          - sets variables

        Parameters
        ----------
        variables : dict-like
            Dictionary of key/value (variable name / xr.Variable) pairs
        attributes : dict-like
            Dictionary of key/value (attribute name / attribute) pairs
        check_encoding_set : list-like
            List of variables that should be checked for invalid encoding
            values
        writer : ArrayWriter
        unlimited_dims : list-like
            List of dimension names that should be treated as unlimited
            dimensions.
            dimension on which the zarray will be appended
            only needed in append mode
        """

        variables, attributes = self.encode(variables, attributes)

        self.set_attributes(attributes)
        self.set_dimensions(variables, unlimited_dims=unlimited_dims)
        self.set_variables(variables, check_encoding_set, writer,
                           unlimited_dims=unlimited_dims)
=======
    def prepare_variable(self, name, variable, check_encoding=False,
                         unlimited_dims=None):

        attrs = variable.attrs.copy()
        dims = variable.dims
        dtype = variable.dtype
        shape = variable.shape

        fill_value = attrs.pop('_FillValue', None)
        if variable.encoding == {'_FillValue': None} and fill_value is None:
            variable.encoding = {}

        encoding = _extract_zarr_variable_encoding(
            variable, raise_on_invalid=check_encoding)

        encoded_attrs = OrderedDict()
        # the magic for storing the hidden dimension data
        encoded_attrs[_DIMENSION_KEY] = dims
        for k, v in attrs.items():
            encoded_attrs[k] = self.encode_attribute(v)

        zarr_array = self.ds.create(name, shape=shape, dtype=dtype,
                                    fill_value=fill_value, **encoding)
        zarr_array.attrs.put(encoded_attrs)

        return zarr_array, variable.data

    def store(self, variables, attributes, *args, **kwargs):
        AbstractWritableDataStore.store(self, variables, attributes,
                                        *args, **kwargs)
>>>>>>> 2e99c7dd

    def sync(self):
        pass

    def set_variables(self, variables, check_encoding_set, writer,
                      unlimited_dims=None, append_dim=None):
        """
        This provides a centralized method to set the variables on the data
        store.

        Parameters
        ----------
        variables : dict-like
            Dictionary of key/value (variable name / xr.Variable) pairs
        check_encoding_set : list-like
            List of variables that should be checked for invalid encoding
            values
        writer :
        unlimited_dims : list-like
            List of dimension names that should be treated as unlimited
            dimensions.
        append_dim: str
            dimension on which the zarray will be appended
            only needed in append mode
        """
        for vn, v in iteritems(variables):
            name = _encode_variable_name(vn)
            check = vn in check_encoding_set
            attrs = v.attrs.copy()
            dims = v.dims
            dtype = v.dtype
            shape = v.shape

            fill_value = attrs.pop('_FillValue', None)
            if v.encoding == {'_FillValue': None} and fill_value is None:
                v.encoding = {}
            append = False
            try:
                zarr_array = self.ds[name]
                append = True
            except KeyError:
                encoding = _extract_zarr_variable_encoding(
                    v, raise_on_invalid=check)
                encoded_attrs = OrderedDict()
                # the magic for storing the hidden dimension data
                encoded_attrs[_DIMENSION_KEY] = dims
                for k2, v2 in iteritems(attrs):
                    encoded_attrs[k2] = self.encode_attribute(v2)

                zarr_array = self.ds.create(name, shape=shape, dtype=dtype,
                                            fill_value=fill_value, **encoding)
                zarr_array.attrs.put(encoded_attrs)
                zarr_array[...] = v.data
            if append:
                if self.append_dim is None:
                    raise ValueError('The dimension on which the data is \
                     appended has to be named.')
                if self.append_dim not in dims:
                    continue
                axis = dims.index(self.append_dim)
                zarr_array.append(v.data, axis=axis)

    def close(self):
        if self._consolidate_on_close:
            import zarr
            zarr.consolidate_metadata(self.ds.store)


def open_zarr(store, group=None, synchronizer=None, auto_chunk=True,
              decode_cf=True, mask_and_scale=True, decode_times=True,
              concat_characters=True, decode_coords=True,
              drop_variables=None, consolidated=False):
    """Load and decode a dataset from a Zarr store.

    .. note:: Experimental
              The Zarr backend is new and experimental. Please report any
              unexpected behavior via github issues.

    The `store` object should be a valid store for a Zarr group. `store`
    variables must contain dimension metadata encoded in the
    `_ARRAY_DIMENSIONS` attribute.

    Parameters
    ----------
    store : MutableMapping or str
        A MutableMapping where a Zarr Group has been stored or a path to a
        directory in file system where a Zarr DirectoryStore has been stored.
    synchronizer : object, optional
        Array synchronizer provided to zarr
    group : str, obtional
        Group path. (a.k.a. `path` in zarr terminology.)
    auto_chunk : bool, optional
        Whether to automatically create dask chunks corresponding to each
        variable's zarr chunks. If False, zarr array data will lazily convert
        to numpy arrays upon access.
    decode_cf : bool, optional
        Whether to decode these variables, assuming they were saved according
        to CF conventions.
    mask_and_scale : bool, optional
        If True, replace array values equal to `_FillValue` with NA and scale
        values according to the formula `original_values * scale_factor +
        add_offset`, where `_FillValue`, `scale_factor` and `add_offset` are
        taken from variable attributes (if they exist).  If the `_FillValue` or
        `missing_value` attribute contains multiple values a warning will be
        issued and all array values matching one of the multiple values will
        be replaced by NA.
    decode_times : bool, optional
        If True, decode times encoded in the standard NetCDF datetime format
        into datetime objects. Otherwise, leave them encoded as numbers.
    concat_characters : bool, optional
        If True, concatenate along the last dimension of character arrays to
        form string arrays. Dimensions will only be concatenated over (and
        removed) if they have no corresponding variable and if they are only
        used as the last dimension of character arrays.
    decode_coords : bool, optional
        If True, decode the 'coordinates' attribute to identify coordinates in
        the resulting dataset.
    drop_variables : string or iterable, optional
        A variable or list of variables to exclude from being parsed from the
        dataset. This may be useful to drop variables with problems or
        inconsistent values.
    consolidated : bool, optional
        Whether to open the store using zarr's consolidated metadata
        capability. Only works for stores that have already been consolidated.

    Returns
    -------
    dataset : Dataset
        The newly created dataset.

    See Also
    --------
    open_dataset

    References
    ----------
    http://zarr.readthedocs.io/
    """

    if not decode_cf:
        mask_and_scale = False
        decode_times = False
        concat_characters = False
        decode_coords = False

    def maybe_decode_store(store, lock=False):
        ds = conventions.decode_cf(
            store, mask_and_scale=mask_and_scale, decode_times=decode_times,
            concat_characters=concat_characters, decode_coords=decode_coords,
            drop_variables=drop_variables)

        # TODO: this is where we would apply caching

        return ds

    # Zarr supports a wide range of access modes, but for now xarray either
    # reads or writes from a store, never both. For open_zarr, we only read
    mode = 'r'
    zarr_store = ZarrStore.open_group(store, mode=mode,
                                      synchronizer=synchronizer,
                                      group=group, consolidated=consolidated)
    ds = maybe_decode_store(zarr_store)

    # auto chunking needs to be here and not in ZarrStore because variable
    # chunks do not survive decode_cf
    if auto_chunk:
        # adapted from Dataset.Chunk()
        def maybe_chunk(name, var):
            from dask.base import tokenize
            chunks = var.encoding.get('chunks')
            if (var.ndim > 0) and (chunks is not None):
                # does this cause any data to be read?
                token2 = tokenize(name, var._data)
                name2 = 'zarr-%s' % token2
                return var.chunk(chunks, name=name2, lock=None)
            else:
                return var

        variables = OrderedDict([(k, maybe_chunk(k, v))
                                 for k, v in ds.variables.items()])
        return ds._replace_vars_and_dims(variables)
    else:
        return ds<|MERGE_RESOLUTION|>--- conflicted
+++ resolved
@@ -313,7 +313,6 @@
     def encode_attribute(self, a):
         return _encode_zarr_attr_value(a)
 
-<<<<<<< HEAD
     def store(self, variables, attributes, check_encoding_set=frozenset(),
               writer=None, unlimited_dims=None):
         """
@@ -345,38 +344,6 @@
         self.set_dimensions(variables, unlimited_dims=unlimited_dims)
         self.set_variables(variables, check_encoding_set, writer,
                            unlimited_dims=unlimited_dims)
-=======
-    def prepare_variable(self, name, variable, check_encoding=False,
-                         unlimited_dims=None):
-
-        attrs = variable.attrs.copy()
-        dims = variable.dims
-        dtype = variable.dtype
-        shape = variable.shape
-
-        fill_value = attrs.pop('_FillValue', None)
-        if variable.encoding == {'_FillValue': None} and fill_value is None:
-            variable.encoding = {}
-
-        encoding = _extract_zarr_variable_encoding(
-            variable, raise_on_invalid=check_encoding)
-
-        encoded_attrs = OrderedDict()
-        # the magic for storing the hidden dimension data
-        encoded_attrs[_DIMENSION_KEY] = dims
-        for k, v in attrs.items():
-            encoded_attrs[k] = self.encode_attribute(v)
-
-        zarr_array = self.ds.create(name, shape=shape, dtype=dtype,
-                                    fill_value=fill_value, **encoding)
-        zarr_array.attrs.put(encoded_attrs)
-
-        return zarr_array, variable.data
-
-    def store(self, variables, attributes, *args, **kwargs):
-        AbstractWritableDataStore.store(self, variables, attributes,
-                                        *args, **kwargs)
->>>>>>> 2e99c7dd
 
     def sync(self):
         pass
@@ -402,7 +369,7 @@
             dimension on which the zarray will be appended
             only needed in append mode
         """
-        for vn, v in iteritems(variables):
+        for vn, v in variables.items():
             name = _encode_variable_name(vn)
             check = vn in check_encoding_set
             attrs = v.attrs.copy()
@@ -423,7 +390,7 @@
                 encoded_attrs = OrderedDict()
                 # the magic for storing the hidden dimension data
                 encoded_attrs[_DIMENSION_KEY] = dims
-                for k2, v2 in iteritems(attrs):
+                for k2, v2 in attrs.items():
                     encoded_attrs[k2] = self.encode_attribute(v2)
 
                 zarr_array = self.ds.create(name, shape=shape, dtype=dtype,
