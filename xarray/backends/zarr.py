--- conflicted
+++ resolved
@@ -322,16 +322,12 @@
         for k, v in self.ds.arrays():
             try:
                 for d, s in zip(v.attrs[_DIMENSION_KEY], v.shape):
-<<<<<<< HEAD
-                    dimensions[d] = s
-=======
                     if d in dimensions and dimensions[d] != s:
                         raise ValueError(
                             'found conflicting lengths for dimension %s '
                             '(%d != %d)' % (d, s, dimensions[d]))
                     dimensions[d] = s
 
->>>>>>> be27319b
             except KeyError:
                 raise KeyError("Zarr object is missing the attribute `%s`, "
                                "which is required for xarray to determine "
@@ -344,23 +340,14 @@
                 "Zarr backend doesn't know how to handle unlimited dimensions")
 
     def set_attributes(self, attributes):
-<<<<<<< HEAD
-        encoded_attrs = OrderedDict((k, _encode_zarr_attr_value(v))
-                                    for k, v in iteritems(attributes))
-        self.ds.attrs.put(encoded_attrs)
-=======
         self.ds.attrs.put(attributes)
->>>>>>> be27319b
 
     def encode_variable(self, variable):
         variable = encode_zarr_variable(variable)
         return variable
-<<<<<<< HEAD
-=======
 
     def encode_attribute(self, a):
         return _encode_zarr_attr_value(a)
->>>>>>> be27319b
 
     def prepare_variable(self, name, variable, check_encoding=False,
                          unlimited_dims=None):
@@ -380,11 +367,7 @@
         # the magic for storing the hidden dimension data
         encoded_attrs[_DIMENSION_KEY] = dims
         for k, v in iteritems(attrs):
-<<<<<<< HEAD
-            encoded_attrs[k] = _encode_zarr_attr_value(v)
-=======
             encoded_attrs[k] = self.encode_attribute(v)
->>>>>>> be27319b
 
         zarr_array = self.ds.create(name, shape=shape, dtype=dtype,
                                     fill_value=fill_value, **encoding)
