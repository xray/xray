--- conflicted
+++ resolved
@@ -508,9 +508,6 @@
 
 
 class NetCDF4BackendEntrypoint(BackendEntrypoint):
-<<<<<<< HEAD
-    available = module_available("netCDF4")
-=======
     """
     Backend for netCDF files based on the netCDF4 package.
 
@@ -532,12 +529,11 @@
     backends.ScipyBackendEntrypoint
     """
 
-    available = has_netcdf4
+    available = module_available("netCDF4")
     description = (
         "Open netCDF (.nc, .nc4 and .cdf) and most HDF5 files using netCDF4 in Xarray"
     )
     url = "https://docs.xarray.dev/en/stable/generated/xarray.backends.NetCDF4BackendEntrypoint.html"
->>>>>>> 076bd8e1
 
     def guess_can_open(self, filename_or_obj):
         if isinstance(filename_or_obj, str) and is_remote_uri(filename_or_obj):
