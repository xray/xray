from __future__ import annotations

import functools
import operator
import os
from collections.abc import Iterable
from contextlib import suppress
from typing import TYPE_CHECKING, Any

import numpy as np

from xarray import coding
from xarray.backends.common import (
    BACKEND_ENTRYPOINTS,
    BackendArray,
    BackendEntrypoint,
    WritableCFDataStore,
    _normalize_path,
    datatree_from_dict_with_io_cleanup,
    find_root_and_group,
    robust_getitem,
)
from xarray.backends.file_manager import CachingFileManager, DummyFileManager
from xarray.backends.locks import (
    HDF5_LOCK,
    NETCDFC_LOCK,
    combine_locks,
    ensure_lock,
    get_write_lock,
)
from xarray.backends.netcdf3 import encode_nc3_attr_value, encode_nc3_variable
from xarray.backends.store import StoreBackendEntrypoint
from xarray.coding.variables import pop_to
from xarray.core import indexing
from xarray.core.utils import (
    FrozenDict,
    close_on_error,
    is_remote_uri,
    try_read_magic_number_from_path,
)
from xarray.core.variable import Variable

if TYPE_CHECKING:
    from h5netcdf.core import EnumType as h5EnumType
    from netCDF4 import EnumType as ncEnumType

    from xarray.backends.common import AbstractDataStore
    from xarray.core.dataset import Dataset
    from xarray.core.datatree import DataTree
<<<<<<< HEAD
    from xarray.namedarray._typing import (
        _BasicIndexerKey,
        _OuterIndexerKey,
        _VectorizedIndexerKey,
    )
=======
    from xarray.core.types import ReadBuffer
>>>>>>> 700191b9

# This lookup table maps from dtype.byteorder to a readable endian
# string used by netCDF4.
_endian_lookup = {"=": "native", ">": "big", "<": "little", "|": "native"}

NETCDF4_PYTHON_LOCK = combine_locks([NETCDFC_LOCK, HDF5_LOCK])


class BaseNetCDF4Array(BackendArray):
    __slots__ = ("datastore", "dtype", "shape", "variable_name")

    def __init__(self, variable_name, datastore):
        self.datastore = datastore
        self.variable_name = variable_name

        array = self.get_array()
        self.shape = array.shape

        dtype = array.dtype
        if dtype is str:
            # use object dtype (with additional vlen string metadata) because that's
            # the only way in numpy to represent variable length strings and to
            # check vlen string dtype in further steps
            # it also prevents automatic string concatenation via
            # conventions.decode_cf_variable
            dtype = coding.strings.create_vlen_dtype(str)
        self.dtype = dtype

    def __setitem__(self, key, value):
        with self.datastore.lock:
            data = self.get_array(needs_lock=False)
            data[key] = value
            if self.datastore.autoclose:
                self.datastore.close(needs_lock=False)

    def get_array(self, needs_lock=True):
        raise NotImplementedError("Virtual Method")


class NetCDF4ArrayWrapper(BaseNetCDF4Array):
    indexing_support = indexing.IndexingSupport.OUTER

    def get_array(self, needs_lock=True):
        ds = self.datastore._acquire(needs_lock)
        variable = ds.variables[self.variable_name]
        variable.set_auto_maskandscale(False)
        # only added in netCDF4-python v1.2.8
        with suppress(AttributeError):
            variable.set_auto_chartostring(False)
        return variable

    def _oindex_get(self, key: _OuterIndexerKey):
        return indexing.outer_indexing_adapter(
            key, self.shape, self.indexing_support, self._getitem
        )

    def _vindex_get(self, key: _VectorizedIndexerKey):
        return indexing.vectorized_indexing_adapter(
            key, self.shape, self.indexing_support, self._getitem
        )

    def __getitem__(self, key: _BasicIndexerKey):
        return indexing.basic_indexing_adapter(
            key, self.shape, self.indexing_support, self._getitem
        )

    def _getitem(self, key):
        if self.datastore.is_remote:  # pragma: no cover
            getitem = functools.partial(robust_getitem, catch=RuntimeError)
        else:
            getitem = operator.getitem

        try:
            with self.datastore.lock:
                original_array = self.get_array(needs_lock=False)
                array = getitem(original_array, key)
        except IndexError as err:
            # Catch IndexError in netCDF4 and return a more informative
            # error message.  This is most often called when an unsorted
            # indexer is used before the data is loaded from disk.
            msg = (
                "The indexing operation you are attempting to perform "
                "is not valid on netCDF4.Variable object. Try loading "
                "your data into memory first by calling .load()."
            )
            raise IndexError(msg) from err
        return array


def _encode_nc4_variable(var):
    for coder in [
        coding.strings.EncodedStringCoder(allows_unicode=True),
        coding.strings.CharacterArrayCoder(),
    ]:
        var = coder.encode(var)
    return var


def _check_encoding_dtype_is_vlen_string(dtype):
    if dtype is not str:
        raise AssertionError(  # pragma: no cover
            f"unexpected dtype encoding {dtype!r}. This shouldn't happen: please "
            "file a bug report at github.com/pydata/xarray"
        )


def _get_datatype(
    var, nc_format="NETCDF4", raise_on_invalid_encoding=False
) -> np.dtype:
    if nc_format == "NETCDF4":
        return _nc4_dtype(var)
    if "dtype" in var.encoding:
        encoded_dtype = var.encoding["dtype"]
        _check_encoding_dtype_is_vlen_string(encoded_dtype)
        if raise_on_invalid_encoding:
            raise ValueError(
                "encoding dtype=str for vlen strings is only supported "
                "with format='NETCDF4'."
            )
    return var.dtype


def _nc4_dtype(var):
    if "dtype" in var.encoding:
        dtype = var.encoding.pop("dtype")
        _check_encoding_dtype_is_vlen_string(dtype)
    elif coding.strings.is_unicode_dtype(var.dtype):
        dtype = str
    elif var.dtype.kind in ["i", "u", "f", "c", "S"]:
        dtype = var.dtype
    else:
        raise ValueError(f"unsupported dtype for netCDF4 variable: {var.dtype}")
    return dtype


def _netcdf4_create_group(dataset, name):
    return dataset.createGroup(name)


def _nc4_require_group(ds, group, mode, create_group=_netcdf4_create_group):
    if group in {None, "", "/"}:
        # use the root group
        return ds
    else:
        # make sure it's a string
        if not isinstance(group, str):
            raise ValueError("group must be a string or None")
        # support path-like syntax
        path = group.strip("/").split("/")
        for key in path:
            try:
                ds = ds.groups[key]
            except KeyError as e:
                if mode != "r":
                    ds = create_group(ds, key)
                else:
                    # wrap error to provide slightly more helpful message
                    raise OSError(f"group not found: {key}", e) from e
        return ds


def _ensure_no_forward_slash_in_name(name):
    if "/" in name:
        raise ValueError(
            f"Forward slashes '/' are not allowed in variable and dimension names (got {name!r}). "
            "Forward slashes are used as hierarchy-separators for "
            "HDF5-based files ('netcdf4'/'h5netcdf')."
        )


def _ensure_fill_value_valid(data, attributes):
    # work around for netCDF4/scipy issue where _FillValue has the wrong type:
    # https://github.com/Unidata/netcdf4-python/issues/271
    if data.dtype.kind == "S" and "_FillValue" in attributes:
        attributes["_FillValue"] = np.bytes_(attributes["_FillValue"])


def _force_native_endianness(var):
    # possible values for byteorder are:
    #     =    native
    #     <    little-endian
    #     >    big-endian
    #     |    not applicable
    # Below we check if the data type is not native or NA
    if var.dtype.byteorder not in ["=", "|"]:
        # if endianness is specified explicitly, convert to the native type
        data = var.data.astype(var.dtype.newbyteorder("="))
        var = Variable(var.dims, data, var.attrs, var.encoding)
        # if endian exists, remove it from the encoding.
        var.encoding.pop("endian", None)
    # check to see if encoding has a value for endian its 'native'
    if var.encoding.get("endian", "native") != "native":
        raise NotImplementedError(
            "Attempt to write non-native endian type, "
            "this is not supported by the netCDF4 "
            "python library."
        )
    return var


def _extract_nc4_variable_encoding(
    variable: Variable,
    raise_on_invalid=False,
    lsd_okay=True,
    h5py_okay=False,
    backend="netCDF4",
    unlimited_dims=None,
) -> dict[str, Any]:
    if unlimited_dims is None:
        unlimited_dims = ()

    encoding = variable.encoding.copy()

    safe_to_drop = {"source", "original_shape"}
    valid_encodings = {
        "zlib",
        "complevel",
        "fletcher32",
        "contiguous",
        "chunksizes",
        "shuffle",
        "_FillValue",
        "dtype",
        "compression",
        "significant_digits",
        "quantize_mode",
        "blosc_shuffle",
        "szip_coding",
        "szip_pixels_per_block",
        "endian",
    }
    if lsd_okay:
        valid_encodings.add("least_significant_digit")
    if h5py_okay:
        valid_encodings.add("compression_opts")

    if not raise_on_invalid and encoding.get("chunksizes") is not None:
        # It's possible to get encoded chunksizes larger than a dimension size
        # if the original file had an unlimited dimension. This is problematic
        # if the new file no longer has an unlimited dimension.
        chunksizes = encoding["chunksizes"]
        chunks_too_big = any(
            c > d and dim not in unlimited_dims
            for c, d, dim in zip(
                chunksizes, variable.shape, variable.dims, strict=False
            )
        )
        has_original_shape = "original_shape" in encoding
        changed_shape = (
            has_original_shape and encoding.get("original_shape") != variable.shape
        )
        if chunks_too_big or changed_shape:
            del encoding["chunksizes"]

    var_has_unlim_dim = any(dim in unlimited_dims for dim in variable.dims)
    if not raise_on_invalid and var_has_unlim_dim and "contiguous" in encoding.keys():
        del encoding["contiguous"]

    for k in safe_to_drop:
        if k in encoding:
            del encoding[k]

    if raise_on_invalid:
        invalid = [k for k in encoding if k not in valid_encodings]
        if invalid:
            raise ValueError(
                f"unexpected encoding parameters for {backend!r} backend: {invalid!r}. Valid "
                f"encodings are: {valid_encodings!r}"
            )
    else:
        for k in list(encoding):
            if k not in valid_encodings:
                del encoding[k]

    return encoding


def _is_list_of_strings(value) -> bool:
    arr = np.asarray(value)
    return arr.dtype.kind in ["U", "S"] and arr.size > 1


def _build_and_get_enum(
    store, var_name: str, dtype: np.dtype, enum_name: str, enum_dict: dict[str, int]
) -> ncEnumType | h5EnumType:
    """
    Add or get the netCDF4 Enum based on the dtype in encoding.
    The return type should be ``netCDF4.EnumType``,
    but we avoid importing netCDF4 globally for performances.
    """
    if enum_name not in store.ds.enumtypes:
        create_func = (
            store.ds.createEnumType
            if isinstance(store, NetCDF4DataStore)
            else store.ds.create_enumtype
        )
        return create_func(
            dtype,
            enum_name,
            enum_dict,
        )
    datatype = store.ds.enumtypes[enum_name]
    if datatype.enum_dict != enum_dict:
        error_msg = (
            f"Cannot save variable `{var_name}` because an enum"
            f" `{enum_name}` already exists in the Dataset but has"
            " a different definition. To fix this error, make sure"
            " all variables have a uniquely named enum in their"
            " `encoding['dtype'].metadata` or, if they should share"
            " the same enum type, make sure the enums are identical."
        )
        raise ValueError(error_msg)
    return datatype


class NetCDF4DataStore(WritableCFDataStore):
    """Store for reading and writing data via the Python-NetCDF4 library.

    This store supports NetCDF3, NetCDF4 and OpenDAP datasets.
    """

    __slots__ = (
        "_filename",
        "_group",
        "_manager",
        "_mode",
        "autoclose",
        "format",
        "is_remote",
        "lock",
    )

    def __init__(
        self, manager, group=None, mode=None, lock=NETCDF4_PYTHON_LOCK, autoclose=False
    ):
        import netCDF4

        if isinstance(manager, netCDF4.Dataset):
            if group is None:
                root, group = find_root_and_group(manager)
            else:
                if type(manager) is not netCDF4.Dataset:
                    raise ValueError(
                        "must supply a root netCDF4.Dataset if the group "
                        "argument is provided"
                    )
                root = manager
            manager = DummyFileManager(root)

        self._manager = manager
        self._group = group
        self._mode = mode
        self.format = self.ds.data_model
        self._filename = self.ds.filepath()
        self.is_remote = is_remote_uri(self._filename)
        self.lock = ensure_lock(lock)
        self.autoclose = autoclose

    @classmethod
    def open(
        cls,
        filename,
        mode="r",
        format="NETCDF4",
        group=None,
        clobber=True,
        diskless=False,
        persist=False,
        auto_complex=None,
        lock=None,
        lock_maker=None,
        autoclose=False,
    ):
        import netCDF4

        if isinstance(filename, os.PathLike):
            filename = os.fspath(filename)

        if not isinstance(filename, str):
            raise ValueError(
                "can only read bytes or file-like objects "
                "with engine='scipy' or 'h5netcdf'"
            )

        if format is None:
            format = "NETCDF4"

        if lock is None:
            if mode == "r":
                if is_remote_uri(filename):
                    lock = NETCDFC_LOCK
                else:
                    lock = NETCDF4_PYTHON_LOCK
            else:
                if format is None or format.startswith("NETCDF4"):
                    base_lock = NETCDF4_PYTHON_LOCK
                else:
                    base_lock = NETCDFC_LOCK
                lock = combine_locks([base_lock, get_write_lock(filename)])

        kwargs = dict(
            clobber=clobber,
            diskless=diskless,
            persist=persist,
            format=format,
        )
        if auto_complex is not None:
            kwargs["auto_complex"] = auto_complex
        manager = CachingFileManager(
            netCDF4.Dataset, filename, mode=mode, kwargs=kwargs
        )
        return cls(manager, group=group, mode=mode, lock=lock, autoclose=autoclose)

    def _acquire(self, needs_lock=True):
        with self._manager.acquire_context(needs_lock) as root:
            ds = _nc4_require_group(root, self._group, self._mode)
        return ds

    @property
    def ds(self):
        return self._acquire()

    def open_store_variable(self, name: str, var):
        import netCDF4

        dimensions = var.dimensions
        attributes = {k: var.getncattr(k) for k in var.ncattrs()}
        data = indexing.LazilyIndexedArray(NetCDF4ArrayWrapper(name, self))
        encoding: dict[str, Any] = {}
        if isinstance(var.datatype, netCDF4.EnumType):
            encoding["dtype"] = np.dtype(
                data.dtype,
                metadata={
                    "enum": var.datatype.enum_dict,
                    "enum_name": var.datatype.name,
                },
            )
        else:
            encoding["dtype"] = var.dtype
        _ensure_fill_value_valid(data, attributes)
        # netCDF4 specific encoding; save _FillValue for later
        filters = var.filters()
        if filters is not None:
            encoding.update(filters)
        chunking = var.chunking()
        if chunking is not None:
            if chunking == "contiguous":
                encoding["contiguous"] = True
                encoding["chunksizes"] = None
            else:
                encoding["contiguous"] = False
                encoding["chunksizes"] = tuple(chunking)
                encoding["preferred_chunks"] = dict(
                    zip(var.dimensions, chunking, strict=True)
                )
        # TODO: figure out how to round-trip "endian-ness" without raising
        # warnings from netCDF4
        # encoding['endian'] = var.endian()
        pop_to(attributes, encoding, "least_significant_digit")
        # save source so __repr__ can detect if it's local or not
        encoding["source"] = self._filename
        encoding["original_shape"] = data.shape

        return Variable(dimensions, data, attributes, encoding)

    def get_variables(self):
        return FrozenDict(
            (k, self.open_store_variable(k, v)) for k, v in self.ds.variables.items()
        )

    def get_attrs(self):
        return FrozenDict((k, self.ds.getncattr(k)) for k in self.ds.ncattrs())

    def get_dimensions(self):
        return FrozenDict((k, len(v)) for k, v in self.ds.dimensions.items())

    def get_encoding(self):
        return {
            "unlimited_dims": {
                k for k, v in self.ds.dimensions.items() if v.isunlimited()
            }
        }

    def set_dimension(self, name, length, is_unlimited=False):
        _ensure_no_forward_slash_in_name(name)
        dim_length = length if not is_unlimited else None
        self.ds.createDimension(name, size=dim_length)

    def set_attribute(self, key, value):
        if self.format != "NETCDF4":
            value = encode_nc3_attr_value(value)
        if _is_list_of_strings(value):
            # encode as NC_STRING if attr is list of strings
            self.ds.setncattr_string(key, value)
        else:
            self.ds.setncattr(key, value)

    def encode_variable(self, variable):
        variable = _force_native_endianness(variable)
        if self.format == "NETCDF4":
            variable = _encode_nc4_variable(variable)
        else:
            variable = encode_nc3_variable(variable)
        return variable

    def prepare_variable(
        self, name, variable: Variable, check_encoding=False, unlimited_dims=None
    ):
        _ensure_no_forward_slash_in_name(name)
        attrs = variable.attrs.copy()
        fill_value = attrs.pop("_FillValue", None)
        datatype: np.dtype | ncEnumType | h5EnumType
        datatype = _get_datatype(
            variable, self.format, raise_on_invalid_encoding=check_encoding
        )
        # check enum metadata and use netCDF4.EnumType
        if (
            (meta := np.dtype(datatype).metadata)
            and (e_name := meta.get("enum_name"))
            and (e_dict := meta.get("enum"))
        ):
            datatype = _build_and_get_enum(self, name, datatype, e_name, e_dict)
        encoding = _extract_nc4_variable_encoding(
            variable, raise_on_invalid=check_encoding, unlimited_dims=unlimited_dims
        )
        if name in self.ds.variables:
            nc4_var = self.ds.variables[name]
        else:
            default_args = dict(
                varname=name,
                datatype=datatype,
                dimensions=variable.dims,
                zlib=False,
                complevel=4,
                shuffle=True,
                fletcher32=False,
                contiguous=False,
                chunksizes=None,
                endian="native",
                least_significant_digit=None,
                fill_value=fill_value,
            )
            default_args.update(encoding)
            default_args.pop("_FillValue", None)
            nc4_var = self.ds.createVariable(**default_args)

        nc4_var.setncatts(attrs)

        target = NetCDF4ArrayWrapper(name, self)

        return target, variable.data

    def sync(self):
        self.ds.sync()

    def close(self, **kwargs):
        self._manager.close(**kwargs)


class NetCDF4BackendEntrypoint(BackendEntrypoint):
    """
    Backend for netCDF files based on the netCDF4 package.

    It can open ".nc", ".nc4", ".cdf" files and will be chosen
    as default for these files.

    Additionally it can open valid HDF5 files, see
    https://h5netcdf.org/#invalid-netcdf-files for more info.
    It will not be detected as valid backend for such files, so make
    sure to specify ``engine="netcdf4"`` in ``open_dataset``.

    For more information about the underlying library, visit:
    https://unidata.github.io/netcdf4-python

    See Also
    --------
    backends.NetCDF4DataStore
    backends.H5netcdfBackendEntrypoint
    backends.ScipyBackendEntrypoint
    """

    description = (
        "Open netCDF (.nc, .nc4 and .cdf) and most HDF5 files using netCDF4 in Xarray"
    )
    url = "https://docs.xarray.dev/en/stable/generated/xarray.backends.NetCDF4BackendEntrypoint.html"

    def guess_can_open(
        self,
        filename_or_obj: str | os.PathLike[Any] | ReadBuffer | AbstractDataStore,
    ) -> bool:
        if isinstance(filename_or_obj, str) and is_remote_uri(filename_or_obj):
            return True
        magic_number = try_read_magic_number_from_path(filename_or_obj)
        if magic_number is not None:
            # netcdf 3 or HDF5
            return magic_number.startswith((b"CDF", b"\211HDF\r\n\032\n"))

        if isinstance(filename_or_obj, str | os.PathLike):
            _, ext = os.path.splitext(filename_or_obj)
            return ext in {".nc", ".nc4", ".cdf"}

        return False

    def open_dataset(
        self,
        filename_or_obj: str | os.PathLike[Any] | ReadBuffer | AbstractDataStore,
        *,
        mask_and_scale=True,
        decode_times=True,
        concat_characters=True,
        decode_coords=True,
        drop_variables: str | Iterable[str] | None = None,
        use_cftime=None,
        decode_timedelta=None,
        group=None,
        mode="r",
        format="NETCDF4",
        clobber=True,
        diskless=False,
        persist=False,
        auto_complex=None,
        lock=None,
        autoclose=False,
    ) -> Dataset:
        filename_or_obj = _normalize_path(filename_or_obj)
        store = NetCDF4DataStore.open(
            filename_or_obj,
            mode=mode,
            format=format,
            group=group,
            clobber=clobber,
            diskless=diskless,
            persist=persist,
            auto_complex=auto_complex,
            lock=lock,
            autoclose=autoclose,
        )

        store_entrypoint = StoreBackendEntrypoint()
        with close_on_error(store):
            ds = store_entrypoint.open_dataset(
                store,
                mask_and_scale=mask_and_scale,
                decode_times=decode_times,
                concat_characters=concat_characters,
                decode_coords=decode_coords,
                drop_variables=drop_variables,
                use_cftime=use_cftime,
                decode_timedelta=decode_timedelta,
            )
        return ds

    def open_datatree(
        self,
        filename_or_obj: str | os.PathLike[Any] | ReadBuffer | AbstractDataStore,
        *,
        mask_and_scale=True,
        decode_times=True,
        concat_characters=True,
        decode_coords=True,
        drop_variables: str | Iterable[str] | None = None,
        use_cftime=None,
        decode_timedelta=None,
        group: str | None = None,
        format="NETCDF4",
        clobber=True,
        diskless=False,
        persist=False,
        auto_complex=None,
        lock=None,
        autoclose=False,
        **kwargs,
    ) -> DataTree:
        groups_dict = self.open_groups_as_dict(
            filename_or_obj,
            mask_and_scale=mask_and_scale,
            decode_times=decode_times,
            concat_characters=concat_characters,
            decode_coords=decode_coords,
            drop_variables=drop_variables,
            use_cftime=use_cftime,
            decode_timedelta=decode_timedelta,
            group=group,
            format=format,
            clobber=clobber,
            diskless=diskless,
            persist=persist,
            lock=lock,
            autoclose=autoclose,
            **kwargs,
        )

        return datatree_from_dict_with_io_cleanup(groups_dict)

    def open_groups_as_dict(
        self,
        filename_or_obj: str | os.PathLike[Any] | ReadBuffer | AbstractDataStore,
        *,
        mask_and_scale=True,
        decode_times=True,
        concat_characters=True,
        decode_coords=True,
        drop_variables: str | Iterable[str] | None = None,
        use_cftime=None,
        decode_timedelta=None,
        group: str | None = None,
        format="NETCDF4",
        clobber=True,
        diskless=False,
        persist=False,
        auto_complex=None,
        lock=None,
        autoclose=False,
        **kwargs,
    ) -> dict[str, Dataset]:
        from xarray.backends.common import _iter_nc_groups
        from xarray.core.treenode import NodePath

        filename_or_obj = _normalize_path(filename_or_obj)
        store = NetCDF4DataStore.open(
            filename_or_obj,
            group=group,
            format=format,
            clobber=clobber,
            diskless=diskless,
            persist=persist,
            lock=lock,
            autoclose=autoclose,
        )

        # Check for a group and make it a parent if it exists
        if group:
            parent = NodePath("/") / NodePath(group)
        else:
            parent = NodePath("/")

        manager = store._manager
        groups_dict = {}
        for path_group in _iter_nc_groups(store.ds, parent=parent):
            group_store = NetCDF4DataStore(manager, group=path_group, **kwargs)
            store_entrypoint = StoreBackendEntrypoint()
            with close_on_error(group_store):
                group_ds = store_entrypoint.open_dataset(
                    group_store,
                    mask_and_scale=mask_and_scale,
                    decode_times=decode_times,
                    concat_characters=concat_characters,
                    decode_coords=decode_coords,
                    drop_variables=drop_variables,
                    use_cftime=use_cftime,
                    decode_timedelta=decode_timedelta,
                )
            if group:
                group_name = str(NodePath(path_group).relative_to(parent))
            else:
                group_name = str(NodePath(path_group))
            groups_dict[group_name] = group_ds

        return groups_dict


BACKEND_ENTRYPOINTS["netcdf4"] = ("netCDF4", NetCDF4BackendEntrypoint)<|MERGE_RESOLUTION|>--- conflicted
+++ resolved
@@ -47,15 +47,12 @@
     from xarray.backends.common import AbstractDataStore
     from xarray.core.dataset import Dataset
     from xarray.core.datatree import DataTree
-<<<<<<< HEAD
+    from xarray.core.types import ReadBuffer
     from xarray.namedarray._typing import (
         _BasicIndexerKey,
         _OuterIndexerKey,
         _VectorizedIndexerKey,
     )
-=======
-    from xarray.core.types import ReadBuffer
->>>>>>> 700191b9
 
 # This lookup table maps from dtype.byteorder to a readable endian
 # string used by netCDF4.
