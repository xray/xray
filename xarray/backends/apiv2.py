import os
import warnings
from pathlib import Path


from ..core.dataset import Dataset
from ..core.utils import close_on_error, is_grib_path, is_remote_uri
from .api import (
    _get_backend_cls,
    _get_default_engine,
    _get_engine_from_magic_number,
    _normalize_path,
    _protect_dataset_variables_inplace,
    _autodetect_engine,
)
<<<<<<< HEAD
from . import h5netcdf_, zarr

ENGINES = {
    "h5netcdf": h5netcdf_.open_backend_dataset_h5necdf,
    "zaar": zarr.open_backend_dataset_zarr,
=======
from . import h5netcdf_, cfgrib_

ENGINES = {
    "h5netcdf": h5netcdf_.open_backend_dataset_h5necdf,
    "cfgrib": cfgrib_.open_backend_dataset_cfgrib,
>>>>>>> 80e111cb
}


def open_dataset(
    filename_or_obj,
    group=None,
    decode_cf=True,
    mask_and_scale=None,
    decode_times=True,
    autoclose=None,
    concat_characters=True,
    decode_coords=True,
    engine=None,
    chunks=None,
    lock=None,
    cache=None,
    drop_variables=None,
    backend_kwargs=None,
    use_cftime=None,
    decode_timedelta=None,
):
    """Open and decode a dataset from a file or file-like object.

    Parameters
    ----------
    filename_or_obj : str, Path, file-like or DataStore
        Strings and Path objects are interpreted as a path to a netCDF file
        or an OpenDAP URL and opened with python-netCDF4, unless the filename
        ends with .gz, in which case the file is gunzipped and opened with
        scipy.io.netcdf (only netCDF3 supported). Byte-strings or file-like
        objects are opened by scipy.io.netcdf (netCDF3) or h5py (netCDF4/HDF).
    group : str, optional
        Path to the netCDF4 group in the given file to open (only works for
        netCDF4 files).
    decode_cf : bool, optional
        Whether to decode these variables, assuming they were saved according
        to CF conventions.
    mask_and_scale : bool, optional
        If True, replace array values equal to `_FillValue` with NA and scale
        values according to the formula `original_values * scale_factor +
        add_offset`, where `_FillValue`, `scale_factor` and `add_offset` are
        taken from variable attributes (if they exist).  If the `_FillValue` or
        `missing_value` attribute contains multiple values a warning will be
        issued and all array values matching one of the multiple values will
        be replaced by NA. mask_and_scale defaults to True except for the
        pseudonetcdf backend.
    decode_times : bool, optional
        If True, decode times encoded in the standard NetCDF datetime format
        into datetime objects. Otherwise, leave them encoded as numbers.
    autoclose : bool, optional
        If True, automatically close files to avoid OS Error of too many files
        being open.  However, this option doesn't work with streams, e.g.,
        BytesIO.
    concat_characters : bool, optional
        If True, concatenate along the last dimension of character arrays to
        form string arrays. Dimensions will only be concatenated over (and
        removed) if they have no corresponding variable and if they are only
        used as the last dimension of character arrays.
    decode_coords : bool, optional
        If True, decode the 'coordinates' attribute to identify coordinates in
        the resulting dataset.
    engine : {"netcdf4", "scipy", "pydap", "h5netcdf", "pynio", "cfgrib", \
        "pseudonetcdf", "zarr"}, optional
        Engine to use when reading files. If not provided, the default engine
        is chosen based on available dependencies, with a preference for
        "netcdf4".
    chunks : int or dict, optional
        If chunks is provided, it is used to load the new dataset into dask
        arrays. ``chunks={}`` loads the dataset with dask using a single
        chunk for all arrays. When using ``engine="zarr"``, setting
        ``chunks='auto'`` will create dask chunks based on the variable's zarr
        chunks.
    lock : False or lock-like, optional
        Resource lock to use when reading data from disk. Only relevant when
        using dask or another form of parallelism. By default, appropriate
        locks are chosen to safely read and write files with the currently
        active dask scheduler.
    cache : bool, optional
        If True, cache data loaded from the underlying datastore in memory as
        NumPy arrays when accessed to avoid reading from the underlying data-
        store multiple times. Defaults to True unless you specify the `chunks`
        argument to use dask, in which case it defaults to False. Does not
        change the behavior of coordinates corresponding to dimensions, which
        always load their data from disk into a ``pandas.Index``.
    drop_variables: str or iterable, optional
        A variable or list of variables to exclude from being parsed from the
        dataset. This may be useful to drop variables with problems or
        inconsistent values.
    backend_kwargs: dict, optional
        A dictionary of keyword arguments to pass on to the backend. This
        may be useful when backend options would improve performance or
        allow user control of dataset processing.
    use_cftime: bool, optional
        Only relevant if encoded dates come from a standard calendar
        (e.g. "gregorian", "proleptic_gregorian", "standard", or not
        specified).  If None (default), attempt to decode times to
        ``np.datetime64[ns]`` objects; if this is not possible, decode times to
        ``cftime.datetime`` objects. If True, always decode times to
        ``cftime.datetime`` objects, regardless of whether or not they can be
        represented using ``np.datetime64[ns]`` objects.  If False, always
        decode times to ``np.datetime64[ns]`` objects; if this is not possible
        raise an error.
    decode_timedelta : bool, optional
        If True, decode variables and coordinates with time units in
        {"days", "hours", "minutes", "seconds", "milliseconds", "microseconds"}
        into timedelta objects. If False, leave them encoded as numbers.
        If None (default), assume the same value of decode_time.

    Returns
    -------
    dataset : Dataset
        The newly created dataset.

    Notes
    -----
    ``open_dataset`` opens the file with read-only access. When you modify
    values of a Dataset, even one linked to files on disk, only the in-memory
    copy you are manipulating in xarray is modified: the original file on disk
    is never touched.

    See Also
    --------
    open_mfdataset
    """
    if autoclose is not None:
        warnings.warn(
            "The autoclose argument is no longer used by "
            "xarray.open_dataset() and is now ignored; it will be removed in "
            "a future version of xarray. If necessary, you can control the "
            "maximum number of simultaneous open files with "
            "xarray.set_options(file_cache_maxsize=...).",
            FutureWarning,
            stacklevel=2,
        )

    if mask_and_scale is None:
        mask_and_scale = not engine == "pseudonetcdf"

    if not decode_cf:
        mask_and_scale = False
        decode_times = False
        concat_characters = False
        decode_coords = False
        decode_timedelta = False

    if cache is None:
        cache = chunks is None

    if backend_kwargs is None:
        backend_kwargs = {}
    extra_kwargs = {}

    def chunk_backend_ds(ds, chunks, lock=False):
        _protect_dataset_variables_inplace(ds, cache)
        if chunks is not None and engine != "zarr":
            from dask.base import tokenize

            # if passed an actual file path, augment the token with
            # the file modification time
            if isinstance(filename_or_obj, str) and not is_remote_uri(filename_or_obj):
                mtime = os.path.getmtime(filename_or_obj)
            else:
                mtime = None
            token = tokenize(
                filename_or_obj,
                mtime,
                group,
                decode_cf,
                mask_and_scale,
                decode_times,
                concat_characters,
                decode_coords,
                engine,
                chunks,
                drop_variables,
                use_cftime,
                decode_timedelta,
            )
            name_prefix = "open_dataset-%s" % token
            ds2 = ds.chunk(chunks, name_prefix=name_prefix, token=token)

        elif engine == "zarr":
            # adapted from Dataset.Chunk() and taken from open_zarr
            if not (isinstance(chunks, (int, dict)) or chunks is None):
                if chunks != "auto":
                    raise ValueError(
                        "chunks must be an int, dict, 'auto', or None. "
                        "Instead found %s. " % chunks
                    )

            if chunks == "auto":
                try:
                    import dask.array  # noqa
                except ImportError:
                    chunks = None

            # auto chunking needs to be here and not in ZarrStore because
            # the variable chunks does not survive decode_cf
            # return trivial case
            if chunks is None:
                return ds

            if isinstance(chunks, int):
                chunks = dict.fromkeys(ds.dims, chunks)

            variables = {
                k: store.maybe_chunk(k, v, chunks, overwrite_encoded_chunks)
                for k, v in ds.variables.items()
            }
            ds2 = ds._replace(variables)

        else:
            ds2 = ds
        ds2._file_obj = ds._file_obj
        return ds2

    filename_or_obj = _normalize_path(filename_or_obj)

    if engine is None:
        engine = _autodetect_engine(filename_or_obj)

    if engine in ["netcdf4", "h5netcdf"]:
        extra_kwargs["group"] = group
        extra_kwargs["lock"] = lock
    elif engine in ["pynio", "pseudonetcdf", "cfgrib"]:
        extra_kwargs["lock"] = lock
    elif engine == "zarr":
        backend_kwargs = backend_kwargs.copy()
        overwrite_encoded_chunks = backend_kwargs.pop("overwrite_encoded_chunks", None)
        extra_kwargs["mode"] = "r"
        extra_kwargs["group"] = group

    open_backend_dataset = _get_backend_cls(engine, engines=ENGINES)

    backend_ds = open_backend_dataset(
        filename_or_obj,
        mask_and_scale=mask_and_scale,
        decode_times=decode_times,
        concat_characters=concat_characters,
        decode_coords=decode_coords,
        drop_variables=drop_variables,
        use_cftime=use_cftime,
        decode_timedelta=decode_timedelta,
        **backend_kwargs,
        **extra_kwargs,
    )

    ds = chunk_backend_ds(backend_ds, chunks, lock=False)

    # Ensure source filename always stored in dataset object (GH issue #2550)
    if "source" not in ds.encoding:
        if isinstance(filename_or_obj, str):
            ds.encoding["source"] = filename_or_obj

    return ds<|MERGE_RESOLUTION|>--- conflicted
+++ resolved
@@ -13,19 +13,12 @@
     _protect_dataset_variables_inplace,
     _autodetect_engine,
 )
-<<<<<<< HEAD
-from . import h5netcdf_, zarr
+from . import h5netcdf_, zarr, cfgrib_
 
 ENGINES = {
     "h5netcdf": h5netcdf_.open_backend_dataset_h5necdf,
     "zaar": zarr.open_backend_dataset_zarr,
-=======
-from . import h5netcdf_, cfgrib_
-
-ENGINES = {
-    "h5netcdf": h5netcdf_.open_backend_dataset_h5necdf,
     "cfgrib": cfgrib_.open_backend_dataset_cfgrib,
->>>>>>> 80e111cb
 }
 
 
@@ -254,7 +247,9 @@
         extra_kwargs["lock"] = lock
     elif engine == "zarr":
         backend_kwargs = backend_kwargs.copy()
-        overwrite_encoded_chunks = backend_kwargs.pop("overwrite_encoded_chunks", None)
+        overwrite_encoded_chunks = backend_kwargs.pop(
+            "overwrite_encoded_chunks", None
+        )
         extra_kwargs["mode"] = "r"
         extra_kwargs["group"] = group
 
@@ -270,7 +265,7 @@
         use_cftime=use_cftime,
         decode_timedelta=decode_timedelta,
         **backend_kwargs,
-        **extra_kwargs,
+        **extra_kwargs
     )
 
     ds = chunk_backend_ds(backend_ds, chunks, lock=False)
