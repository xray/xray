import os

import numpy as np

from ..core import indexing
from ..core.utils import Frozen, FrozenDict, close_on_error
from ..core.variable import Variable
<<<<<<< HEAD
from .common import AbstractDataStore, BackendArray, AbstractBackendEntrypoint
=======
from .common import (
    BACKEND_ENTRYPOINTS,
    AbstractDataStore,
    BackendArray,
    BackendEntrypoint,
)
>>>>>>> 93ea177b
from .locks import SerializableLock, ensure_lock
from .store import StoreBackendEntrypoint

try:
    import cfgrib

    has_cfgrib = True
except ModuleNotFoundError:
    has_cfgrib = False


# FIXME: Add a dedicated lock, even if ecCodes is supposed to be thread-safe
#   in most circumstances. See:
#       https://confluence.ecmwf.int/display/ECC/Frequently+Asked+Questions
ECCODES_LOCK = SerializableLock()


class CfGribArrayWrapper(BackendArray):
    def __init__(self, datastore, array):
        self.datastore = datastore
        self.shape = array.shape
        self.dtype = array.dtype
        self.array = array

    def __getitem__(self, key):
        return indexing.explicit_indexing_adapter(
            key, self.shape, indexing.IndexingSupport.BASIC, self._getitem
        )

    def _getitem(self, key):
        with self.datastore.lock:
            return self.array[key]


class CfGribDataStore(AbstractDataStore):
    """
    Implements the ``xr.AbstractDataStore`` read-only API for a GRIB file.
    """

    def __init__(self, filename, lock=None, **backend_kwargs):

        if lock is None:
            lock = ECCODES_LOCK
        self.lock = ensure_lock(lock)
        self.ds = cfgrib.open_file(filename, **backend_kwargs)

    def open_store_variable(self, name, var):
        if isinstance(var.data, np.ndarray):
            data = var.data
        else:
            wrapped_array = CfGribArrayWrapper(self, var.data)
            data = indexing.LazilyOuterIndexedArray(wrapped_array)

        encoding = self.ds.encoding.copy()
        encoding["original_shape"] = var.data.shape

        return Variable(var.dimensions, data, var.attributes, encoding)

    def get_variables(self):
        return FrozenDict(
            (k, self.open_store_variable(k, v)) for k, v in self.ds.variables.items()
        )

    def get_attrs(self):
        return Frozen(self.ds.attributes)

    def get_dimensions(self):
        return Frozen(self.ds.dimensions)

    def get_encoding(self):
        dims = self.get_dimensions()
        encoding = {"unlimited_dims": {k for k, v in dims.items() if v is None}}
        return encoding


class CfgribfBackendEntrypoint(AbstractBackendEntrypoint):

    def guess_can_open(self, store_spec):
        try:
            _, ext = os.path.splitext(store_spec)
        except TypeError:
            return False
        return ext in {".grib", ".grib2", ".grb", ".grb2"}

    def open_dataset(
            self,
            filename_or_obj,
            *,
            mask_and_scale=True,
            decode_times=None,
            concat_characters=None,
            decode_coords=None,
            drop_variables=None,
            use_cftime=None,
            decode_timedelta=None,
            lock=None,
            indexpath="{path}.{short_hash}.idx",
            filter_by_keys={},
            read_keys=[],
            encode_cf=("parameter", "time", "geography", "vertical"),
            squeeze=True,
            time_dims=("time", "step"),
    ):

        store = CfGribDataStore(
            filename_or_obj,
            indexpath=indexpath,
            filter_by_keys=filter_by_keys,
            read_keys=read_keys,
            encode_cf=encode_cf,
            squeeze=squeeze,
            time_dims=time_dims,
            lock=lock,
        )
<<<<<<< HEAD
        store_entrypoint = StoreBackendEntrypoint()
        with close_on_error(store):
            ds = store_entrypoint.open_dataset(
                store,
                mask_and_scale=mask_and_scale,
                decode_times=decode_times,
                concat_characters=concat_characters,
                decode_coords=decode_coords,
                drop_variables=drop_variables,
                use_cftime=use_cftime,
                decode_timedelta=decode_timedelta,
            )
        return ds
=======
    return ds


cfgrib_backend = BackendEntrypoint(
    open_dataset=open_backend_dataset_cfgrib, guess_can_open=guess_can_open_cfgrib
)


if has_cfgrib:
    BACKEND_ENTRYPOINTS["cfgrib"] = cfgrib_backend
>>>>>>> 93ea177b
<|MERGE_RESOLUTION|>--- conflicted
+++ resolved
@@ -5,16 +5,12 @@
 from ..core import indexing
 from ..core.utils import Frozen, FrozenDict, close_on_error
 from ..core.variable import Variable
-<<<<<<< HEAD
-from .common import AbstractDataStore, BackendArray, AbstractBackendEntrypoint
-=======
 from .common import (
     BACKEND_ENTRYPOINTS,
     AbstractDataStore,
     BackendArray,
-    BackendEntrypoint,
+    AbstractBackendEntrypoint,
 )
->>>>>>> 93ea177b
 from .locks import SerializableLock, ensure_lock
 from .store import StoreBackendEntrypoint
 
@@ -129,7 +125,6 @@
             time_dims=time_dims,
             lock=lock,
         )
-<<<<<<< HEAD
         store_entrypoint = StoreBackendEntrypoint()
         with close_on_error(store):
             ds = store_entrypoint.open_dataset(
@@ -143,15 +138,8 @@
                 decode_timedelta=decode_timedelta,
             )
         return ds
-=======
-    return ds
 
-
-cfgrib_backend = BackendEntrypoint(
-    open_dataset=open_backend_dataset_cfgrib, guess_can_open=guess_can_open_cfgrib
-)
 
 
 if has_cfgrib:
-    BACKEND_ENTRYPOINTS["cfgrib"] = cfgrib_backend
->>>>>>> 93ea177b
+    BACKEND_ENTRYPOINTS["cfgrib"] = CfgribfBackendEntrypoint