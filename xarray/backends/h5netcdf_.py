from __future__ import absolute_import, division, print_function

import functools

import numpy as np

from .. import Variable
from ..core import indexing
from ..core.pycompat import OrderedDict, bytes_type, iteritems, unicode_type
from ..core.utils import FrozenOrderedDict, close_on_error
<<<<<<< HEAD
from ..core.pycompat import iteritems, bytes_type, unicode_type, OrderedDict

from .common import (WritableCFDataStore, DataStorePickleMixin, find_root,
                     HDF5_LOCK)
from .netCDF4_ import (_nc4_group, _encode_nc4_variable, _get_datatype,
                       _extract_nc4_variable_encoding, BaseNetCDF4Array)
=======
from .common import DataStorePickleMixin, WritableCFDataStore, find_root
from .netCDF4_ import (
    BaseNetCDF4Array, _encode_nc4_variable, _extract_nc4_variable_encoding,
    _get_datatype, _nc4_group)
>>>>>>> ecf50d21


class H5NetCDFArrayWrapper(BaseNetCDF4Array):
    def __getitem__(self, key):
        key = indexing.unwrap_explicit_indexer(
            key, self, allow=(indexing.BasicIndexer, indexing.OuterIndexer))
        # h5py requires using lists for fancy indexing:
        # https://github.com/h5py/h5py/issues/992
        # OuterIndexer only holds 1D integer ndarrays, so it's safe to convert
        # them to lists.
        key = tuple(list(k) if isinstance(k, np.ndarray) else k for k in key)
        with self.datastore.ensure_open(autoclose=True):
            return self.get_array()[key]


def maybe_decode_bytes(txt):
    if isinstance(txt, bytes_type):
        return txt.decode('utf-8')
    else:
        return txt


def _read_attributes(h5netcdf_var):
    # GH451
    # to ensure conventions decoding works properly on Python 3, decode all
    # bytes attributes to strings
    attrs = OrderedDict()
    for k in h5netcdf_var.ncattrs():
        v = h5netcdf_var.getncattr(k)
        if k not in ['_FillValue', 'missing_value']:
            v = maybe_decode_bytes(v)
        attrs[k] = v
    return attrs


_extract_h5nc_encoding = functools.partial(_extract_nc4_variable_encoding,
                                           lsd_okay=False, backend='h5netcdf')


def _open_h5netcdf_group(filename, mode, group):
    import h5netcdf.legacyapi
    ds = h5netcdf.legacyapi.Dataset(filename, mode=mode)
    with close_on_error(ds):
        return _nc4_group(ds, group, mode)


class H5NetCDFStore(WritableCFDataStore, DataStorePickleMixin):
    """Store for reading and writing data via h5netcdf
    """

    def __init__(self, filename, mode='r', format=None, group=None,
                 writer=None, autoclose=False, lock=HDF5_LOCK):
        if format not in [None, 'NETCDF4']:
            raise ValueError('invalid format for h5netcdf backend')
        opener = functools.partial(_open_h5netcdf_group, filename, mode=mode,
                                   group=group)
        self._ds = opener()
        if autoclose:
            raise NotImplementedError('autoclose=True is not implemented '
                                      'for the h5netcdf backend pending '
                                      'further exploration, e.g., bug fixes '
                                      '(in h5netcdf?)')
        self._autoclose = False
        self._isopen = True
        self.format = format
        self._opener = opener
        self._filename = filename
        self._mode = mode
        super(H5NetCDFStore, self).__init__(writer, lock=lock)

    def open_store_variable(self, name, var):
        with self.ensure_open(autoclose=False):
            dimensions = var.dimensions
            data = indexing.LazilyIndexedArray(
                H5NetCDFArrayWrapper(name, self))
            attrs = _read_attributes(var)

            # netCDF4 specific encoding
            encoding = dict(var.filters())
            chunking = var.chunking()
            encoding['chunksizes'] = chunking \
                if chunking != 'contiguous' else None

            # save source so __repr__ can detect if it's local or not
            encoding['source'] = self._filename
            encoding['original_shape'] = var.shape

        return Variable(dimensions, data, attrs, encoding)

    def get_variables(self):
        with self.ensure_open(autoclose=False):
            return FrozenOrderedDict((k, self.open_store_variable(k, v))
                                     for k, v in iteritems(self.ds.variables))

    def get_attrs(self):
        with self.ensure_open(autoclose=True):
            return FrozenOrderedDict(_read_attributes(self.ds))

    def get_dimensions(self):
        with self.ensure_open(autoclose=True):
            return self.ds.dimensions

    def get_encoding(self):
        with self.ensure_open(autoclose=True):
            encoding = {}
            encoding['unlimited_dims'] = {
                k for k, v in self.ds.dimensions.items() if v is None}
        return encoding

    def set_dimension(self, name, length, is_unlimited=False):
        with self.ensure_open(autoclose=False):
            if is_unlimited:
                self.ds.createDimension(name, size=None)
                self.ds.resize_dimension(name, length)
            else:
                self.ds.createDimension(name, size=length)

    def set_attribute(self, key, value):
        with self.ensure_open(autoclose=False):
            self.ds.setncattr(key, value)

    def encode_variable(self, variable):
        return _encode_nc4_variable(variable)

    def prepare_variable(self, name, variable, check_encoding=False,
                         unlimited_dims=None):
        import h5py

        attrs = variable.attrs.copy()
        dtype = _get_datatype(variable)

        fill_value = attrs.pop('_FillValue', None)
        if dtype is str and fill_value is not None:
            raise NotImplementedError(
                'h5netcdf does not yet support setting a fill value for '
                'variable-length strings '
                '(https://github.com/shoyer/h5netcdf/issues/37). '
                "Either remove '_FillValue' from encoding on variable %r "
                "or set {'dtype': 'S1'} in encoding to use the fixed width "
                'NC_CHAR type.' % name)

        if dtype is str:
            dtype = h5py.special_dtype(vlen=unicode_type)

        encoding = _extract_h5nc_encoding(variable,
                                          raise_on_invalid=check_encoding)
        kwargs = {}

        for key in ['zlib', 'complevel', 'shuffle',
                    'chunksizes', 'fletcher32']:
            if key in encoding:
                kwargs[key] = encoding[key]
        if name not in self.ds.variables:
            nc4_var = self.ds.createVariable(name, dtype, variable.dims,
                                             fill_value=fill_value, **kwargs)
        else:
            nc4_var = self.ds.variables[name]

        for k, v in iteritems(attrs):
            nc4_var.setncattr(k, v)

        target = H5NetCDFArrayWrapper(name, self)

        return target, variable.data

    def sync(self):
        with self.ensure_open(autoclose=True):
            super(H5NetCDFStore, self).sync()
            self.ds.sync()

    def close(self):
        if self._isopen:
            # netCDF4 only allows closing the root group
            ds = find_root(self.ds)
            if not ds._closed:
                ds.close()
            self._isopen = False<|MERGE_RESOLUTION|>--- conflicted
+++ resolved
@@ -8,19 +8,11 @@
 from ..core import indexing
 from ..core.pycompat import OrderedDict, bytes_type, iteritems, unicode_type
 from ..core.utils import FrozenOrderedDict, close_on_error
-<<<<<<< HEAD
-from ..core.pycompat import iteritems, bytes_type, unicode_type, OrderedDict
-
-from .common import (WritableCFDataStore, DataStorePickleMixin, find_root,
-                     HDF5_LOCK)
-from .netCDF4_ import (_nc4_group, _encode_nc4_variable, _get_datatype,
-                       _extract_nc4_variable_encoding, BaseNetCDF4Array)
-=======
-from .common import DataStorePickleMixin, WritableCFDataStore, find_root
-from .netCDF4_ import (
-    BaseNetCDF4Array, _encode_nc4_variable, _extract_nc4_variable_encoding,
-    _get_datatype, _nc4_group)
->>>>>>> ecf50d21
+from .common import (HDF5_LOCK, DataStorePickleMixin, WritableCFDataStore,
+                     find_root)
+from .netCDF4_ import (BaseNetCDF4Array, _encode_nc4_variable,
+                       _extract_nc4_variable_encoding, _get_datatype,
+                       _nc4_group)
 
 
 class H5NetCDFArrayWrapper(BaseNetCDF4Array):
