from __future__ import annotations

import numpy as np

from ..core import indexing
from ..core.utils import Frozen, FrozenDict, close_on_error, module_available
from ..core.variable import Variable
from .common import (
    BACKEND_ENTRYPOINTS,
    AbstractDataStore,
    BackendArray,
    BackendEntrypoint,
    _normalize_path,
)
from .file_manager import CachingFileManager
from .locks import HDF5_LOCK, NETCDFC_LOCK, combine_locks, ensure_lock
from .store import StoreBackendEntrypoint

# psuedonetcdf can invoke netCDF libraries internally
PNETCDF_LOCK = combine_locks([HDF5_LOCK, NETCDFC_LOCK])


class PncArrayWrapper(BackendArray):
    def __init__(self, variable_name, datastore):
        self.datastore = datastore
        self.variable_name = variable_name
        array = self.get_array()
        self.shape = array.shape
        self.dtype = np.dtype(array.dtype)

    def get_array(self, needs_lock=True):
        ds = self.datastore._manager.acquire(needs_lock)
        return ds.variables[self.variable_name]

    def __getitem__(self, key):
        return indexing.explicit_indexing_adapter(
            key, self.shape, indexing.IndexingSupport.OUTER_1VECTOR, self._getitem
        )

    def _getitem(self, key):
        with self.datastore.lock:
            array = self.get_array(needs_lock=False)
            return array[key]


class PseudoNetCDFDataStore(AbstractDataStore):
    """Store for accessing datasets via PseudoNetCDF"""

    @classmethod
    def open(cls, filename, lock=None, mode=None, **format_kwargs):
        from PseudoNetCDF import pncopen

        keywords = {"kwargs": format_kwargs}
        # only include mode if explicitly passed
        if mode is not None:
            keywords["mode"] = mode

        if lock is None:
            lock = PNETCDF_LOCK

        manager = CachingFileManager(pncopen, filename, lock=lock, **keywords)
        return cls(manager, lock)

    def __init__(self, manager, lock=None):
        self._manager = manager
        self.lock = ensure_lock(lock)

    @property
    def ds(self):
        return self._manager.acquire()

    def open_store_variable(self, name, var):
        data = indexing.LazilyIndexedArray(PncArrayWrapper(name, self))
        attrs = {k: getattr(var, k) for k in var.ncattrs()}
        return Variable(var.dimensions, data, attrs)

    def get_variables(self):
        return FrozenDict(
            (k, self.open_store_variable(k, v)) for k, v in self.ds.variables.items()
        )

    def get_attrs(self):
        return Frozen({k: getattr(self.ds, k) for k in self.ds.ncattrs()})

    def get_dimensions(self):
        return Frozen(self.ds.dimensions)

    def get_encoding(self):
        return {
            "unlimited_dims": {
                k for k in self.ds.dimensions if self.ds.dimensions[k].isunlimited()
            }
        }

    def close(self):
        self._manager.close()


class PseudoNetCDFBackendEntrypoint(BackendEntrypoint):
<<<<<<< HEAD
    available = module_available("PseudoNetCDF")
=======
    """
    Backend for netCDF-like data formats in the air quality field
    based on the PseudoNetCDF package.

    It can open:
    - CAMx
    - RACM2 box-model outputs
    - Kinetic Pre-Processor outputs
    - ICARTT Data files (ffi1001)
    - CMAQ Files
    - GEOS-Chem Binary Punch/NetCDF files
    - and many more

    This backend is not selected by default for any files, so make
    sure to specify ``engine="pseudonetcdf"`` in ``open_dataset``.

    For more information about the underlying library, visit:
    https://pseudonetcdf.readthedocs.io

    See Also
    --------
    backends.PseudoNetCDFDataStore
    """

    available = has_pseudonetcdf
    description = (
        "Open many atmospheric science data formats using PseudoNetCDF in Xarray"
    )
    url = "https://docs.xarray.dev/en/stable/generated/xarray.backends.PseudoNetCDFBackendEntrypoint.html"
>>>>>>> 076bd8e1

    # *args and **kwargs are not allowed in open_backend_dataset_ kwargs,
    # unless the open_dataset_parameters are explicitly defined like this:
    open_dataset_parameters = (
        "filename_or_obj",
        "mask_and_scale",
        "decode_times",
        "concat_characters",
        "decode_coords",
        "drop_variables",
        "use_cftime",
        "decode_timedelta",
        "mode",
        "lock",
    )

    def open_dataset(
        self,
        filename_or_obj,
        mask_and_scale=False,
        decode_times=True,
        concat_characters=True,
        decode_coords=True,
        drop_variables=None,
        use_cftime=None,
        decode_timedelta=None,
        mode=None,
        lock=None,
        **format_kwargs,
    ):

        filename_or_obj = _normalize_path(filename_or_obj)
        store = PseudoNetCDFDataStore.open(
            filename_or_obj, lock=lock, mode=mode, **format_kwargs
        )

        store_entrypoint = StoreBackendEntrypoint()
        with close_on_error(store):
            ds = store_entrypoint.open_dataset(
                store,
                mask_and_scale=mask_and_scale,
                decode_times=decode_times,
                concat_characters=concat_characters,
                decode_coords=decode_coords,
                drop_variables=drop_variables,
                use_cftime=use_cftime,
                decode_timedelta=decode_timedelta,
            )
        return ds


BACKEND_ENTRYPOINTS["pseudonetcdf"] = PseudoNetCDFBackendEntrypoint<|MERGE_RESOLUTION|>--- conflicted
+++ resolved
@@ -97,9 +97,6 @@
 
 
 class PseudoNetCDFBackendEntrypoint(BackendEntrypoint):
-<<<<<<< HEAD
-    available = module_available("PseudoNetCDF")
-=======
     """
     Backend for netCDF-like data formats in the air quality field
     based on the PseudoNetCDF package.
@@ -124,12 +121,11 @@
     backends.PseudoNetCDFDataStore
     """
 
-    available = has_pseudonetcdf
+    available = module_available("PseudoNetCDF")
     description = (
         "Open many atmospheric science data formats using PseudoNetCDF in Xarray"
     )
     url = "https://docs.xarray.dev/en/stable/generated/xarray.backends.PseudoNetCDFBackendEntrypoint.html"
->>>>>>> 076bd8e1
 
     # *args and **kwargs are not allowed in open_backend_dataset_ kwargs,
     # unless the open_dataset_parameters are explicitly defined like this:
