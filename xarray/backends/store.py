--- conflicted
+++ resolved
@@ -1,7 +1,6 @@
 from .. import conventions
 from ..core.dataset import Dataset
-<<<<<<< HEAD
-from .common import AbstractBackendEntrypoint, AbstractDataStore
+from .common import BACKEND_ENTRYPOINTS, AbstractDataStore, AbstractBackendEntrypoint
 
 
 class StoreBackendEntrypoint(AbstractBackendEntrypoint):
@@ -22,7 +21,6 @@
         decode_timedelta=None,
     ):
         vars, attrs = store.load()
-        file_obj = store
         encoding = store.get_encoding()
 
         vars, attrs, coord_names = conventions.decode_cf_variables(
@@ -39,56 +37,10 @@
 
         ds = Dataset(vars, attrs=attrs)
         ds = ds.set_coords(coord_names.intersection(vars))
-        ds._file_obj = file_obj
+        ds.set_close(store.close)
         ds.encoding = encoding
 
         return ds
-=======
-from .common import BACKEND_ENTRYPOINTS, AbstractDataStore, BackendEntrypoint
 
 
-def guess_can_open_store(store_spec):
-    return isinstance(store_spec, AbstractDataStore)
-
-
-def open_backend_dataset_store(
-    store,
-    *,
-    mask_and_scale=True,
-    decode_times=True,
-    concat_characters=True,
-    decode_coords=True,
-    drop_variables=None,
-    use_cftime=None,
-    decode_timedelta=None,
-):
-    vars, attrs = store.load()
-    encoding = store.get_encoding()
-
-    vars, attrs, coord_names = conventions.decode_cf_variables(
-        vars,
-        attrs,
-        mask_and_scale=mask_and_scale,
-        decode_times=decode_times,
-        concat_characters=concat_characters,
-        decode_coords=decode_coords,
-        drop_variables=drop_variables,
-        use_cftime=use_cftime,
-        decode_timedelta=decode_timedelta,
-    )
-
-    ds = Dataset(vars, attrs=attrs)
-    ds = ds.set_coords(coord_names.intersection(vars))
-    ds.set_close(store.close)
-    ds.encoding = encoding
-
-    return ds
-
-
-store_backend = BackendEntrypoint(
-    open_dataset=open_backend_dataset_store, guess_can_open=guess_can_open_store
-)
-
-
-BACKEND_ENTRYPOINTS["store"] = store_backend
->>>>>>> 93ea177b
+BACKEND_ENTRYPOINTS["store"] = StoreBackendEntrypoint