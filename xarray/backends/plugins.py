import functools
import inspect
import itertools
import warnings

from .common import BACKEND_ENTRYPOINTS, BackendEntrypoint

try:
    from importlib.metadata import Distribution
except ImportError:
    # if the fallback library is missing, we are doomed.
    from importlib_metadata import Distribution  # type: ignore[no-redef]


STANDARD_BACKENDS_ORDER = ["netcdf4", "h5netcdf", "scipy"]


def remove_duplicates(entrypoints):
    # sort and group entrypoints by name
    entrypoints = sorted(entrypoints, key=lambda ep: ep.name)
    entrypoints_grouped = itertools.groupby(entrypoints, key=lambda ep: ep.name)
    # check if there are multiple entrypoints for the same name
    unique_entrypoints = []
    for name, matches in entrypoints_grouped:
        matches = list(matches)
        unique_entrypoints.append(matches[0])
        matches_len = len(matches)
        if matches_len > 1:
            selected_module_name = matches[0].module_name
            all_module_names = [e.module_name for e in matches]
            warnings.warn(
                f"Found {matches_len} entrypoints for the engine name {name}:"
                f"\n {all_module_names}.\n It will be used: {selected_module_name}.",
                RuntimeWarning,
            )
    return unique_entrypoints


def detect_parameters(open_dataset):
    signature = inspect.signature(open_dataset)
    parameters = signature.parameters
    parameters_list = []
    for name, param in parameters.items():
        if param.kind in (
            inspect.Parameter.VAR_KEYWORD,
            inspect.Parameter.VAR_POSITIONAL,
        ):
            raise TypeError(
                f"All the parameters in {open_dataset!r} signature should be explicit. "
                "*args and **kwargs is not supported"
            )
        if name != "self":
            parameters_list.append(name)
    return tuple(parameters_list)


def backends_dict_from_pkg(entrypoints):
    backend_entrypoints = {}
    for entrypoint in entrypoints:
        name = entrypoint.name
        try:
            backend = entrypoint.load()
            backend_entrypoints[name] = backend
        except Exception as ex:
            warnings.warn(f"Engine {name!r} loading failed:\n{ex}", RuntimeWarning)
    return backend_entrypoints


def set_missing_parameters(backend_entrypoints):
    for name, backend in backend_entrypoints.items():
        if backend.open_dataset_parameters is None:
            open_dataset = backend.open_dataset
            backend.open_dataset_parameters = detect_parameters(open_dataset)


def sort_backends(backend_entrypoints):
    ordered_backends_entrypoints = {}
    for be_name in STANDARD_BACKENDS_ORDER:
        if backend_entrypoints.get(be_name, None) is not None:
            ordered_backends_entrypoints[be_name] = backend_entrypoints.pop(be_name)
    ordered_backends_entrypoints.update(
        {name: backend_entrypoints[name] for name in sorted(backend_entrypoints)}
    )
    return ordered_backends_entrypoints


def build_engines(entrypoints):
    backend_entrypoints = {}
    for backend_name, backend in BACKEND_ENTRYPOINTS.items():
        if backend.available:
            backend_entrypoints[backend_name] = backend
    entrypoints = remove_duplicates(entrypoints)
    external_backend_entrypoints = backends_dict_from_pkg(entrypoints)
    backend_entrypoints.update(external_backend_entrypoints)
    backend_entrypoints = sort_backends(backend_entrypoints)
    set_missing_parameters(backend_entrypoints)
    return {name: backend() for name, backend in backend_entrypoints.items()}


@functools.lru_cache(maxsize=1)
def list_engines():
<<<<<<< HEAD
    from importlib.metadata import Distribution

    importlib_entrypoints = (
=======
    entrypoints = (
>>>>>>> 3e442e76
        entry_point
        for entry_point in Distribution.from_name("xarray").entry_points
        if entry_point.module == "xarray.backends"
    )
<<<<<<< HEAD
    return build_engines(importlib_entrypoints)
=======
    return build_engines(entrypoints)
>>>>>>> 3e442e76


def guess_engine(store_spec):
    engines = list_engines()

    for engine, backend in engines.items():
        try:
            if backend.guess_can_open(store_spec):
                return engine
        except Exception:
            warnings.warn(f"{engine!r} fails while guessing", RuntimeWarning)

    compatible_engines = []
    for engine, backend_cls in BACKEND_ENTRYPOINTS.items():
        try:
            backend = backend_cls()
            if backend.guess_can_open(store_spec):
                compatible_engines.append(engine)
        except Exception:
            warnings.warn(f"{engine!r} fails while guessing", RuntimeWarning)

    installed_engines = [k for k in engines if k != "store"]
    if not compatible_engines:
        if installed_engines:
            error_msg = (
                "did not find a match in any of xarray's currently installed IO "
                f"backends {installed_engines}. Consider explicitly selecting one of the "
                "installed engines via the ``engine`` parameter, or installing "
                "additional IO dependencies, see:\n"
                "http://xarray.pydata.org/en/stable/getting-started-guide/installing.html\n"
                "http://xarray.pydata.org/en/stable/user-guide/io.html"
            )
        else:
            error_msg = (
                "xarray is unable to open this file because it has no currently "
                "installed IO backends. Xarray's read/write support requires "
                "installing optional IO dependencies, see:\n"
                "http://xarray.pydata.org/en/stable/getting-started-guide/installing.html\n"
                "http://xarray.pydata.org/en/stable/user-guide/io"
            )
    else:
        error_msg = (
            "found the following matches with the input file in xarray's IO "
            f"backends: {compatible_engines}. But their dependencies may not be installed, see:\n"
            "http://xarray.pydata.org/en/stable/user-guide/io.html \n"
            "http://xarray.pydata.org/en/stable/getting-started-guide/installing.html"
        )

    raise ValueError(error_msg)


def get_backend(engine):
    """Select open_dataset method based on current engine."""
    if isinstance(engine, str):
        engines = list_engines()
        if engine not in engines:
            raise ValueError(
                f"unrecognized engine {engine} must be one of: {list(engines)}"
            )
        backend = engines[engine]
    elif isinstance(engine, type) and issubclass(engine, BackendEntrypoint):
        backend = engine()
    else:
        raise TypeError(
            (
                "engine must be a string or a subclass of "
                f"xarray.backends.BackendEntrypoint: {engine}"
            )
        )

    return backend<|MERGE_RESOLUTION|>--- conflicted
+++ resolved
@@ -99,22 +99,12 @@
 
 @functools.lru_cache(maxsize=1)
 def list_engines():
-<<<<<<< HEAD
-    from importlib.metadata import Distribution
-
-    importlib_entrypoints = (
-=======
     entrypoints = (
->>>>>>> 3e442e76
         entry_point
         for entry_point in Distribution.from_name("xarray").entry_points
         if entry_point.module == "xarray.backends"
     )
-<<<<<<< HEAD
-    return build_engines(importlib_entrypoints)
-=======
     return build_engines(entrypoints)
->>>>>>> 3e442e76
 
 
 def guess_engine(store_spec):
