import numpy as np

from ..core import indexing
from ..core.utils import Frozen, FrozenDict, close_on_error
from ..core.variable import Variable
<<<<<<< HEAD
from .common import AbstractDataStore, BackendArray, AbstractBackendEntrypoint
=======
from .common import (
    BACKEND_ENTRYPOINTS,
    AbstractDataStore,
    BackendArray,
    BackendEntrypoint,
)
>>>>>>> 93ea177b
from .file_manager import CachingFileManager
from .locks import HDF5_LOCK, NETCDFC_LOCK, SerializableLock, combine_locks, ensure_lock
from .store import StoreBackendEntrypoint

try:
    import Nio

    has_pynio = True
except ModuleNotFoundError:
    has_pynio = False


# PyNIO can invoke netCDF libraries internally
# Add a dedicated lock just in case NCL as well isn't thread-safe.
NCL_LOCK = SerializableLock()
PYNIO_LOCK = combine_locks([HDF5_LOCK, NETCDFC_LOCK, NCL_LOCK])


class NioArrayWrapper(BackendArray):
    def __init__(self, variable_name, datastore):
        self.datastore = datastore
        self.variable_name = variable_name
        array = self.get_array()
        self.shape = array.shape
        self.dtype = np.dtype(array.typecode())

    def get_array(self, needs_lock=True):
        ds = self.datastore._manager.acquire(needs_lock)
        return ds.variables[self.variable_name]

    def __getitem__(self, key):
        return indexing.explicit_indexing_adapter(
            key, self.shape, indexing.IndexingSupport.BASIC, self._getitem
        )

    def _getitem(self, key):
        with self.datastore.lock:
            array = self.get_array(needs_lock=False)

            if key == () and self.ndim == 0:
                return array.get_value()

            return array[key]


class NioDataStore(AbstractDataStore):
    """Store for accessing datasets via PyNIO"""

    def __init__(self, filename, mode="r", lock=None, **kwargs):

        if lock is None:
            lock = PYNIO_LOCK
        self.lock = ensure_lock(lock)
        self._manager = CachingFileManager(
            Nio.open_file, filename, lock=lock, mode=mode, kwargs=kwargs
        )
        # xarray provides its own support for FillValue,
        # so turn off PyNIO's support for the same.
        self.ds.set_option("MaskedArrayMode", "MaskedNever")

    @property
    def ds(self):
        return self._manager.acquire()

    def open_store_variable(self, name, var):
        data = indexing.LazilyOuterIndexedArray(NioArrayWrapper(name, self))
        return Variable(var.dimensions, data, var.attributes)

    def get_variables(self):
        return FrozenDict(
            (k, self.open_store_variable(k, v)) for k, v in self.ds.variables.items()
        )

    def get_attrs(self):
        return Frozen(self.ds.attributes)

    def get_dimensions(self):
        return Frozen(self.ds.dimensions)

    def get_encoding(self):
        return {
            "unlimited_dims": {k for k in self.ds.dimensions if self.ds.unlimited(k)}
        }

    def close(self):
        self._manager.close()


class PynioBackendEntrypoint(AbstractBackendEntrypoint):

    def open_dataset(
            filename_or_obj,
            mask_and_scale=True,
            decode_times=None,
            concat_characters=None,
            decode_coords=None,
            drop_variables=None,
            use_cftime=None,
            decode_timedelta=None,
            mode="r",
            lock=None,
    ):
        store = NioDataStore(
            filename_or_obj,
            mode=mode,
            lock=lock,
        )

<<<<<<< HEAD
        store_entrypoint = StoreBackendEntrypoint()
        with close_on_error(store):
            ds = store_entrypoint.open_dataset(
                store,
                mask_and_scale=mask_and_scale,
                decode_times=decode_times,
                concat_characters=concat_characters,
                decode_coords=decode_coords,
                drop_variables=drop_variables,
                use_cftime=use_cftime,
                decode_timedelta=decode_timedelta,
            )
        return ds
=======

pynio_backend = BackendEntrypoint(open_dataset=open_backend_dataset_pynio)


if has_pynio:
    BACKEND_ENTRYPOINTS["pynio"] = pynio_backend
>>>>>>> 93ea177b
<|MERGE_RESOLUTION|>--- conflicted
+++ resolved
@@ -3,16 +3,12 @@
 from ..core import indexing
 from ..core.utils import Frozen, FrozenDict, close_on_error
 from ..core.variable import Variable
-<<<<<<< HEAD
-from .common import AbstractDataStore, BackendArray, AbstractBackendEntrypoint
-=======
 from .common import (
     BACKEND_ENTRYPOINTS,
     AbstractDataStore,
     BackendArray,
-    BackendEntrypoint,
+    AbstractBackendEntrypoint,
 )
->>>>>>> 93ea177b
 from .file_manager import CachingFileManager
 from .locks import HDF5_LOCK, NETCDFC_LOCK, SerializableLock, combine_locks, ensure_lock
 from .store import StoreBackendEntrypoint
@@ -121,7 +117,6 @@
             lock=lock,
         )
 
-<<<<<<< HEAD
         store_entrypoint = StoreBackendEntrypoint()
         with close_on_error(store):
             ds = store_entrypoint.open_dataset(
@@ -135,11 +130,7 @@
                 decode_timedelta=decode_timedelta,
             )
         return ds
-=======
-
-pynio_backend = BackendEntrypoint(open_dataset=open_backend_dataset_pynio)
 
 
 if has_pynio:
-    BACKEND_ENTRYPOINTS["pynio"] = pynio_backend
->>>>>>> 93ea177b
+    BACKEND_ENTRYPOINTS["pynio"] = PynioBackendEntrypoint