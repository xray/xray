from __future__ import annotations

import contextlib
import io
import threading
import warnings
<<<<<<< HEAD
from typing import Any, cast
=======
from typing import Any
>>>>>>> 87596ded

from ..core import utils
from ..core.options import OPTIONS
from .locks import acquire
from .lru_cache import LRUCache

# Global cache for storing open files.
<<<<<<< HEAD
FILE_CACHE: LRUCache[Any, io.IOBase] = LRUCache(
    maxsize=cast(int, OPTIONS["file_cache_maxsize"]), on_evict=lambda k, v: v.close()
=======
FILE_CACHE: LRUCache[str, io.IOBase] = LRUCache(
    maxsize=OPTIONS["file_cache_maxsize"], on_evict=lambda k, v: v.close()
>>>>>>> 87596ded
)
assert FILE_CACHE.maxsize, "file cache must be at least size one"


<<<<<<< HEAD
=======
REF_COUNTS: dict[Any, int] = {}

>>>>>>> 87596ded
_DEFAULT_MODE = utils.ReprObject("<unused>")


class FileManager:
    """Manager for acquiring and closing a file object.

    Use FileManager subclasses (CachingFileManager in particular) on backend
    storage classes to automatically handle issues related to keeping track of
    many open files and transferring them between multiple processes.
    """

    def acquire(self, needs_lock=True):
        """Acquire the file object from this manager."""
        raise NotImplementedError()

    def acquire_context(self, needs_lock=True):
        """Context manager for acquiring a file. Yields a file object.

        The context manager unwinds any actions taken as part of acquisition
        (i.e., removes it from any cache) if an exception is raised from the
        context. It *does not* automatically close the file.
        """
        raise NotImplementedError()

    def close(self, needs_lock=True):
        """Close the file object associated with this manager, if needed."""
        raise NotImplementedError()


class CachingFileManager(FileManager):
    """Wrapper for automatically opening and closing file objects.

    Unlike files, CachingFileManager objects can be safely pickled and passed
    between processes. They should be explicitly closed to release resources,
    but a per-process least-recently-used cache for open files ensures that you
    can safely create arbitrarily large numbers of FileManager objects.

    Don't directly close files acquired from a FileManager. Instead, call
    FileManager.close(), which ensures that closed files are removed from the
    cache as well.

    Example usage:

        manager = FileManager(open, 'example.txt', mode='w')
        f = manager.acquire()
        f.write(...)
        manager.close()  # ensures file is closed

    Note that as long as previous files are still cached, acquiring a file
    multiple times from the same FileManager is essentially free:

        f1 = manager.acquire()
        f2 = manager.acquire()
        assert f1 is f2

    """

    def __init__(
        self,
        opener,
        *args,
        mode=_DEFAULT_MODE,
        kwargs=None,
        lock=None,
        cache=None,
    ):
        """Initialize a CachingFileManager.

        The cache argument exist solely to facilitate dependency injection, and
        should only be set for tests.

        Parameters
        ----------
        opener : callable
            Function that when called like ``opener(*args, **kwargs)`` returns
            an open file object. The file object must implement a ``close()``
            method.
        *args
            Positional arguments for opener. A ``mode`` argument should be
            provided as a keyword argument (see below). All arguments must be
            hashable.
        mode : optional
            If provided, passed as a keyword argument to ``opener`` along with
            ``**kwargs``. ``mode='w' `` has special treatment: after the first
            call it is replaced by ``mode='a'`` in all subsequent function to
            avoid overriding the newly created file.
        kwargs : dict, optional
            Keyword arguments for opener, excluding ``mode``. All values must
            be hashable.
        lock : duck-compatible threading.Lock, optional
            Lock to use when modifying the cache inside acquire() and close().
            By default, uses a new threading.Lock() object. If set, this object
            should be pickleable.
        cache : MutableMapping, optional
            Mapping to use as a cache for open files. By default, uses xarray's
            global LRU file cache. Because ``cache`` typically points to a
            global variable and contains non-picklable file objects, an
            unpickled FileManager objects will be restored with the default
            cache.
        """
        self._opener = opener
        self._args = args
        self._mode = mode
        self._kwargs = {} if kwargs is None else dict(kwargs)

        self._default_lock = lock is None or lock is False
        self._lock = threading.Lock() if self._default_lock else lock

        # cache[self._key] stores the file associated with this object.
        if cache is None:
            cache = FILE_CACHE
        self._cache = cache
        self._key = self._make_key()

    def _make_key(self):
        """Make a key for caching files in the LRU cache."""
        value = (
            id(self),  # each CachingFileManager should separately open files
            self._opener,
            self._args,
            "a" if self._mode == "w" else self._mode,
            tuple(sorted(self._kwargs.items())),
        )
        return _HashedSequence(value)

    @contextlib.contextmanager
    def _optional_lock(self, needs_lock):
        """Context manager for optionally acquiring a lock."""
        if needs_lock:
            with self._lock:
                yield
        else:
            yield

    def acquire(self, needs_lock=True):
        """Acquire a file object from the manager.

        A new file is only opened if it has expired from the
        least-recently-used cache.

        This method uses a lock, which ensures that it is thread-safe. You can
        safely acquire a file in multiple threads at the same time, as long as
        the underlying file object is thread-safe.

        Returns
        -------
        file-like
            An open file object, as returned by ``opener(*args, **kwargs)``.
        """
        file, _ = self._acquire_with_cache_info(needs_lock)
        return file

    @contextlib.contextmanager
    def acquire_context(self, needs_lock=True):
        """Context manager for acquiring a file."""
        file, cached = self._acquire_with_cache_info(needs_lock)
        try:
            yield file
        except Exception:
            if not cached:
                self.close(needs_lock)
            raise

    def _acquire_with_cache_info(self, needs_lock=True):
        """Acquire a file, returning the file and whether it was cached."""
        with self._optional_lock(needs_lock):
            try:
                file = self._cache[self._key]
            except KeyError:
                kwargs = self._kwargs
                if self._mode is not _DEFAULT_MODE:
                    kwargs = kwargs.copy()
                    kwargs["mode"] = self._mode
                file = self._opener(*self._args, **kwargs)
                if self._mode == "w":
                    # ensure file doesn't get overridden when opened again
                    self._mode = "a"
                self._cache[self._key] = file
                return file, False
            else:
                return file, True

    def close(self, needs_lock=True):
        """Explicitly close any associated file object (if necessary)."""
        # TODO: remove needs_lock if/when we have a reentrant lock in
        # dask.distributed: https://github.com/dask/dask/issues/3832
        with self._optional_lock(needs_lock):
            default = None
            file = self._cache.pop(self._key, default)
            if file is not None:
                file.close()

    def __del__(self):
        # Close unclosed file upon garbage collection.
        if self._key in self._cache:
            if acquire(self._lock, blocking=False):
                # Only close files if we can do so immediately.
                try:
                    self.close(needs_lock=False)
                finally:
                    self._lock.release()

            if OPTIONS["warn_for_unclosed_files"]:
                warnings.warn(
                    "deallocating {}, but file is not already closed. "
                    "This may indicate a bug.".format(self),
                    RuntimeWarning,
                    stacklevel=2,
                )

    def __getstate__(self):
        """State for pickling."""
        # cache is intentionally omitted: we don't want to try to serialize
        # these global objects.
        lock = None if self._default_lock else self._lock
        return (self._opener, self._args, self._mode, self._kwargs, lock)

    def __setstate__(self, state):
        """Restore from a pickle."""
        opener, args, mode, kwargs, lock = state
        self.__init__(opener, *args, mode=mode, kwargs=kwargs, lock=lock)

    def __repr__(self):
        args_string = ", ".join(map(repr, self._args))
        if self._mode is not _DEFAULT_MODE:
            args_string += f", mode={self._mode!r}"
        return "{}({!r}, {}, kwargs={})".format(
            type(self).__name__, self._opener, args_string, self._kwargs
        )


class _RefCounter:
    """Class for keeping track of reference counts."""

    def __init__(self, counts):
        self._counts = counts
        self._lock = threading.Lock()

    def increment(self, name):
        with self._lock:
            count = self._counts[name] = self._counts.get(name, 0) + 1
        return count

    def decrement(self, name):
        with self._lock:
            count = self._counts[name] - 1
            if count:
                self._counts[name] = count
            else:
                del self._counts[name]
        return count


class _HashedSequence(list):
    """Speedup repeated look-ups by caching hash values.

    Based on what Python uses internally in functools.lru_cache.

    Python doesn't perform this optimization automatically:
    https://bugs.python.org/issue1462796
    """

    def __init__(self, tuple_value):
        self[:] = tuple_value
        self.hashvalue = hash(tuple_value)

    def __hash__(self):
        return self.hashvalue


class DummyFileManager(FileManager):
    """FileManager that simply wraps an open file in the FileManager interface."""

    def __init__(self, value):
        self._value = value

    def acquire(self, needs_lock=True):
        del needs_lock  # ignored
        return self._value

    @contextlib.contextmanager
    def acquire_context(self, needs_lock=True):
        del needs_lock
        yield self._value

    def close(self, needs_lock=True):
        del needs_lock  # ignored
        self._value.close()<|MERGE_RESOLUTION|>--- conflicted
+++ resolved
@@ -4,11 +4,7 @@
 import io
 import threading
 import warnings
-<<<<<<< HEAD
 from typing import Any, cast
-=======
-from typing import Any
->>>>>>> 87596ded
 
 from ..core import utils
 from ..core.options import OPTIONS
@@ -16,22 +12,14 @@
 from .lru_cache import LRUCache
 
 # Global cache for storing open files.
-<<<<<<< HEAD
 FILE_CACHE: LRUCache[Any, io.IOBase] = LRUCache(
     maxsize=cast(int, OPTIONS["file_cache_maxsize"]), on_evict=lambda k, v: v.close()
-=======
-FILE_CACHE: LRUCache[str, io.IOBase] = LRUCache(
-    maxsize=OPTIONS["file_cache_maxsize"], on_evict=lambda k, v: v.close()
->>>>>>> 87596ded
 )
 assert FILE_CACHE.maxsize, "file cache must be at least size one"
 
 
-<<<<<<< HEAD
-=======
 REF_COUNTS: dict[Any, int] = {}
 
->>>>>>> 87596ded
 _DEFAULT_MODE = utils.ReprObject("<unused>")
 
 
