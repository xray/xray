from __future__ import absolute_import
from __future__ import division
from __future__ import print_function
import numpy as np
import logging
import time
import traceback
import contextlib
from collections import Mapping, OrderedDict
import warnings

from ..conventions import cf_encoder
from ..core import indexing
from ..core.utils import FrozenOrderedDict, NdimSizeLenMixin
from ..core.pycompat import iteritems, dask_array_type

try:
    from dask.utils import SerializableLock as Lock
except ImportError:
    from threading import Lock


# Create a logger object, but don't add any handlers. Leave that to user code.
logger = logging.getLogger(__name__)


NONE_VAR_NAME = '__values__'


# dask.utils.SerializableLock if available, otherwise just a threading.Lock
GLOBAL_LOCK = Lock()


def _encode_variable_name(name):
    if name is None:
        name = NONE_VAR_NAME
    return name


def _decode_variable_name(name):
    if name == NONE_VAR_NAME:
        name = None
    return name


def find_root(ds):
    """
    Helper function to find the root of a netcdf or h5netcdf dataset.
    """
    while ds.parent is not None:
        ds = ds.parent
    return ds


def robust_getitem(array, key, catch=Exception, max_retries=6,
                   initial_delay=500):
    """
    Robustly index an array, using retry logic with exponential backoff if any
    of the errors ``catch`` are raised. The initial_delay is measured in ms.

    With the default settings, the maximum delay will be in the range of 32-64
    seconds.
    """
    assert max_retries >= 0
    for n in range(max_retries + 1):
        try:
            return array[key]
        except catch:
            if n == max_retries:
                raise
            base_delay = initial_delay * 2 ** n
            next_delay = base_delay + np.random.randint(base_delay)
            msg = ('getitem failed, waiting %s ms before trying again '
                   '(%s tries remaining). Full traceback: %s' %
                   (next_delay, max_retries - n, traceback.format_exc()))
            logger.debug(msg)
            time.sleep(1e-3 * next_delay)


class BackendArray(NdimSizeLenMixin, indexing.ExplicitlyIndexed):

    def __array__(self, dtype=None):
        key = indexing.BasicIndexer((slice(None),) * self.ndim)
        return np.asarray(self[key], dtype=dtype)


class AbstractDataStore(Mapping):
    _autoclose = False

    def __iter__(self):
        return iter(self.variables)

    def __getitem__(self, key):
        return self.variables[key]

    def __len__(self):
        return len(self.variables)

    def get_dimensions(self):  # pragma: no cover
        raise NotImplementedError

    def get_attrs(self):  # pragma: no cover
        raise NotImplementedError

    def get_variables(self):  # pragma: no cover
        raise NotImplementedError

    def get_encoding(self):
        return {}

    def load(self):
        """
        This loads the variables and attributes simultaneously.
        A centralized loading function makes it easier to create
        data stores that do automatic encoding/decoding.

        For example:

            class SuffixAppendingDataStore(AbstractDataStore):

                def load(self):
                    variables, attributes = AbstractDataStore.load(self)
                    variables = {'%s_suffix' % k: v
                                 for k, v in iteritems(variables)}
                    attributes = {'%s_suffix' % k: v
                                  for k, v in iteritems(attributes)}
                    return variables, attributes

        This function will be called anytime variables or attributes
        are requested, so care should be taken to make sure its fast.
        """
        variables = FrozenOrderedDict((_decode_variable_name(k), v)
                                      for k, v in self.get_variables().items())
        attributes = FrozenOrderedDict(self.get_attrs())
        return variables, attributes

    @property
    def variables(self):
        warnings.warn('The ``variables`` property has been deprecated and '
                      'will be removed in xarray v0.11.',
                      FutureWarning, stacklevel=2)
        variables, _ = self.load()
        return variables

    @property
    def attrs(self):
        warnings.warn('The ``attrs`` property has been deprecated and '
                      'will be removed in xarray v0.11.',
                      FutureWarning, stacklevel=2)
        _, attrs = self.load()
        return attrs

    @property
    def dimensions(self):
        warnings.warn('The ``dimensions`` property has been deprecated and '
                      'will be removed in xarray v0.11.',
                      FutureWarning, stacklevel=2)
        return self.get_dimensions()

    def close(self):
        pass

    def __enter__(self):
        return self

    def __exit__(self, exception_type, exception_value, traceback):
        self.close()


class ArrayWriter(object):
    def __init__(self, lock=GLOBAL_LOCK):
        self.sources = []
        self.targets = []
        self.lock = lock

    def add(self, source, target):
        if isinstance(source, dask_array_type):
            self.sources.append(source)
            self.targets.append(target)
        else:
            try:
                target[...] = source
            except TypeError:
                # workaround for GH: scipy/scipy#6880
                target[:] = source

    def sync(self, compute=True):
        if self.sources:
            import dask.array as da
            futures = da.store(self.sources, self.targets, lock=self.lock,
                               compute=compute, flush=True)
            self.sources = []
            self.targets = []
            return futures


class AbstractWritableDataStore(AbstractDataStore):
    def __init__(self, writer=None):
        if writer is None:
            writer = ArrayWriter()
        self.writer = writer
        self.futures = None

    def encode(self, variables, attributes):
        variables = OrderedDict([(k, self.encode_variable(v))
                                 for k, v in variables.items()])
        attributes = OrderedDict([(k, self.encode_attribute(v))
                                  for k, v in attributes.items()])
        return variables, attributes

    def encode_variable(self, v):
        return v

    def encode_attribute(self, a):
        return a

    def encode(self, variables, attributes):
        """
        Encode the variables and attributes in this store

        Parameters
        ----------
        variables : dict-like
            Dictionary of key/value (variable name / xr.Variable) pairs
        attributes : dict-like
            Dictionary of key/value (attribute name / attribute) pairs

        Returns
        -------
        variables : dict-like
        attributes : dict-like

        """
        variables = OrderedDict([(k, self.encode_variable(v))
                                 for k, v in variables.items()])
        attributes = OrderedDict([(k, self.encode_attribute(v))
                                  for k, v in attributes.items()])
        return variables, attributes

    def encode_variable(self, v):
        """encode one variable"""
        return v

    def encode_attribute(self, a):
        """encode one attribute"""
        return a

    def set_dimension(self, d, l):  # pragma: no cover
        raise NotImplementedError

    def set_attribute(self, k, v):  # pragma: no cover
        raise NotImplementedError

    def set_variable(self, k, v):  # pragma: no cover
        raise NotImplementedError

    def sync(self, compute=True):
        futures = self.writer.sync(compute=compute)
        return futures

    def store_dataset(self, dataset):
        """
        in stores, variables are all variables AND coordinates
        in xarray.Dataset variables are variables NOT coordinates,
        so here we pass the whole dataset in instead of doing
        dataset.variables
        """
        self.store(dataset, dataset.attrs)

    def store(self, variables, attributes, check_encoding_set=frozenset(),
              unlimited_dims=None):
<<<<<<< HEAD
=======
        """
        Top level method for putting data on this store, this method:
          - encodes variables/attributes
          - sets dimensions
          - sets variables

        Parameters
        ----------
        variables : dict-like
            Dictionary of key/value (variable name / xr.Variable) pairs
        attributes : dict-like
            Dictionary of key/value (attribute name / attribute) pairs
        check_encoding_set : list-like
            List of variables that should be checked for invalid encoding
            values
        unlimited_dims : list-like
            List of dimension names that should be treated as unlimited
            dimensions.
        """

>>>>>>> be27319b
        variables, attributes = self.encode(variables, attributes)

        self.set_attributes(attributes)
        self.set_dimensions(variables, unlimited_dims=unlimited_dims)
        self.set_variables(variables, check_encoding_set,
                           unlimited_dims=unlimited_dims)

    def set_attributes(self, attributes):
        """
        This provides a centralized method to set the dataset attributes on the
        data store.

        Parameters
        ----------
        attributes : dict-like
            Dictionary of key/value (attribute name / attribute) pairs
        """
        for k, v in iteritems(attributes):
            self.set_attribute(k, v)

    def set_variables(self, variables, check_encoding_set,
                      unlimited_dims=None):
        """
        This provides a centralized method to set the variables on the data
        store.

        Parameters
        ----------
        variables : dict-like
            Dictionary of key/value (variable name / xr.Variable) pairs
        check_encoding_set : list-like
            List of variables that should be checked for invalid encoding
            values
        unlimited_dims : list-like
            List of dimension names that should be treated as unlimited
            dimensions.
        """

        for vn, v in iteritems(variables):
            name = _encode_variable_name(vn)
            check = vn in check_encoding_set
            target, source = self.prepare_variable(
                name, v, check, unlimited_dims=unlimited_dims)

            self.writer.add(source, target)

    def set_dimensions(self, variables, unlimited_dims=None):
<<<<<<< HEAD
=======
        """
        This provides a centralized method to set the dimensions on the data
        store.

        Parameters
        ----------
        variables : dict-like
            Dictionary of key/value (variable name / xr.Variable) pairs
        unlimited_dims : list-like
            List of dimension names that should be treated as unlimited
            dimensions.
        """
>>>>>>> be27319b
        if unlimited_dims is None:
            unlimited_dims = set()

        existing_dims = self.get_dimensions()

        dims = OrderedDict()
        for v in unlimited_dims:  # put unlimited_dims first
            dims[v] = None
        for v in variables.values():
            dims.update(dict(zip(v.dims, v.shape)))

<<<<<<< HEAD
        for d, l in dims.items():

            if d in existing_dims and l != existing_dims[d]:
                raise ValueError("Unable to update size for existing dimension"
                                 "%r (%d != %d)" % (d, l, existing_dims[d]))
            elif d not in existing_dims:
                is_unlimited = d in unlimited_dims
                self.set_dimension(d, l, is_unlimited)
=======
        for dim, length in dims.items():
            if dim in existing_dims and length != existing_dims[dim]:
                raise ValueError(
                    "Unable to update size for existing dimension"
                    "%r (%d != %d)" % (dim, length, existing_dims[dim]))
            elif dim not in existing_dims:
                is_unlimited = dim in unlimited_dims
                self.set_dimension(dim, length, is_unlimited)
>>>>>>> be27319b


class WritableCFDataStore(AbstractWritableDataStore):

    def encode(self, variables, attributes):
        # All NetCDF files get CF encoded by default, without this attempting
        # to write times, for example, would fail.
        variables, attributes = cf_encoder(variables, attributes)
        variables = OrderedDict([(k, self.encode_variable(v))
                                 for k, v in variables.items()])
        attributes = OrderedDict([(k, self.encode_attribute(v))
                                  for k, v in attributes.items()])
        return variables, attributes
<<<<<<< HEAD

    def store(self, variables, attributes, *args, **kwargs):
        AbstractWritableDataStore.store(self, variables, attributes,
                                        *args, **kwargs)
=======
>>>>>>> be27319b


class DataStorePickleMixin(object):
    """Subclasses must define `ds`, `_opener` and `_mode` attributes.

    Do not subclass this class: it is not part of xarray's external API.
    """

    def __getstate__(self):
        state = self.__dict__.copy()
        del state['ds']
        if self._mode == 'w':
            # file has already been created, don't override when restoring
            state['_mode'] = 'a'
        return state

    def __setstate__(self, state):
        self.__dict__.update(state)
        self.ds = self._opener(mode=self._mode)

    @contextlib.contextmanager
    def ensure_open(self, autoclose):
        """
        Helper function to make sure datasets are closed and opened
        at appropriate times to avoid too many open file errors.

        Use requires `autoclose=True` argument to `open_mfdataset`.
        """
        if self._autoclose and not self._isopen:
            try:
                self.ds = self._opener()
                self._isopen = True
                yield
            finally:
                if autoclose:
                    self.close()
        else:
            yield

    def assert_open(self):
        if not self._isopen:
            raise AssertionError('internal failure: file must be open '
                                 'if `autoclose=True` is used.')<|MERGE_RESOLUTION|>--- conflicted
+++ resolved
@@ -269,8 +269,6 @@
 
     def store(self, variables, attributes, check_encoding_set=frozenset(),
               unlimited_dims=None):
-<<<<<<< HEAD
-=======
         """
         Top level method for putting data on this store, this method:
           - encodes variables/attributes
@@ -291,7 +289,6 @@
             dimensions.
         """
 
->>>>>>> be27319b
         variables, attributes = self.encode(variables, attributes)
 
         self.set_attributes(attributes)
@@ -339,8 +336,6 @@
             self.writer.add(source, target)
 
     def set_dimensions(self, variables, unlimited_dims=None):
-<<<<<<< HEAD
-=======
         """
         This provides a centralized method to set the dimensions on the data
         store.
@@ -353,7 +348,6 @@
             List of dimension names that should be treated as unlimited
             dimensions.
         """
->>>>>>> be27319b
         if unlimited_dims is None:
             unlimited_dims = set()
 
@@ -365,16 +359,6 @@
         for v in variables.values():
             dims.update(dict(zip(v.dims, v.shape)))
 
-<<<<<<< HEAD
-        for d, l in dims.items():
-
-            if d in existing_dims and l != existing_dims[d]:
-                raise ValueError("Unable to update size for existing dimension"
-                                 "%r (%d != %d)" % (d, l, existing_dims[d]))
-            elif d not in existing_dims:
-                is_unlimited = d in unlimited_dims
-                self.set_dimension(d, l, is_unlimited)
-=======
         for dim, length in dims.items():
             if dim in existing_dims and length != existing_dims[dim]:
                 raise ValueError(
@@ -383,7 +367,6 @@
             elif dim not in existing_dims:
                 is_unlimited = dim in unlimited_dims
                 self.set_dimension(dim, length, is_unlimited)
->>>>>>> be27319b
 
 
 class WritableCFDataStore(AbstractWritableDataStore):
@@ -397,13 +380,6 @@
         attributes = OrderedDict([(k, self.encode_attribute(v))
                                   for k, v in attributes.items()])
         return variables, attributes
-<<<<<<< HEAD
-
-    def store(self, variables, attributes, *args, **kwargs):
-        AbstractWritableDataStore.store(self, variables, attributes,
-                                        *args, **kwargs)
-=======
->>>>>>> be27319b
 
 
 class DataStorePickleMixin(object):
