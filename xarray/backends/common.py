from __future__ import annotations

import logging
import os
import time
import traceback
<<<<<<< HEAD
from abc import ABC, abstractmethod
from typing import TYPE_CHECKING, Any, ClassVar, Iterable
=======
from collections.abc import Iterable
from glob import glob
from typing import TYPE_CHECKING, Any, ClassVar
>>>>>>> 52f5cf1f

import numpy as np

from xarray.conventions import cf_encoder
from xarray.core import indexing
from xarray.core.parallelcompat import get_chunked_array_type
from xarray.core.pycompat import is_chunked_array
from xarray.core.utils import FrozenDict, NdimSizeLenMixin, is_remote_uri

if TYPE_CHECKING:
    from io import BufferedIOBase

    from xarray.core.dataset import Dataset
    from xarray.core.types import NestedSequence

# Create a logger object, but don't add any handlers. Leave that to user code.
logger = logging.getLogger(__name__)


NONE_VAR_NAME = "__values__"


def _normalize_path(path):
    """
    Normalize pathlikes to string.

    Parameters
    ----------
    path :
        Path to file.

    Examples
    --------
    >>> from pathlib import Path

    >>> directory = Path(xr.backends.common.__file__).parent
    >>> paths_path = Path(directory).joinpath("comm*n.py")
    >>> paths_str = xr.backends.common._normalize_path(paths_path)
    >>> print([type(p) for p in (paths_str,)])
    [<class 'str'>]
    """
    if isinstance(path, os.PathLike):
        path = os.fspath(path)

    if isinstance(path, str) and not is_remote_uri(path):
        path = os.path.abspath(os.path.expanduser(path))

    return path


def _find_absolute_paths(
    paths: str | os.PathLike | NestedSequence[str | os.PathLike], **kwargs
) -> list[str]:
    """
    Find absolute paths from the pattern.

    Parameters
    ----------
    paths :
        Path(s) to file(s). Can include wildcards like * .
    **kwargs :
        Extra kwargs. Mainly for fsspec.

    Examples
    --------
    >>> from pathlib import Path

    >>> directory = Path(xr.backends.common.__file__).parent
    >>> paths = str(Path(directory).joinpath("comm*n.py"))  # Find common with wildcard
    >>> paths = xr.backends.common._find_absolute_paths(paths)
    >>> [Path(p).name for p in paths]
    ['common.py']
    """
    if isinstance(paths, str):
        if is_remote_uri(paths) and kwargs.get("engine", None) == "zarr":
            try:
                from fsspec.core import get_fs_token_paths
            except ImportError as e:
                raise ImportError(
                    "The use of remote URLs for opening zarr requires the package fsspec"
                ) from e

            fs, _, _ = get_fs_token_paths(
                paths,
                mode="rb",
                storage_options=kwargs.get("backend_kwargs", {}).get(
                    "storage_options", {}
                ),
                expand=False,
            )
            tmp_paths = fs.glob(fs._strip_protocol(paths))  # finds directories
            paths = [fs.get_mapper(path) for path in tmp_paths]
        elif is_remote_uri(paths):
            raise ValueError(
                "cannot do wild-card matching for paths that are remote URLs "
                f"unless engine='zarr' is specified. Got paths: {paths}. "
                "Instead, supply paths as an explicit list of strings."
            )
        else:
            paths = sorted(glob(_normalize_path(paths)))
    elif isinstance(paths, os.PathLike):
        paths = [os.fspath(paths)]
    else:
        paths = [os.fspath(p) if isinstance(p, os.PathLike) else p for p in paths]

    return paths


def _encode_variable_name(name):
    if name is None:
        name = NONE_VAR_NAME
    return name


def _decode_variable_name(name):
    if name == NONE_VAR_NAME:
        name = None
    return name


def find_root_and_group(ds):
    """Find the root and group name of a netCDF4/h5netcdf dataset."""
    hierarchy = ()
    while ds.parent is not None:
        hierarchy = (ds.name.split("/")[-1],) + hierarchy
        ds = ds.parent
    group = "/" + "/".join(hierarchy)
    return ds, group


def robust_getitem(array, key, catch=Exception, max_retries=6, initial_delay=500):
    """
    Robustly index an array, using retry logic with exponential backoff if any
    of the errors ``catch`` are raised. The initial_delay is measured in ms.

    With the default settings, the maximum delay will be in the range of 32-64
    seconds.
    """
    assert max_retries >= 0
    for n in range(max_retries + 1):
        try:
            return array[key]
        except catch:
            if n == max_retries:
                raise
            base_delay = initial_delay * 2**n
            next_delay = base_delay + np.random.randint(base_delay)
            msg = (
                f"getitem failed, waiting {next_delay} ms before trying again "
                f"({max_retries - n} tries remaining). Full traceback: {traceback.format_exc()}"
            )
            logger.debug(msg)
            time.sleep(1e-3 * next_delay)


class BackendArray(NdimSizeLenMixin, indexing.ExplicitlyIndexed):
    __slots__ = ()

    def get_duck_array(self, dtype: np.typing.DTypeLike = None):
        key = indexing.BasicIndexer((slice(None),) * self.ndim)
        return self[key]  # type: ignore [index]


class AbstractDataStore(ABC):
    __slots__ = ()

    @abstractmethod
    def get_dimensions(self):
        ...

    @abstractmethod
    def get_attrs(self):
        ...

    @abstractmethod
    def get_variables(self):
        ...

    def get_encoding(self):
        return {}

    def load(self):
        """
        This loads the variables and attributes simultaneously.
        A centralized loading function makes it easier to create
        data stores that do automatic encoding/decoding.

        For example::

            class SuffixAppendingDataStore(AbstractDataStore):

                def load(self):
                    variables, attributes = AbstractDataStore.load(self)
                    variables = {'%s_suffix' % k: v
                                 for k, v in variables.items()}
                    attributes = {'%s_suffix' % k: v
                                  for k, v in attributes.items()}
                    return variables, attributes

        This function will be called anytime variables or attributes
        are requested, so care should be taken to make sure its fast.
        """
        variables = FrozenDict(
            (_decode_variable_name(k), v) for k, v in self.get_variables().items()
        )
        attributes = FrozenDict(self.get_attrs())
        return variables, attributes

    def close(self):
        pass

    def __enter__(self):
        return self

    def __exit__(self, exception_type, exception_value, traceback):
        self.close()


class ArrayWriter:
    __slots__ = ("sources", "targets", "regions", "lock")

    def __init__(self, lock=None):
        self.sources = []
        self.targets = []
        self.regions = []
        self.lock = lock

    def add(self, source, target, region=None):
        if is_chunked_array(source):
            self.sources.append(source)
            self.targets.append(target)
            self.regions.append(region)
        else:
            if region:
                target[region] = source
            else:
                target[...] = source

    def sync(self, compute=True, chunkmanager_store_kwargs=None):
        if self.sources:
            chunkmanager = get_chunked_array_type(*self.sources)

            # TODO: consider wrapping targets with dask.delayed, if this makes
            # for any discernible difference in perforance, e.g.,
            # targets = [dask.delayed(t) for t in self.targets]

            if chunkmanager_store_kwargs is None:
                chunkmanager_store_kwargs = {}

            delayed_store = chunkmanager.store(
                self.sources,
                self.targets,
                lock=self.lock,
                compute=compute,
                flush=True,
                regions=self.regions,
                **chunkmanager_store_kwargs,
            )
            self.sources = []
            self.targets = []
            self.regions = []
            return delayed_store


class AbstractWritableDataStore(AbstractDataStore):
    __slots__ = ()

    def encode(self, variables, attributes):
        """
        Encode the variables and attributes in this store

        Parameters
        ----------
        variables : dict-like
            Dictionary of key/value (variable name / xr.Variable) pairs
        attributes : dict-like
            Dictionary of key/value (attribute name / attribute) pairs

        Returns
        -------
        variables : dict-like
        attributes : dict-like

        """
        variables = {k: self.encode_variable(v) for k, v in variables.items()}
        attributes = {k: self.encode_attribute(v) for k, v in attributes.items()}
        return variables, attributes

    def encode_variable(self, v):
        """encode one variable"""
        return v

    def encode_attribute(self, a):
        """encode one attribute"""
        return a

    @abstractmethod
    def set_dimension(self, dim, length):
        ...

    @abstractmethod
    def set_attribute(self, k, v):
        ...

    def store_dataset(self, dataset):
        """
        in stores, variables are all variables AND coordinates
        in xarray.Dataset variables are variables NOT coordinates,
        so here we pass the whole dataset in instead of doing
        dataset.variables
        """
        self.store(dataset, dataset.attrs)

    def store(
        self,
        variables,
        attributes,
        check_encoding_set=frozenset(),
        writer=None,
        unlimited_dims=None,
    ):
        """
        Top level method for putting data on this store, this method:
          - encodes variables/attributes
          - sets dimensions
          - sets variables

        Parameters
        ----------
        variables : dict-like
            Dictionary of key/value (variable name / xr.Variable) pairs
        attributes : dict-like
            Dictionary of key/value (attribute name / attribute) pairs
        check_encoding_set : list-like
            List of variables that should be checked for invalid encoding
            values
        writer : ArrayWriter
        unlimited_dims : list-like
            List of dimension names that should be treated as unlimited
            dimensions.
        """
        if writer is None:
            writer = ArrayWriter()

        variables, attributes = self.encode(variables, attributes)

        self.set_attributes(attributes)
        self.set_dimensions(variables, unlimited_dims=unlimited_dims)
        self.set_variables(
            variables, check_encoding_set, writer, unlimited_dims=unlimited_dims
        )

    def set_attributes(self, attributes):
        """
        This provides a centralized method to set the dataset attributes on the
        data store.

        Parameters
        ----------
        attributes : dict-like
            Dictionary of key/value (attribute name / attribute) pairs
        """
        for k, v in attributes.items():
            self.set_attribute(k, v)

    def set_variables(self, variables, check_encoding_set, writer, unlimited_dims=None):
        """
        This provides a centralized method to set the variables on the data
        store.

        Parameters
        ----------
        variables : dict-like
            Dictionary of key/value (variable name / xr.Variable) pairs
        check_encoding_set : list-like
            List of variables that should be checked for invalid encoding
            values
        writer : ArrayWriter
        unlimited_dims : list-like
            List of dimension names that should be treated as unlimited
            dimensions.
        """

        for vn, v in variables.items():
            name = _encode_variable_name(vn)
            check = vn in check_encoding_set
            target, source = self.prepare_variable(
                name, v, check, unlimited_dims=unlimited_dims
            )

            writer.add(source, target)

    def set_dimensions(self, variables, unlimited_dims=None):
        """
        This provides a centralized method to set the dimensions on the data
        store.

        Parameters
        ----------
        variables : dict-like
            Dictionary of key/value (variable name / xr.Variable) pairs
        unlimited_dims : list-like
            List of dimension names that should be treated as unlimited
            dimensions.
        """
        if unlimited_dims is None:
            unlimited_dims = set()

        existing_dims = self.get_dimensions()

        dims = {}
        for v in unlimited_dims:  # put unlimited_dims first
            dims[v] = None
        for v in variables.values():
            dims.update(dict(zip(v.dims, v.shape)))

        for dim, length in dims.items():
            if dim in existing_dims and length != existing_dims[dim]:
                raise ValueError(
                    "Unable to update size for existing dimension"
                    f"{dim!r} ({length} != {existing_dims[dim]})"
                )
            elif dim not in existing_dims:
                is_unlimited = dim in unlimited_dims
                self.set_dimension(dim, length, is_unlimited)


class WritableCFDataStore(AbstractWritableDataStore):
    __slots__ = ()

    def encode(self, variables, attributes):
        # All NetCDF files get CF encoded by default, without this attempting
        # to write times, for example, would fail.
        variables, attributes = cf_encoder(variables, attributes)
        variables = {k: self.encode_variable(v) for k, v in variables.items()}
        attributes = {k: self.encode_attribute(v) for k, v in attributes.items()}
        return variables, attributes


class BackendEntrypoint(ABC):
    """
    ``BackendEntrypoint`` is a class container and it is the main interface
    for the backend plugins, see :ref:`RST backend_entrypoint`.
    It shall implement:

    - ``open_dataset`` method: it shall implement reading from file, variables
      decoding and it returns an instance of :py:class:`~xarray.Dataset`.
      It shall take in input at least ``filename_or_obj`` argument and
      ``drop_variables`` keyword argument.
      For more details see :ref:`RST open_dataset`.
    - ``guess_can_open`` method: it shall return ``True`` if the backend is able to open
      ``filename_or_obj``, ``False`` otherwise. The implementation of this
      method is not mandatory.

    Attributes
    ----------

    open_dataset_parameters : tuple, default: None
        A list of ``open_dataset`` method parameters.
        The setting of this attribute is not mandatory.
    description : str, default: ""
        A short string describing the engine.
        The setting of this attribute is not mandatory.
    url : str, default: ""
        A string with the URL to the backend's documentation.
        The setting of this attribute is not mandatory.
    """

    open_dataset_parameters: ClassVar[tuple | None] = None
    description: ClassVar[str] = ""
    url: ClassVar[str] = ""

    def __repr__(self) -> str:
        txt = f"<{type(self).__name__}>"
        if self.description:
            txt += f"\n  {self.description}"
        if self.url:
            txt += f"\n  Learn more at {self.url}"
        return txt

    @abstractmethod
    def open_dataset(
        self,
        filename_or_obj: str | os.PathLike[Any] | BufferedIOBase | AbstractDataStore,
        *,
        drop_variables: str | Iterable[str] | None = None,
        **kwargs: Any,
    ) -> Dataset:
        """
        Backend open_dataset method used by Xarray in :py:func:`~xarray.open_dataset`.
        """
        ...

    def guess_can_open(
        self,
        filename_or_obj: str | os.PathLike[Any] | BufferedIOBase | AbstractDataStore,
    ) -> bool:
        """
        Backend open_dataset method used by Xarray in :py:func:`~xarray.open_dataset`.
        """

        return False


# mapping of engine name to (module name, BackendEntrypoint Class)
BACKEND_ENTRYPOINTS: dict[str, tuple[str | None, type[BackendEntrypoint]]] = {}<|MERGE_RESOLUTION|>--- conflicted
+++ resolved
@@ -4,14 +4,10 @@
 import os
 import time
 import traceback
-<<<<<<< HEAD
 from abc import ABC, abstractmethod
-from typing import TYPE_CHECKING, Any, ClassVar, Iterable
-=======
 from collections.abc import Iterable
 from glob import glob
-from typing import TYPE_CHECKING, Any, ClassVar
->>>>>>> 52f5cf1f
+from typing import TYPE_CHECKING, Any, ClassVar, Iterable
 
 import numpy as np
 
