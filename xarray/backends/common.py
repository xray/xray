--- conflicted
+++ resolved
@@ -2,17 +2,14 @@
 
 import contextlib
 import logging
+import multiprocessing
+import threading
 import time
 import traceback
 import warnings
-<<<<<<< HEAD
-import multiprocessing
-import threading
-=======
 from collections import Mapping, OrderedDict
 
 import numpy as np
->>>>>>> ecf50d21
 
 from ..conventions import cf_encoder
 from ..core import indexing
