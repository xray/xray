--- conflicted
+++ resolved
@@ -12,17 +12,13 @@
 
 from xarray.conventions import cf_encoder
 from xarray.core import indexing
-<<<<<<< HEAD
+from xarray.core.datatree import DataTree
 from xarray.core.utils import (
     FrozenDict,
     NdimSizeLenMixin,
     attempt_import,
     is_remote_uri,
 )
-=======
-from xarray.core.datatree import DataTree
-from xarray.core.utils import FrozenDict, NdimSizeLenMixin, is_remote_uri
->>>>>>> 5be821bd
 from xarray.namedarray.parallelcompat import get_chunked_array_type
 from xarray.namedarray.pycompat import is_chunked_array
 
