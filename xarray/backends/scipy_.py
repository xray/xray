--- conflicted
+++ resolved
@@ -11,12 +11,8 @@
 from ..core.pycompat import OrderedDict, basestring, iteritems
 from ..core.utils import Frozen, FrozenOrderedDict
 from .common import BackendArray, WritableCFDataStore
-<<<<<<< HEAD
-=======
+from .file_manager import CachingFileManager, DummyFileManager
 from .locks import ensure_lock, get_write_lock
->>>>>>> c2ce5ea8
-from .file_manager import CachingFileManager, DummyFileManager
-from .locks import get_write_lock
 from .netcdf3 import (
     encode_nc3_attr_value, encode_nc3_variable, is_valid_nc3_name)
 
