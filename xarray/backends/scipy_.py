from __future__ import annotations

import gzip
import io
import os
from collections.abc import Iterable
from typing import TYPE_CHECKING, Any

import numpy as np

from xarray.backends.common import (
    BACKEND_ENTRYPOINTS,
    BackendArray,
    BackendEntrypoint,
    WritableCFDataStore,
    _normalize_path,
)
from xarray.backends.file_manager import CachingFileManager, DummyFileManager
from xarray.backends.locks import ensure_lock, get_write_lock
from xarray.backends.netcdf3 import (
    encode_nc3_attr_value,
    encode_nc3_variable,
    is_valid_nc3_name,
)
from xarray.backends.store import StoreBackendEntrypoint
from xarray.core import indexing
from xarray.core.utils import (
    Frozen,
    FrozenDict,
    close_on_error,
    module_available,
    try_read_magic_number_from_file_or_path,
)
from xarray.core.variable import Variable

if TYPE_CHECKING:
    from xarray.backends.common import AbstractDataStore
    from xarray.core.dataset import Dataset
<<<<<<< HEAD
    from xarray.namedarray._typing import (
        _BasicIndexerKey,
        _OuterIndexerKey,
        _VectorizedIndexerKey,
    )
=======
    from xarray.core.types import ReadBuffer
>>>>>>> 700191b9


HAS_NUMPY_2_0 = module_available("numpy", minversion="2.0.0.dev0")


def _decode_string(s):
    if isinstance(s, bytes):
        return s.decode("utf-8", "replace")
    return s


def _decode_attrs(d):
    # don't decode _FillValue from bytes -> unicode, because we want to ensure
    # that its type matches the data exactly
    return {k: v if k == "_FillValue" else _decode_string(v) for (k, v) in d.items()}


class ScipyArrayWrapper(BackendArray):
    indexing_support = indexing.IndexingSupport.OUTER_1VECTOR

    def __init__(self, variable_name, datastore):
        self.datastore = datastore
        self.variable_name = variable_name
        array = self.get_variable().data
        self.shape = array.shape
        self.dtype = np.dtype(array.dtype.kind + str(array.dtype.itemsize))

    def get_variable(self, needs_lock=True):
        ds = self.datastore._manager.acquire(needs_lock)
        return ds.variables[self.variable_name]

    def _finalize_result(self, data):
        # Copy data if the source file is mmapped. This makes things consistent
        # with the netCDF4 library by ensuring we can safely read arrays even
        # after closing associated files.
        copy = self.datastore.ds.use_mmap

        # adapt handling of copy-kwarg to numpy 2.0
        # see https://github.com/numpy/numpy/issues/25916
        # and https://github.com/numpy/numpy/pull/25922
        copy = None if HAS_NUMPY_2_0 and copy is False else copy

        return np.array(data, dtype=self.dtype, copy=copy)

    def _getitem(self, key):
        with self.datastore.lock:
            data = self.get_variable(needs_lock=False).data
            return data[key]

    def _vindex_get(self, key: _VectorizedIndexerKey) -> Any:
        data = indexing.vectorized_indexing_adapter(
            key, self.shape, self.indexing_support, self._getitem
        )
        return self._finalize_result(data)

    def _oindex_get(self, key: _OuterIndexerKey) -> Any:
        data = indexing.outer_indexing_adapter(
            key, self.shape, self.indexing_support, self._getitem
        )
        return self._finalize_result(data)

    def __getitem__(self, key: _BasicIndexerKey) -> Any:
        data = indexing.basic_indexing_adapter(
            key, self.shape, self.indexing_support, self._getitem
        )
        return self._finalize_result(data)

    def __setitem__(self, key, value) -> None:
        with self.datastore.lock:
            data = self.get_variable(needs_lock=False)
            try:
                data[key] = value
            except TypeError:
                if key is Ellipsis:
                    # workaround for GH: scipy/scipy#6880
                    data[:] = value
                else:
                    raise


def _open_scipy_netcdf(filename, mode, mmap, version):
    import scipy.io

    # if the string ends with .gz, then gunzip and open as netcdf file
    if isinstance(filename, str) and filename.endswith(".gz"):
        try:
            return scipy.io.netcdf_file(
                gzip.open(filename), mode=mode, mmap=mmap, version=version
            )
        except TypeError as e:
            # TODO: gzipped loading only works with NetCDF3 files.
            errmsg = e.args[0]
            if "is not a valid NetCDF 3 file" in errmsg:
                raise ValueError(
                    "gzipped file loading only supports NetCDF 3 files."
                ) from e
            else:
                raise

    if isinstance(filename, bytes) and filename.startswith(b"CDF"):
        # it's a NetCDF3 bytestring
        filename = io.BytesIO(filename)

    try:
        return scipy.io.netcdf_file(filename, mode=mode, mmap=mmap, version=version)
    except TypeError as e:  # netcdf3 message is obscure in this case
        errmsg = e.args[0]
        if "is not a valid NetCDF 3 file" in errmsg:
            msg = """
            If this is a NetCDF4 file, you may need to install the
            netcdf4 library, e.g.,

            $ pip install netcdf4
            """
            errmsg += msg
            raise TypeError(errmsg) from e
        else:
            raise


class ScipyDataStore(WritableCFDataStore):
    """Store for reading and writing data via scipy.io.netcdf.

    This store has the advantage of being able to be initialized with a
    StringIO object, allow for serialization without writing to disk.

    It only supports the NetCDF3 file-format.
    """

    def __init__(
        self, filename_or_obj, mode="r", format=None, group=None, mmap=None, lock=None
    ):
        if group is not None:
            raise ValueError("cannot save to a group with the scipy.io.netcdf backend")

        if format is None or format == "NETCDF3_64BIT":
            version = 2
        elif format == "NETCDF3_CLASSIC":
            version = 1
        else:
            raise ValueError(f"invalid format for scipy.io.netcdf backend: {format!r}")

        if lock is None and mode != "r" and isinstance(filename_or_obj, str):
            lock = get_write_lock(filename_or_obj)

        self.lock = ensure_lock(lock)

        if isinstance(filename_or_obj, str):
            manager = CachingFileManager(
                _open_scipy_netcdf,
                filename_or_obj,
                mode=mode,
                lock=lock,
                kwargs=dict(mmap=mmap, version=version),
            )
        else:
            scipy_dataset = _open_scipy_netcdf(
                filename_or_obj, mode=mode, mmap=mmap, version=version
            )
            manager = DummyFileManager(scipy_dataset)

        self._manager = manager

    @property
    def ds(self):
        return self._manager.acquire()

    def open_store_variable(self, name, var):
        return Variable(
            var.dimensions,
            ScipyArrayWrapper(name, self),
            _decode_attrs(var._attributes),
        )

    def get_variables(self):
        return FrozenDict(
            (k, self.open_store_variable(k, v)) for k, v in self.ds.variables.items()
        )

    def get_attrs(self):
        return Frozen(_decode_attrs(self.ds._attributes))

    def get_dimensions(self):
        return Frozen(self.ds.dimensions)

    def get_encoding(self):
        return {
            "unlimited_dims": {k for k, v in self.ds.dimensions.items() if v is None}
        }

    def set_dimension(self, name, length, is_unlimited=False):
        if name in self.ds.dimensions:
            raise ValueError(
                f"{type(self).__name__} does not support modifying dimensions"
            )
        dim_length = length if not is_unlimited else None
        self.ds.createDimension(name, dim_length)

    def _validate_attr_key(self, key):
        if not is_valid_nc3_name(key):
            raise ValueError("Not a valid attribute name")

    def set_attribute(self, key, value):
        self._validate_attr_key(key)
        value = encode_nc3_attr_value(value)
        setattr(self.ds, key, value)

    def encode_variable(self, variable):
        variable = encode_nc3_variable(variable)
        return variable

    def prepare_variable(
        self, name, variable, check_encoding=False, unlimited_dims=None
    ):
        if (
            check_encoding
            and variable.encoding
            and variable.encoding != {"_FillValue": None}
        ):
            raise ValueError(
                f"unexpected encoding for scipy backend: {list(variable.encoding)}"
            )

        data = variable.data
        # nb. this still creates a numpy array in all memory, even though we
        # don't write the data yet; scipy.io.netcdf does not not support
        # incremental writes.
        if name not in self.ds.variables:
            self.ds.createVariable(name, data.dtype, variable.dims)
        scipy_var = self.ds.variables[name]
        for k, v in variable.attrs.items():
            self._validate_attr_key(k)
            setattr(scipy_var, k, v)

        target = ScipyArrayWrapper(name, self)

        return target, data

    def sync(self):
        self.ds.sync()

    def close(self):
        self._manager.close()


class ScipyBackendEntrypoint(BackendEntrypoint):
    """
    Backend for netCDF files based on the scipy package.

    It can open ".nc", ".nc4", ".cdf" and ".gz" files but will only be
    selected as the default if the "netcdf4" and "h5netcdf" engines are
    not available. It has the advantage that is is a lightweight engine
    that has no system requirements (unlike netcdf4 and h5netcdf).

    Additionally it can open gizp compressed (".gz") files.

    For more information about the underlying library, visit:
    https://docs.scipy.org/doc/scipy/reference/generated/scipy.io.netcdf_file.html

    See Also
    --------
    backends.ScipyDataStore
    backends.NetCDF4BackendEntrypoint
    backends.H5netcdfBackendEntrypoint
    """

    description = "Open netCDF files (.nc, .nc4, .cdf and .gz) using scipy in Xarray"
    url = "https://docs.xarray.dev/en/stable/generated/xarray.backends.ScipyBackendEntrypoint.html"

    def guess_can_open(
        self,
        filename_or_obj: str | os.PathLike[Any] | ReadBuffer | AbstractDataStore,
    ) -> bool:
        magic_number = try_read_magic_number_from_file_or_path(filename_or_obj)
        if magic_number is not None and magic_number.startswith(b"\x1f\x8b"):
            with gzip.open(filename_or_obj) as f:  # type: ignore[arg-type]
                magic_number = try_read_magic_number_from_file_or_path(f)
        if magic_number is not None:
            return magic_number.startswith(b"CDF")

        if isinstance(filename_or_obj, str | os.PathLike):
            _, ext = os.path.splitext(filename_or_obj)
            return ext in {".nc", ".nc4", ".cdf", ".gz"}

        return False

    def open_dataset(
        self,
        filename_or_obj: str | os.PathLike[Any] | ReadBuffer | AbstractDataStore,
        *,
        mask_and_scale=True,
        decode_times=True,
        concat_characters=True,
        decode_coords=True,
        drop_variables: str | Iterable[str] | None = None,
        use_cftime=None,
        decode_timedelta=None,
        mode="r",
        format=None,
        group=None,
        mmap=None,
        lock=None,
    ) -> Dataset:
        filename_or_obj = _normalize_path(filename_or_obj)
        store = ScipyDataStore(
            filename_or_obj, mode=mode, format=format, group=group, mmap=mmap, lock=lock
        )

        store_entrypoint = StoreBackendEntrypoint()
        with close_on_error(store):
            ds = store_entrypoint.open_dataset(
                store,
                mask_and_scale=mask_and_scale,
                decode_times=decode_times,
                concat_characters=concat_characters,
                decode_coords=decode_coords,
                drop_variables=drop_variables,
                use_cftime=use_cftime,
                decode_timedelta=decode_timedelta,
            )
        return ds


BACKEND_ENTRYPOINTS["scipy"] = ("scipy", ScipyBackendEntrypoint)<|MERGE_RESOLUTION|>--- conflicted
+++ resolved
@@ -36,15 +36,12 @@
 if TYPE_CHECKING:
     from xarray.backends.common import AbstractDataStore
     from xarray.core.dataset import Dataset
-<<<<<<< HEAD
+    from xarray.core.types import ReadBuffer
     from xarray.namedarray._typing import (
         _BasicIndexerKey,
         _OuterIndexerKey,
         _VectorizedIndexerKey,
     )
-=======
-    from xarray.core.types import ReadBuffer
->>>>>>> 700191b9
 
 
 HAS_NUMPY_2_0 = module_available("numpy", minversion="2.0.0.dev0")
