--- conflicted
+++ resolved
@@ -139,9 +139,6 @@
 
 
 class PydapBackendEntrypoint(BackendEntrypoint):
-<<<<<<< HEAD
-    available = module_available("pydap")
-=======
     """
     Backend for steaming datasets over the internet using
     the Data Access Protocol, also known as DODS or OPeNDAP
@@ -157,10 +154,9 @@
     backends.PydapDataStore
     """
 
-    available = has_pydap
+    available = module_available("pydap")
     description = "Open remote datasets via OPeNDAP using pydap in Xarray"
     url = "https://docs.xarray.dev/en/stable/generated/xarray.backends.PydapBackendEntrypoint.html"
->>>>>>> 076bd8e1
 
     def guess_can_open(self, filename_or_obj):
         return isinstance(filename_or_obj, str) and is_remote_uri(filename_or_obj)
