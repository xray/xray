--- conflicted
+++ resolved
@@ -549,12 +549,8 @@
         This keyword may not be supported by all the backends.
     decode_times : bool, CFDatetimeCoder or dict-like, optional
         If True, decode times encoded in the standard NetCDF datetime format
-<<<<<<< HEAD
-        into datetime objects. Otherwise, use CFDatetimeCoder or leave them encoded as numbers.
-=======
         into datetime objects. Otherwise, use :py:class:`coders.CFDatetimeCoder` or leave them
         encoded as numbers.
->>>>>>> 21a0ec6f
         Pass a mapping, e.g. ``{"my_variable": False}``,
         to toggle this feature per-variable individually.
         This keyword may not be supported by all the backends.
@@ -578,15 +574,10 @@
         raise an error. Pass a mapping, e.g. ``{"my_variable": False}``,
         to toggle this feature per-variable individually.
         This keyword may not be supported by all the backends.
-<<<<<<< HEAD
-        Usage of 'use_cftime' as kwarg is deprecated. Please initialize it
-        with CFDatetimeCoder and 'decode_times' kwarg.
-=======
 
         .. deprecated:: 2025.01.0
            Please pass a :py:class:`coders.CFDatetimeCoder` instance initialized with ``use_cftime`` to the ``decode_times`` kwarg instead.
 
->>>>>>> 21a0ec6f
     concat_characters : bool or dict-like, optional
         If True, concatenate along the last dimension of character arrays to
         form string arrays. Dimensions will only be concatenated over (and
@@ -784,11 +775,8 @@
         be replaced by NA. This keyword may not be supported by all the backends.
     decode_times : bool, CFDatetimeCoder or dict-like, optional
         If True, decode times encoded in the standard NetCDF datetime format
-<<<<<<< HEAD
-        into datetime objects. Otherwise, use CFDatetimeCoder or leave them encoded as numbers.
-=======
-        into datetime objects. Otherwise, use :py:class:`coders.CFDatetimeCoder` or leave them encoded as numbers.
->>>>>>> 21a0ec6f
+        into datetime objects. Otherwise, use :py:class:`coders.CFDatetimeCoder` or
+        leave them encoded as numbers.
         Pass a mapping, e.g. ``{"my_variable": False}``,
         to toggle this feature per-variable individually.
         This keyword may not be supported by all the backends.
@@ -808,15 +796,10 @@
         represented using ``np.datetime64[ns]`` objects.  If False, always
         decode times to ``np.datetime64[ns]`` objects; if this is not possible
         raise an error. This keyword may not be supported by all the backends.
-<<<<<<< HEAD
-        Usage of 'use_cftime' as kwarg is deprecated. Please initialize it
-        with CFDatetimeCoder and 'decode_times' kwarg.
-=======
 
         .. deprecated:: 2025.01.0
            Please pass a :py:class:`coders.CFDatetimeCoder` instance initialized with ``use_cftime`` to the ``decode_times`` kwarg instead.
 
->>>>>>> 21a0ec6f
     concat_characters : bool, optional
         If True, concatenate along the last dimension of character arrays to
         form string arrays. Dimensions will only be concatenated over (and
@@ -1002,11 +985,8 @@
         This keyword may not be supported by all the backends.
     decode_times : bool, CFDatetimeCoder or dict-like, optional
         If True, decode times encoded in the standard NetCDF datetime format
-<<<<<<< HEAD
-        into datetime objects. Otherwise, use CFDatetimeCoder or leave them encoded as numbers.
-=======
-        into datetime objects. Otherwise, use :py:class:`coders.CFDatetimeCoder` or leave them encoded as numbers.
->>>>>>> 21a0ec6f
+        into datetime objects. Otherwise, use :py:class:`coders.CFDatetimeCoder` or
+        leave them encoded as numbers.
         Pass a mapping, e.g. ``{"my_variable": False}``,
         to toggle this feature per-variable individually.
         This keyword may not be supported by all the backends.
@@ -1030,15 +1010,10 @@
         raise an error. Pass a mapping, e.g. ``{"my_variable": False}``,
         to toggle this feature per-variable individually.
         This keyword may not be supported by all the backends.
-<<<<<<< HEAD
-        Usage of 'use_cftime' as kwarg is deprecated. Please initialize it
-        with CFDatetimeCoder and 'decode_times' kwarg.
-=======
 
         .. deprecated:: 2025.01.0
            Please pass a :py:class:`coders.CFDatetimeCoder` instance initialized with ``use_cftime`` to the ``decode_times`` kwarg instead.
 
->>>>>>> 21a0ec6f
     concat_characters : bool or dict-like, optional
         If True, concatenate along the last dimension of character arrays to
         form string arrays. Dimensions will only be concatenated over (and
@@ -1237,11 +1212,8 @@
         This keyword may not be supported by all the backends.
     decode_times : bool, CFDatetimeCoder or dict-like, optional
         If True, decode times encoded in the standard NetCDF datetime format
-<<<<<<< HEAD
-        into datetime objects. Otherwise, use CFDatetimeCoder or leave them encoded as numbers.
-=======
-        into datetime objects. Otherwise, use :py:class:`coders.CFDatetimeCoder` or leave them encoded as numbers.
->>>>>>> 21a0ec6f
+        into datetime objects. Otherwise, use :py:class:`coders.CFDatetimeCoder` or
+        leave them encoded as numbers.
         Pass a mapping, e.g. ``{"my_variable": False}``,
         to toggle this feature per-variable individually.
         This keyword may not be supported by all the backends.
@@ -1265,15 +1237,10 @@
         raise an error. Pass a mapping, e.g. ``{"my_variable": False}``,
         to toggle this feature per-variable individually.
         This keyword may not be supported by all the backends.
-<<<<<<< HEAD
-        Usage of 'use_cftime' as kwarg is deprecated. Please initialize it
-        with CFDatetimeCoder and 'decode_times' kwarg.
-=======
 
         .. deprecated:: 2025.01.0
            Please pass a :py:class:`coders.CFDatetimeCoder` instance initialized with ``use_cftime`` to the ``decode_times`` kwarg instead.
 
->>>>>>> 21a0ec6f
     concat_characters : bool or dict-like, optional
         If True, concatenate along the last dimension of character arrays to
         form string arrays. Dimensions will only be concatenated over (and
