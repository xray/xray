import os.path
import warnings
from collections.abc import MutableMapping
from glob import glob
from io import BytesIO
from numbers import Number
from pathlib import Path
from typing import (
    TYPE_CHECKING,
    Callable,
    Dict,
    Hashable,
    Iterable,
    Mapping,
    Tuple,
    Union,
)

import numpy as np

from .. import backends, coding, conventions
from ..core import indexing
from ..core.combine import (
    _infer_concat_order_from_positions,
    _nested_combine,
    combine_by_coords,
)
from ..core.dataarray import DataArray
from ..core.dataset import Dataset
from ..core.utils import close_on_error, is_grib_path, is_remote_uri
from .common import AbstractDataStore, ArrayWriter
from .locks import _get_scheduler

if TYPE_CHECKING:
    try:
        from dask.delayed import Delayed
    except ImportError:
        Delayed = None


DATAARRAY_NAME = "__xarray_dataarray_name__"
DATAARRAY_VARIABLE = "__xarray_dataarray_variable__"


def _get_default_engine_remote_uri():
    try:
        import netCDF4  # noqa: F401

        engine = "netcdf4"
    except ImportError:  # pragma: no cover
        try:
            import pydap  # noqa: F401

            engine = "pydap"
        except ImportError:
            raise ValueError(
                "netCDF4 or pydap is required for accessing "
                "remote datasets via OPeNDAP"
            )
    return engine


def _get_default_engine_grib():
    msgs = []
    try:
        import Nio  # noqa: F401

        msgs += ["set engine='pynio' to access GRIB files with PyNIO"]
    except ImportError:  # pragma: no cover
        pass
    try:
        import cfgrib  # noqa: F401

        msgs += ["set engine='cfgrib' to access GRIB files with cfgrib"]
    except ImportError:  # pragma: no cover
        pass
    if msgs:
        raise ValueError(" or\n".join(msgs))
    else:
        raise ValueError("PyNIO or cfgrib is required for accessing " "GRIB files")


def _get_default_engine_gz():
    try:
        import scipy  # noqa: F401

        engine = "scipy"
    except ImportError:  # pragma: no cover
        raise ValueError("scipy is required for accessing .gz files")
    return engine


def _get_default_engine_netcdf():
    try:
        import netCDF4  # noqa: F401

        engine = "netcdf4"
    except ImportError:  # pragma: no cover
        try:
            import scipy.io.netcdf  # noqa: F401

            engine = "scipy"
        except ImportError:
            raise ValueError(
                "cannot read or write netCDF files without "
                "netCDF4-python or scipy installed"
            )
    return engine


def _get_engine_from_magic_number(filename_or_obj):
    # check byte header to determine file type
    if isinstance(filename_or_obj, bytes):
        magic_number = filename_or_obj[:8]
    else:
        if filename_or_obj.tell() != 0:
            raise ValueError(
                "file-like object read/write pointer not at zero "
                "please close and reopen, or use a context "
                "manager"
            )
        magic_number = filename_or_obj.read(8)
        filename_or_obj.seek(0)

    if magic_number.startswith(b"CDF"):
        engine = "scipy"
    elif magic_number.startswith(b"\211HDF\r\n\032\n"):
        engine = "h5netcdf"
        if isinstance(filename_or_obj, bytes):
            raise ValueError(
                "can't open netCDF4/HDF5 as bytes "
                "try passing a path or file-like object"
            )
    else:
        if isinstance(filename_or_obj, bytes) and len(filename_or_obj) > 80:
            filename_or_obj = filename_or_obj[:80] + b"..."
        raise ValueError(
            "{} is not a valid netCDF file "
            "did you mean to pass a string for a path instead?".format(filename_or_obj)
        )
    return engine


def _get_default_engine(path, allow_remote=False):
    if allow_remote and is_remote_uri(path):
        engine = _get_default_engine_remote_uri()
    elif is_grib_path(path):
        engine = _get_default_engine_grib()
    elif path.endswith(".gz"):
        engine = _get_default_engine_gz()
    else:
        engine = _get_default_engine_netcdf()
    return engine


def _normalize_path(path):
    if is_remote_uri(path):
        return path
    else:
        return os.path.abspath(os.path.expanduser(path))


def _validate_dataset_names(dataset):
    """DataArray.name and Dataset keys must be a string or None"""

    def check_name(name):
        if isinstance(name, str):
            if not name:
                raise ValueError(
                    "Invalid name for DataArray or Dataset key: "
                    "string must be length 1 or greater for "
                    "serialization to netCDF files"
                )
        elif name is not None:
            raise TypeError(
                "DataArray.name or Dataset key must be either a "
                "string or None for serialization to netCDF files"
            )

    for k in dataset.variables:
        check_name(k)


def _validate_attrs(dataset):
    """`attrs` must have a string key and a value which is either: a number,
    a string, an ndarray or a list/tuple of numbers/strings.
    """

    def check_attr(name, value):
        if isinstance(name, str):
            if not name:
                raise ValueError(
                    "Invalid name for attr: string must be "
                    "length 1 or greater for serialization to "
                    "netCDF files"
                )
        else:
            raise TypeError(
                "Invalid name for attr: {} must be a string for "
                "serialization to netCDF files".format(name)
            )

        if not isinstance(value, (str, Number, np.ndarray, np.number, list, tuple)):
            raise TypeError(
                "Invalid value for attr: {} must be a number, "
                "a string, an ndarray or a list/tuple of "
                "numbers/strings for serialization to netCDF "
                "files".format(value)
            )

    # Check attrs on the dataset itself
    for k, v in dataset.attrs.items():
        check_attr(k, v)

    # Check attrs on each variable within the dataset
    for variable in dataset.variables.values():
        for k, v in variable.attrs.items():
            check_attr(k, v)


def _protect_dataset_variables_inplace(dataset, cache):
    for name, variable in dataset.variables.items():
        if name not in variable.dims:
            # no need to protect IndexVariable objects
            data = indexing.CopyOnWriteArray(variable._data)
            if cache:
                data = indexing.MemoryCachedArray(data)
            variable.data = data


def _finalize_store(write, store):
    """ Finalize this store by explicitly syncing and closing"""
    del write  # ensure writing is done first
    store.close()


def load_dataset(filename_or_obj, **kwargs):
    """Open, load into memory, and close a Dataset from a file or file-like
    object.

    This is a thin wrapper around :py:meth:`~xarray.open_dataset`. It differs
    from `open_dataset` in that it loads the Dataset into memory, closes the
    file, and returns the Dataset. In contrast, `open_dataset` keeps the file
    handle open and lazy loads its contents. All parameters are passed directly
    to `open_dataset`. See that documentation for further details.

    Returns
    -------
    dataset : Dataset
        The newly created Dataset.

    See Also
    --------
    open_dataset
    """
    if "cache" in kwargs:
        raise TypeError("cache has no effect in this context")

    with open_dataset(filename_or_obj, **kwargs) as ds:
        return ds.load()


def load_dataarray(filename_or_obj, **kwargs):
    """Open, load into memory, and close a DataArray from a file or file-like
    object containing a single data variable.

    This is a thin wrapper around :py:meth:`~xarray.open_dataarray`. It differs
    from `open_dataarray` in that it loads the Dataset into memory, closes the
    file, and returns the Dataset. In contrast, `open_dataarray` keeps the file
    handle open and lazy loads its contents. All parameters are passed directly
    to `open_dataarray`. See that documentation for further details.

    Returns
    -------
    datarray : DataArray
        The newly created DataArray.

    See Also
    --------
    open_dataarray
    """
    if "cache" in kwargs:
        raise TypeError("cache has no effect in this context")

    with open_dataarray(filename_or_obj, **kwargs) as da:
        return da.load()


def open_dataset(
    filename_or_obj,
    group=None,
    decode_cf=True,
    mask_and_scale=None,
    decode_times=True,
    autoclose=None,
    concat_characters=True,
    decode_coords=True,
    engine=None,
    chunks=None,
    lock=None,
    cache=None,
    drop_variables=None,
    backend_kwargs=None,
    use_cftime=None,
    decode_timedelta=None,
):
    """Open and decode a dataset from a file or file-like object.

    Parameters
    ----------
    filename_or_obj : str, Path, file or xarray.backends.*DataStore
        Strings and Path objects are interpreted as a path to a netCDF file
        or an OpenDAP URL and opened with python-netCDF4, unless the filename
        ends with .gz, in which case the file is gunzipped and opened with
        scipy.io.netcdf (only netCDF3 supported). Byte-strings or file-like
        objects are opened by scipy.io.netcdf (netCDF3) or h5py (netCDF4/HDF).
    group : str, optional
        Path to the netCDF4 group in the given file to open (only works for
        netCDF4 files).
    decode_cf : bool, optional
        Whether to decode these variables, assuming they were saved according
        to CF conventions.
    mask_and_scale : bool, optional
        If True, replace array values equal to `_FillValue` with NA and scale
        values according to the formula `original_values * scale_factor +
        add_offset`, where `_FillValue`, `scale_factor` and `add_offset` are
        taken from variable attributes (if they exist).  If the `_FillValue` or
        `missing_value` attribute contains multiple values a warning will be
        issued and all array values matching one of the multiple values will
        be replaced by NA. mask_and_scale defaults to True except for the
        pseudonetcdf backend.
    decode_times : bool, optional
        If True, decode times encoded in the standard NetCDF datetime format
        into datetime objects. Otherwise, leave them encoded as numbers.
    autoclose : bool, optional
        If True, automatically close files to avoid OS Error of too many files
        being open.  However, this option doesn't work with streams, e.g.,
        BytesIO.
    concat_characters : bool, optional
        If True, concatenate along the last dimension of character arrays to
        form string arrays. Dimensions will only be concatenated over (and
        removed) if they have no corresponding variable and if they are only
        used as the last dimension of character arrays.
    decode_coords : bool, optional
        If True, decode the 'coordinates' attribute to identify coordinates in
        the resulting dataset.
    engine : {'netcdf4', 'scipy', 'pydap', 'h5netcdf', 'pynio', 'cfgrib', \
        'pseudonetcdf', 'zarr'}, optional
        Engine to use when reading files. If not provided, the default engine
        is chosen based on available dependencies, with a preference for
        'netcdf4'.
    chunks : int or dict, optional
        If chunks is provided, it used to load the new dataset into dask
        arrays. ``chunks={}`` loads the dataset with dask using a single
        chunk for all arrays.
    lock : False or duck threading.Lock, optional
        Resource lock to use when reading data from disk. Only relevant when
        using dask or another form of parallelism. By default, appropriate
        locks are chosen to safely read and write files with the currently
        active dask scheduler.
    cache : bool, optional
        If True, cache data loaded from the underlying datastore in memory as
        NumPy arrays when accessed to avoid reading from the underlying data-
        store multiple times. Defaults to True unless you specify the `chunks`
        argument to use dask, in which case it defaults to False. Does not
        change the behavior of coordinates corresponding to dimensions, which
        always load their data from disk into a ``pandas.Index``.
    drop_variables: string or iterable, optional
        A variable or list of variables to exclude from being parsed from the
        dataset. This may be useful to drop variables with problems or
        inconsistent values.
    backend_kwargs: dictionary, optional
        A dictionary of keyword arguments to pass on to the backend. This
        may be useful when backend options would improve performance or
        allow user control of dataset processing.
    use_cftime: bool, optional
        Only relevant if encoded dates come from a standard calendar
        (e.g. 'gregorian', 'proleptic_gregorian', 'standard', or not
        specified).  If None (default), attempt to decode times to
        ``np.datetime64[ns]`` objects; if this is not possible, decode times to
        ``cftime.datetime`` objects. If True, always decode times to
        ``cftime.datetime`` objects, regardless of whether or not they can be
        represented using ``np.datetime64[ns]`` objects.  If False, always
        decode times to ``np.datetime64[ns]`` objects; if this is not possible
        raise an error.
<<<<<<< HEAD
    overwrite_encoded_chunks: bool, optional
        Whether to drop the zarr chunks encoded for each variable when a
        dataset is loaded with specified chunk sizes (default: False)

=======
    decode_timedelta : bool, optional
        If True, decode variables and coordinates with time units in
        {'days', 'hours', 'minutes', 'seconds', 'milliseconds', 'microseconds'}
        into timedelta objects. If False, leave them encoded as numbers.
        If None (default), assume the same value of decode_time.
>>>>>>> bdcfab52

    Returns
    -------
    dataset : Dataset
        The newly created dataset.

    Notes
    -----
    ``open_dataset`` opens the file with read-only access. When you modify
    values of a Dataset, even one linked to files on disk, only the in-memory
    copy you are manipulating in xarray is modified: the original file on disk
    is never touched.

    See Also
    --------
    open_mfdataset
    """
    engines = [
        None,
        "netcdf4",
        "scipy",
        "pydap",
        "h5netcdf",
        "pynio",
        "cfgrib",
        "pseudonetcdf",
        "zarr",
    ]

    if engine not in engines:
        raise ValueError(
            "unrecognized engine for open_dataset: {}\n"
            "must be one of: {}".format(engine, engines)
        )

    if autoclose is not None:
        warnings.warn(
            "The autoclose argument is no longer used by "
            "xarray.open_dataset() and is now ignored; it will be removed in "
            "a future version of xarray. If necessary, you can control the "
            "maximum number of simultaneous open files with "
            "xarray.set_options(file_cache_maxsize=...).",
            FutureWarning,
            stacklevel=2,
        )

    if mask_and_scale is None:
        mask_and_scale = not engine == "pseudonetcdf"

    if not decode_cf:
        mask_and_scale = False
        decode_times = False
        concat_characters = False
        decode_coords = False
        decode_timedelta = False

    if cache is None:
        cache = chunks is None

    if backend_kwargs is None:
        backend_kwargs = {}

    def maybe_decode_store(store, lock=False):
        ds = conventions.decode_cf(
            store,
            mask_and_scale=mask_and_scale,
            decode_times=decode_times,
            concat_characters=concat_characters,
            decode_coords=decode_coords,
            drop_variables=drop_variables,
            use_cftime=use_cftime,
            decode_timedelta=decode_timedelta,
        )

        _protect_dataset_variables_inplace(ds, cache)

<<<<<<< HEAD
        return ds
=======
        if chunks is not None:
            from dask.base import tokenize

            # if passed an actual file path, augment the token with
            # the file modification time
            if isinstance(filename_or_obj, str) and not is_remote_uri(filename_or_obj):
                mtime = os.path.getmtime(filename_or_obj)
            else:
                mtime = None
            token = tokenize(
                filename_or_obj,
                mtime,
                group,
                decode_cf,
                mask_and_scale,
                decode_times,
                concat_characters,
                decode_coords,
                engine,
                chunks,
                drop_variables,
                use_cftime,
                decode_timedelta,
            )
            name_prefix = "open_dataset-%s" % token
            ds2 = ds.chunk(chunks, name_prefix=name_prefix, token=token)
            ds2._file_obj = ds._file_obj
        else:
            ds2 = ds

        return ds2
>>>>>>> bdcfab52

    if isinstance(filename_or_obj, Path):
        filename_or_obj = str(filename_or_obj)

    if isinstance(filename_or_obj, AbstractDataStore):
        store = filename_or_obj

    if isinstance(filename_or_obj, MutableMapping):
        if engine == "zarr":
            # on ZarrStore, mode='r', synchronizer=None, group=None,
            # consolidated=False.
            overwrite_encoded_chunks = backend_kwargs.pop(
                "overwrite_encoded_chunks", None
            )
            store = backends.ZarrStore.open_group(
                filename_or_obj, group=group, **backend_kwargs
            )

    elif isinstance(filename_or_obj, str):
        filename_or_obj = _normalize_path(filename_or_obj)

        if engine is None:
            engine = _get_default_engine(filename_or_obj, allow_remote=True)
        if engine == "netcdf4":
            store = backends.NetCDF4DataStore.open(
                filename_or_obj, group=group, lock=lock, **backend_kwargs
            )
        elif engine == "scipy":
            store = backends.ScipyDataStore(filename_or_obj, **backend_kwargs)
        elif engine == "pydap":
            store = backends.PydapDataStore.open(filename_or_obj, **backend_kwargs)
        elif engine == "h5netcdf":
            store = backends.H5NetCDFStore.open(
                filename_or_obj, group=group, lock=lock, **backend_kwargs
            )
        elif engine == "pynio":
            store = backends.NioDataStore(filename_or_obj, lock=lock, **backend_kwargs)
        elif engine == "pseudonetcdf":
            store = backends.PseudoNetCDFDataStore.open(
                filename_or_obj, lock=lock, **backend_kwargs
            )
        elif engine == "cfgrib":
            store = backends.CfGribDataStore(
                filename_or_obj, lock=lock, **backend_kwargs
            )
        elif engine == "zarr":
            # on ZarrStore, mode='r', synchronizer=None, group=None,
            # consolidated=False.
            overwrite_encoded_chunks = backend_kwargs.pop(
                "overwrite_encoded_chunks", None
            )
            store = backends.ZarrStore.open_group(
                filename_or_obj, group=group, **backend_kwargs
            )
    else:
        if engine not in [None, "scipy", "h5netcdf"]:
            raise ValueError(
                "can only read bytes or file-like objects "
                "with engine='scipy' or 'h5netcdf'"
            )
        engine = _get_engine_from_magic_number(filename_or_obj)
        if engine == "scipy":
            store = backends.ScipyDataStore(filename_or_obj, **backend_kwargs)
        elif engine == "h5netcdf":
            store = backends.H5NetCDFStore.open(
                filename_or_obj, group=group, lock=lock, **backend_kwargs
            )

    with close_on_error(store):
        ds = maybe_decode_store(store)

    # Ensure source filename always stored in dataset object (GH issue #2550)
    if "source" not in ds.encoding:
        if isinstance(filename_or_obj, str):
            ds.encoding["source"] = filename_or_obj

    if chunks is not None:
        from dask.base import tokenize

        if engine != "zarr":

            # if passed an actual file path, augment the token with
            # the file modification time
            if isinstance(filename_or_obj, str) and not is_remote_uri(filename_or_obj):
                mtime = os.path.getmtime(filename_or_obj)
            else:
                mtime = None
            token = tokenize(
                filename_or_obj,
                mtime,
                group,
                decode_cf,
                mask_and_scale,
                decode_times,
                concat_characters,
                decode_coords,
                engine,
                chunks,
                drop_variables,
                use_cftime,
            )
            name_prefix = "open_dataset-%s" % token
            ds2 = ds.chunk(chunks, name_prefix=name_prefix, token=token)
            ds2._file_obj = ds._file_obj

        else:

            # adapted from Dataset.Chunk() and taken from open_zarr
            if not isinstance(chunks, (int, dict)):
                if chunks != "auto":
                    raise ValueError(
                        "chunks must be an int, dict, 'auto', or None. "
                        "Instead found %s. " % chunks
                    )
            if isinstance(chunks, int):
                chunks = dict.fromkeys(ds.dims, chunks)

            variables = {
                k: store.maybe_chunk(k, v, chunks, overwrite_encoded_chunks)
                for k, v in ds.variables.items()
            }
            ds2 = ds._replace_vars_and_dims(variables)
        return ds2
    else:
        ds2 = ds
    return ds2


def open_dataarray(
    filename_or_obj,
    group=None,
    decode_cf=True,
    mask_and_scale=None,
    decode_times=True,
    autoclose=None,
    concat_characters=True,
    decode_coords=True,
    engine=None,
    chunks=None,
    lock=None,
    cache=None,
    drop_variables=None,
    backend_kwargs=None,
    use_cftime=None,
    decode_timedelta=None,
):
    """Open an DataArray from a file or file-like object containing a single
    data variable.

    This is designed to read netCDF files with only one data variable. If
    multiple variables are present then a ValueError is raised.

    Parameters
    ----------
    filename_or_obj : str, Path, file or xarray.backends.*DataStore
        Strings and Paths are interpreted as a path to a netCDF file or an
        OpenDAP URL and opened with python-netCDF4, unless the filename ends
        with .gz, in which case the file is gunzipped and opened with
        scipy.io.netcdf (only netCDF3 supported). Byte-strings or file-like
        objects are opened by scipy.io.netcdf (netCDF3) or h5py (netCDF4/HDF).
    group : str, optional
        Path to the netCDF4 group in the given file to open (only works for
        netCDF4 files).
    decode_cf : bool, optional
        Whether to decode these variables, assuming they were saved according
        to CF conventions.
    mask_and_scale : bool, optional
        If True, replace array values equal to `_FillValue` with NA and scale
        values according to the formula `original_values * scale_factor +
        add_offset`, where `_FillValue`, `scale_factor` and `add_offset` are
        taken from variable attributes (if they exist).  If the `_FillValue` or
        `missing_value` attribute contains multiple values a warning will be
        issued and all array values matching one of the multiple values will
        be replaced by NA. mask_and_scale defaults to True except for the
        pseudonetcdf backend.
    decode_times : bool, optional
        If True, decode times encoded in the standard NetCDF datetime format
        into datetime objects. Otherwise, leave them encoded as numbers.
    concat_characters : bool, optional
        If True, concatenate along the last dimension of character arrays to
        form string arrays. Dimensions will only be concatenated over (and
        removed) if they have no corresponding variable and if they are only
        used as the last dimension of character arrays.
    decode_coords : bool, optional
        If True, decode the 'coordinates' attribute to identify coordinates in
        the resulting dataset.
    engine : {'netcdf4', 'scipy', 'pydap', 'h5netcdf', 'pynio', 'cfgrib'}, \
        optional
        Engine to use when reading files. If not provided, the default engine
        is chosen based on available dependencies, with a preference for
        'netcdf4'.
    chunks : int or dict, optional
        If chunks is provided, it used to load the new dataset into dask
        arrays.
    lock : False or duck threading.Lock, optional
        Resource lock to use when reading data from disk. Only relevant when
        using dask or another form of parallelism. By default, appropriate
        locks are chosen to safely read and write files with the currently
        active dask scheduler.
    cache : bool, optional
        If True, cache data loaded from the underlying datastore in memory as
        NumPy arrays when accessed to avoid reading from the underlying data-
        store multiple times. Defaults to True unless you specify the `chunks`
        argument to use dask, in which case it defaults to False. Does not
        change the behavior of coordinates corresponding to dimensions, which
        always load their data from disk into a ``pandas.Index``.
    drop_variables: string or iterable, optional
        A variable or list of variables to exclude from being parsed from the
        dataset. This may be useful to drop variables with problems or
        inconsistent values.
    backend_kwargs: dictionary, optional
        A dictionary of keyword arguments to pass on to the backend. This
        may be useful when backend options would improve performance or
        allow user control of dataset processing.
    use_cftime: bool, optional
        Only relevant if encoded dates come from a standard calendar
        (e.g. 'gregorian', 'proleptic_gregorian', 'standard', or not
        specified).  If None (default), attempt to decode times to
        ``np.datetime64[ns]`` objects; if this is not possible, decode times to
        ``cftime.datetime`` objects. If True, always decode times to
        ``cftime.datetime`` objects, regardless of whether or not they can be
        represented using ``np.datetime64[ns]`` objects.  If False, always
        decode times to ``np.datetime64[ns]`` objects; if this is not possible
        raise an error.
    decode_timedelta : bool, optional
        If True, decode variables and coordinates with time units in
        {'days', 'hours', 'minutes', 'seconds', 'milliseconds', 'microseconds'}
        into timedelta objects. If False, leave them encoded as numbers.
        If None (default), assume the same value of decode_time.

    Notes
    -----
    This is designed to be fully compatible with `DataArray.to_netcdf`. Saving
    using `DataArray.to_netcdf` and then loading with this function will
    produce an identical result.

    All parameters are passed directly to `xarray.open_dataset`. See that
    documentation for further details.

    See also
    --------
    open_dataset
    """

    dataset = open_dataset(
        filename_or_obj,
        group=group,
        decode_cf=decode_cf,
        mask_and_scale=mask_and_scale,
        decode_times=decode_times,
        autoclose=autoclose,
        concat_characters=concat_characters,
        decode_coords=decode_coords,
        engine=engine,
        chunks=chunks,
        lock=lock,
        cache=cache,
        drop_variables=drop_variables,
        backend_kwargs=backend_kwargs,
        use_cftime=use_cftime,
        decode_timedelta=decode_timedelta,
    )

    if len(dataset.data_vars) != 1:
        raise ValueError(
            "Given file dataset contains more than one data "
            "variable. Please read with xarray.open_dataset and "
            "then select the variable you want."
        )
    else:
        (data_array,) = dataset.data_vars.values()

    data_array._file_obj = dataset._file_obj

    # Reset names if they were changed during saving
    # to ensure that we can 'roundtrip' perfectly
    if DATAARRAY_NAME in dataset.attrs:
        data_array.name = dataset.attrs[DATAARRAY_NAME]
        del dataset.attrs[DATAARRAY_NAME]

    if data_array.name == DATAARRAY_VARIABLE:
        data_array.name = None

    return data_array


class _MultiFileCloser:
    __slots__ = ("file_objs",)

    def __init__(self, file_objs):
        self.file_objs = file_objs

    def close(self):
        for f in self.file_objs:
            f.close()


def open_mfdataset(
    paths,
    chunks=None,
    concat_dim=None,
    compat="no_conflicts",
    preprocess=None,
    engine=None,
    lock=None,
    data_vars="all",
    coords="different",
    combine="by_coords",
    autoclose=None,
    parallel=False,
    join="outer",
    attrs_file=None,
    **kwargs,
):
    """Open multiple files as a single dataset.

    If combine='by_coords' then the function ``combine_by_coords`` is used to combine
    the datasets into one before returning the result, and if combine='nested' then
    ``combine_nested`` is used. The filepaths must be structured according to which
    combining function is used, the details of which are given in the documentation for
    ``combine_by_coords`` and ``combine_nested``. By default ``combine='by_coords'``
    will be used. Requires dask to be installed. See documentation for
    details on dask [1]_. Global attributes from the ``attrs_file`` are used
    for the combined dataset.

    Parameters
    ----------
    paths : str or sequence
        Either a string glob in the form ``"path/to/my/files/*.nc"`` or an explicit list of
        files to open. Paths can be given as strings or as pathlib Paths. If
        concatenation along more than one dimension is desired, then ``paths`` must be a
        nested list-of-lists (see ``combine_nested`` for details). (A string glob will
        be expanded to a 1-dimensional list.)
    chunks : int or dict, optional
        Dictionary with keys given by dimension names and values given by chunk sizes.
        In general, these should divide the dimensions of each dataset. If int, chunk
        each dimension by ``chunks``. By default, chunks will be chosen to load entire
        input files into memory at once. This has a major impact on performance: please
        see the full documentation for more details [2]_.
    concat_dim : str, or list of str, DataArray, Index or None, optional
        Dimensions to concatenate files along.  You only need to provide this argument
        if ``combine='by_coords'``, and if any of the dimensions along which you want to
        concatenate is not a dimension in the original datasets, e.g., if you want to
        stack a collection of 2D arrays along a third dimension. Set
        ``concat_dim=[..., None, ...]`` explicitly to disable concatenation along a
        particular dimension. Default is None, which for a 1D list of filepaths is
        equivalent to opening the files separately and then merging them with
        ``xarray.merge``.
    combine : {'by_coords', 'nested'}, optional
        Whether ``xarray.combine_by_coords`` or ``xarray.combine_nested`` is used to
        combine all the data. Default is to use ``xarray.combine_by_coords``.
    compat : {'identical', 'equals', 'broadcast_equals',
              'no_conflicts', 'override'}, optional
        String indicating how to compare variables of the same name for
        potential conflicts when merging:

         * 'broadcast_equals': all values must be equal when variables are
           broadcast against each other to ensure common dimensions.
         * 'equals': all values and dimensions must be the same.
         * 'identical': all values, dimensions and attributes must be the
           same.
         * 'no_conflicts': only values which are not null in both datasets
           must be equal. The returned dataset then contains the combination
           of all non-null values.
         * 'override': skip comparing and pick variable from first dataset

    preprocess : callable, optional
        If provided, call this function on each dataset prior to concatenation.
        You can find the file-name from which each dataset was loaded in
        ``ds.encoding['source']``.
    engine : {'netcdf4', 'scipy', 'pydap', 'h5netcdf', 'pynio', 'cfgrib'}, \
        optional
        Engine to use when reading files. If not provided, the default engine
        is chosen based on available dependencies, with a preference for
        'netcdf4'.
    lock : False or duck threading.Lock, optional
        Resource lock to use when reading data from disk. Only relevant when
        using dask or another form of parallelism. By default, appropriate
        locks are chosen to safely read and write files with the currently
        active dask scheduler.
    data_vars : {'minimal', 'different', 'all' or list of str}, optional
        These data variables will be concatenated together:
          * 'minimal': Only data variables in which the dimension already
            appears are included.
          * 'different': Data variables which are not equal (ignoring
            attributes) across all datasets are also concatenated (as well as
            all for which dimension already appears). Beware: this option may
            load the data payload of data variables into memory if they are not
            already loaded.
          * 'all': All data variables will be concatenated.
          * list of str: The listed data variables will be concatenated, in
            addition to the 'minimal' data variables.
    coords : {'minimal', 'different', 'all' or list of str}, optional
        These coordinate variables will be concatenated together:
         * 'minimal': Only coordinates in which the dimension already appears
           are included.
         * 'different': Coordinates which are not equal (ignoring attributes)
           across all datasets are also concatenated (as well as all for which
           dimension already appears). Beware: this option may load the data
           payload of coordinate variables into memory if they are not already
           loaded.
         * 'all': All coordinate variables will be concatenated, except
           those corresponding to other dimensions.
         * list of str: The listed coordinate variables will be concatenated,
           in addition the 'minimal' coordinates.
    parallel : bool, optional
        If True, the open and preprocess steps of this function will be
        performed in parallel using ``dask.delayed``. Default is False.
    join : {'outer', 'inner', 'left', 'right', 'exact, 'override'}, optional
        String indicating how to combine differing indexes
        (excluding concat_dim) in objects

        - 'outer': use the union of object indexes
        - 'inner': use the intersection of object indexes
        - 'left': use indexes from the first object with each dimension
        - 'right': use indexes from the last object with each dimension
        - 'exact': instead of aligning, raise `ValueError` when indexes to be
          aligned are not equal
        - 'override': if indexes are of same size, rewrite indexes to be
          those of the first object with that dimension. Indexes for the same
          dimension must have the same size in all objects.
    attrs_file : str or pathlib.Path, optional
        Path of the file used to read global attributes from.
        By default global attributes are read from the first file provided,
        with wildcard matches sorted by filename.
    **kwargs : optional
        Additional arguments passed on to :py:func:`xarray.open_dataset`.

    Returns
    -------
    xarray.Dataset

    Notes
    -----
    ``open_mfdataset`` opens files with read-only access. When you modify values
    of a Dataset, even one linked to files on disk, only the in-memory copy you
    are manipulating in xarray is modified: the original file on disk is never
    touched.

    See Also
    --------
    combine_by_coords
    combine_nested
    open_dataset

    References
    ----------

    .. [1] http://xarray.pydata.org/en/stable/dask.html
    .. [2] http://xarray.pydata.org/en/stable/dask.html#chunking-and-performance
    """
    if isinstance(paths, str):
        if is_remote_uri(paths):
            raise ValueError(
                "cannot do wild-card matching for paths that are remote URLs: "
                "{!r}. Instead, supply paths as an explicit list of strings.".format(
                    paths
                )
            )
        paths = sorted(glob(paths))
    else:
        paths = [str(p) if isinstance(p, Path) else p for p in paths]

    if not paths:
        raise OSError("no files to open")

    # If combine='by_coords' then this is unnecessary, but quick.
    # If combine='nested' then this creates a flat list which is easier to
    # iterate over, while saving the originally-supplied structure as "ids"
    if combine == "nested":
        if isinstance(concat_dim, (str, DataArray)) or concat_dim is None:
            concat_dim = [concat_dim]
    combined_ids_paths = _infer_concat_order_from_positions(paths)
    ids, paths = (list(combined_ids_paths.keys()), list(combined_ids_paths.values()))

    open_kwargs = dict(
        engine=engine, chunks=chunks or {}, lock=lock, autoclose=autoclose, **kwargs
    )

    if parallel:
        import dask

        # wrap the open_dataset, getattr, and preprocess with delayed
        open_ = dask.delayed(open_dataset)
        getattr_ = dask.delayed(getattr)
        if preprocess is not None:
            preprocess = dask.delayed(preprocess)
    else:
        open_ = open_dataset
        getattr_ = getattr

    datasets = [open_(p, **open_kwargs) for p in paths]
    file_objs = [getattr_(ds, "_file_obj") for ds in datasets]
    if preprocess is not None:
        datasets = [preprocess(ds) for ds in datasets]

    if parallel:
        # calling compute here will return the datasets/file_objs lists,
        # the underlying datasets will still be stored as dask arrays
        datasets, file_objs = dask.compute(datasets, file_objs)

    # Combine all datasets, closing them in case of a ValueError
    try:
        if combine == "nested":
            # Combined nested list by successive concat and merge operations
            # along each dimension, using structure given by "ids"
            combined = _nested_combine(
                datasets,
                concat_dims=concat_dim,
                compat=compat,
                data_vars=data_vars,
                coords=coords,
                ids=ids,
                join=join,
                combine_attrs="drop",
            )
        elif combine == "by_coords":
            # Redo ordering from coordinates, ignoring how they were ordered
            # previously
            combined = combine_by_coords(
                datasets,
                compat=compat,
                data_vars=data_vars,
                coords=coords,
                join=join,
                combine_attrs="drop",
            )
        else:
            raise ValueError(
                "{} is an invalid option for the keyword argument"
                " ``combine``".format(combine)
            )
    except ValueError:
        for ds in datasets:
            ds.close()
        raise

    combined._file_obj = _MultiFileCloser(file_objs)

    # read global attributes from the attrs_file or from the first dataset
    if attrs_file is not None:
        if isinstance(attrs_file, Path):
            attrs_file = str(attrs_file)
        combined.attrs = datasets[paths.index(attrs_file)].attrs
    else:
        combined.attrs = datasets[0].attrs

    return combined


WRITEABLE_STORES: Dict[str, Callable] = {
    "netcdf4": backends.NetCDF4DataStore.open,
    "scipy": backends.ScipyDataStore,
    "h5netcdf": backends.H5NetCDFStore.open,
}


def to_netcdf(
    dataset: Dataset,
    path_or_file=None,
    mode: str = "w",
    format: str = None,
    group: str = None,
    engine: str = None,
    encoding: Mapping = None,
    unlimited_dims: Iterable[Hashable] = None,
    compute: bool = True,
    multifile: bool = False,
    invalid_netcdf: bool = False,
) -> Union[Tuple[ArrayWriter, AbstractDataStore], bytes, "Delayed", None]:
    """This function creates an appropriate datastore for writing a dataset to
    disk as a netCDF file

    See `Dataset.to_netcdf` for full API docs.

    The ``multifile`` argument is only for the private use of save_mfdataset.
    """
    if isinstance(path_or_file, Path):
        path_or_file = str(path_or_file)

    if encoding is None:
        encoding = {}

    if path_or_file is None:
        if engine is None:
            engine = "scipy"
        elif engine != "scipy":
            raise ValueError(
                "invalid engine for creating bytes with "
                "to_netcdf: %r. Only the default engine "
                "or engine='scipy' is supported" % engine
            )
        if not compute:
            raise NotImplementedError(
                "to_netcdf() with compute=False is not yet implemented when "
                "returning bytes"
            )
    elif isinstance(path_or_file, str):
        if engine is None:
            engine = _get_default_engine(path_or_file)
        path_or_file = _normalize_path(path_or_file)
    else:  # file-like object
        engine = "scipy"

    # validate Dataset keys, DataArray names, and attr keys/values
    _validate_dataset_names(dataset)
    _validate_attrs(dataset)

    try:
        store_open = WRITEABLE_STORES[engine]
    except KeyError:
        raise ValueError("unrecognized engine for to_netcdf: %r" % engine)

    if format is not None:
        format = format.upper()

    # handle scheduler specific logic
    scheduler = _get_scheduler()
    have_chunks = any(v.chunks for v in dataset.variables.values())

    autoclose = have_chunks and scheduler in ["distributed", "multiprocessing"]
    if autoclose and engine == "scipy":
        raise NotImplementedError(
            "Writing netCDF files with the %s backend "
            "is not currently supported with dask's %s "
            "scheduler" % (engine, scheduler)
        )

    target = path_or_file if path_or_file is not None else BytesIO()
    kwargs = dict(autoclose=True) if autoclose else {}
    if invalid_netcdf:
        if engine == "h5netcdf":
            kwargs["invalid_netcdf"] = invalid_netcdf
        else:
            raise ValueError(
                "unrecognized option 'invalid_netcdf' for engine %s" % engine
            )
    store = store_open(target, mode, format, group, **kwargs)

    if unlimited_dims is None:
        unlimited_dims = dataset.encoding.get("unlimited_dims", None)
    if unlimited_dims is not None:
        if isinstance(unlimited_dims, str) or not isinstance(unlimited_dims, Iterable):
            unlimited_dims = [unlimited_dims]
        else:
            unlimited_dims = list(unlimited_dims)

    writer = ArrayWriter()

    # TODO: figure out how to refactor this logic (here and in save_mfdataset)
    # to avoid this mess of conditionals
    try:
        # TODO: allow this work (setting up the file for writing array data)
        # to be parallelized with dask
        dump_to_store(
            dataset, store, writer, encoding=encoding, unlimited_dims=unlimited_dims
        )
        if autoclose:
            store.close()

        if multifile:
            return writer, store

        writes = writer.sync(compute=compute)

        if path_or_file is None:
            store.sync()
            return target.getvalue()
    finally:
        if not multifile and compute:
            store.close()

    if not compute:
        import dask

        return dask.delayed(_finalize_store)(writes, store)
    return None


def dump_to_store(
    dataset, store, writer=None, encoder=None, encoding=None, unlimited_dims=None
):
    """Store dataset contents to a backends.*DataStore object."""
    if writer is None:
        writer = ArrayWriter()

    if encoding is None:
        encoding = {}

    variables, attrs = conventions.encode_dataset_coordinates(dataset)

    check_encoding = set()
    for k, enc in encoding.items():
        # no need to shallow copy the variable again; that already happened
        # in encode_dataset_coordinates
        variables[k].encoding = enc
        check_encoding.add(k)

    if encoder:
        variables, attrs = encoder(variables, attrs)

    store.store(variables, attrs, check_encoding, writer, unlimited_dims=unlimited_dims)


def save_mfdataset(
    datasets, paths, mode="w", format=None, groups=None, engine=None, compute=True
):
    """Write multiple datasets to disk as netCDF files simultaneously.

    This function is intended for use with datasets consisting of dask.array
    objects, in which case it can write the multiple datasets to disk
    simultaneously using a shared thread pool.

    When not using dask, it is no different than calling ``to_netcdf``
    repeatedly.

    Parameters
    ----------
    datasets : list of xarray.Dataset
        List of datasets to save.
    paths : list of str or list of Paths
        List of paths to which to save each corresponding dataset.
    mode : {'w', 'a'}, optional
        Write ('w') or append ('a') mode. If mode='w', any existing file at
        these locations will be overwritten.
    format : {'NETCDF4', 'NETCDF4_CLASSIC', 'NETCDF3_64BIT',
              'NETCDF3_CLASSIC'}, optional

        File format for the resulting netCDF file:

        * NETCDF4: Data is stored in an HDF5 file, using netCDF4 API
          features.
        * NETCDF4_CLASSIC: Data is stored in an HDF5 file, using only
          netCDF 3 compatible API features.
        * NETCDF3_64BIT: 64-bit offset version of the netCDF 3 file format,
          which fully supports 2+ GB files, but is only compatible with
          clients linked against netCDF version 3.6.0 or later.
        * NETCDF3_CLASSIC: The classic netCDF 3 file format. It does not
          handle 2+ GB files very well.

        All formats are supported by the netCDF4-python library.
        scipy.io.netcdf only supports the last two formats.

        The default format is NETCDF4 if you are saving a file to disk and
        have the netCDF4-python library available. Otherwise, xarray falls
        back to using scipy to write netCDF files and defaults to the
        NETCDF3_64BIT format (scipy does not support netCDF4).
    groups : list of str, optional
        Paths to the netCDF4 group in each corresponding file to which to save
        datasets (only works for format='NETCDF4'). The groups will be created
        if necessary.
    engine : {'netcdf4', 'scipy', 'h5netcdf'}, optional
        Engine to use when writing netCDF files. If not provided, the
        default engine is chosen based on available dependencies, with a
        preference for 'netcdf4' if writing to a file on disk.
        See `Dataset.to_netcdf` for additional information.
    compute: boolean
        If true compute immediately, otherwise return a
        ``dask.delayed.Delayed`` object that can be computed later.

    Examples
    --------

    Save a dataset into one netCDF per year of data:

    >>> years, datasets = zip(*ds.groupby("time.year"))
    >>> paths = ["%s.nc" % y for y in years]
    >>> xr.save_mfdataset(datasets, paths)
    """
    if mode == "w" and len(set(paths)) < len(paths):
        raise ValueError(
            "cannot use mode='w' when writing multiple " "datasets to the same path"
        )

    for obj in datasets:
        if not isinstance(obj, Dataset):
            raise TypeError(
                "save_mfdataset only supports writing Dataset "
                "objects, received type %s" % type(obj)
            )

    if groups is None:
        groups = [None] * len(datasets)

    if len({len(datasets), len(paths), len(groups)}) > 1:
        raise ValueError(
            "must supply lists of the same length for the "
            "datasets, paths and groups arguments to "
            "save_mfdataset"
        )

    writers, stores = zip(
        *[
            to_netcdf(
                ds, path, mode, format, group, engine, compute=compute, multifile=True
            )
            for ds, path, group in zip(datasets, paths, groups)
        ]
    )

    try:
        writes = [w.sync(compute=compute) for w in writers]
    finally:
        if compute:
            for store in stores:
                store.close()

    if not compute:
        import dask

        return dask.delayed(
            [dask.delayed(_finalize_store)(w, s) for w, s in zip(writes, stores)]
        )


def _validate_datatypes_for_zarr_append(dataset):
    """DataArray.name and Dataset keys must be a string or None"""

    def check_dtype(var):
        if (
            not np.issubdtype(var.dtype, np.number)
            and not np.issubdtype(var.dtype, np.datetime64)
            and not np.issubdtype(var.dtype, np.bool_)
            and not coding.strings.is_unicode_dtype(var.dtype)
            and not var.dtype == object
        ):
            # and not re.match('^bytes[1-9]+$', var.dtype.name)):
            raise ValueError(
                "Invalid dtype for data variable: {} "
                "dtype must be a subtype of number, "
                "datetime, bool, a fixed sized string, "
                "a fixed size unicode string or an "
                "object".format(var)
            )

    for k in dataset.data_vars.values():
        check_dtype(k)


def _validate_append_dim_and_encoding(
    ds_to_append, store, append_dim, encoding, **open_kwargs
):
    try:
        ds = backends.zarr.open_zarr(store, **open_kwargs)
    except ValueError:  # store empty
        return
    if append_dim:
        if append_dim not in ds.dims:
            raise ValueError(
                f"append_dim={append_dim!r} does not match any existing "
                f"dataset dimensions {ds.dims}"
            )
    for var_name in ds_to_append:
        if var_name in ds:
            if ds_to_append[var_name].dims != ds[var_name].dims:
                raise ValueError(
                    f"variable {var_name!r} already exists with different "
                    f"dimension names {ds[var_name].dims} != "
                    f"{ds_to_append[var_name].dims}, but changing variable "
                    "dimensions is not supported by to_zarr()."
                )
            existing_sizes = {
                k: v for k, v in ds[var_name].sizes.items() if k != append_dim
            }
            new_sizes = {
                k: v for k, v in ds_to_append[var_name].sizes.items() if k != append_dim
            }
            if existing_sizes != new_sizes:
                raise ValueError(
                    f"variable {var_name!r} already exists with different "
                    "dimension sizes: {existing_sizes} != {new_sizes}. "
                    "to_zarr() only supports changing dimension sizes when "
                    f"explicitly appending, but append_dim={append_dim!r}."
                )
            if var_name in encoding.keys():
                raise ValueError(
                    f"variable {var_name!r} already exists, but encoding was provided"
                )


def to_zarr(
    dataset,
    store=None,
    mode=None,
    synchronizer=None,
    group=None,
    encoding=None,
    compute=True,
    consolidated=False,
    append_dim=None,
):
    """This function creates an appropriate datastore for writing a dataset to
    a zarr ztore

    See `Dataset.to_zarr` for full API docs.
    """
    if isinstance(store, Path):
        store = str(store)
    if encoding is None:
        encoding = {}

    # validate Dataset keys, DataArray names, and attr keys/values
    _validate_dataset_names(dataset)
    _validate_attrs(dataset)

    if mode == "a":
        _validate_datatypes_for_zarr_append(dataset)
        _validate_append_dim_and_encoding(
            dataset,
            store,
            append_dim,
            group=group,
            consolidated=consolidated,
            encoding=encoding,
        )

    zstore = backends.ZarrStore.open_group(
        store=store,
        mode=mode,
        synchronizer=synchronizer,
        group=group,
        consolidate_on_close=consolidated,
    )
    zstore.append_dim = append_dim
    writer = ArrayWriter()
    # TODO: figure out how to properly handle unlimited_dims
    dump_to_store(dataset, zstore, writer, encoding=encoding)
    writes = writer.sync(compute=compute)

    if compute:
        _finalize_store(writes, zstore)
    else:
        import dask

        return dask.delayed(_finalize_store)(writes, zstore)

    return zstore<|MERGE_RESOLUTION|>--- conflicted
+++ resolved
@@ -383,18 +383,15 @@
         represented using ``np.datetime64[ns]`` objects.  If False, always
         decode times to ``np.datetime64[ns]`` objects; if this is not possible
         raise an error.
-<<<<<<< HEAD
-    overwrite_encoded_chunks: bool, optional
-        Whether to drop the zarr chunks encoded for each variable when a
-        dataset is loaded with specified chunk sizes (default: False)
-
-=======
     decode_timedelta : bool, optional
         If True, decode variables and coordinates with time units in
         {'days', 'hours', 'minutes', 'seconds', 'milliseconds', 'microseconds'}
         into timedelta objects. If False, leave them encoded as numbers.
         If None (default), assume the same value of decode_time.
->>>>>>> bdcfab52
+    overwrite_encoded_chunks: bool, optional
+        Whether to drop the zarr chunks encoded for each variable when a
+        dataset is loaded with specified chunk sizes (default: False)
+
 
     Returns
     -------
@@ -471,41 +468,7 @@
 
         _protect_dataset_variables_inplace(ds, cache)
 
-<<<<<<< HEAD
         return ds
-=======
-        if chunks is not None:
-            from dask.base import tokenize
-
-            # if passed an actual file path, augment the token with
-            # the file modification time
-            if isinstance(filename_or_obj, str) and not is_remote_uri(filename_or_obj):
-                mtime = os.path.getmtime(filename_or_obj)
-            else:
-                mtime = None
-            token = tokenize(
-                filename_or_obj,
-                mtime,
-                group,
-                decode_cf,
-                mask_and_scale,
-                decode_times,
-                concat_characters,
-                decode_coords,
-                engine,
-                chunks,
-                drop_variables,
-                use_cftime,
-                decode_timedelta,
-            )
-            name_prefix = "open_dataset-%s" % token
-            ds2 = ds.chunk(chunks, name_prefix=name_prefix, token=token)
-            ds2._file_obj = ds._file_obj
-        else:
-            ds2 = ds
-
-        return ds2
->>>>>>> bdcfab52
 
     if isinstance(filename_or_obj, Path):
         filename_or_obj = str(filename_or_obj)
