--- conflicted
+++ resolved
@@ -322,14 +322,8 @@
                                           autoclose=autoclose,
                                            **backend_kwargs)
         elif engine == 'pseudonetcdf':
-<<<<<<< HEAD
-            store = backends.PncDataStore.open(filename_or_obj,
-                                               autoclose=autoclose,
-                                               **backend_kwargs)
-=======
             store = backends.PseudoNetCDFDataStore.open(
                 filename_or_obj, autoclose=autoclose, **backend_kwargs)
->>>>>>> 9791b8ae
         else:
             raise ValueError('unrecognized engine for open_dataset: %r'
                              % engine)
