import os.path
import warnings
from collections.abc import MutableMapping
from glob import glob
from io import BytesIO
from numbers import Number
from pathlib import Path
from typing import (
    TYPE_CHECKING,
    Callable,
    Dict,
    Hashable,
    Iterable,
    Mapping,
    Tuple,
    Union,
)

import numpy as np

from .. import backends, coding, conventions
from ..core import indexing
from ..core.combine import (
    _infer_concat_order_from_positions,
    _nested_combine,
    combine_by_coords,
)
from ..core.dataarray import DataArray
from ..core.dataset import Dataset
from ..core.utils import close_on_error, is_grib_path, is_remote_uri
from .common import AbstractDataStore, ArrayWriter
from .locks import _get_scheduler

if TYPE_CHECKING:
    try:
        from dask.delayed import Delayed
    except ImportError:
        Delayed = None


DATAARRAY_NAME = "__xarray_dataarray_name__"
DATAARRAY_VARIABLE = "__xarray_dataarray_variable__"


def _get_default_engine_remote_uri():
    try:
        import netCDF4  # noqa: F401

        engine = "netcdf4"
    except ImportError:  # pragma: no cover
        try:
            import pydap  # noqa: F401

            engine = "pydap"
        except ImportError:
            raise ValueError(
                "netCDF4 or pydap is required for accessing "
                "remote datasets via OPeNDAP"
            )
    return engine


def _get_default_engine_grib():
    msgs = []
    try:
        import Nio  # noqa: F401

        msgs += ["set engine='pynio' to access GRIB files with PyNIO"]
    except ImportError:  # pragma: no cover
        pass
    try:
        import cfgrib  # noqa: F401

        msgs += ["set engine='cfgrib' to access GRIB files with cfgrib"]
    except ImportError:  # pragma: no cover
        pass
    if msgs:
        raise ValueError(" or\n".join(msgs))
    else:
        raise ValueError("PyNIO or cfgrib is required for accessing " "GRIB files")


def _get_default_engine_gz():
    try:
        import scipy  # noqa: F401

        engine = "scipy"
    except ImportError:  # pragma: no cover
        raise ValueError("scipy is required for accessing .gz files")
    return engine


def _get_default_engine_netcdf():
    try:
        import netCDF4  # noqa: F401

        engine = "netcdf4"
    except ImportError:  # pragma: no cover
        try:
            import scipy.io.netcdf  # noqa: F401

            engine = "scipy"
        except ImportError:
            raise ValueError(
                "cannot read or write netCDF files without "
                "netCDF4-python or scipy installed"
            )
    return engine


def _get_engine_from_magic_number(filename_or_obj):
    # check byte header to determine file type
    if isinstance(filename_or_obj, bytes):
        magic_number = filename_or_obj[:8]
    else:
        if filename_or_obj.tell() != 0:
            raise ValueError(
                "file-like object read/write pointer not at zero "
                "please close and reopen, or use a context "
                "manager"
            )
        magic_number = filename_or_obj.read(8)
        filename_or_obj.seek(0)

    if magic_number.startswith(b"CDF"):
        engine = "scipy"
    elif magic_number.startswith(b"\211HDF\r\n\032\n"):
        engine = "h5netcdf"
        if isinstance(filename_or_obj, bytes):
            raise ValueError(
                "can't open netCDF4/HDF5 as bytes "
                "try passing a path or file-like object"
            )
    else:
        if isinstance(filename_or_obj, bytes) and len(filename_or_obj) > 80:
            filename_or_obj = filename_or_obj[:80] + b"..."
        raise ValueError(
            "{} is not a valid netCDF file "
            "did you mean to pass a string for a path instead?".format(filename_or_obj)
        )
    return engine


def _get_default_engine(path, allow_remote=False):
    if allow_remote and is_remote_uri(path):
        engine = _get_default_engine_remote_uri()
    elif is_grib_path(path):
        engine = _get_default_engine_grib()
    elif path.endswith(".gz"):
        engine = _get_default_engine_gz()
    else:
        engine = _get_default_engine_netcdf()
    return engine


def _normalize_path(path):
    if is_remote_uri(path):
        return path
    else:
        return os.path.abspath(os.path.expanduser(path))


def _validate_dataset_names(dataset):
    """DataArray.name and Dataset keys must be a string or None"""

    def check_name(name):
        if isinstance(name, str):
            if not name:
                raise ValueError(
                    "Invalid name for DataArray or Dataset key: "
                    "string must be length 1 or greater for "
                    "serialization to netCDF files"
                )
        elif name is not None:
            raise TypeError(
                "DataArray.name or Dataset key must be either a "
                "string or None for serialization to netCDF files"
            )

    for k in dataset.variables:
        check_name(k)


def _validate_attrs(dataset):
    """`attrs` must have a string key and a value which is either: a number,
    a string, an ndarray or a list/tuple of numbers/strings.
    """

    def check_attr(name, value):
        if isinstance(name, str):
            if not name:
                raise ValueError(
                    "Invalid name for attr: string must be "
                    "length 1 or greater for serialization to "
                    "netCDF files"
                )
        else:
            raise TypeError(
                "Invalid name for attr: {} must be a string for "
                "serialization to netCDF files".format(name)
            )

        if not isinstance(value, (str, Number, np.ndarray, np.number, list, tuple)):
            raise TypeError(
                "Invalid value for attr: {} must be a number, "
                "a string, an ndarray or a list/tuple of "
                "numbers/strings for serialization to netCDF "
                "files".format(value)
            )

    # Check attrs on the dataset itself
    for k, v in dataset.attrs.items():
        check_attr(k, v)

    # Check attrs on each variable within the dataset
    for variable in dataset.variables.values():
        for k, v in variable.attrs.items():
            check_attr(k, v)


def _protect_dataset_variables_inplace(dataset, cache):
    for name, variable in dataset.variables.items():
        if name not in variable.dims:
            # no need to protect IndexVariable objects
            data = indexing.CopyOnWriteArray(variable._data)
            if cache:
                data = indexing.MemoryCachedArray(data)
            variable.data = data


def _finalize_store(write, store):
    """ Finalize this store by explicitly syncing and closing"""
    del write  # ensure writing is done first
    store.close()


def load_dataset(filename_or_obj, **kwargs):
    """Open, load into memory, and close a Dataset from a file or file-like
    object.

    This is a thin wrapper around :py:meth:`~xarray.open_dataset`. It differs
    from `open_dataset` in that it loads the Dataset into memory, closes the
    file, and returns the Dataset. In contrast, `open_dataset` keeps the file
    handle open and lazy loads its contents. All parameters are passed directly
    to `open_dataset`. See that documentation for further details.

    Returns
    -------
    dataset : Dataset
        The newly created Dataset.

    See Also
    --------
    open_dataset
    """
    if "cache" in kwargs:
        raise TypeError("cache has no effect in this context")

    with open_dataset(filename_or_obj, **kwargs) as ds:
        return ds.load()


def load_dataarray(filename_or_obj, **kwargs):
    """Open, load into memory, and close a DataArray from a file or file-like
    object containing a single data variable.

    This is a thin wrapper around :py:meth:`~xarray.open_dataarray`. It differs
    from `open_dataarray` in that it loads the Dataset into memory, closes the
    file, and returns the Dataset. In contrast, `open_dataarray` keeps the file
    handle open and lazy loads its contents. All parameters are passed directly
    to `open_dataarray`. See that documentation for further details.

    Returns
    -------
    datarray : DataArray
        The newly created DataArray.

    See Also
    --------
    open_dataarray
    """
    if "cache" in kwargs:
        raise TypeError("cache has no effect in this context")

    with open_dataarray(filename_or_obj, **kwargs) as da:
        return da.load()


def open_dataset(
    filename_or_obj,
    group=None,
    decode_cf=True,
    mask_and_scale=None,
    decode_times=True,
    autoclose=None,
    concat_characters=True,
    decode_coords=True,
    engine=None,
    chunks=None,
    lock=None,
    cache=None,
    drop_variables=None,
    backend_kwargs=None,
    use_cftime=None,
    decode_timedelta=None,
):
    """Open and decode a dataset from a file or file-like object.

    Parameters
    ----------
    filename_or_obj : str, Path, file-like or DataStore
        Strings and Path objects are interpreted as a path to a netCDF file
        or an OpenDAP URL and opened with python-netCDF4, unless the filename
        ends with .gz, in which case the file is gunzipped and opened with
        scipy.io.netcdf (only netCDF3 supported). Byte-strings or file-like
        objects are opened by scipy.io.netcdf (netCDF3) or h5py (netCDF4/HDF).
    group : str, optional
        Path to the netCDF4 group in the given file to open (only works for
        netCDF4 files).
    decode_cf : bool, optional
        Whether to decode these variables, assuming they were saved according
        to CF conventions.
    mask_and_scale : bool, optional
        If True, replace array values equal to `_FillValue` with NA and scale
        values according to the formula `original_values * scale_factor +
        add_offset`, where `_FillValue`, `scale_factor` and `add_offset` are
        taken from variable attributes (if they exist).  If the `_FillValue` or
        `missing_value` attribute contains multiple values a warning will be
        issued and all array values matching one of the multiple values will
        be replaced by NA. mask_and_scale defaults to True except for the
        pseudonetcdf backend.
    decode_times : bool, optional
        If True, decode times encoded in the standard NetCDF datetime format
        into datetime objects. Otherwise, leave them encoded as numbers.
    autoclose : bool, optional
        If True, automatically close files to avoid OS Error of too many files
        being open.  However, this option doesn't work with streams, e.g.,
        BytesIO.
    concat_characters : bool, optional
        If True, concatenate along the last dimension of character arrays to
        form string arrays. Dimensions will only be concatenated over (and
        removed) if they have no corresponding variable and if they are only
        used as the last dimension of character arrays.
    decode_coords : bool, optional
        If True, decode the 'coordinates' attribute to identify coordinates in
        the resulting dataset.
<<<<<<< HEAD
    engine : {'netcdf4', 'scipy', 'pydap', 'h5netcdf', 'pynio', 'cfgrib', \
        'pseudonetcdf', 'zarr'}, optional
=======
    engine : {"netcdf4", "scipy", "pydap", "h5netcdf", "pynio", "cfgrib", \
        "pseudonetcdf"}, optional
>>>>>>> 43a2a4bd
        Engine to use when reading files. If not provided, the default engine
        is chosen based on available dependencies, with a preference for
        "netcdf4".
    chunks : int or dict, optional
        If chunks is provided, it is used to load the new dataset into dask
        arrays. ``chunks={}`` loads the dataset with dask using a single
        chunk for all arrays.
    lock : False or lock-like, optional
        Resource lock to use when reading data from disk. Only relevant when
        using dask or another form of parallelism. By default, appropriate
        locks are chosen to safely read and write files with the currently
        active dask scheduler.
    cache : bool, optional
        If True, cache data loaded from the underlying datastore in memory as
        NumPy arrays when accessed to avoid reading from the underlying data-
        store multiple times. Defaults to True unless you specify the `chunks`
        argument to use dask, in which case it defaults to False. Does not
        change the behavior of coordinates corresponding to dimensions, which
        always load their data from disk into a ``pandas.Index``.
    drop_variables: str or iterable, optional
        A variable or list of variables to exclude from being parsed from the
        dataset. This may be useful to drop variables with problems or
        inconsistent values.
    backend_kwargs: dict, optional
        A dictionary of keyword arguments to pass on to the backend. This
        may be useful when backend options would improve performance or
        allow user control of dataset processing.
    use_cftime: bool, optional
        Only relevant if encoded dates come from a standard calendar
        (e.g. "gregorian", "proleptic_gregorian", "standard", or not
        specified).  If None (default), attempt to decode times to
        ``np.datetime64[ns]`` objects; if this is not possible, decode times to
        ``cftime.datetime`` objects. If True, always decode times to
        ``cftime.datetime`` objects, regardless of whether or not they can be
        represented using ``np.datetime64[ns]`` objects.  If False, always
        decode times to ``np.datetime64[ns]`` objects; if this is not possible
        raise an error.
    decode_timedelta : bool, optional
        If True, decode variables and coordinates with time units in
        {"days", "hours", "minutes", "seconds", "milliseconds", "microseconds"}
        into timedelta objects. If False, leave them encoded as numbers.
        If None (default), assume the same value of decode_time.

    Returns
    -------
    dataset : Dataset
        The newly created dataset.

    Notes
    -----
    ``open_dataset`` opens the file with read-only access. When you modify
    values of a Dataset, even one linked to files on disk, only the in-memory
    copy you are manipulating in xarray is modified: the original file on disk
    is never touched.

    See Also
    --------
    open_mfdataset
    """
    engines = [
        None,
        "netcdf4",
        "scipy",
        "pydap",
        "h5netcdf",
        "pynio",
        "cfgrib",
        "pseudonetcdf",
        "zarr",
    ]
    if engine not in engines:
        raise ValueError(
            "unrecognized engine for open_dataset: {}\n"
            "must be one of: {}".format(engine, engines)
        )

    if autoclose is not None:
        warnings.warn(
            "The autoclose argument is no longer used by "
            "xarray.open_dataset() and is now ignored; it will be removed in "
            "a future version of xarray. If necessary, you can control the "
            "maximum number of simultaneous open files with "
            "xarray.set_options(file_cache_maxsize=...).",
            FutureWarning,
            stacklevel=2,
        )

    if mask_and_scale is None:
        mask_and_scale = not engine == "pseudonetcdf"

    if not decode_cf:
        mask_and_scale = False
        decode_times = False
        concat_characters = False
        decode_coords = False
        decode_timedelta = False

    if cache is None:
        cache = chunks is None

    if backend_kwargs is None:
        backend_kwargs = {}

    def maybe_decode_store(store, chunks, lock=False):
        ds = conventions.decode_cf(
            store,
            mask_and_scale=mask_and_scale,
            decode_times=decode_times,
            concat_characters=concat_characters,
            decode_coords=decode_coords,
            drop_variables=drop_variables,
            use_cftime=use_cftime,
            decode_timedelta=decode_timedelta,
        )

        _protect_dataset_variables_inplace(ds, cache)

        if chunks is not None and engine != "zarr":
            from dask.base import tokenize

            # if passed an actual file path, augment the token with
            # the file modification time
            if isinstance(filename_or_obj, str) and not is_remote_uri(filename_or_obj):
                mtime = os.path.getmtime(filename_or_obj)
            else:
                mtime = None
            token = tokenize(
                filename_or_obj,
                mtime,
                group,
                decode_cf,
                mask_and_scale,
                decode_times,
                concat_characters,
                decode_coords,
                engine,
                chunks,
                drop_variables,
                use_cftime,
                decode_timedelta,
            )
            name_prefix = "open_dataset-%s" % token
            ds2 = ds.chunk(chunks, name_prefix=name_prefix, token=token)

        elif engine == "zarr":
            # adapted from Dataset.Chunk() and taken from open_zarr
            if not (isinstance(chunks, (int, dict)) or chunks is None):
                if chunks != "auto":
                    raise ValueError(
                        "chunks must be an int, dict, 'auto', or None. "
                        "Instead found %s. " % chunks
                    )

            if chunks == "auto":
                try:
                    import dask.array  # noqa
                except ImportError:
                    chunks = None

            # auto chunking needs to be here and not in ZarrStore because
            # the variable chunks does not survive decode_cf
            # return trivial case
            if not chunks:  # e.g. chunks is 0, None or {}
                return ds

            if isinstance(chunks, int):
                chunks = dict.fromkeys(ds.dims, chunks)

            variables = {
                k: store.maybe_chunk(k, v, chunks, overwrite_encoded_chunks)
                for k, v in ds.variables.items()
            }
            ds2 = ds._replace(variables)

        else:
            ds2 = ds
        ds2._file_obj = ds._file_obj
        return ds2

    if isinstance(filename_or_obj, Path):
        filename_or_obj = str(filename_or_obj)

    if isinstance(filename_or_obj, AbstractDataStore):
        store = filename_or_obj

    elif isinstance(filename_or_obj, MutableMapping) and engine == "zarr":
        # Zarr supports a wide range of access modes, but for now xarray either
        # reads or writes from a store, never both.
        # For open_dataset(engine="zarr"), we only read (i.e. mode="r")
        mode = "r"
        _backend_kwargs = backend_kwargs.copy()
        overwrite_encoded_chunks = _backend_kwargs.pop("overwrite_encoded_chunks", None)
        store = backends.ZarrStore.open_group(
            filename_or_obj, mode=mode, group=group, **_backend_kwargs
        )

    elif isinstance(filename_or_obj, str):
        filename_or_obj = _normalize_path(filename_or_obj)

        if engine is None:
            engine = _get_default_engine(filename_or_obj, allow_remote=True)
        if engine == "netcdf4":
            store = backends.NetCDF4DataStore.open(
                filename_or_obj, group=group, lock=lock, **backend_kwargs
            )
        elif engine == "scipy":
            store = backends.ScipyDataStore(filename_or_obj, **backend_kwargs)
        elif engine == "pydap":
            store = backends.PydapDataStore.open(filename_or_obj, **backend_kwargs)
        elif engine == "h5netcdf":
            store = backends.H5NetCDFStore.open(
                filename_or_obj, group=group, lock=lock, **backend_kwargs
            )
        elif engine == "pynio":
            store = backends.NioDataStore(filename_or_obj, lock=lock, **backend_kwargs)
        elif engine == "pseudonetcdf":
            store = backends.PseudoNetCDFDataStore.open(
                filename_or_obj, lock=lock, **backend_kwargs
            )
        elif engine == "cfgrib":
            store = backends.CfGribDataStore(
                filename_or_obj, lock=lock, **backend_kwargs
            )
        elif engine == "zarr":
            # on ZarrStore, mode='r', synchronizer=None, group=None,
            # consolidated=False.
            _backend_kwargs = backend_kwargs.copy()
            overwrite_encoded_chunks = _backend_kwargs.pop(
                "overwrite_encoded_chunks", None
            )
            store = backends.ZarrStore.open_group(
                filename_or_obj, group=group, **_backend_kwargs
            )
    else:
        if engine not in [None, "scipy", "h5netcdf"]:
            raise ValueError(
                "can only read bytes or file-like objects "
                "with engine='scipy' or 'h5netcdf'"
            )
        engine = _get_engine_from_magic_number(filename_or_obj)
        if engine == "scipy":
            store = backends.ScipyDataStore(filename_or_obj, **backend_kwargs)
        elif engine == "h5netcdf":
            store = backends.H5NetCDFStore.open(
                filename_or_obj, group=group, lock=lock, **backend_kwargs
            )

    with close_on_error(store):
        ds = maybe_decode_store(store, chunks)

    # Ensure source filename always stored in dataset object (GH issue #2550)
    if "source" not in ds.encoding:
        if isinstance(filename_or_obj, str):
            ds.encoding["source"] = filename_or_obj

    return ds


def open_dataarray(
    filename_or_obj,
    group=None,
    decode_cf=True,
    mask_and_scale=None,
    decode_times=True,
    autoclose=None,
    concat_characters=True,
    decode_coords=True,
    engine=None,
    chunks=None,
    lock=None,
    cache=None,
    drop_variables=None,
    backend_kwargs=None,
    use_cftime=None,
    decode_timedelta=None,
):
    """Open an DataArray from a file or file-like object containing a single
    data variable.

    This is designed to read netCDF files with only one data variable. If
    multiple variables are present then a ValueError is raised.

    Parameters
    ----------
    filename_or_obj : str, Path, file-like or DataStore
        Strings and Paths are interpreted as a path to a netCDF file or an
        OpenDAP URL and opened with python-netCDF4, unless the filename ends
        with .gz, in which case the file is gunzipped and opened with
        scipy.io.netcdf (only netCDF3 supported). Byte-strings or file-like
        objects are opened by scipy.io.netcdf (netCDF3) or h5py (netCDF4/HDF).
    group : str, optional
        Path to the netCDF4 group in the given file to open (only works for
        netCDF4 files).
    decode_cf : bool, optional
        Whether to decode these variables, assuming they were saved according
        to CF conventions.
    mask_and_scale : bool, optional
        If True, replace array values equal to `_FillValue` with NA and scale
        values according to the formula `original_values * scale_factor +
        add_offset`, where `_FillValue`, `scale_factor` and `add_offset` are
        taken from variable attributes (if they exist).  If the `_FillValue` or
        `missing_value` attribute contains multiple values a warning will be
        issued and all array values matching one of the multiple values will
        be replaced by NA. mask_and_scale defaults to True except for the
        pseudonetcdf backend.
    decode_times : bool, optional
        If True, decode times encoded in the standard NetCDF datetime format
        into datetime objects. Otherwise, leave them encoded as numbers.
    concat_characters : bool, optional
        If True, concatenate along the last dimension of character arrays to
        form string arrays. Dimensions will only be concatenated over (and
        removed) if they have no corresponding variable and if they are only
        used as the last dimension of character arrays.
    decode_coords : bool, optional
        If True, decode the 'coordinates' attribute to identify coordinates in
        the resulting dataset.
    engine : {"netcdf4", "scipy", "pydap", "h5netcdf", "pynio", "cfgrib"}, \
        optional
        Engine to use when reading files. If not provided, the default engine
        is chosen based on available dependencies, with a preference for
        "netcdf4".
    chunks : int or dict, optional
        If chunks is provided, it used to load the new dataset into dask
        arrays.
    lock : False or lock-like, optional
        Resource lock to use when reading data from disk. Only relevant when
        using dask or another form of parallelism. By default, appropriate
        locks are chosen to safely read and write files with the currently
        active dask scheduler.
    cache : bool, optional
        If True, cache data loaded from the underlying datastore in memory as
        NumPy arrays when accessed to avoid reading from the underlying data-
        store multiple times. Defaults to True unless you specify the `chunks`
        argument to use dask, in which case it defaults to False. Does not
        change the behavior of coordinates corresponding to dimensions, which
        always load their data from disk into a ``pandas.Index``.
    drop_variables: str or iterable, optional
        A variable or list of variables to exclude from being parsed from the
        dataset. This may be useful to drop variables with problems or
        inconsistent values.
    backend_kwargs: dict, optional
        A dictionary of keyword arguments to pass on to the backend. This
        may be useful when backend options would improve performance or
        allow user control of dataset processing.
    use_cftime: bool, optional
        Only relevant if encoded dates come from a standard calendar
        (e.g. "gregorian", "proleptic_gregorian", "standard", or not
        specified).  If None (default), attempt to decode times to
        ``np.datetime64[ns]`` objects; if this is not possible, decode times to
        ``cftime.datetime`` objects. If True, always decode times to
        ``cftime.datetime`` objects, regardless of whether or not they can be
        represented using ``np.datetime64[ns]`` objects.  If False, always
        decode times to ``np.datetime64[ns]`` objects; if this is not possible
        raise an error.
    decode_timedelta : bool, optional
        If True, decode variables and coordinates with time units in
        {"days", "hours", "minutes", "seconds", "milliseconds", "microseconds"}
        into timedelta objects. If False, leave them encoded as numbers.
        If None (default), assume the same value of decode_time.

    Notes
    -----
    This is designed to be fully compatible with `DataArray.to_netcdf`. Saving
    using `DataArray.to_netcdf` and then loading with this function will
    produce an identical result.

    All parameters are passed directly to `xarray.open_dataset`. See that
    documentation for further details.

    See also
    --------
    open_dataset
    """

    dataset = open_dataset(
        filename_or_obj,
        group=group,
        decode_cf=decode_cf,
        mask_and_scale=mask_and_scale,
        decode_times=decode_times,
        autoclose=autoclose,
        concat_characters=concat_characters,
        decode_coords=decode_coords,
        engine=engine,
        chunks=chunks,
        lock=lock,
        cache=cache,
        drop_variables=drop_variables,
        backend_kwargs=backend_kwargs,
        use_cftime=use_cftime,
        decode_timedelta=decode_timedelta,
    )

    if len(dataset.data_vars) != 1:
        raise ValueError(
            "Given file dataset contains more than one data "
            "variable. Please read with xarray.open_dataset and "
            "then select the variable you want."
        )
    else:
        (data_array,) = dataset.data_vars.values()

    data_array._file_obj = dataset._file_obj

    # Reset names if they were changed during saving
    # to ensure that we can 'roundtrip' perfectly
    if DATAARRAY_NAME in dataset.attrs:
        data_array.name = dataset.attrs[DATAARRAY_NAME]
        del dataset.attrs[DATAARRAY_NAME]

    if data_array.name == DATAARRAY_VARIABLE:
        data_array.name = None

    return data_array


class _MultiFileCloser:
    __slots__ = ("file_objs",)

    def __init__(self, file_objs):
        self.file_objs = file_objs

    def close(self):
        for f in self.file_objs:
            f.close()


def open_mfdataset(
    paths,
    chunks=None,
    concat_dim=None,
    compat="no_conflicts",
    preprocess=None,
    engine=None,
    lock=None,
    data_vars="all",
    coords="different",
    combine="by_coords",
    autoclose=None,
    parallel=False,
    join="outer",
    attrs_file=None,
    **kwargs,
):
    """Open multiple files as a single dataset.

    If combine='by_coords' then the function ``combine_by_coords`` is used to combine
    the datasets into one before returning the result, and if combine='nested' then
    ``combine_nested`` is used. The filepaths must be structured according to which
    combining function is used, the details of which are given in the documentation for
    ``combine_by_coords`` and ``combine_nested``. By default ``combine='by_coords'``
    will be used. Requires dask to be installed. See documentation for
    details on dask [1]_. Global attributes from the ``attrs_file`` are used
    for the combined dataset.

    Parameters
    ----------
    paths : str or sequence
        Either a string glob in the form ``"path/to/my/files/*.nc"`` or an explicit list of
        files to open. Paths can be given as strings or as pathlib Paths. If
        concatenation along more than one dimension is desired, then ``paths`` must be a
        nested list-of-lists (see ``combine_nested`` for details). (A string glob will
        be expanded to a 1-dimensional list.)
    chunks : int or dict, optional
        Dictionary with keys given by dimension names and values given by chunk sizes.
        In general, these should divide the dimensions of each dataset. If int, chunk
        each dimension by ``chunks``. By default, chunks will be chosen to load entire
        input files into memory at once. This has a major impact on performance: please
        see the full documentation for more details [2]_.
    concat_dim : str, or list of str, DataArray, Index or None, optional
        Dimensions to concatenate files along.  You only need to provide this argument
        if ``combine='by_coords'``, and if any of the dimensions along which you want to
        concatenate is not a dimension in the original datasets, e.g., if you want to
        stack a collection of 2D arrays along a third dimension. Set
        ``concat_dim=[..., None, ...]`` explicitly to disable concatenation along a
        particular dimension. Default is None, which for a 1D list of filepaths is
        equivalent to opening the files separately and then merging them with
        ``xarray.merge``.
    combine : {"by_coords", "nested"}, optional
        Whether ``xarray.combine_by_coords`` or ``xarray.combine_nested`` is used to
        combine all the data. Default is to use ``xarray.combine_by_coords``.
    compat : {"identical", "equals", "broadcast_equals", \
              "no_conflicts", "override"}, optional
        String indicating how to compare variables of the same name for
        potential conflicts when merging:

         * "broadcast_equals": all values must be equal when variables are
           broadcast against each other to ensure common dimensions.
         * "equals": all values and dimensions must be the same.
         * "identical": all values, dimensions and attributes must be the
           same.
         * "no_conflicts": only values which are not null in both datasets
           must be equal. The returned dataset then contains the combination
           of all non-null values.
         * "override": skip comparing and pick variable from first dataset

    preprocess : callable, optional
        If provided, call this function on each dataset prior to concatenation.
        You can find the file-name from which each dataset was loaded in
<<<<<<< HEAD
        ``ds.encoding['source']``.
    engine : {'netcdf4', 'scipy', 'pydap', 'h5netcdf', 'pynio', 'cfgrib', \
        'zarr'}, optional
=======
        ``ds.encoding["source"]``.
    engine : {"netcdf4", "scipy", "pydap", "h5netcdf", "pynio", "cfgrib"}, \
        optional
>>>>>>> 43a2a4bd
        Engine to use when reading files. If not provided, the default engine
        is chosen based on available dependencies, with a preference for
        "netcdf4".
    lock : False or lock-like, optional
        Resource lock to use when reading data from disk. Only relevant when
        using dask or another form of parallelism. By default, appropriate
        locks are chosen to safely read and write files with the currently
        active dask scheduler.
    data_vars : {"minimal", "different", "all"} or list of str, optional
        These data variables will be concatenated together:
          * "minimal": Only data variables in which the dimension already
            appears are included.
          * "different": Data variables which are not equal (ignoring
            attributes) across all datasets are also concatenated (as well as
            all for which dimension already appears). Beware: this option may
            load the data payload of data variables into memory if they are not
            already loaded.
          * "all": All data variables will be concatenated.
          * list of str: The listed data variables will be concatenated, in
            addition to the "minimal" data variables.
    coords : {"minimal", "different", "all"} or list of str, optional
        These coordinate variables will be concatenated together:
         * "minimal": Only coordinates in which the dimension already appears
           are included.
         * "different": Coordinates which are not equal (ignoring attributes)
           across all datasets are also concatenated (as well as all for which
           dimension already appears). Beware: this option may load the data
           payload of coordinate variables into memory if they are not already
           loaded.
         * "all": All coordinate variables will be concatenated, except
           those corresponding to other dimensions.
         * list of str: The listed coordinate variables will be concatenated,
           in addition the "minimal" coordinates.
    parallel : bool, optional
        If True, the open and preprocess steps of this function will be
        performed in parallel using ``dask.delayed``. Default is False.
    join : {"outer", "inner", "left", "right", "exact, "override"}, optional
        String indicating how to combine differing indexes
        (excluding concat_dim) in objects

        - "outer": use the union of object indexes
        - "inner": use the intersection of object indexes
        - "left": use indexes from the first object with each dimension
        - "right": use indexes from the last object with each dimension
        - "exact": instead of aligning, raise `ValueError` when indexes to be
          aligned are not equal
        - "override": if indexes are of same size, rewrite indexes to be
          those of the first object with that dimension. Indexes for the same
          dimension must have the same size in all objects.
    attrs_file : str or pathlib.Path, optional
        Path of the file used to read global attributes from.
        By default global attributes are read from the first file provided,
        with wildcard matches sorted by filename.
    **kwargs : optional
        Additional arguments passed on to :py:func:`xarray.open_dataset`.

    Returns
    -------
    xarray.Dataset

    Notes
    -----
    ``open_mfdataset`` opens files with read-only access. When you modify values
    of a Dataset, even one linked to files on disk, only the in-memory copy you
    are manipulating in xarray is modified: the original file on disk is never
    touched.

    See Also
    --------
    combine_by_coords
    combine_nested
    open_dataset

    References
    ----------

    .. [1] http://xarray.pydata.org/en/stable/dask.html
    .. [2] http://xarray.pydata.org/en/stable/dask.html#chunking-and-performance
    """
    if isinstance(paths, str):
        if is_remote_uri(paths):
            raise ValueError(
                "cannot do wild-card matching for paths that are remote URLs: "
                "{!r}. Instead, supply paths as an explicit list of strings.".format(
                    paths
                )
            )
        paths = sorted(glob(paths))
    else:
        paths = [str(p) if isinstance(p, Path) else p for p in paths]

    if not paths:
        raise OSError("no files to open")

    # If combine='by_coords' then this is unnecessary, but quick.
    # If combine='nested' then this creates a flat list which is easier to
    # iterate over, while saving the originally-supplied structure as "ids"
    if combine == "nested":
        if isinstance(concat_dim, (str, DataArray)) or concat_dim is None:
            concat_dim = [concat_dim]
    combined_ids_paths = _infer_concat_order_from_positions(paths)
    ids, paths = (list(combined_ids_paths.keys()), list(combined_ids_paths.values()))

    open_kwargs = dict(
        engine=engine, chunks=chunks or {}, lock=lock, autoclose=autoclose, **kwargs
    )

    if parallel:
        import dask

        # wrap the open_dataset, getattr, and preprocess with delayed
        open_ = dask.delayed(open_dataset)
        getattr_ = dask.delayed(getattr)
        if preprocess is not None:
            preprocess = dask.delayed(preprocess)
    else:
        open_ = open_dataset
        getattr_ = getattr

    datasets = [open_(p, **open_kwargs) for p in paths]
    file_objs = [getattr_(ds, "_file_obj") for ds in datasets]
    if preprocess is not None:
        datasets = [preprocess(ds) for ds in datasets]

    if parallel:
        # calling compute here will return the datasets/file_objs lists,
        # the underlying datasets will still be stored as dask arrays
        datasets, file_objs = dask.compute(datasets, file_objs)

    # Combine all datasets, closing them in case of a ValueError
    try:
        if combine == "nested":
            # Combined nested list by successive concat and merge operations
            # along each dimension, using structure given by "ids"
            combined = _nested_combine(
                datasets,
                concat_dims=concat_dim,
                compat=compat,
                data_vars=data_vars,
                coords=coords,
                ids=ids,
                join=join,
                combine_attrs="drop",
            )
        elif combine == "by_coords":
            # Redo ordering from coordinates, ignoring how they were ordered
            # previously
            combined = combine_by_coords(
                datasets,
                compat=compat,
                data_vars=data_vars,
                coords=coords,
                join=join,
                combine_attrs="drop",
            )
        else:
            raise ValueError(
                "{} is an invalid option for the keyword argument"
                " ``combine``".format(combine)
            )
    except ValueError:
        for ds in datasets:
            ds.close()
        raise

    combined._file_obj = _MultiFileCloser(file_objs)

    # read global attributes from the attrs_file or from the first dataset
    if attrs_file is not None:
        if isinstance(attrs_file, Path):
            attrs_file = str(attrs_file)
        combined.attrs = datasets[paths.index(attrs_file)].attrs
    else:
        combined.attrs = datasets[0].attrs

    return combined


WRITEABLE_STORES: Dict[str, Callable] = {
    "netcdf4": backends.NetCDF4DataStore.open,
    "scipy": backends.ScipyDataStore,
    "h5netcdf": backends.H5NetCDFStore.open,
}


def to_netcdf(
    dataset: Dataset,
    path_or_file=None,
    mode: str = "w",
    format: str = None,
    group: str = None,
    engine: str = None,
    encoding: Mapping = None,
    unlimited_dims: Iterable[Hashable] = None,
    compute: bool = True,
    multifile: bool = False,
    invalid_netcdf: bool = False,
) -> Union[Tuple[ArrayWriter, AbstractDataStore], bytes, "Delayed", None]:
    """This function creates an appropriate datastore for writing a dataset to
    disk as a netCDF file

    See `Dataset.to_netcdf` for full API docs.

    The ``multifile`` argument is only for the private use of save_mfdataset.
    """
    if isinstance(path_or_file, Path):
        path_or_file = str(path_or_file)

    if encoding is None:
        encoding = {}

    if path_or_file is None:
        if engine is None:
            engine = "scipy"
        elif engine != "scipy":
            raise ValueError(
                "invalid engine for creating bytes with "
                "to_netcdf: %r. Only the default engine "
                "or engine='scipy' is supported" % engine
            )
        if not compute:
            raise NotImplementedError(
                "to_netcdf() with compute=False is not yet implemented when "
                "returning bytes"
            )
    elif isinstance(path_or_file, str):
        if engine is None:
            engine = _get_default_engine(path_or_file)
        path_or_file = _normalize_path(path_or_file)
    else:  # file-like object
        engine = "scipy"

    # validate Dataset keys, DataArray names, and attr keys/values
    _validate_dataset_names(dataset)
    _validate_attrs(dataset)

    try:
        store_open = WRITEABLE_STORES[engine]
    except KeyError:
        raise ValueError("unrecognized engine for to_netcdf: %r" % engine)

    if format is not None:
        format = format.upper()

    # handle scheduler specific logic
    scheduler = _get_scheduler()
    have_chunks = any(v.chunks for v in dataset.variables.values())

    autoclose = have_chunks and scheduler in ["distributed", "multiprocessing"]
    if autoclose and engine == "scipy":
        raise NotImplementedError(
            "Writing netCDF files with the %s backend "
            "is not currently supported with dask's %s "
            "scheduler" % (engine, scheduler)
        )

    target = path_or_file if path_or_file is not None else BytesIO()
    kwargs = dict(autoclose=True) if autoclose else {}
    if invalid_netcdf:
        if engine == "h5netcdf":
            kwargs["invalid_netcdf"] = invalid_netcdf
        else:
            raise ValueError(
                "unrecognized option 'invalid_netcdf' for engine %s" % engine
            )
    store = store_open(target, mode, format, group, **kwargs)

    if unlimited_dims is None:
        unlimited_dims = dataset.encoding.get("unlimited_dims", None)
    if unlimited_dims is not None:
        if isinstance(unlimited_dims, str) or not isinstance(unlimited_dims, Iterable):
            unlimited_dims = [unlimited_dims]
        else:
            unlimited_dims = list(unlimited_dims)

    writer = ArrayWriter()

    # TODO: figure out how to refactor this logic (here and in save_mfdataset)
    # to avoid this mess of conditionals
    try:
        # TODO: allow this work (setting up the file for writing array data)
        # to be parallelized with dask
        dump_to_store(
            dataset, store, writer, encoding=encoding, unlimited_dims=unlimited_dims
        )
        if autoclose:
            store.close()

        if multifile:
            return writer, store

        writes = writer.sync(compute=compute)

        if path_or_file is None:
            store.sync()
            return target.getvalue()
    finally:
        if not multifile and compute:
            store.close()

    if not compute:
        import dask

        return dask.delayed(_finalize_store)(writes, store)
    return None


def dump_to_store(
    dataset, store, writer=None, encoder=None, encoding=None, unlimited_dims=None
):
    """Store dataset contents to a backends.*DataStore object."""
    if writer is None:
        writer = ArrayWriter()

    if encoding is None:
        encoding = {}

    variables, attrs = conventions.encode_dataset_coordinates(dataset)

    check_encoding = set()
    for k, enc in encoding.items():
        # no need to shallow copy the variable again; that already happened
        # in encode_dataset_coordinates
        variables[k].encoding = enc
        check_encoding.add(k)

    if encoder:
        variables, attrs = encoder(variables, attrs)

    store.store(variables, attrs, check_encoding, writer, unlimited_dims=unlimited_dims)


def save_mfdataset(
    datasets, paths, mode="w", format=None, groups=None, engine=None, compute=True
):
    """Write multiple datasets to disk as netCDF files simultaneously.

    This function is intended for use with datasets consisting of dask.array
    objects, in which case it can write the multiple datasets to disk
    simultaneously using a shared thread pool.

    When not using dask, it is no different than calling ``to_netcdf``
    repeatedly.

    Parameters
    ----------
    datasets : list of Dataset
        List of datasets to save.
    paths : list of str or list of Path
        List of paths to which to save each corresponding dataset.
    mode : {"w", "a"}, optional
        Write ("w") or append ("a") mode. If mode="w", any existing file at
        these locations will be overwritten.
    format : {"NETCDF4", "NETCDF4_CLASSIC", "NETCDF3_64BIT", \
              "NETCDF3_CLASSIC"}, optional

        File format for the resulting netCDF file:

        * NETCDF4: Data is stored in an HDF5 file, using netCDF4 API
          features.
        * NETCDF4_CLASSIC: Data is stored in an HDF5 file, using only
          netCDF 3 compatible API features.
        * NETCDF3_64BIT: 64-bit offset version of the netCDF 3 file format,
          which fully supports 2+ GB files, but is only compatible with
          clients linked against netCDF version 3.6.0 or later.
        * NETCDF3_CLASSIC: The classic netCDF 3 file format. It does not
          handle 2+ GB files very well.

        All formats are supported by the netCDF4-python library.
        scipy.io.netcdf only supports the last two formats.

        The default format is NETCDF4 if you are saving a file to disk and
        have the netCDF4-python library available. Otherwise, xarray falls
        back to using scipy to write netCDF files and defaults to the
        NETCDF3_64BIT format (scipy does not support netCDF4).
    groups : list of str, optional
        Paths to the netCDF4 group in each corresponding file to which to save
        datasets (only works for format="NETCDF4"). The groups will be created
        if necessary.
    engine : {"netcdf4", "scipy", "h5netcdf"}, optional
        Engine to use when writing netCDF files. If not provided, the
        default engine is chosen based on available dependencies, with a
        preference for "netcdf4" if writing to a file on disk.
        See `Dataset.to_netcdf` for additional information.
    compute : bool
        If true compute immediately, otherwise return a
        ``dask.delayed.Delayed`` object that can be computed later.

    Examples
    --------

    Save a dataset into one netCDF per year of data:

    >>> years, datasets = zip(*ds.groupby("time.year"))
    >>> paths = ["%s.nc" % y for y in years]
    >>> xr.save_mfdataset(datasets, paths)
    """
    if mode == "w" and len(set(paths)) < len(paths):
        raise ValueError(
            "cannot use mode='w' when writing multiple " "datasets to the same path"
        )

    for obj in datasets:
        if not isinstance(obj, Dataset):
            raise TypeError(
                "save_mfdataset only supports writing Dataset "
                "objects, received type %s" % type(obj)
            )

    if groups is None:
        groups = [None] * len(datasets)

    if len({len(datasets), len(paths), len(groups)}) > 1:
        raise ValueError(
            "must supply lists of the same length for the "
            "datasets, paths and groups arguments to "
            "save_mfdataset"
        )

    writers, stores = zip(
        *[
            to_netcdf(
                ds, path, mode, format, group, engine, compute=compute, multifile=True
            )
            for ds, path, group in zip(datasets, paths, groups)
        ]
    )

    try:
        writes = [w.sync(compute=compute) for w in writers]
    finally:
        if compute:
            for store in stores:
                store.close()

    if not compute:
        import dask

        return dask.delayed(
            [dask.delayed(_finalize_store)(w, s) for w, s in zip(writes, stores)]
        )


def _validate_datatypes_for_zarr_append(dataset):
    """DataArray.name and Dataset keys must be a string or None"""

    def check_dtype(var):
        if (
            not np.issubdtype(var.dtype, np.number)
            and not np.issubdtype(var.dtype, np.datetime64)
            and not np.issubdtype(var.dtype, np.bool_)
            and not coding.strings.is_unicode_dtype(var.dtype)
            and not var.dtype == object
        ):
            # and not re.match('^bytes[1-9]+$', var.dtype.name)):
            raise ValueError(
                "Invalid dtype for data variable: {} "
                "dtype must be a subtype of number, "
                "datetime, bool, a fixed sized string, "
                "a fixed size unicode string or an "
                "object".format(var)
            )

    for k in dataset.data_vars.values():
        check_dtype(k)


def _validate_append_dim_and_encoding(
    ds_to_append, store, append_dim, encoding, **open_kwargs
):
    try:
        ds = backends.zarr.open_zarr(store, **open_kwargs)
    except ValueError:  # store empty
        return
    if append_dim:
        if append_dim not in ds.dims:
            raise ValueError(
                f"append_dim={append_dim!r} does not match any existing "
                f"dataset dimensions {ds.dims}"
            )
    for var_name in ds_to_append:
        if var_name in ds:
            if ds_to_append[var_name].dims != ds[var_name].dims:
                raise ValueError(
                    f"variable {var_name!r} already exists with different "
                    f"dimension names {ds[var_name].dims} != "
                    f"{ds_to_append[var_name].dims}, but changing variable "
                    "dimensions is not supported by to_zarr()."
                )
            existing_sizes = {
                k: v for k, v in ds[var_name].sizes.items() if k != append_dim
            }
            new_sizes = {
                k: v for k, v in ds_to_append[var_name].sizes.items() if k != append_dim
            }
            if existing_sizes != new_sizes:
                raise ValueError(
                    f"variable {var_name!r} already exists with different "
                    "dimension sizes: {existing_sizes} != {new_sizes}. "
                    "to_zarr() only supports changing dimension sizes when "
                    f"explicitly appending, but append_dim={append_dim!r}."
                )
            if var_name in encoding.keys():
                raise ValueError(
                    f"variable {var_name!r} already exists, but encoding was provided"
                )


def to_zarr(
    dataset,
    store=None,
    mode=None,
    synchronizer=None,
    group=None,
    encoding=None,
    compute=True,
    consolidated=False,
    append_dim=None,
):
    """This function creates an appropriate datastore for writing a dataset to
    a zarr ztore

    See `Dataset.to_zarr` for full API docs.
    """
    if isinstance(store, Path):
        store = str(store)
    if encoding is None:
        encoding = {}

    # validate Dataset keys, DataArray names, and attr keys/values
    _validate_dataset_names(dataset)
    _validate_attrs(dataset)

    if mode == "a":
        _validate_datatypes_for_zarr_append(dataset)
        _validate_append_dim_and_encoding(
            dataset,
            store,
            append_dim,
            group=group,
            consolidated=consolidated,
            encoding=encoding,
        )

    zstore = backends.ZarrStore.open_group(
        store=store,
        mode=mode,
        synchronizer=synchronizer,
        group=group,
        consolidate_on_close=consolidated,
    )
    zstore.append_dim = append_dim
    writer = ArrayWriter()
    # TODO: figure out how to properly handle unlimited_dims
    dump_to_store(dataset, zstore, writer, encoding=encoding)
    writes = writer.sync(compute=compute)

    if compute:
        _finalize_store(writes, zstore)
    else:
        import dask

        return dask.delayed(_finalize_store)(writes, zstore)

    return zstore<|MERGE_RESOLUTION|>--- conflicted
+++ resolved
@@ -344,13 +344,8 @@
     decode_coords : bool, optional
         If True, decode the 'coordinates' attribute to identify coordinates in
         the resulting dataset.
-<<<<<<< HEAD
-    engine : {'netcdf4', 'scipy', 'pydap', 'h5netcdf', 'pynio', 'cfgrib', \
-        'pseudonetcdf', 'zarr'}, optional
-=======
     engine : {"netcdf4", "scipy", "pydap", "h5netcdf", "pynio", "cfgrib", \
-        "pseudonetcdf"}, optional
->>>>>>> 43a2a4bd
+        "pseudonetcdf", "zarr"}, optional
         Engine to use when reading files. If not provided, the default engine
         is chosen based on available dependencies, with a preference for
         "netcdf4".
@@ -850,15 +845,9 @@
     preprocess : callable, optional
         If provided, call this function on each dataset prior to concatenation.
         You can find the file-name from which each dataset was loaded in
-<<<<<<< HEAD
-        ``ds.encoding['source']``.
-    engine : {'netcdf4', 'scipy', 'pydap', 'h5netcdf', 'pynio', 'cfgrib', \
-        'zarr'}, optional
-=======
         ``ds.encoding["source"]``.
-    engine : {"netcdf4", "scipy", "pydap", "h5netcdf", "pynio", "cfgrib"}, \
+    engine : {"netcdf4", "scipy", "pydap", "h5netcdf", "pynio", "cfgrib", "zarr"}, \
         optional
->>>>>>> 43a2a4bd
         Engine to use when reading files. If not provided, the default engine
         is chosen based on available dependencies, with a preference for
         "netcdf4".
