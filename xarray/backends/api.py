import os.path
import warnings
from glob import glob
from io import BytesIO
from numbers import Number
from pathlib import Path
<<<<<<< HEAD
from typing import (Callable, Dict, Hashable, Iterable, Mapping, Tuple, Union,
                    TYPE_CHECKING)
=======
from typing import Callable, Dict, Hashable, Iterable, Mapping, Tuple, Union
from textwrap import dedent
>>>>>>> 6586c26a

import numpy as np

from .. import Dataset, DataArray, backends, conventions, coding
from ..core import indexing
from .. import auto_combine
from ..core.combine import (
    combine_by_coords,
    _nested_combine,
    _infer_concat_order_from_positions
)
from ..core.utils import close_on_error, is_grib_path, is_remote_uri
from .common import ArrayWriter, AbstractDataStore
from .locks import _get_scheduler

if TYPE_CHECKING:
    try:
        from dask.delayed import Delayed
    except ImportError:
        Delayed = None


DATAARRAY_NAME = '__xarray_dataarray_name__'
DATAARRAY_VARIABLE = '__xarray_dataarray_variable__'


def _get_default_engine_remote_uri():
    try:
        import netCDF4  # noqa
        engine = 'netcdf4'
    except ImportError:  # pragma: no cover
        try:
            import pydap  # noqa
            engine = 'pydap'
        except ImportError:
            raise ValueError('netCDF4 or pydap is required for accessing '
                             'remote datasets via OPeNDAP')
    return engine


def _get_default_engine_grib():
    msgs = []
    try:
        import Nio  # noqa
        msgs += ["set engine='pynio' to access GRIB files with PyNIO"]
    except ImportError:  # pragma: no cover
        pass
    try:
        import cfgrib  # noqa
        msgs += ["set engine='cfgrib' to access GRIB files with cfgrib"]
    except ImportError:  # pragma: no cover
        pass
    if msgs:
        raise ValueError(' or\n'.join(msgs))
    else:
        raise ValueError('PyNIO or cfgrib is required for accessing '
                         'GRIB files')


def _get_default_engine_gz():
    try:
        import scipy  # noqa
        engine = 'scipy'
    except ImportError:  # pragma: no cover
        raise ValueError('scipy is required for accessing .gz files')
    return engine


def _get_default_engine_netcdf():
    try:
        import netCDF4  # noqa
        engine = 'netcdf4'
    except ImportError:  # pragma: no cover
        try:
            import scipy.io.netcdf  # noqa
            engine = 'scipy'
        except ImportError:
            raise ValueError('cannot read or write netCDF files without '
                             'netCDF4-python or scipy installed')
    return engine


def _get_engine_from_magic_number(filename_or_obj):
    # check byte header to determine file type
    if isinstance(filename_or_obj, bytes):
        magic_number = filename_or_obj[:8]
    else:
        if filename_or_obj.tell() != 0:
            raise ValueError("file-like object read/write pointer not at zero "
                             "please close and reopen, or use a context "
                             "manager")
        magic_number = filename_or_obj.read(8)
        filename_or_obj.seek(0)

    if magic_number.startswith(b'CDF'):
        engine = 'scipy'
    elif magic_number.startswith(b'\211HDF\r\n\032\n'):
        engine = 'h5netcdf'
        if isinstance(filename_or_obj, bytes):
            raise ValueError("can't open netCDF4/HDF5 as bytes "
                             "try passing a path or file-like object")
    else:
        if isinstance(filename_or_obj, bytes) and len(filename_or_obj) > 80:
            filename_or_obj = filename_or_obj[:80] + b'...'
        raise ValueError('{} is not a valid netCDF file '
                         'did you mean to pass a string for a path instead?'
                         .format(filename_or_obj))
    return engine


def _get_default_engine(path, allow_remote=False):
    if allow_remote and is_remote_uri(path):
        engine = _get_default_engine_remote_uri()
    elif is_grib_path(path):
        engine = _get_default_engine_grib()
    elif path.endswith('.gz'):
        engine = _get_default_engine_gz()
    else:
        engine = _get_default_engine_netcdf()
    return engine


def _normalize_path(path):
    if is_remote_uri(path):
        return path
    else:
        return os.path.abspath(os.path.expanduser(path))


def _validate_dataset_names(dataset):
    """DataArray.name and Dataset keys must be a string or None"""
    def check_name(name):
        if isinstance(name, str):
            if not name:
                raise ValueError('Invalid name for DataArray or Dataset key: '
                                 'string must be length 1 or greater for '
                                 'serialization to netCDF files')
        elif name is not None:
            raise TypeError('DataArray.name or Dataset key must be either a '
                            'string or None for serialization to netCDF files')

    for k in dataset.variables:
        check_name(k)


def _validate_attrs(dataset):
    """`attrs` must have a string key and a value which is either: a number,
    a string, an ndarray or a list/tuple of numbers/strings.
    """
    def check_attr(name, value):
        if isinstance(name, str):
            if not name:
                raise ValueError('Invalid name for attr: string must be '
                                 'length 1 or greater for serialization to '
                                 'netCDF files')
        else:
            raise TypeError("Invalid name for attr: {} must be a string for "
                            "serialization to netCDF files".format(name))

        if not isinstance(value, (str, Number, np.ndarray, np.number,
                                  list, tuple)):
            raise TypeError('Invalid value for attr: {} must be a number, '
                            'a string, an ndarray or a list/tuple of '
                            'numbers/strings for serialization to netCDF '
                            'files'.format(value))

    # Check attrs on the dataset itself
    for k, v in dataset.attrs.items():
        check_attr(k, v)

    # Check attrs on each variable within the dataset
    for variable in dataset.variables.values():
        for k, v in variable.attrs.items():
            check_attr(k, v)


def _protect_dataset_variables_inplace(dataset, cache):
    for name, variable in dataset.variables.items():
        if name not in variable.dims:
            # no need to protect IndexVariable objects
            data = indexing.CopyOnWriteArray(variable._data)
            if cache:
                data = indexing.MemoryCachedArray(data)
            variable.data = data


def _finalize_store(write, store):
    """ Finalize this store by explicitly syncing and closing"""
    del write  # ensure writing is done first
    store.close()


def load_dataset(filename_or_obj, **kwargs):
    """Open, load into memory, and close a Dataset from a file or file-like
    object.

    This is a thin wrapper around :py:meth:`~xarray.open_dataset`. It differs
    from `open_dataset` in that it loads the Dataset into memory, closes the
    file, and returns the Dataset. In contrast, `open_dataset` keeps the file
    handle open and lazy loads its contents. All parameters are passed directly
    to `open_dataset`. See that documentation for further details.

    Returns
    -------
    dataset : Dataset
        The newly created Dataset.

    See Also
    --------
    open_dataset
    """
    if 'cache' in kwargs:
        raise TypeError('cache has no effect in this context')

    with open_dataset(filename_or_obj, **kwargs) as ds:
        return ds.load()


def load_dataarray(filename_or_obj, **kwargs):
    """Open, load into memory, and close a DataArray from a file or file-like
    object containing a single data variable.

    This is a thin wrapper around :py:meth:`~xarray.open_dataarray`. It differs
    from `open_dataarray` in that it loads the Dataset into memory, closes the
    file, and returns the Dataset. In contrast, `open_dataarray` keeps the file
    handle open and lazy loads its contents. All parameters are passed directly
    to `open_dataarray`. See that documentation for further details.

    Returns
    -------
    datarray : DataArray
        The newly created DataArray.

    See Also
    --------
    open_dataarray
    """
    if 'cache' in kwargs:
        raise TypeError('cache has no effect in this context')

    with open_dataarray(filename_or_obj, **kwargs) as da:
        return da.load()


def open_dataset(filename_or_obj, group=None, decode_cf=True,
                 mask_and_scale=None, decode_times=True, autoclose=None,
                 concat_characters=True, decode_coords=True, engine=None,
                 chunks=None, lock=None, cache=None, drop_variables=None,
                 backend_kwargs=None, use_cftime=None):
    """Open and decode a dataset from a file or file-like object.

    Parameters
    ----------
    filename_or_obj : str, Path, file or xarray.backends.*DataStore
        Strings and Path objects are interpreted as a path to a netCDF file
        or an OpenDAP URL and opened with python-netCDF4, unless the filename
        ends with .gz, in which case the file is gunzipped and opened with
        scipy.io.netcdf (only netCDF3 supported). Byte-strings or file-like
        objects are opened by scipy.io.netcdf (netCDF3) or h5py (netCDF4/HDF).
    group : str, optional
        Path to the netCDF4 group in the given file to open (only works for
        netCDF4 files).
    decode_cf : bool, optional
        Whether to decode these variables, assuming they were saved according
        to CF conventions.
    mask_and_scale : bool, optional
        If True, replace array values equal to `_FillValue` with NA and scale
        values according to the formula `original_values * scale_factor +
        add_offset`, where `_FillValue`, `scale_factor` and `add_offset` are
        taken from variable attributes (if they exist).  If the `_FillValue` or
        `missing_value` attribute contains multiple values a warning will be
        issued and all array values matching one of the multiple values will
        be replaced by NA. mask_and_scale defaults to True except for the
        pseudonetcdf backend.
    decode_times : bool, optional
        If True, decode times encoded in the standard NetCDF datetime format
        into datetime objects. Otherwise, leave them encoded as numbers.
    autoclose : bool, optional
        If True, automatically close files to avoid OS Error of too many files
        being open.  However, this option doesn't work with streams, e.g.,
        BytesIO.
    concat_characters : bool, optional
        If True, concatenate along the last dimension of character arrays to
        form string arrays. Dimensions will only be concatenated over (and
        removed) if they have no corresponding variable and if they are only
        used as the last dimension of character arrays.
    decode_coords : bool, optional
        If True, decode the 'coordinates' attribute to identify coordinates in
        the resulting dataset.
    engine : {'netcdf4', 'scipy', 'pydap', 'h5netcdf', 'pynio', 'cfgrib', \
        'pseudonetcdf'}, optional
        Engine to use when reading files. If not provided, the default engine
        is chosen based on available dependencies, with a preference for
        'netcdf4'.
    chunks : int or dict, optional
        If chunks is provided, it used to load the new dataset into dask
        arrays. ``chunks={}`` loads the dataset with dask using a single
        chunk for all arrays.
    lock : False or duck threading.Lock, optional
        Resource lock to use when reading data from disk. Only relevant when
        using dask or another form of parallelism. By default, appropriate
        locks are chosen to safely read and write files with the currently
        active dask scheduler.
    cache : bool, optional
        If True, cache data loaded from the underlying datastore in memory as
        NumPy arrays when accessed to avoid reading from the underlying data-
        store multiple times. Defaults to True unless you specify the `chunks`
        argument to use dask, in which case it defaults to False. Does not
        change the behavior of coordinates corresponding to dimensions, which
        always load their data from disk into a ``pandas.Index``.
    drop_variables: string or iterable, optional
        A variable or list of variables to exclude from being parsed from the
        dataset. This may be useful to drop variables with problems or
        inconsistent values.
    backend_kwargs: dictionary, optional
        A dictionary of keyword arguments to pass on to the backend. This
        may be useful when backend options would improve performance or
        allow user control of dataset processing.
    use_cftime: bool, optional
        Only relevant if encoded dates come from a standard calendar
        (e.g. 'gregorian', 'proleptic_gregorian', 'standard', or not
        specified).  If None (default), attempt to decode times to
        ``np.datetime64[ns]`` objects; if this is not possible, decode times to
        ``cftime.datetime`` objects. If True, always decode times to
        ``cftime.datetime`` objects, regardless of whether or not they can be
        represented using ``np.datetime64[ns]`` objects.  If False, always
        decode times to ``np.datetime64[ns]`` objects; if this is not possible
        raise an error.

    Returns
    -------
    dataset : Dataset
        The newly created dataset.

    Notes
    -----
    ``open_dataset`` opens the file with read-only access. When you modify
    values of a Dataset, even one linked to files on disk, only the in-memory
    copy you are manipulating in xarray is modified: the original file on disk
    is never touched.

    See Also
    --------
    open_mfdataset
    """
    engines = [None, 'netcdf4', 'scipy', 'pydap', 'h5netcdf', 'pynio',
               'cfgrib', 'pseudonetcdf']
    if engine not in engines:
        raise ValueError('unrecognized engine for open_dataset: {}\n'
                         'must be one of: {}'
                         .format(engine, engines))

    if autoclose is not None:
        warnings.warn(
            'The autoclose argument is no longer used by '
            'xarray.open_dataset() and is now ignored; it will be removed in '
            'a future version of xarray. If necessary, you can control the '
            'maximum number of simultaneous open files with '
            'xarray.set_options(file_cache_maxsize=...).',
            FutureWarning, stacklevel=2)

    if mask_and_scale is None:
        mask_and_scale = not engine == 'pseudonetcdf'

    if not decode_cf:
        mask_and_scale = False
        decode_times = False
        concat_characters = False
        decode_coords = False

    if cache is None:
        cache = chunks is None

    if backend_kwargs is None:
        backend_kwargs = {}

    def maybe_decode_store(store, lock=False):
        ds = conventions.decode_cf(
            store, mask_and_scale=mask_and_scale, decode_times=decode_times,
            concat_characters=concat_characters, decode_coords=decode_coords,
            drop_variables=drop_variables, use_cftime=use_cftime)

        _protect_dataset_variables_inplace(ds, cache)

        if chunks is not None:
            from dask.base import tokenize
            # if passed an actual file path, augment the token with
            # the file modification time
            if (isinstance(filename_or_obj, str) and
                    not is_remote_uri(filename_or_obj)):
                mtime = os.path.getmtime(filename_or_obj)
            else:
                mtime = None
            token = tokenize(filename_or_obj, mtime, group, decode_cf,
                             mask_and_scale, decode_times, concat_characters,
                             decode_coords, engine, chunks, drop_variables,
                             use_cftime)
            name_prefix = 'open_dataset-%s' % token
            ds2 = ds.chunk(chunks, name_prefix=name_prefix, token=token)
            ds2._file_obj = ds._file_obj
        else:
            ds2 = ds

        return ds2

    if isinstance(filename_or_obj, Path):
        filename_or_obj = str(filename_or_obj)

    if isinstance(filename_or_obj, AbstractDataStore):
        store = filename_or_obj

    elif isinstance(filename_or_obj, str):
        filename_or_obj = _normalize_path(filename_or_obj)

        if engine is None:
            engine = _get_default_engine(filename_or_obj,
                                         allow_remote=True)
        if engine == 'netcdf4':
            store = backends.NetCDF4DataStore.open(
                filename_or_obj, group=group, lock=lock, **backend_kwargs)
        elif engine == 'scipy':
            store = backends.ScipyDataStore(filename_or_obj, **backend_kwargs)
        elif engine == 'pydap':
            store = backends.PydapDataStore.open(
                filename_or_obj, **backend_kwargs)
        elif engine == 'h5netcdf':
            store = backends.H5NetCDFStore(
                filename_or_obj, group=group, lock=lock, **backend_kwargs)
        elif engine == 'pynio':
            store = backends.NioDataStore(
                filename_or_obj, lock=lock, **backend_kwargs)
        elif engine == 'pseudonetcdf':
            store = backends.PseudoNetCDFDataStore.open(
                filename_or_obj, lock=lock, **backend_kwargs)
        elif engine == 'cfgrib':
            store = backends.CfGribDataStore(
                filename_or_obj, lock=lock, **backend_kwargs)

    else:
        if engine not in [None, 'scipy', 'h5netcdf']:
            raise ValueError("can only read bytes or file-like objects "
                             "with engine='scipy' or 'h5netcdf'")
        engine = _get_engine_from_magic_number(filename_or_obj)
        if engine == 'scipy':
            store = backends.ScipyDataStore(filename_or_obj, **backend_kwargs)
        elif engine == 'h5netcdf':
            store = backends.H5NetCDFStore(filename_or_obj, group=group,
                                           lock=lock, **backend_kwargs)

    with close_on_error(store):
        ds = maybe_decode_store(store)

    # Ensure source filename always stored in dataset object (GH issue #2550)
    if 'source' not in ds.encoding:
        if isinstance(filename_or_obj, str):
            ds.encoding['source'] = filename_or_obj

    return ds


def open_dataarray(filename_or_obj, group=None, decode_cf=True,
                   mask_and_scale=None, decode_times=True, autoclose=None,
                   concat_characters=True, decode_coords=True, engine=None,
                   chunks=None, lock=None, cache=None, drop_variables=None,
                   backend_kwargs=None, use_cftime=None):
    """Open an DataArray from a file or file-like object containing a single
    data variable.

    This is designed to read netCDF files with only one data variable. If
    multiple variables are present then a ValueError is raised.

    Parameters
    ----------
    filename_or_obj : str, Path, file or xarray.backends.*DataStore
        Strings and Paths are interpreted as a path to a netCDF file or an
        OpenDAP URL and opened with python-netCDF4, unless the filename ends
        with .gz, in which case the file is gunzipped and opened with
        scipy.io.netcdf (only netCDF3 supported). Byte-strings or file-like
        objects are opened by scipy.io.netcdf (netCDF3) or h5py (netCDF4/HDF).
    group : str, optional
        Path to the netCDF4 group in the given file to open (only works for
        netCDF4 files).
    decode_cf : bool, optional
        Whether to decode these variables, assuming they were saved according
        to CF conventions.
    mask_and_scale : bool, optional
        If True, replace array values equal to `_FillValue` with NA and scale
        values according to the formula `original_values * scale_factor +
        add_offset`, where `_FillValue`, `scale_factor` and `add_offset` are
        taken from variable attributes (if they exist).  If the `_FillValue` or
        `missing_value` attribute contains multiple values a warning will be
        issued and all array values matching one of the multiple values will
        be replaced by NA. mask_and_scale defaults to True except for the
        pseudonetcdf backend.
    decode_times : bool, optional
        If True, decode times encoded in the standard NetCDF datetime format
        into datetime objects. Otherwise, leave them encoded as numbers.
    concat_characters : bool, optional
        If True, concatenate along the last dimension of character arrays to
        form string arrays. Dimensions will only be concatenated over (and
        removed) if they have no corresponding variable and if they are only
        used as the last dimension of character arrays.
    decode_coords : bool, optional
        If True, decode the 'coordinates' attribute to identify coordinates in
        the resulting dataset.
    engine : {'netcdf4', 'scipy', 'pydap', 'h5netcdf', 'pynio', 'cfgrib'}, \
        optional
        Engine to use when reading files. If not provided, the default engine
        is chosen based on available dependencies, with a preference for
        'netcdf4'.
    chunks : int or dict, optional
        If chunks is provided, it used to load the new dataset into dask
        arrays.
    lock : False or duck threading.Lock, optional
        Resource lock to use when reading data from disk. Only relevant when
        using dask or another form of parallelism. By default, appropriate
        locks are chosen to safely read and write files with the currently
        active dask scheduler.
    cache : bool, optional
        If True, cache data loaded from the underlying datastore in memory as
        NumPy arrays when accessed to avoid reading from the underlying data-
        store multiple times. Defaults to True unless you specify the `chunks`
        argument to use dask, in which case it defaults to False. Does not
        change the behavior of coordinates corresponding to dimensions, which
        always load their data from disk into a ``pandas.Index``.
    drop_variables: string or iterable, optional
        A variable or list of variables to exclude from being parsed from the
        dataset. This may be useful to drop variables with problems or
        inconsistent values.
    backend_kwargs: dictionary, optional
        A dictionary of keyword arguments to pass on to the backend. This
        may be useful when backend options would improve performance or
        allow user control of dataset processing.
    use_cftime: bool, optional
        Only relevant if encoded dates come from a standard calendar
        (e.g. 'gregorian', 'proleptic_gregorian', 'standard', or not
        specified).  If None (default), attempt to decode times to
        ``np.datetime64[ns]`` objects; if this is not possible, decode times to
        ``cftime.datetime`` objects. If True, always decode times to
        ``cftime.datetime`` objects, regardless of whether or not they can be
        represented using ``np.datetime64[ns]`` objects.  If False, always
        decode times to ``np.datetime64[ns]`` objects; if this is not possible
        raise an error.

    Notes
    -----
    This is designed to be fully compatible with `DataArray.to_netcdf`. Saving
    using `DataArray.to_netcdf` and then loading with this function will
    produce an identical result.

    All parameters are passed directly to `xarray.open_dataset`. See that
    documentation for further details.

    See also
    --------
    open_dataset
    """

    dataset = open_dataset(filename_or_obj, group=group, decode_cf=decode_cf,
                           mask_and_scale=mask_and_scale,
                           decode_times=decode_times, autoclose=autoclose,
                           concat_characters=concat_characters,
                           decode_coords=decode_coords, engine=engine,
                           chunks=chunks, lock=lock, cache=cache,
                           drop_variables=drop_variables,
                           backend_kwargs=backend_kwargs,
                           use_cftime=use_cftime)

    if len(dataset.data_vars) != 1:
        raise ValueError('Given file dataset contains more than one data '
                         'variable. Please read with xarray.open_dataset and '
                         'then select the variable you want.')
    else:
        data_array, = dataset.data_vars.values()

    data_array._file_obj = dataset._file_obj

    # Reset names if they were changed during saving
    # to ensure that we can 'roundtrip' perfectly
    if DATAARRAY_NAME in dataset.attrs:
        data_array.name = dataset.attrs[DATAARRAY_NAME]
        del dataset.attrs[DATAARRAY_NAME]

    if data_array.name == DATAARRAY_VARIABLE:
        data_array.name = None

    return data_array


class _MultiFileCloser:
    def __init__(self, file_objs):
        self.file_objs = file_objs

    def close(self):
        for f in self.file_objs:
            f.close()


def open_mfdataset(paths, chunks=None, concat_dim='_not_supplied',
                   compat='no_conflicts', preprocess=None, engine=None,
                   lock=None, data_vars='all', coords='different',
                   combine='_old_auto', autoclose=None, parallel=False,
                   **kwargs):
    """Open multiple files as a single dataset.

    If combine='by_coords' then the function ``combine_by_coords`` is used to 
    combine the datasets into one before returning the result, and if 
    combine='nested' then ``combine_nested`` is used. The filepaths must be 
    structured according to which combining function is used, the details of 
    which are given in the documentation for ``combine_by_coords`` and 
    ``combine_nested``. By default the old (now deprecated) ``auto_combine`` 
    will be used, please specify either ``combine='by_coords'`` or 
    ``combine='nested'`` in future. Requires dask to be installed. See 
    documentation for details on dask [1]. Attributes from the first dataset 
    file are used for the combined dataset.

    Parameters
    ----------
    paths : str or sequence
        Either a string glob in the form "path/to/my/files/*.nc" or an explicit
        list of files to open. Paths can be given as strings or as pathlib
        Paths. If concatenation along more than one dimension is desired, then
        ``paths`` must be a nested list-of-lists (see ``manual_combine`` for
        details). (A string glob will be expanded to a 1-dimensional list.)
    chunks : int or dict, optional
        Dictionary with keys given by dimension names and values given by chunk
        sizes. In general, these should divide the dimensions of each dataset.
        If int, chunk each dimension by ``chunks``.
        By default, chunks will be chosen to load entire input files into
        memory at once. This has a major impact on performance: please see the
        full documentation for more details [2].
    concat_dim : str, or list of str, DataArray, Index or None, optional
        Dimensions to concatenate files along.  You only
        need to provide this argument if any of the dimensions along which you
        want to concatenate is not a dimension in the original datasets, e.g.,
        if you want to stack a collection of 2D arrays along a third dimension.
        Set ``concat_dim=[..., None, ...]`` explicitly to
        disable concatenation along a particular dimension.
    combine : {'by_coords', 'nested'}, optional
        Whether ``xarray.combine_by_coords`` or ``xarray.combine_nested`` is 
        used to combine all the data. If this argument is not provided, 
        `xarray.auto_combine` is used, but in the future this behavior will 
        switch to use `xarray.combine_by_coords` by default.
    compat : {'identical', 'equals', 'broadcast_equals',
              'no_conflicts'}, optional
        String indicating how to compare variables of the same name for
        potential conflicts when merging:
         * 'broadcast_equals': all values must be equal when variables are
           broadcast against each other to ensure common dimensions.
         * 'equals': all values and dimensions must be the same.
         * 'identical': all values, dimensions and attributes must be the
           same.
         * 'no_conflicts': only values which are not null in both datasets
           must be equal. The returned dataset then contains the combination
           of all non-null values.
    preprocess : callable, optional
        If provided, call this function on each dataset prior to concatenation.
        You can find the file-name from which each dataset was loaded in
        ``ds.encoding['source']``.
    engine : {'netcdf4', 'scipy', 'pydap', 'h5netcdf', 'pynio', 'cfgrib'}, \
        optional
        Engine to use when reading files. If not provided, the default engine
        is chosen based on available dependencies, with a preference for
        'netcdf4'.
    lock : False or duck threading.Lock, optional
        Resource lock to use when reading data from disk. Only relevant when
        using dask or another form of parallelism. By default, appropriate
        locks are chosen to safely read and write files with the currently
        active dask scheduler.
    data_vars : {'minimal', 'different', 'all' or list of str}, optional
        These data variables will be concatenated together:
          * 'minimal': Only data variables in which the dimension already
            appears are included.
          * 'different': Data variables which are not equal (ignoring
            attributes) across all datasets are also concatenated (as well as
            all for which dimension already appears). Beware: this option may
            load the data payload of data variables into memory if they are not
            already loaded.
          * 'all': All data variables will be concatenated.
          * list of str: The listed data variables will be concatenated, in
            addition to the 'minimal' data variables.
    coords : {'minimal', 'different', 'all' or list of str}, optional
        These coordinate variables will be concatenated together:
         * 'minimal': Only coordinates in which the dimension already appears
           are included.
         * 'different': Coordinates which are not equal (ignoring attributes)
           across all datasets are also concatenated (as well as all for which
           dimension already appears). Beware: this option may load the data
           payload of coordinate variables into memory if they are not already
           loaded.
         * 'all': All coordinate variables will be concatenated, except
           those corresponding to other dimensions.
         * list of str: The listed coordinate variables will be concatenated,
           in addition the 'minimal' coordinates.
    parallel : bool, optional
        If True, the open and preprocess steps of this function will be
        performed in parallel using ``dask.delayed``. Default is False.
    **kwargs : optional
        Additional arguments passed on to :py:func:`xarray.open_dataset`.

    Returns
    -------
    xarray.Dataset

    Notes
    -----
    ``open_mfdataset`` opens files with read-only access. When you modify values
    of a Dataset, even one linked to files on disk, only the in-memory copy you
    are manipulating in xarray is modified: the original file on disk is never
    touched.

    See Also
    --------
    combine_by_coords
    combine_nested
    auto_combine
    open_dataset

    References
    ----------

    .. [1] http://xarray.pydata.org/en/stable/dask.html
    .. [2] http://xarray.pydata.org/en/stable/dask.html#chunking-and-performance
    """  # noqa
    if isinstance(paths, str):
        if is_remote_uri(paths):
            raise ValueError(
                'cannot do wild-card matching for paths that are remote URLs: '
                '{!r}. Instead, supply paths as an explicit list of strings.'
                .format(paths))
        paths = sorted(glob(paths))
    else:
        paths = [str(p) if isinstance(p, Path) else p for p in paths]

    if not paths:
        raise IOError('no files to open')

    # If combine='by_coords' then this is unnecessary, but quick.
    # If combine='nested' then this creates a flat list which is easier to
    # iterate over, while saving the originally-supplied structure as "ids"
    if combine == 'nested':
        if str(concat_dim) == '_not_supplied':
            raise ValueError("Must supply concat_dim when using "
                             "combine='nested'")
        else:
            if isinstance(concat_dim, (str, DataArray)) or concat_dim is None:
                concat_dim = [concat_dim]
    combined_ids_paths = _infer_concat_order_from_positions(paths)
    ids, paths = (
        list(combined_ids_paths.keys()), list(combined_ids_paths.values()))

    open_kwargs = dict(engine=engine, chunks=chunks or {}, lock=lock,
                       autoclose=autoclose, **kwargs)

    if parallel:
        import dask
        # wrap the open_dataset, getattr, and preprocess with delayed
        open_ = dask.delayed(open_dataset)
        getattr_ = dask.delayed(getattr)
        if preprocess is not None:
            preprocess = dask.delayed(preprocess)
    else:
        open_ = open_dataset
        getattr_ = getattr

    datasets = [open_(p, **open_kwargs) for p in paths]
    file_objs = [getattr_(ds, '_file_obj') for ds in datasets]
    if preprocess is not None:
        datasets = [preprocess(ds) for ds in datasets]

    if parallel:
        # calling compute here will return the datasets/file_objs lists,
        # the underlying datasets will still be stored as dask arrays
        datasets, file_objs = dask.compute(datasets, file_objs)

    # Combine all datasets, closing them in case of a ValueError
    try:
        if combine == '_old_auto':
            # Use the old auto_combine for now
            # Remove this after deprecation cycle from #2616 is complete
            basic_msg = dedent("""\
            In xarray version 0.13 the default behaviour of `open_mfdataset`
            will change. To retain the existing behavior, pass
            combine='nested'. To use future default behavior, pass
            combine='by_coords'. See
            http://xarray.pydata.org/en/stable/combining.html#combining-multi
            """)
            warnings.warn(basic_msg, FutureWarning, stacklevel=2)

            combined = auto_combine(datasets, concat_dim=concat_dim,
                                    compat=compat, data_vars=data_vars,
                                    coords=coords, from_openmfds=True)
        elif combine == 'nested':
            # Combined nested list by successive concat and merge operations
            # along each dimension, using structure given by "ids"
            combined = _nested_combine(datasets, concat_dims=concat_dim,
                                       compat=compat, data_vars=data_vars,
                                       coords=coords, ids=ids)
        elif combine == 'by_coords':
            # Redo ordering from coordinates, ignoring how they were ordered
            # previously
            combined = combine_by_coords(datasets, compat=compat,
                                         data_vars=data_vars, coords=coords)
        else:
            raise ValueError("{} is an invalid option for the keyword argument"
                             " ``combine``".format(combine))
    except ValueError:
        for ds in datasets:
            ds.close()
        raise

    combined._file_obj = _MultiFileCloser(file_objs)
    combined.attrs = datasets[0].attrs
    return combined


WRITEABLE_STORES = {
    'netcdf4': backends.NetCDF4DataStore.open,
    'scipy': backends.ScipyDataStore,
    'h5netcdf': backends.H5NetCDFStore
}  # type: Dict[str, Callable]


def to_netcdf(
    dataset: Dataset,
    path_or_file=None,
    mode: str = 'w',
    format: str = None,
    group: str = None,
    engine: str = None,
    encoding: Mapping = None,
    unlimited_dims: Iterable[Hashable] = None,
    compute: bool = True,
    multifile: bool = False
) -> Union[Tuple[ArrayWriter, AbstractDataStore], bytes, 'Delayed', None]:
    """This function creates an appropriate datastore for writing a dataset to
    disk as a netCDF file

    See `Dataset.to_netcdf` for full API docs.

    The ``multifile`` argument is only for the private use of save_mfdataset.
    """
    if isinstance(path_or_file, Path):
        path_or_file = str(path_or_file)

    if encoding is None:
        encoding = {}

    if path_or_file is None:
        if engine is None:
            engine = 'scipy'
        elif engine != 'scipy':
            raise ValueError('invalid engine for creating bytes with '
                             'to_netcdf: %r. Only the default engine '
                             "or engine='scipy' is supported" % engine)
        if not compute:
            raise NotImplementedError(
                'to_netcdf() with compute=False is not yet implemented when '
                'returning bytes')
    elif isinstance(path_or_file, str):
        if engine is None:
            engine = _get_default_engine(path_or_file)
        path_or_file = _normalize_path(path_or_file)
    else:  # file-like object
        engine = 'scipy'

    # validate Dataset keys, DataArray names, and attr keys/values
    _validate_dataset_names(dataset)
    _validate_attrs(dataset)

    try:
        store_open = WRITEABLE_STORES[engine]
    except KeyError:
        raise ValueError('unrecognized engine for to_netcdf: %r' % engine)

    if format is not None:
        format = format.upper()

    # handle scheduler specific logic
    scheduler = _get_scheduler()
    have_chunks = any(v.chunks for v in dataset.variables.values())

    autoclose = have_chunks and scheduler in ['distributed', 'multiprocessing']
    if autoclose and engine == 'scipy':
        raise NotImplementedError("Writing netCDF files with the %s backend "
                                  "is not currently supported with dask's %s "
                                  "scheduler" % (engine, scheduler))

    target = path_or_file if path_or_file is not None else BytesIO()
    kwargs = dict(autoclose=True) if autoclose else {}
    store = store_open(target, mode, format, group, **kwargs)

    if unlimited_dims is None:
        unlimited_dims = dataset.encoding.get('unlimited_dims', None)
    if unlimited_dims is not None:
        if (isinstance(unlimited_dims, str)
                or not isinstance(unlimited_dims, Iterable)):
            unlimited_dims = [unlimited_dims]
        else:
            unlimited_dims = list(unlimited_dims)

    writer = ArrayWriter()

    # TODO: figure out how to refactor this logic (here and in save_mfdataset)
    # to avoid this mess of conditionals
    try:
        # TODO: allow this work (setting up the file for writing array data)
        # to be parallelized with dask
        dump_to_store(dataset, store, writer, encoding=encoding,
                      unlimited_dims=unlimited_dims)
        if autoclose:
            store.close()

        if multifile:
            return writer, store

        writes = writer.sync(compute=compute)

        if path_or_file is None:
            store.sync()
            return target.getvalue()
    finally:
        if not multifile and compute:
            store.close()

    if not compute:
        import dask
        return dask.delayed(_finalize_store)(writes, store)
    return None


def dump_to_store(dataset, store, writer=None, encoder=None,
                  encoding=None, unlimited_dims=None):
    """Store dataset contents to a backends.*DataStore object."""
    if writer is None:
        writer = ArrayWriter()

    if encoding is None:
        encoding = {}

    variables, attrs = conventions.encode_dataset_coordinates(dataset)

    check_encoding = set()
    for k, enc in encoding.items():
        # no need to shallow copy the variable again; that already happened
        # in encode_dataset_coordinates
        variables[k].encoding = enc
        check_encoding.add(k)

    if encoder:
        variables, attrs = encoder(variables, attrs)

    store.store(variables, attrs, check_encoding, writer,
                unlimited_dims=unlimited_dims)


def save_mfdataset(datasets, paths, mode='w', format=None, groups=None,
                   engine=None, compute=True):
    """Write multiple datasets to disk as netCDF files simultaneously.

    This function is intended for use with datasets consisting of dask.array
    objects, in which case it can write the multiple datasets to disk
    simultaneously using a shared thread pool.

    When not using dask, it is no different than calling ``to_netcdf``
    repeatedly.

    Parameters
    ----------
    datasets : list of xarray.Dataset
        List of datasets to save.
    paths : list of str or list of Paths
        List of paths to which to save each corresponding dataset.
    mode : {'w', 'a'}, optional
        Write ('w') or append ('a') mode. If mode='w', any existing file at
        these locations will be overwritten.
    format : {'NETCDF4', 'NETCDF4_CLASSIC', 'NETCDF3_64BIT',
              'NETCDF3_CLASSIC'}, optional

        File format for the resulting netCDF file:

        * NETCDF4: Data is stored in an HDF5 file, using netCDF4 API
          features.
        * NETCDF4_CLASSIC: Data is stored in an HDF5 file, using only
          netCDF 3 compatible API features.
        * NETCDF3_64BIT: 64-bit offset version of the netCDF 3 file format,
          which fully supports 2+ GB files, but is only compatible with
          clients linked against netCDF version 3.6.0 or later.
        * NETCDF3_CLASSIC: The classic netCDF 3 file format. It does not
          handle 2+ GB files very well.

        All formats are supported by the netCDF4-python library.
        scipy.io.netcdf only supports the last two formats.

        The default format is NETCDF4 if you are saving a file to disk and
        have the netCDF4-python library available. Otherwise, xarray falls
        back to using scipy to write netCDF files and defaults to the
        NETCDF3_64BIT format (scipy does not support netCDF4).
    groups : list of str, optional
        Paths to the netCDF4 group in each corresponding file to which to save
        datasets (only works for format='NETCDF4'). The groups will be created
        if necessary.
    engine : {'netcdf4', 'scipy', 'h5netcdf'}, optional
        Engine to use when writing netCDF files. If not provided, the
        default engine is chosen based on available dependencies, with a
        preference for 'netcdf4' if writing to a file on disk.
        See `Dataset.to_netcdf` for additional information.
    compute: boolean
        If true compute immediately, otherwise return a
        ``dask.delayed.Delayed`` object that can be computed later.

    Examples
    --------

    Save a dataset into one netCDF per year of data:

    >>> years, datasets = zip(*ds.groupby('time.year'))
    >>> paths = ['%s.nc' % y for y in years]
    >>> xr.save_mfdataset(datasets, paths)
    """
    if mode == 'w' and len(set(paths)) < len(paths):
        raise ValueError("cannot use mode='w' when writing multiple "
                         'datasets to the same path')

    for obj in datasets:
        if not isinstance(obj, Dataset):
            raise TypeError('save_mfdataset only supports writing Dataset '
                            'objects, received type %s' % type(obj))

    if groups is None:
        groups = [None] * len(datasets)

    if len(set([len(datasets), len(paths), len(groups)])) > 1:
        raise ValueError('must supply lists of the same length for the '
                         'datasets, paths and groups arguments to '
                         'save_mfdataset')

    writers, stores = zip(*[
        to_netcdf(ds, path, mode, format, group, engine, compute=compute,
                  multifile=True)
        for ds, path, group in zip(datasets, paths, groups)])

    try:
        writes = [w.sync(compute=compute) for w in writers]
    finally:
        if compute:
            for store in stores:
                store.close()

    if not compute:
        import dask
        return dask.delayed([dask.delayed(_finalize_store)(w, s)
                             for w, s in zip(writes, stores)])


def _validate_datatypes_for_zarr_append(dataset):
    """DataArray.name and Dataset keys must be a string or None"""
    def check_dtype(var):
        if (not np.issubdtype(var.dtype, np.number)
                and not coding.strings.is_unicode_dtype(var.dtype)
                and not var.dtype == object):
            # and not re.match('^bytes[1-9]+$', var.dtype.name)):
            raise ValueError('Invalid dtype for data variable: {} '
                             'dtype must be a subtype of number, '
                             'a fixed sized string, a fixed size '
                             'unicode string or an object'.format(var))
    for k in dataset.data_vars.values():
        check_dtype(k)


def _validate_append_dim_and_encoding(ds_to_append, store, append_dim,
                                      encoding, **open_kwargs):
    try:
        ds = backends.zarr.open_zarr(store, **open_kwargs)
    except ValueError:  # store empty
        return
    if append_dim:
        if append_dim not in ds.dims:
            raise ValueError(
                "{} not a valid dimension in the Dataset".format(append_dim)
            )
    for data_var in ds_to_append:
        if data_var in ds:
            if append_dim is None:
                raise ValueError(
                    "variable '{}' already exists, but append_dim "
                    "was not set".format(data_var)
                )
            if data_var in encoding.keys():
                raise ValueError(
                    "variable '{}' already exists, but encoding was"
                    "provided".format(data_var)
                )


def to_zarr(dataset, store=None, mode='w-', synchronizer=None, group=None,
            encoding=None, compute=True, consolidated=False, append_dim=None):
    """This function creates an appropriate datastore for writing a dataset to
    a zarr ztore

    See `Dataset.to_zarr` for full API docs.
    """
    if isinstance(store, Path):
        store = str(store)
    if encoding is None:
        encoding = {}

    # validate Dataset keys, DataArray names, and attr keys/values
    _validate_dataset_names(dataset)
    _validate_attrs(dataset)

    if mode == "a":
        _validate_datatypes_for_zarr_append(dataset)
        _validate_append_dim_and_encoding(dataset, store, append_dim,
                                          group=group,
                                          consolidated=consolidated,
                                          encoding=encoding)

    zstore = backends.ZarrStore.open_group(store=store, mode=mode,
                                           synchronizer=synchronizer,
                                           group=group,
                                           consolidate_on_close=consolidated)
    zstore.append_dim = append_dim
    writer = ArrayWriter()
    # TODO: figure out how to properly handle unlimited_dims
    dump_to_store(dataset, zstore, writer, encoding=encoding)
    writes = writer.sync(compute=compute)

    if compute:
        _finalize_store(writes, zstore)
    else:
        import dask
        return dask.delayed(_finalize_store)(writes, zstore)

    return zstore<|MERGE_RESOLUTION|>--- conflicted
+++ resolved
@@ -4,13 +4,9 @@
 from io import BytesIO
 from numbers import Number
 from pathlib import Path
-<<<<<<< HEAD
+from textwrap import dedent
 from typing import (Callable, Dict, Hashable, Iterable, Mapping, Tuple, Union,
                     TYPE_CHECKING)
-=======
-from typing import Callable, Dict, Hashable, Iterable, Mapping, Tuple, Union
-from textwrap import dedent
->>>>>>> 6586c26a
 
 import numpy as np
 
