import os
import warnings
from collections import OrderedDict
from distutils.version import LooseVersion
import numpy as np

from .. import DataArray
from ..core import indexing
from ..core.utils import is_scalar
from .common import BackendArray
from .file_manager import CachingFileManager
from .locks import SerializableLock


# TODO: should this be GDAL_LOCK instead?
RASTERIO_LOCK = SerializableLock()

_ERROR_MSG = ('The kind of indexing operation you are trying to do is not '
              'valid on rasterio files. Try to load your data with ds.load()'
              'first.')


class RasterioArrayWrapper(BackendArray):
    """A wrapper around rasterio dataset objects"""
<<<<<<< HEAD

    def __init__(self, manager, lock):
=======
    def __init__(self, manager, vrt_params=None):
        from rasterio.vrt import WarpedVRT
>>>>>>> 9352b3c3
        self.manager = manager
        self.lock = lock

        # cannot save riods as an attribute: this would break pickleability
        riods = manager.acquire()
        riods = riods if vrt_params is None else WarpedVRT(riods, **vrt_params)
        self.vrt_params = vrt_params
        self._shape = (riods.count, riods.height, riods.width)

        dtypes = riods.dtypes
        if not np.all(np.asarray(dtypes) == dtypes[0]):
            raise ValueError('All bands should have the same dtype')
        self._dtype = np.dtype(dtypes[0])

    @property
    def dtype(self):
        return self._dtype

    @property
    def shape(self):
        return self._shape

    def _get_indexer(self, key):
        """ Get indexer for rasterio array.

        Parameter
        ---------
        key: tuple of int

        Returns
        -------
        band_key: an indexer for the 1st dimension
        window: two tuples. Each consists of (start, stop).
        squeeze_axis: axes to be squeezed
        np_ind: indexer for loaded numpy array

        See also
        --------
        indexing.decompose_indexer
        """
        assert len(key) == 3, 'rasterio datasets should always be 3D'

        # bands cannot be windowed but they can be listed
        band_key = key[0]
        np_inds = []
        # bands (axis=0) cannot be windowed but they can be listed
        if isinstance(band_key, slice):
            start, stop, step = band_key.indices(self.shape[0])
            band_key = np.arange(start, stop, step)
        # be sure we give out a list
        band_key = (np.asarray(band_key) + 1).tolist()
        if isinstance(band_key, list):  # if band_key is not a scalar
            np_inds.append(slice(None))

        # but other dims can only be windowed
        window = []
        squeeze_axis = []
        for i, (k, n) in enumerate(zip(key[1:], self.shape[1:])):
            if isinstance(k, slice):
                # step is always positive. see indexing.decompose_indexer
                start, stop, step = k.indices(n)
                np_inds.append(slice(None, None, step))
            elif is_scalar(k):
                # windowed operations will always return an array
                # we will have to squeeze it later
                squeeze_axis.append(- (2 - i))
                start = k
                stop = k + 1
            else:
                start, stop = np.min(k), np.max(k) + 1
                np_inds.append(k - start)
            window.append((start, stop))

        if isinstance(key[1], np.ndarray) and isinstance(key[2], np.ndarray):
            # do outer-style indexing
            np_inds[-2:] = np.ix_(*np_inds[-2:])

        return band_key, tuple(window), tuple(squeeze_axis), tuple(np_inds)

    def _getitem(self, key):
        from rasterio.vrt import WarpedVRT
        band_key, window, squeeze_axis, np_inds = self._get_indexer(key)

        if not band_key or any(start == stop for (start, stop) in window):
            # no need to do IO
            shape = (len(band_key),) + tuple(
                stop - start for (start, stop) in window)
            out = np.zeros(shape, dtype=self.dtype)
        else:
<<<<<<< HEAD
            with self.lock:
                riods = self.manager.acquire(needs_lock=False)
                out = riods.read(band_key, window=window)
=======
            riods = self.manager.acquire()
            riods = riods if self.vrt_params is None else WarpedVRT(riods,**self.vrt_params)
            out = riods.read(band_key, window=window)
>>>>>>> 9352b3c3

        if squeeze_axis:
            out = np.squeeze(out, axis=squeeze_axis)
        return out[np_inds]

    def __getitem__(self, key):
        return indexing.explicit_indexing_adapter(
            key, self.shape, indexing.IndexingSupport.OUTER, self._getitem)


def _parse_envi(meta):
    """Parse ENVI metadata into Python data structures.

    See the link for information on the ENVI header file format:
    http://www.harrisgeospatial.com/docs/enviheaderfiles.html

    Parameters
    ----------
    meta : dict
        Dictionary of keys and str values to parse, as returned by the rasterio
        tags(ns='ENVI') call.

    Returns
    -------
    parsed_meta : dict
        Dictionary containing the original keys and the parsed values

    """

    def parsevec(s):
        return np.fromstring(s.strip('{}'), dtype='float', sep=',')

    def default(s):
        return s.strip('{}')

    parse = {'wavelength': parsevec,
             'fwhm': parsevec}
    parsed_meta = {k: parse.get(k, default)(v) for k, v in meta.items()}
    return parsed_meta


def open_rasterio(filename, parse_coordinates=None, chunks=None, cache=None,
                  lock=None):
    """Open a file with rasterio (experimental).

    This should work with any file that rasterio can open (most often:
    geoTIFF). The x and y coordinates are generated automatically from the
    file's geoinformation, shifted to the center of each pixel (see
    `"PixelIsArea" Raster Space
    <http://web.archive.org/web/20160326194152/http://remotesensing.org/geotiff/spec/geotiff2.5.html#2.5.2>`_
    for more information).

    You can generate 2D coordinates from the file's attributes with::

        from affine import Affine
        da = xr.open_rasterio('path_to_file.tif')
        transform = Affine.from_gdal(*da.attrs['transform'])
        nx, ny = da.sizes['x'], da.sizes['y']
        x, y = np.meshgrid(np.arange(nx)+0.5, np.arange(ny)+0.5) * transform


    Parameters
    ----------
    filename : str, rasterio.DatasetReader, or rasterio.WarpedVRT
        Path to the file to open. Or already open rasterio dataset.
    parse_coordinates : bool, optional
        Whether to parse the x and y coordinates out of the file's
        ``transform`` attribute or not. The default is to automatically
        parse the coordinates only if they are rectilinear (1D).
        It can be useful to set ``parse_coordinates=False``
        if your files are very large or if you don't need the coordinates.
    chunks : int, tuple or dict, optional
        Chunk sizes along each dimension, e.g., ``5``, ``(5, 5)`` or
        ``{'x': 5, 'y': 5}``. If chunks is provided, it used to load the new
        DataArray into a dask array.
    cache : bool, optional
        If True, cache data loaded from the underlying datastore in memory as
        NumPy arrays when accessed to avoid reading from the underlying data-
        store multiple times. Defaults to True unless you specify the `chunks`
        argument to use dask, in which case it defaults to False.
    lock : False, True or threading.Lock, optional
        If chunks is provided, this argument is passed on to
        :py:func:`dask.array.from_array`. By default, a global lock is
        used to avoid issues with concurrent access to the same file when using
        dask's multithreaded backend.

    Returns
    -------
    data : DataArray
        The newly created DataArray.
    """
    import rasterio
    from rasterio.vrt import WarpedVRT
    vrt_params = None
    if isinstance(filename, rasterio.io.DatasetReader):
        filename = filename.name
    elif isinstance(filename, rasterio.vrt.WarpedVRT):
        vrt = filename
        filename = vrt.src_dataset.name
        vrt_params = dict(crs=vrt.crs.to_string(),
                          resampling=vrt.resampling,
                          src_nodata=vrt.src_nodata,
                          dst_nodata=vrt.dst_nodata,
                          tolerance=vrt.tolerance,
                          warp_extras=vrt.warp_extras)

    if lock is None:
        lock = RASTERIO_LOCK

    manager = CachingFileManager(rasterio.open, filename, lock=lock, mode='r')
    riods = manager.acquire()
    riods = riods if vrt_params is None else WarpedVRT(riods, **vrt_params)

    if cache is None:
        cache = chunks is None

    coords = OrderedDict()

    # Get bands
    if riods.count < 1:
        raise ValueError('Unknown dims')
    coords['band'] = np.asarray(riods.indexes)

    # Get coordinates
    if LooseVersion(rasterio.__version__) < '1.0':
        transform = riods.affine
    else:
        transform = riods.transform
    if transform.is_rectilinear:
        # 1d coordinates
        parse = True if parse_coordinates is None else parse_coordinates
        if parse:
            nx, ny = riods.width, riods.height
            # xarray coordinates are pixel centered
            x, _ = (np.arange(nx) + 0.5, np.zeros(nx) + 0.5) * transform
            _, y = (np.zeros(ny) + 0.5, np.arange(ny) + 0.5) * transform
            coords['y'] = y
            coords['x'] = x
    else:
        # 2d coordinates
        parse = False if (parse_coordinates is None) else parse_coordinates
        if parse:
            warnings.warn(
                "The file coordinates' transformation isn't "
                "rectilinear: xarray won't parse the coordinates "
                "in this case. Set `parse_coordinates=False` to "
                "suppress this warning.",
                RuntimeWarning, stacklevel=3)

    # Attributes
    attrs = dict()
    # Affine transformation matrix (always available)
    # This describes coefficients mapping pixel coordinates to CRS
    # For serialization store as tuple of 6 floats, the last row being
    # always (0, 0, 1) per definition (see
    # https://github.com/sgillies/affine)
    attrs['transform'] = tuple(transform)[:6]
    if hasattr(riods, 'crs') and riods.crs:
        # CRS is a dict-like object specific to rasterio
        # If CRS is not None, we convert it back to a PROJ4 string using
        # rasterio itself
        attrs['crs'] = riods.crs.to_string()
    if hasattr(riods, 'res'):
        # (width, height) tuple of pixels in units of CRS
        attrs['res'] = riods.res
    if hasattr(riods, 'is_tiled'):
        # Is the TIF tiled? (bool)
        # We cast it to an int for netCDF compatibility
        attrs['is_tiled'] = np.uint8(riods.is_tiled)
    if hasattr(riods, 'nodatavals'):
        # The nodata values for the raster bands
        attrs['nodatavals'] = tuple(
            np.nan if nodataval is None else nodataval
            for nodataval in riods.nodatavals)

    # Parse extra metadata from tags, if supported
    parsers = {'ENVI': _parse_envi}

    driver = riods.driver
    if driver in parsers:
        meta = parsers[driver](riods.tags(ns=driver))

        for k, v in meta.items():
            # Add values as coordinates if they match the band count,
            # as attributes otherwise
            if (isinstance(v, (list, np.ndarray))
                    and len(v) == riods.count):
                coords[k] = ('band', np.asarray(v))
            else:
                attrs[k] = v

<<<<<<< HEAD
    data = indexing.LazilyOuterIndexedArray(
        RasterioArrayWrapper(manager, lock))
=======
    data = indexing.LazilyOuterIndexedArray(RasterioArrayWrapper(manager, vrt_params))
>>>>>>> 9352b3c3

    # this lets you write arrays loaded with rasterio
    data = indexing.CopyOnWriteArray(data)
    if cache and chunks is None:
        data = indexing.MemoryCachedArray(data)

    result = DataArray(data=data, dims=('band', 'y', 'x'),
                       coords=coords, attrs=attrs)

    if chunks is not None:
        from dask.base import tokenize
        # augment the token with the file modification time
        try:
            mtime = os.path.getmtime(filename)
        except OSError:
            # the filename is probably an s3 bucket rather than a regular file
            mtime = None
        token = tokenize(filename, mtime, chunks)
        name_prefix = 'open_rasterio-%s' % token
        result = result.chunk(chunks, name_prefix=name_prefix, token=token)

    # Make the file closeable
    result._file_obj = manager

    return result<|MERGE_RESOLUTION|>--- conflicted
+++ resolved
@@ -22,19 +22,16 @@
 
 class RasterioArrayWrapper(BackendArray):
     """A wrapper around rasterio dataset objects"""
-<<<<<<< HEAD
-
-    def __init__(self, manager, lock):
-=======
-    def __init__(self, manager, vrt_params=None):
+
+    def __init__(self, manager, lock, vrt_params=None):
         from rasterio.vrt import WarpedVRT
->>>>>>> 9352b3c3
         self.manager = manager
         self.lock = lock
 
         # cannot save riods as an attribute: this would break pickleability
         riods = manager.acquire()
-        riods = riods if vrt_params is None else WarpedVRT(riods, **vrt_params)
+        if vrt_params is not None:
+            riods = WarpedVRT(riods, **vrt_params)
         self.vrt_params = vrt_params
         self._shape = (riods.count, riods.height, riods.width)
 
@@ -118,15 +115,11 @@
                 stop - start for (start, stop) in window)
             out = np.zeros(shape, dtype=self.dtype)
         else:
-<<<<<<< HEAD
             with self.lock:
                 riods = self.manager.acquire(needs_lock=False)
+                if self.vrt_params is not None:
+                    riods = WarpedVRT(riods, **self.vrt_params)
                 out = riods.read(band_key, window=window)
-=======
-            riods = self.manager.acquire()
-            riods = riods if self.vrt_params is None else WarpedVRT(riods,**self.vrt_params)
-            out = riods.read(band_key, window=window)
->>>>>>> 9352b3c3
 
         if squeeze_axis:
             out = np.squeeze(out, axis=squeeze_axis)
@@ -238,7 +231,8 @@
 
     manager = CachingFileManager(rasterio.open, filename, lock=lock, mode='r')
     riods = manager.acquire()
-    riods = riods if vrt_params is None else WarpedVRT(riods, **vrt_params)
+    if vrt_params is not None:
+        riods = WarpedVRT(riods, **vrt_params)
 
     if cache is None:
         cache = chunks is None
@@ -318,12 +312,8 @@
             else:
                 attrs[k] = v
 
-<<<<<<< HEAD
     data = indexing.LazilyOuterIndexedArray(
-        RasterioArrayWrapper(manager, lock))
-=======
-    data = indexing.LazilyOuterIndexedArray(RasterioArrayWrapper(manager, vrt_params))
->>>>>>> 9352b3c3
+        RasterioArrayWrapper(manager, lock, vrt_params))
 
     # this lets you write arrays loaded with rasterio
     data = indexing.CopyOnWriteArray(data)
