from __future__ import absolute_import

import pytest

import numpy as np
import pandas as pd
import xarray as xr

from datetime import timedelta
from xarray.coding.cftimeindex import (
    parse_iso8601, CFTimeIndex, assert_all_valid_date_type,
    _parsed_string_to_bounds, _parse_iso8601_with_reso,
    _parse_array_of_cftime_strings)
from xarray.tests import assert_array_equal, assert_identical

from . import has_cftime, has_cftime_or_netCDF4, requires_cftime
from .test_coding_times import _all_cftime_date_types


def date_dict(year=None, month=None, day=None,
              hour=None, minute=None, second=None):
    return dict(year=year, month=month, day=day, hour=hour,
                minute=minute, second=second)


ISO8601_STRING_TESTS = {
    'year': ('1999', date_dict(year='1999')),
    'month': ('199901', date_dict(year='1999', month='01')),
    'month-dash': ('1999-01', date_dict(year='1999', month='01')),
    'day': ('19990101', date_dict(year='1999', month='01', day='01')),
    'day-dash': ('1999-01-01', date_dict(year='1999', month='01', day='01')),
    'hour': ('19990101T12', date_dict(
        year='1999', month='01', day='01', hour='12')),
    'hour-dash': ('1999-01-01T12', date_dict(
        year='1999', month='01', day='01', hour='12')),
    'minute': ('19990101T1234', date_dict(
        year='1999', month='01', day='01', hour='12', minute='34')),
    'minute-dash': ('1999-01-01T12:34', date_dict(
        year='1999', month='01', day='01', hour='12', minute='34')),
    'second': ('19990101T123456', date_dict(
        year='1999', month='01', day='01', hour='12', minute='34',
        second='56')),
    'second-dash': ('1999-01-01T12:34:56', date_dict(
        year='1999', month='01', day='01', hour='12', minute='34',
        second='56'))
}


@pytest.mark.parametrize(('string', 'expected'),
                         list(ISO8601_STRING_TESTS.values()),
                         ids=list(ISO8601_STRING_TESTS.keys()))
def test_parse_iso8601(string, expected):
    result = parse_iso8601(string)
    assert result == expected

    with pytest.raises(ValueError):
        parse_iso8601(string + '3')
        parse_iso8601(string + '.3')


_CFTIME_CALENDARS = ['365_day', '360_day', 'julian', 'all_leap',
                     '366_day', 'gregorian', 'proleptic_gregorian']


@pytest.fixture(params=_CFTIME_CALENDARS)
def date_type(request):
    return _all_cftime_date_types()[request.param]


@pytest.fixture
def index(date_type):
    dates = [date_type(1, 1, 1), date_type(1, 2, 1),
             date_type(2, 1, 1), date_type(2, 2, 1)]
    return CFTimeIndex(dates)


@pytest.fixture
def monotonic_decreasing_index(date_type):
    dates = [date_type(2, 2, 1), date_type(2, 1, 1),
             date_type(1, 2, 1), date_type(1, 1, 1)]
    return CFTimeIndex(dates)


@pytest.fixture
def length_one_index(date_type):
    dates = [date_type(1, 1, 1)]
    return CFTimeIndex(dates)


@pytest.fixture
def da(index):
    return xr.DataArray([1, 2, 3, 4], coords=[index],
                        dims=['time'])


@pytest.fixture
def series(index):
    return pd.Series([1, 2, 3, 4], index=index)


@pytest.fixture
def df(index):
    return pd.DataFrame([1, 2, 3, 4], index=index)


@pytest.fixture
def feb_days(date_type):
    import cftime
    if date_type is cftime.DatetimeAllLeap:
        return 29
    elif date_type is cftime.Datetime360Day:
        return 30
    else:
        return 28


@pytest.fixture
def dec_days(date_type):
    import cftime
    if date_type is cftime.Datetime360Day:
        return 30
    else:
        return 31


@pytest.fixture
def index_with_name(date_type):
    dates = [date_type(1, 1, 1), date_type(1, 2, 1),
             date_type(2, 1, 1), date_type(2, 2, 1)]
    return CFTimeIndex(dates, name='foo')


@pytest.mark.skipif(not has_cftime, reason='cftime not installed')
@pytest.mark.parametrize(
    ('name', 'expected_name'),
    [('bar', 'bar'),
     (None, 'foo')])
def test_constructor_with_name(index_with_name, name, expected_name):
    result = CFTimeIndex(index_with_name, name=name).name
    assert result == expected_name


@pytest.mark.skipif(not has_cftime, reason='cftime not installed')
def test_assert_all_valid_date_type(date_type, index):
    import cftime
    if date_type is cftime.DatetimeNoLeap:
        mixed_date_types = np.array(
            [date_type(1, 1, 1),
             cftime.DatetimeAllLeap(1, 2, 1)])
    else:
        mixed_date_types = np.array(
            [date_type(1, 1, 1),
             cftime.DatetimeNoLeap(1, 2, 1)])
    with pytest.raises(TypeError):
        assert_all_valid_date_type(mixed_date_types)

    with pytest.raises(TypeError):
        assert_all_valid_date_type(np.array([1, date_type(1, 1, 1)]))

    assert_all_valid_date_type(
        np.array([date_type(1, 1, 1), date_type(1, 2, 1)]))


@pytest.mark.skipif(not has_cftime, reason='cftime not installed')
@pytest.mark.parametrize(('field', 'expected'), [
    ('year', [1, 1, 2, 2]),
    ('month', [1, 2, 1, 2]),
    ('day', [1, 1, 1, 1]),
    ('hour', [0, 0, 0, 0]),
    ('minute', [0, 0, 0, 0]),
    ('second', [0, 0, 0, 0]),
    ('microsecond', [0, 0, 0, 0])])
def test_cftimeindex_field_accessors(index, field, expected):
    result = getattr(index, field)
    assert_array_equal(result, expected)


@pytest.mark.skipif(not has_cftime, reason='cftime not installed')
@pytest.mark.parametrize(('string', 'date_args', 'reso'), [
    ('1999', (1999, 1, 1), 'year'),
    ('199902', (1999, 2, 1), 'month'),
    ('19990202', (1999, 2, 2), 'day'),
    ('19990202T01', (1999, 2, 2, 1), 'hour'),
    ('19990202T0101', (1999, 2, 2, 1, 1), 'minute'),
    ('19990202T010156', (1999, 2, 2, 1, 1, 56), 'second')])
def test_parse_iso8601_with_reso(date_type, string, date_args, reso):
    expected_date = date_type(*date_args)
    expected_reso = reso
    result_date, result_reso = _parse_iso8601_with_reso(date_type, string)
    assert result_date == expected_date
    assert result_reso == expected_reso


@pytest.mark.skipif(not has_cftime, reason='cftime not installed')
def test_parse_string_to_bounds_year(date_type, dec_days):
    parsed = date_type(2, 2, 10, 6, 2, 8, 1)
    expected_start = date_type(2, 1, 1)
    expected_end = date_type(2, 12, dec_days, 23, 59, 59, 999999)
    result_start, result_end = _parsed_string_to_bounds(
        date_type, 'year', parsed)
    assert result_start == expected_start
    assert result_end == expected_end


@pytest.mark.skipif(not has_cftime, reason='cftime not installed')
def test_parse_string_to_bounds_month_feb(date_type, feb_days):
    parsed = date_type(2, 2, 10, 6, 2, 8, 1)
    expected_start = date_type(2, 2, 1)
    expected_end = date_type(2, 2, feb_days, 23, 59, 59, 999999)
    result_start, result_end = _parsed_string_to_bounds(
        date_type, 'month', parsed)
    assert result_start == expected_start
    assert result_end == expected_end


@pytest.mark.skipif(not has_cftime, reason='cftime not installed')
def test_parse_string_to_bounds_month_dec(date_type, dec_days):
    parsed = date_type(2, 12, 1)
    expected_start = date_type(2, 12, 1)
    expected_end = date_type(2, 12, dec_days, 23, 59, 59, 999999)
    result_start, result_end = _parsed_string_to_bounds(
        date_type, 'month', parsed)
    assert result_start == expected_start
    assert result_end == expected_end


@pytest.mark.skipif(not has_cftime, reason='cftime not installed')
@pytest.mark.parametrize(('reso', 'ex_start_args', 'ex_end_args'), [
    ('day', (2, 2, 10), (2, 2, 10, 23, 59, 59, 999999)),
    ('hour', (2, 2, 10, 6), (2, 2, 10, 6, 59, 59, 999999)),
    ('minute', (2, 2, 10, 6, 2), (2, 2, 10, 6, 2, 59, 999999)),
    ('second', (2, 2, 10, 6, 2, 8), (2, 2, 10, 6, 2, 8, 999999))])
def test_parsed_string_to_bounds_sub_monthly(date_type, reso,
                                             ex_start_args, ex_end_args):
    parsed = date_type(2, 2, 10, 6, 2, 8, 123456)
    expected_start = date_type(*ex_start_args)
    expected_end = date_type(*ex_end_args)

    result_start, result_end = _parsed_string_to_bounds(
        date_type, reso, parsed)
    assert result_start == expected_start
    assert result_end == expected_end


@pytest.mark.skipif(not has_cftime, reason='cftime not installed')
def test_parsed_string_to_bounds_raises(date_type):
    with pytest.raises(KeyError):
        _parsed_string_to_bounds(date_type, 'a', date_type(1, 1, 1))


@pytest.mark.skipif(not has_cftime, reason='cftime not installed')
def test_get_loc(date_type, index):
    result = index.get_loc('0001')
    expected = [0, 1]
    assert_array_equal(result, expected)

    result = index.get_loc(date_type(1, 2, 1))
    expected = 1
    assert result == expected

    result = index.get_loc('0001-02-01')
    expected = 1
    assert result == expected


@pytest.mark.skipif(not has_cftime, reason='cftime not installed')
@pytest.mark.parametrize('kind', ['loc', 'getitem'])
def test_get_slice_bound(date_type, index, kind):
    result = index.get_slice_bound('0001', 'left', kind)
    expected = 0
    assert result == expected

    result = index.get_slice_bound('0001', 'right', kind)
    expected = 2
    assert result == expected

    result = index.get_slice_bound(
        date_type(1, 3, 1), 'left', kind)
    expected = 2
    assert result == expected

    result = index.get_slice_bound(
        date_type(1, 3, 1), 'right', kind)
    expected = 2
    assert result == expected


@pytest.mark.skipif(not has_cftime, reason='cftime not installed')
@pytest.mark.parametrize('kind', ['loc', 'getitem'])
def test_get_slice_bound_decreasing_index(
        date_type, monotonic_decreasing_index, kind):
    result = monotonic_decreasing_index.get_slice_bound('0001', 'left', kind)
    expected = 2
    assert result == expected

    result = monotonic_decreasing_index.get_slice_bound('0001', 'right', kind)
    expected = 4
    assert result == expected

    result = monotonic_decreasing_index.get_slice_bound(
        date_type(1, 3, 1), 'left', kind)
    expected = 2
    assert result == expected

    result = monotonic_decreasing_index.get_slice_bound(
        date_type(1, 3, 1), 'right', kind)
    expected = 2
    assert result == expected


@pytest.mark.skipif(not has_cftime, reason='cftime not installed')
@pytest.mark.parametrize('kind', ['loc', 'getitem'])
def test_get_slice_bound_length_one_index(
        date_type, length_one_index, kind):
    result = length_one_index.get_slice_bound('0001', 'left', kind)
    expected = 0
    assert result == expected

    result = length_one_index.get_slice_bound('0001', 'right', kind)
    expected = 1
    assert result == expected

    result = length_one_index.get_slice_bound(
        date_type(1, 3, 1), 'left', kind)
    expected = 1
    assert result == expected

    result = length_one_index.get_slice_bound(
        date_type(1, 3, 1), 'right', kind)
    expected = 1
    assert result == expected


@pytest.mark.skipif(not has_cftime, reason='cftime not installed')
def test_string_slice_length_one_index(length_one_index):
    da = xr.DataArray([1], coords=[length_one_index], dims=['time'])
    result = da.sel(time=slice('0001', '0001'))
    assert_identical(result, da)


@pytest.mark.skipif(not has_cftime, reason='cftime not installed')
def test_date_type_property(date_type, index):
    assert index.date_type is date_type


@pytest.mark.skipif(not has_cftime, reason='cftime not installed')
def test_contains(date_type, index):
    assert '0001-01-01' in index
    assert '0001' in index
    assert '0003' not in index
    assert date_type(1, 1, 1) in index
    assert date_type(3, 1, 1) not in index


@pytest.mark.skipif(not has_cftime, reason='cftime not installed')
def test_groupby(da):
    result = da.groupby('time.month').sum('time')
    expected = xr.DataArray([4, 6], coords=[[1, 2]], dims=['month'])
    assert_identical(result, expected)


@pytest.mark.skipif(not has_cftime, reason='cftime not installed')
def test_resample_error(da):
    with pytest.raises(TypeError):
        da.resample(time='Y')


SEL_STRING_OR_LIST_TESTS = {
    'string': '0001',
    'string-slice': slice('0001-01-01', '0001-12-30'),
    'bool-list': [True, True, False, False]
}


@pytest.mark.skipif(not has_cftime, reason='cftime not installed')
@pytest.mark.parametrize('sel_arg', list(SEL_STRING_OR_LIST_TESTS.values()),
                         ids=list(SEL_STRING_OR_LIST_TESTS.keys()))
def test_sel_string_or_list(da, index, sel_arg):
    expected = xr.DataArray([1, 2], coords=[index[:2]], dims=['time'])
    result = da.sel(time=sel_arg)
    assert_identical(result, expected)


@pytest.mark.skipif(not has_cftime, reason='cftime not installed')
def test_sel_date_slice_or_list(da, index, date_type):
    expected = xr.DataArray([1, 2], coords=[index[:2]], dims=['time'])
    result = da.sel(time=slice(date_type(1, 1, 1), date_type(1, 12, 30)))
    assert_identical(result, expected)

    result = da.sel(time=[date_type(1, 1, 1), date_type(1, 2, 1)])
    assert_identical(result, expected)


@pytest.mark.skipif(not has_cftime, reason='cftime not installed')
def test_sel_date_scalar(da, date_type, index):
    expected = xr.DataArray(1).assign_coords(time=index[0])
    result = da.sel(time=date_type(1, 1, 1))
    assert_identical(result, expected)


@pytest.mark.skipif(not has_cftime, reason='cftime not installed')
@pytest.mark.parametrize('sel_kwargs', [
    {'method': 'nearest'},
    {'method': 'nearest', 'tolerance': timedelta(days=70)}
])
def test_sel_date_scalar_nearest(da, date_type, index, sel_kwargs):
    expected = xr.DataArray(2).assign_coords(time=index[1])
    result = da.sel(time=date_type(1, 4, 1), **sel_kwargs)
    assert_identical(result, expected)

    expected = xr.DataArray(3).assign_coords(time=index[2])
    result = da.sel(time=date_type(1, 11, 1), **sel_kwargs)
    assert_identical(result, expected)


@pytest.mark.skipif(not has_cftime, reason='cftime not installed')
@pytest.mark.parametrize('sel_kwargs', [
    {'method': 'pad'},
    {'method': 'pad', 'tolerance': timedelta(days=365)}
])
def test_sel_date_scalar_pad(da, date_type, index, sel_kwargs):
    expected = xr.DataArray(2).assign_coords(time=index[1])
    result = da.sel(time=date_type(1, 4, 1), **sel_kwargs)
    assert_identical(result, expected)

    expected = xr.DataArray(2).assign_coords(time=index[1])
    result = da.sel(time=date_type(1, 11, 1), **sel_kwargs)
    assert_identical(result, expected)


@pytest.mark.skipif(not has_cftime, reason='cftime not installed')
@pytest.mark.parametrize('sel_kwargs', [
    {'method': 'backfill'},
    {'method': 'backfill', 'tolerance': timedelta(days=365)}
])
def test_sel_date_scalar_backfill(da, date_type, index, sel_kwargs):
    expected = xr.DataArray(3).assign_coords(time=index[2])
    result = da.sel(time=date_type(1, 4, 1), **sel_kwargs)
    assert_identical(result, expected)

    expected = xr.DataArray(3).assign_coords(time=index[2])
    result = da.sel(time=date_type(1, 11, 1), **sel_kwargs)
    assert_identical(result, expected)


@pytest.mark.skipif(not has_cftime, reason='cftime not installed')
@pytest.mark.parametrize('sel_kwargs', [
    {'method': 'pad', 'tolerance': timedelta(days=20)},
    {'method': 'backfill', 'tolerance': timedelta(days=20)},
    {'method': 'nearest', 'tolerance': timedelta(days=20)},
])
def test_sel_date_scalar_tolerance_raises(da, date_type, sel_kwargs):
    with pytest.raises(KeyError):
        da.sel(time=date_type(1, 5, 1), **sel_kwargs)


@pytest.mark.skipif(not has_cftime, reason='cftime not installed')
@pytest.mark.parametrize('sel_kwargs', [
    {'method': 'nearest'},
    {'method': 'nearest', 'tolerance': timedelta(days=70)}
])
def test_sel_date_list_nearest(da, date_type, index, sel_kwargs):
    expected = xr.DataArray(
        [2, 2], coords=[[index[1], index[1]]], dims=['time'])
    result = da.sel(
        time=[date_type(1, 3, 1), date_type(1, 4, 1)], **sel_kwargs)
    assert_identical(result, expected)

    expected = xr.DataArray(
        [2, 3], coords=[[index[1], index[2]]], dims=['time'])
    result = da.sel(
        time=[date_type(1, 3, 1), date_type(1, 12, 1)], **sel_kwargs)
    assert_identical(result, expected)

    expected = xr.DataArray(
        [3, 3], coords=[[index[2], index[2]]], dims=['time'])
    result = da.sel(
        time=[date_type(1, 11, 1), date_type(1, 12, 1)], **sel_kwargs)
    assert_identical(result, expected)


@pytest.mark.skipif(not has_cftime, reason='cftime not installed')
@pytest.mark.parametrize('sel_kwargs', [
    {'method': 'pad'},
    {'method': 'pad', 'tolerance': timedelta(days=365)}
])
def test_sel_date_list_pad(da, date_type, index, sel_kwargs):
    expected = xr.DataArray(
        [2, 2], coords=[[index[1], index[1]]], dims=['time'])
    result = da.sel(
        time=[date_type(1, 3, 1), date_type(1, 4, 1)], **sel_kwargs)
    assert_identical(result, expected)


@pytest.mark.skipif(not has_cftime, reason='cftime not installed')
@pytest.mark.parametrize('sel_kwargs', [
    {'method': 'backfill'},
    {'method': 'backfill', 'tolerance': timedelta(days=365)}
])
def test_sel_date_list_backfill(da, date_type, index, sel_kwargs):
    expected = xr.DataArray(
        [3, 3], coords=[[index[2], index[2]]], dims=['time'])
    result = da.sel(
        time=[date_type(1, 3, 1), date_type(1, 4, 1)], **sel_kwargs)
    assert_identical(result, expected)


@pytest.mark.skipif(not has_cftime, reason='cftime not installed')
@pytest.mark.parametrize('sel_kwargs', [
    {'method': 'pad', 'tolerance': timedelta(days=20)},
    {'method': 'backfill', 'tolerance': timedelta(days=20)},
    {'method': 'nearest', 'tolerance': timedelta(days=20)},
])
def test_sel_date_list_tolerance_raises(da, date_type, sel_kwargs):
    with pytest.raises(KeyError):
        da.sel(time=[date_type(1, 2, 1), date_type(1, 5, 1)], **sel_kwargs)


@pytest.mark.skipif(not has_cftime, reason='cftime not installed')
def test_isel(da, index):
    expected = xr.DataArray(1).assign_coords(time=index[0])
    result = da.isel(time=0)
    assert_identical(result, expected)

    expected = xr.DataArray([1, 2], coords=[index[:2]], dims=['time'])
    result = da.isel(time=[0, 1])
    assert_identical(result, expected)


@pytest.fixture
def scalar_args(date_type):
    return [date_type(1, 1, 1)]


@pytest.fixture
def range_args(date_type):
    return ['0001', slice('0001-01-01', '0001-12-30'),
            slice(None, '0001-12-30'),
            slice(date_type(1, 1, 1), date_type(1, 12, 30)),
            slice(None, date_type(1, 12, 30))]


@pytest.mark.skipif(not has_cftime, reason='cftime not installed')
def test_indexing_in_series_getitem(series, index, scalar_args, range_args):
    for arg in scalar_args:
        assert series[arg] == 1

    expected = pd.Series([1, 2], index=index[:2])
    for arg in range_args:
        assert series[arg].equals(expected)


@pytest.mark.skipif(not has_cftime, reason='cftime not installed')
def test_indexing_in_series_loc(series, index, scalar_args, range_args):
    for arg in scalar_args:
        assert series.loc[arg] == 1

    expected = pd.Series([1, 2], index=index[:2])
    for arg in range_args:
        assert series.loc[arg].equals(expected)


@pytest.mark.skipif(not has_cftime, reason='cftime not installed')
def test_indexing_in_series_iloc(series, index):
    expected = 1
    assert series.iloc[0] == expected

    expected = pd.Series([1, 2], index=index[:2])
    assert series.iloc[:2].equals(expected)


@pytest.mark.skipif(not has_cftime, reason='cftime not installed')
def test_indexing_in_dataframe_loc(df, index, scalar_args, range_args):
    expected = pd.Series([1], name=index[0])
    for arg in scalar_args:
        result = df.loc[arg]
        assert result.equals(expected)

    expected = pd.DataFrame([1, 2], index=index[:2])
    for arg in range_args:
        result = df.loc[arg]
        assert result.equals(expected)


@pytest.mark.skipif(not has_cftime, reason='cftime not installed')
def test_indexing_in_dataframe_iloc(df, index):
    expected = pd.Series([1], name=index[0])
    result = df.iloc[0]
    assert result.equals(expected)
    assert result.equals(expected)

    expected = pd.DataFrame([1, 2], index=index[:2])
    result = df.iloc[:2]
    assert result.equals(expected)


@pytest.mark.skipif(not has_cftime_or_netCDF4, reason='cftime not installed')
@pytest.mark.parametrize('enable_cftimeindex', [False, True])
def test_concat_cftimeindex(date_type, enable_cftimeindex):
    with xr.set_options(enable_cftimeindex=enable_cftimeindex):
        da1 = xr.DataArray(
            [1., 2.], coords=[[date_type(1, 1, 1), date_type(1, 2, 1)]],
            dims=['time'])
        da2 = xr.DataArray(
            [3., 4.], coords=[[date_type(1, 3, 1), date_type(1, 4, 1)]],
            dims=['time'])
        da = xr.concat([da1, da2], dim='time')

    if enable_cftimeindex and has_cftime:
        assert isinstance(da.indexes['time'], CFTimeIndex)
    else:
        assert isinstance(da.indexes['time'], pd.Index)
        assert not isinstance(da.indexes['time'], CFTimeIndex)


@pytest.mark.skipif(not has_cftime, reason='cftime not installed')
def test_empty_cftimeindex():
    index = CFTimeIndex([])
    assert index.date_type is None


<<<<<<< HEAD
@pytest.mark.skipif(not has_cftime, reason='cftime not installed')
def test_cftimeindex_add(index):
    date_type = index.date_type
    expected_dates = [date_type(1, 1, 2), date_type(1, 2, 2),
                      date_type(2, 1, 2), date_type(2, 2, 2)]
    expected = CFTimeIndex(expected_dates)
    result = index + timedelta(days=1)
    assert result.equals(expected)
    assert isinstance(result, CFTimeIndex)


@pytest.mark.skipif(not has_cftime, reason='cftime not installed')
def test_cftimeindex_radd(index):
    date_type = index.date_type
    expected_dates = [date_type(1, 1, 2), date_type(1, 2, 2),
                      date_type(2, 1, 2), date_type(2, 2, 2)]
    expected = CFTimeIndex(expected_dates)
    result = timedelta(days=1) + index
    assert result.equals(expected)
    assert isinstance(result, CFTimeIndex)


@pytest.mark.skipif(not has_cftime, reason='cftime not installed')
def test_cftimeindex_sub(index):
    date_type = index.date_type
    expected_dates = [date_type(1, 1, 2), date_type(1, 2, 2),
                      date_type(2, 1, 2), date_type(2, 2, 2)]
    expected = CFTimeIndex(expected_dates)
    result = index + timedelta(days=2)
    result = result - timedelta(days=1)
    assert result.equals(expected)
    assert isinstance(result, CFTimeIndex)


@pytest.mark.skipif(not has_cftime, reason='cftime not installed')
def test_cftimeindex_rsub(index):
    with pytest.raises(TypeError):
        timedelta(days=1) - index


@pytest.mark.skipif(not has_cftime, reason='cftime not installed')
@pytest.mark.parametrize('freq', ['D', timedelta(days=1)])
def test_cftimeindex_shift(index, freq):
    date_type = index.date_type
    expected_dates = [date_type(1, 1, 3), date_type(1, 2, 3),
                      date_type(2, 1, 3), date_type(2, 2, 3)]
    expected = CFTimeIndex(expected_dates)
    result = index.shift(2, freq)
    assert result.equals(expected)
    assert isinstance(result, CFTimeIndex)


@pytest.mark.skipif(not has_cftime, reason='cftime not installed')
def test_cftimeindex_shift_invalid_n():
    index = xr.cftime_range('2000', periods=3)
    with pytest.raises(TypeError):
        index.shift('a', 'D')


@pytest.mark.skipif(not has_cftime, reason='cftime not installed')
def test_cftimeindex_shift_invalid_freq():
    index = xr.cftime_range('2000', periods=3)
    with pytest.raises(TypeError):
        index.shift(1, 1)
=======
@requires_cftime
def test_parse_array_of_cftime_strings():
    from cftime import DatetimeNoLeap

    strings = np.array(['2000-01-01', '2000-01-02'])
    expected = np.array([DatetimeNoLeap(2000, 1, 1),
                         DatetimeNoLeap(2000, 1, 2)])

    result = _parse_array_of_cftime_strings(strings, DatetimeNoLeap)
    np.testing.assert_array_equal(result, expected)

    # Test scalar array case
    strings = np.array('2000-01-01')
    expected = np.array(DatetimeNoLeap(2000, 1, 1))
    result = _parse_array_of_cftime_strings(strings, DatetimeNoLeap)
    np.testing.assert_array_equal(result, expected)
>>>>>>> f9c41691
<|MERGE_RESOLUTION|>--- conflicted
+++ resolved
@@ -619,7 +619,6 @@
     assert index.date_type is None
 
 
-<<<<<<< HEAD
 @pytest.mark.skipif(not has_cftime, reason='cftime not installed')
 def test_cftimeindex_add(index):
     date_type = index.date_type
@@ -684,7 +683,8 @@
     index = xr.cftime_range('2000', periods=3)
     with pytest.raises(TypeError):
         index.shift(1, 1)
-=======
+
+
 @requires_cftime
 def test_parse_array_of_cftime_strings():
     from cftime import DatetimeNoLeap
@@ -700,5 +700,4 @@
     strings = np.array('2000-01-01')
     expected = np.array(DatetimeNoLeap(2000, 1, 1))
     result = _parse_array_of_cftime_strings(strings, DatetimeNoLeap)
-    np.testing.assert_array_equal(result, expected)
->>>>>>> f9c41691
+    np.testing.assert_array_equal(result, expected)