from __future__ import annotations

import contextlib
import inspect
import math
from collections.abc import Generator, Hashable
from copy import copy
from datetime import date, timedelta
from typing import Any, Callable, Literal

import numpy as np
import pandas as pd
import pytest

import xarray as xr
import xarray.plot as xplt
from xarray import DataArray, Dataset
from xarray.namedarray.utils import module_available
from xarray.plot.dataarray_plot import _infer_interval_breaks
from xarray.plot.dataset_plot import _infer_meta_data
from xarray.plot.utils import (
    _assert_valid_xy,
    _build_discrete_cmap,
    _color_palette,
    _determine_cmap_params,
    _maybe_gca,
    get_axis,
    label_from_attrs,
)
from xarray.tests import (
    assert_array_equal,
    assert_equal,
    assert_no_warnings,
    requires_cartopy,
    requires_cftime,
    requires_matplotlib,
    requires_seaborn,
)

# this should not be imported to test if the automatic lazy import works
has_nc_time_axis = module_available("nc_time_axis")

# import mpl and change the backend before other mpl imports
try:
    import matplotlib as mpl
    import matplotlib.dates
    import matplotlib.pyplot as plt
    import mpl_toolkits
except ImportError:
    pass

try:
    import cartopy
except ImportError:
    pass


@contextlib.contextmanager
def figure_context(*args, **kwargs):
    """context manager which autocloses a figure (even if the test failed)"""

    try:
        yield None
    finally:
        plt.close("all")


@pytest.fixture(scope="function", autouse=True)
def test_all_figures_closed():
    """meta-test to ensure all figures are closed at the end of a test

    Notes:  Scope is kept to module (only invoke this function once per test
    module) else tests cannot be run in parallel (locally). Disadvantage: only
    catches one open figure per run. May still give a false positive if tests
    are run in parallel.
    """
    yield None

    open_figs = len(plt.get_fignums())
    if open_figs:
        raise RuntimeError(
            f"tests did not close all figures ({open_figs} figures open)"
        )


@pytest.mark.flaky
@pytest.mark.skip(reason="maybe flaky")
def text_in_fig() -> set[str]:
    """
    Return the set of all text in the figure
    """
    return {t.get_text() for t in plt.gcf().findobj(mpl.text.Text)}  # type: ignore[attr-defined] # mpl error?


def find_possible_colorbars() -> list[mpl.collections.QuadMesh]:
    # nb. this function also matches meshes from pcolormesh
    return plt.gcf().findobj(mpl.collections.QuadMesh)  # type: ignore[return-value] # mpl error?


def substring_in_axes(substring: str, ax: mpl.axes.Axes) -> bool:
    """
    Return True if a substring is found anywhere in an axes
    """
    alltxt: set[str] = {t.get_text() for t in ax.findobj(mpl.text.Text)}  # type: ignore[attr-defined] # mpl error?
    for txt in alltxt:
        if substring in txt:
            return True
    return False


def substring_not_in_axes(substring: str, ax: mpl.axes.Axes) -> bool:
    """
    Return True if a substring is not found anywhere in an axes
    """
    alltxt: set[str] = {t.get_text() for t in ax.findobj(mpl.text.Text)}  # type: ignore[attr-defined] # mpl error?
    check = [(substring not in txt) for txt in alltxt]
    return all(check)


def property_in_axes_text(
    property, property_str, target_txt, ax: mpl.axes.Axes
) -> bool:
    """
    Return True if the specified text in an axes
    has the property assigned to property_str
    """
    alltxt: list[mpl.text.Text] = ax.findobj(mpl.text.Text)  # type: ignore[assignment]
    check = []
    for t in alltxt:
        if t.get_text() == target_txt:
            check.append(plt.getp(t, property) == property_str)
    return all(check)


def easy_array(shape: tuple[int, ...], start: float = 0, stop: float = 1) -> np.ndarray:
    """
    Make an array with desired shape using np.linspace

    shape is a tuple like (2, 3)
    """
    a = np.linspace(start, stop, num=math.prod(shape))
    return a.reshape(shape)


def get_colorbar_label(colorbar) -> str:
    if colorbar.orientation == "vertical":
        return colorbar.ax.get_ylabel()
    else:
        return colorbar.ax.get_xlabel()


@requires_matplotlib
class PlotTestCase:
    @pytest.fixture(autouse=True)
    def setup(self) -> Generator:
        yield
        # Remove all matplotlib figures
        plt.close("all")

    def pass_in_axis(self, plotmethod, subplot_kw=None) -> None:
        fig, axs = plt.subplots(ncols=2, subplot_kw=subplot_kw)
        plotmethod(ax=axs[0])
        assert axs[0].has_data()

    @pytest.mark.slow
    def imshow_called(self, plotmethod) -> bool:
        plotmethod()
        images = plt.gca().findobj(mpl.image.AxesImage)
        return len(images) > 0

    def contourf_called(self, plotmethod) -> bool:
        plotmethod()

        # Compatible with mpl before (PathCollection) and after (QuadContourSet) 3.8
        def matchfunc(x) -> bool:
            return isinstance(
                x, (mpl.collections.PathCollection, mpl.contour.QuadContourSet)
            )

        paths = plt.gca().findobj(matchfunc)
        return len(paths) > 0


class TestPlot(PlotTestCase):
    @pytest.fixture(autouse=True)
    def setup_array(self) -> None:
        self.darray = DataArray(easy_array((2, 3, 4)))

    def test_accessor(self) -> None:
        from xarray.plot.accessor import DataArrayPlotAccessor

        assert DataArray.plot is DataArrayPlotAccessor
        assert isinstance(self.darray.plot, DataArrayPlotAccessor)

    def test_label_from_attrs(self) -> None:
        da = self.darray.copy()
        assert "" == label_from_attrs(da)

        da.name = 0
        assert "0" == label_from_attrs(da)

        da.name = "a"
        da.attrs["units"] = "a_units"
        da.attrs["long_name"] = "a_long_name"
        da.attrs["standard_name"] = "a_standard_name"
        assert "a_long_name [a_units]" == label_from_attrs(da)

        da.attrs.pop("long_name")
        assert "a_standard_name [a_units]" == label_from_attrs(da)
        da.attrs.pop("units")
        assert "a_standard_name" == label_from_attrs(da)

        da.attrs["units"] = "a_units"
        da.attrs.pop("standard_name")
        assert "a [a_units]" == label_from_attrs(da)

        da.attrs.pop("units")
        assert "a" == label_from_attrs(da)

        # Latex strings can be longer without needing a new line:
        long_latex_name = r"$Ra_s = \mathrm{mean}(\epsilon_k) / \mu M^2_\infty$"
        da.attrs = dict(long_name=long_latex_name)
        assert label_from_attrs(da) == long_latex_name

    def test1d(self) -> None:
        self.darray[:, 0, 0].plot()

        with pytest.raises(ValueError, match=r"x must be one of None, 'dim_0'"):
            self.darray[:, 0, 0].plot(x="dim_1")

        with pytest.raises(TypeError, match=r"complex128"):
            (self.darray[:, 0, 0] + 1j).plot()

    def test_1d_bool(self) -> None:
        xr.ones_like(self.darray[:, 0, 0], dtype=bool).plot()

    def test_1d_x_y_kw(self) -> None:
        z = np.arange(10)
        da = DataArray(np.cos(z), dims=["z"], coords=[z], name="f")

        xy: list[list[None | str]] = [[None, None], [None, "z"], ["z", None]]

        f, ax = plt.subplots(3, 1)
        for aa, (x, y) in enumerate(xy):
            da.plot(x=x, y=y, ax=ax.flat[aa])

        with pytest.raises(ValueError, match=r"Cannot specify both"):
            da.plot(x="z", y="z")

        error_msg = "must be one of None, 'z'"
        with pytest.raises(ValueError, match=rf"x {error_msg}"):
            da.plot(x="f")

        with pytest.raises(ValueError, match=rf"y {error_msg}"):
            da.plot(y="f")

    def test_multiindex_level_as_coord(self) -> None:
        da = xr.DataArray(
            np.arange(5),
            dims="x",
            coords=dict(a=("x", np.arange(5)), b=("x", np.arange(5, 10))),
        )
        da = da.set_index(x=["a", "b"])

        for x in ["a", "b"]:
            h = da.plot(x=x)[0]
            assert_array_equal(h.get_xdata(), da[x].values)

        for y in ["a", "b"]:
            h = da.plot(y=y)[0]
            assert_array_equal(h.get_ydata(), da[y].values)

    # Test for bug in GH issue #2725
    def test_infer_line_data(self) -> None:
        current = DataArray(
            name="I",
            data=np.array([5, 8]),
            dims=["t"],
            coords={
                "t": (["t"], np.array([0.1, 0.2])),
                "V": (["t"], np.array([100, 200])),
            },
        )

        # Plot current against voltage
        line = current.plot.line(x="V")[0]
        assert_array_equal(line.get_xdata(), current.coords["V"].values)

        # Plot current against time
        line = current.plot.line()[0]
        assert_array_equal(line.get_xdata(), current.coords["t"].values)

    def test_line_plot_along_1d_coord(self) -> None:
        # Test for bug in GH #3334
        x_coord = xr.DataArray(data=[0.1, 0.2], dims=["x"])
        t_coord = xr.DataArray(data=[10, 20], dims=["t"])

        da = xr.DataArray(
            data=np.array([[0, 1], [5, 9]]),
            dims=["x", "t"],
            coords={"x": x_coord, "time": t_coord},
        )

        line = da.plot(x="time", hue="x")[0]
        assert_array_equal(line.get_xdata(), da.coords["time"].values)

        line = da.plot(y="time", hue="x")[0]
        assert_array_equal(line.get_ydata(), da.coords["time"].values)

    def test_line_plot_wrong_hue(self) -> None:
        da = xr.DataArray(
            data=np.array([[0, 1], [5, 9]]),
            dims=["x", "t"],
        )

        with pytest.raises(ValueError, match="hue must be one of"):
            da.plot(x="t", hue="wrong_coord")

    def test_2d_line(self) -> None:
        with pytest.raises(ValueError, match=r"hue"):
            self.darray[:, :, 0].plot.line()

        self.darray[:, :, 0].plot.line(hue="dim_1")
        self.darray[:, :, 0].plot.line(x="dim_1")
        self.darray[:, :, 0].plot.line(y="dim_1")
        self.darray[:, :, 0].plot.line(x="dim_0", hue="dim_1")
        self.darray[:, :, 0].plot.line(y="dim_0", hue="dim_1")

        with pytest.raises(ValueError, match=r"Cannot"):
            self.darray[:, :, 0].plot.line(x="dim_1", y="dim_0", hue="dim_1")

    def test_2d_line_accepts_legend_kw(self) -> None:
        self.darray[:, :, 0].plot.line(x="dim_0", add_legend=False)
        assert not plt.gca().get_legend()
        plt.cla()
        self.darray[:, :, 0].plot.line(x="dim_0", add_legend=True)
        assert plt.gca().get_legend()
        # check whether legend title is set
        assert plt.gca().get_legend().get_title().get_text() == "dim_1"

    def test_2d_line_accepts_x_kw(self) -> None:
        self.darray[:, :, 0].plot.line(x="dim_0")
        assert plt.gca().get_xlabel() == "dim_0"
        plt.cla()
        self.darray[:, :, 0].plot.line(x="dim_1")
        assert plt.gca().get_xlabel() == "dim_1"

    def test_2d_line_accepts_hue_kw(self) -> None:
        self.darray[:, :, 0].plot.line(hue="dim_0")
        assert plt.gca().get_legend().get_title().get_text() == "dim_0"
        plt.cla()
        self.darray[:, :, 0].plot.line(hue="dim_1")
        assert plt.gca().get_legend().get_title().get_text() == "dim_1"

    def test_2d_coords_line_plot(self) -> None:
        lon, lat = np.meshgrid(np.linspace(-20, 20, 5), np.linspace(0, 30, 4))
        lon += lat / 10
        lat += lon / 10
        da = xr.DataArray(
            np.arange(20).reshape(4, 5),
            dims=["y", "x"],
            coords={"lat": (("y", "x"), lat), "lon": (("y", "x"), lon)},
        )

        with figure_context():
            hdl = da.plot.line(x="lon", hue="x")
            assert len(hdl) == 5

        with figure_context():
            hdl = da.plot.line(x="lon", hue="y")
            assert len(hdl) == 4

        with pytest.raises(ValueError, match="For 2D inputs, hue must be a dimension"):
            da.plot.line(x="lon", hue="lat")

    def test_2d_coord_line_plot_coords_transpose_invariant(self) -> None:
        # checks for bug reported in GH #3933
        x = np.arange(10)
        y = np.arange(20)
        ds = xr.Dataset(coords={"x": x, "y": y})

        for z in [ds.y + ds.x, ds.x + ds.y]:
            ds = ds.assign_coords(z=z)
            ds["v"] = ds.x + ds.y
            ds["v"].plot.line(y="z", hue="x")

    def test_2d_before_squeeze(self) -> None:
        a = DataArray(easy_array((1, 5)))
        a.plot()

    def test2d_uniform_calls_imshow(self) -> None:
        assert self.imshow_called(self.darray[:, :, 0].plot.imshow)

    @pytest.mark.slow
    def test2d_nonuniform_calls_contourf(self) -> None:
        a = self.darray[:, :, 0]
        a.coords["dim_1"] = [2, 1, 89]
        assert self.contourf_called(a.plot.contourf)

    def test2d_1d_2d_coordinates_contourf(self) -> None:
        sz = (20, 10)
        depth = easy_array(sz)
        a = DataArray(
            easy_array(sz),
            dims=["z", "time"],
            coords={"depth": (["z", "time"], depth), "time": np.linspace(0, 1, sz[1])},
        )

        a.plot.contourf(x="time", y="depth")
        a.plot.contourf(x="depth", y="time")

    def test2d_1d_2d_coordinates_pcolormesh(self) -> None:
        # Test with equal coordinates to catch bug from #5097
        sz = 10
        y2d, x2d = np.meshgrid(np.arange(sz), np.arange(sz))
        a = DataArray(
            easy_array((sz, sz)),
            dims=["x", "y"],
            coords={"x2d": (["x", "y"], x2d), "y2d": (["x", "y"], y2d)},
        )

        for x, y in [
            ("x", "y"),
            ("y", "x"),
            ("x2d", "y"),
            ("y", "x2d"),
            ("x", "y2d"),
            ("y2d", "x"),
            ("x2d", "y2d"),
            ("y2d", "x2d"),
        ]:
            p = a.plot.pcolormesh(x=x, y=y)
            v = p.get_paths()[0].vertices
            assert isinstance(v, np.ndarray)

            # Check all vertices are different, except last vertex which should be the
            # same as the first
            _, unique_counts = np.unique(v[:-1], axis=0, return_counts=True)
            assert np.all(unique_counts == 1)

    def test_str_coordinates_pcolormesh(self) -> None:
        # test for #6775
        x = DataArray(
            [[1, 2, 3], [4, 5, 6]],
            dims=("a", "b"),
            coords={"a": [1, 2], "b": ["a", "b", "c"]},
        )
        x.plot.pcolormesh()
        x.T.plot.pcolormesh()

    def test_contourf_cmap_set(self) -> None:
        a = DataArray(easy_array((4, 4)), dims=["z", "time"])

        cmap_expected = mpl.colormaps["viridis"]

        # use copy to ensure cmap is not changed by contourf()
        # Set vmin and vmax so that _build_discrete_colormap is called with
        # extend='both'. extend is passed to
        # mpl.colors.from_levels_and_colors(), which returns a result with
        # sensible under and over values if extend='both', but not if
        # extend='neither' (but if extend='neither' the under and over values
        # would not be used because the data would all be within the plotted
        # range)
        pl = a.plot.contourf(cmap=copy(cmap_expected), vmin=0.1, vmax=0.9)

        # check the set_bad color
        cmap = pl.cmap
        assert cmap is not None
        assert_array_equal(
            cmap(np.ma.masked_invalid([np.nan]))[0],
            cmap_expected(np.ma.masked_invalid([np.nan]))[0],
        )

        # check the set_under color
        assert cmap(-np.inf) == cmap_expected(-np.inf)

        # check the set_over color
        assert cmap(np.inf) == cmap_expected(np.inf)

    def test_contourf_cmap_set_with_bad_under_over(self) -> None:
        a = DataArray(easy_array((4, 4)), dims=["z", "time"])

        # make a copy here because we want a local cmap that we will modify.
        cmap_expected = copy(mpl.colormaps["viridis"])

        cmap_expected.set_bad("w")
        # check we actually changed the set_bad color
        assert np.all(
            cmap_expected(np.ma.masked_invalid([np.nan]))[0]
            != mpl.colormaps["viridis"](np.ma.masked_invalid([np.nan]))[0]
        )

        cmap_expected.set_under("r")
        # check we actually changed the set_under color
        assert cmap_expected(-np.inf) != mpl.colormaps["viridis"](-np.inf)

        cmap_expected.set_over("g")
        # check we actually changed the set_over color
        assert cmap_expected(np.inf) != mpl.colormaps["viridis"](-np.inf)

        # copy to ensure cmap is not changed by contourf()
        pl = a.plot.contourf(cmap=copy(cmap_expected))
        cmap = pl.cmap
        assert cmap is not None

        # check the set_bad color has been kept
        assert_array_equal(
            cmap(np.ma.masked_invalid([np.nan]))[0],
            cmap_expected(np.ma.masked_invalid([np.nan]))[0],
        )

        # check the set_under color has been kept
        assert cmap(-np.inf) == cmap_expected(-np.inf)

        # check the set_over color has been kept
        assert cmap(np.inf) == cmap_expected(np.inf)

    def test3d(self) -> None:
        self.darray.plot()

    def test_can_pass_in_axis(self) -> None:
        self.pass_in_axis(self.darray.plot)

    def test__infer_interval_breaks(self) -> None:
        assert_array_equal([-0.5, 0.5, 1.5], _infer_interval_breaks([0, 1]))
        assert_array_equal(
            [-0.5, 0.5, 5.0, 9.5, 10.5], _infer_interval_breaks([0, 1, 9, 10])
        )
        assert_array_equal(
            pd.date_range("20000101", periods=4) - np.timedelta64(12, "h"),
            _infer_interval_breaks(pd.date_range("20000101", periods=3)),
        )

        # make a bounded 2D array that we will center and re-infer
        xref, yref = np.meshgrid(np.arange(6), np.arange(5))
        cx = (xref[1:, 1:] + xref[:-1, :-1]) / 2
        cy = (yref[1:, 1:] + yref[:-1, :-1]) / 2
        x = _infer_interval_breaks(cx, axis=1)
        x = _infer_interval_breaks(x, axis=0)
        y = _infer_interval_breaks(cy, axis=1)
        y = _infer_interval_breaks(y, axis=0)
        np.testing.assert_allclose(xref, x)
        np.testing.assert_allclose(yref, y)

        # test that ValueError is raised for non-monotonic 1D inputs
        with pytest.raises(ValueError):
            _infer_interval_breaks(np.array([0, 2, 1]), check_monotonic=True)

    def test__infer_interval_breaks_logscale(self) -> None:
        """
        Check if interval breaks are defined in the logspace if scale="log"
        """
        # Check for 1d arrays
        x = np.logspace(-4, 3, 8)
        expected_interval_breaks = 10 ** np.linspace(-4.5, 3.5, 9)
        np.testing.assert_allclose(
            _infer_interval_breaks(x, scale="log"), expected_interval_breaks
        )

        # Check for 2d arrays
        x = np.logspace(-4, 3, 8)
        y = np.linspace(-5, 5, 11)
        x, y = np.meshgrid(x, y)
        expected_interval_breaks = np.vstack([10 ** np.linspace(-4.5, 3.5, 9)] * 12)
        x = _infer_interval_breaks(x, axis=1, scale="log")
        x = _infer_interval_breaks(x, axis=0, scale="log")
        np.testing.assert_allclose(x, expected_interval_breaks)

    def test__infer_interval_breaks_logscale_invalid_coords(self) -> None:
        """
        Check error is raised when passing non-positive coordinates with logscale
        """
        # Check if error is raised after a zero value in the array
        x = np.linspace(0, 5, 6)
        with pytest.raises(ValueError):
            _infer_interval_breaks(x, scale="log")
        # Check if error is raised after negative values in the array
        x = np.linspace(-5, 5, 11)
        with pytest.raises(ValueError):
            _infer_interval_breaks(x, scale="log")

    def test_geo_data(self) -> None:
        # Regression test for gh2250
        # Realistic coordinates taken from the example dataset
        lat = np.array(
            [
                [16.28, 18.48, 19.58, 19.54, 18.35],
                [28.07, 30.52, 31.73, 31.68, 30.37],
                [39.65, 42.27, 43.56, 43.51, 42.11],
                [50.52, 53.22, 54.55, 54.50, 53.06],
            ]
        )
        lon = np.array(
            [
                [-126.13, -113.69, -100.92, -88.04, -75.29],
                [-129.27, -115.62, -101.54, -87.32, -73.26],
                [-133.10, -118.00, -102.31, -86.42, -70.76],
                [-137.85, -120.99, -103.28, -85.28, -67.62],
            ]
        )
        data = np.sqrt(lon**2 + lat**2)
        da = DataArray(
            data,
            dims=("y", "x"),
            coords={"lon": (("y", "x"), lon), "lat": (("y", "x"), lat)},
        )
        da.plot(x="lon", y="lat")
        ax = plt.gca()
        assert ax.has_data()
        da.plot(x="lat", y="lon")
        ax = plt.gca()
        assert ax.has_data()

    def test_datetime_dimension(self) -> None:
        nrow = 3
        ncol = 4
        time = pd.date_range("2000-01-01", periods=nrow)
        a = DataArray(
            easy_array((nrow, ncol)), coords=[("time", time), ("y", range(ncol))]
        )
        a.plot()
        ax = plt.gca()
        assert ax.has_data()

    def test_date_dimension(self) -> None:
        nrow = 3
        ncol = 4
        start = date(2000, 1, 1)
        time = [start + timedelta(days=i) for i in range(nrow)]
        a = DataArray(
            easy_array((nrow, ncol)), coords=[("time", time), ("y", range(ncol))]
        )
        a.plot()
        ax = plt.gca()
        assert ax.has_data()

    @pytest.mark.slow
    @pytest.mark.filterwarnings("ignore:tight_layout cannot")
    def test_convenient_facetgrid(self) -> None:
        a = easy_array((10, 15, 4))
        d = DataArray(a, dims=["y", "x", "z"])
        d.coords["z"] = list("abcd")
        g = d.plot(x="x", y="y", col="z", col_wrap=2, cmap="cool")

        assert_array_equal(g.axs.shape, [2, 2])
        for ax in g.axs.flat:
            assert ax.has_data()

        with pytest.raises(ValueError, match=r"[Ff]acet"):
            d.plot(x="x", y="y", col="z", ax=plt.gca())

        with pytest.raises(ValueError, match=r"[Ff]acet"):
            d[0].plot(x="x", y="y", col="z", ax=plt.gca())

    @pytest.mark.slow
    def test_subplot_kws(self) -> None:
        a = easy_array((10, 15, 4))
        d = DataArray(a, dims=["y", "x", "z"])
        d.coords["z"] = list("abcd")
        g = d.plot(
            x="x",
            y="y",
            col="z",
            col_wrap=2,
            cmap="cool",
            subplot_kws=dict(facecolor="r"),
        )
        for ax in g.axs.flat:
            # mpl V2
            assert ax.get_facecolor()[0:3] == mpl.colors.to_rgb("r")

    @pytest.mark.slow
    def test_plot_size(self) -> None:
        self.darray[:, 0, 0].plot(figsize=(13, 5))
        assert tuple(plt.gcf().get_size_inches()) == (13, 5)

        self.darray.plot(figsize=(13, 5))
        assert tuple(plt.gcf().get_size_inches()) == (13, 5)

        self.darray.plot(size=5)
        assert plt.gcf().get_size_inches()[1] == 5

        self.darray.plot(size=5, aspect=2)
        assert tuple(plt.gcf().get_size_inches()) == (10, 5)

        with pytest.raises(ValueError, match=r"cannot provide both"):
            self.darray.plot(ax=plt.gca(), figsize=(3, 4))

        with pytest.raises(ValueError, match=r"cannot provide both"):
            self.darray.plot(size=5, figsize=(3, 4))

        with pytest.raises(ValueError, match=r"cannot provide both"):
            self.darray.plot(size=5, ax=plt.gca())

        with pytest.raises(ValueError, match=r"cannot provide `aspect`"):
            self.darray.plot(aspect=1)

    @pytest.mark.slow
    @pytest.mark.filterwarnings("ignore:tight_layout cannot")
    def test_convenient_facetgrid_4d(self) -> None:
        a = easy_array((10, 15, 2, 3))
        d = DataArray(a, dims=["y", "x", "columns", "rows"])
        g = d.plot(x="x", y="y", col="columns", row="rows")

        assert_array_equal(g.axs.shape, [3, 2])
        for ax in g.axs.flat:
            assert ax.has_data()

        with pytest.raises(ValueError, match=r"[Ff]acet"):
            d.plot(x="x", y="y", col="columns", ax=plt.gca())

    def test_coord_with_interval(self) -> None:
        """Test line plot with intervals."""
        bins = [-1, 0, 1, 2]
        self.darray.groupby_bins("dim_0", bins).mean(...).plot()

    def test_coord_with_interval_x(self) -> None:
        """Test line plot with intervals explicitly on x axis."""
        bins = [-1, 0, 1, 2]
        self.darray.groupby_bins("dim_0", bins).mean(...).plot(x="dim_0_bins")

    def test_coord_with_interval_y(self) -> None:
        """Test line plot with intervals explicitly on y axis."""
        bins = [-1, 0, 1, 2]
        self.darray.groupby_bins("dim_0", bins).mean(...).plot(y="dim_0_bins")

    def test_coord_with_interval_xy(self) -> None:
        """Test line plot with intervals on both x and y axes."""
        bins = [-1, 0, 1, 2]
        self.darray.groupby_bins("dim_0", bins).mean(...).dim_0_bins.plot()

    @pytest.mark.parametrize("dim", ("x", "y"))
    def test_labels_with_units_with_interval(self, dim) -> None:
        """Test line plot with intervals and a units attribute."""
        bins = [-1, 0, 1, 2]
        arr = self.darray.groupby_bins("dim_0", bins).mean(...)
        arr.dim_0_bins.attrs["units"] = "m"

        (mappable,) = arr.plot(**{dim: "dim_0_bins"})
        ax = mappable.figure.gca()
        actual = getattr(ax, f"get_{dim}label")()

        expected = "dim_0_bins_center [m]"
        assert actual == expected

    def test_multiplot_over_length_one_dim(self) -> None:
        a = easy_array((3, 1, 1, 1))
        d = DataArray(a, dims=("x", "col", "row", "hue"))
        d.plot(col="col")
        d.plot(row="row")
        d.plot(hue="hue")


class TestPlot1D(PlotTestCase):
    @pytest.fixture(autouse=True)
    def setUp(self) -> None:
        d = [0, 1.1, 0, 2]
        self.darray = DataArray(d, coords={"period": range(len(d))}, dims="period")
        self.darray.period.attrs["units"] = "s"

    def test_xlabel_is_index_name(self) -> None:
        self.darray.plot()
        assert "period [s]" == plt.gca().get_xlabel()

    def test_no_label_name_on_x_axis(self) -> None:
        self.darray.plot(y="period")
        assert "" == plt.gca().get_xlabel()

    def test_no_label_name_on_y_axis(self) -> None:
        self.darray.plot()
        assert "" == plt.gca().get_ylabel()

    def test_ylabel_is_data_name(self) -> None:
        self.darray.name = "temperature"
        self.darray.attrs["units"] = "degrees_Celsius"
        self.darray.plot()
        assert "temperature [degrees_Celsius]" == plt.gca().get_ylabel()

    def test_xlabel_is_data_name(self) -> None:
        self.darray.name = "temperature"
        self.darray.attrs["units"] = "degrees_Celsius"
        self.darray.plot(y="period")
        assert "temperature [degrees_Celsius]" == plt.gca().get_xlabel()

    def test_format_string(self) -> None:
        self.darray.plot.line("ro")

    def test_can_pass_in_axis(self) -> None:
        self.pass_in_axis(self.darray.plot.line)

    def test_nonnumeric_index(self) -> None:
        a = DataArray([1, 2, 3], {"letter": ["a", "b", "c"]}, dims="letter")
        a.plot.line()

    def test_primitive_returned(self) -> None:
        p = self.darray.plot.line()
        assert isinstance(p[0], mpl.lines.Line2D)

    @pytest.mark.slow
    def test_plot_nans(self) -> None:
        self.darray[1] = np.nan
        self.darray.plot.line()

    def test_dates_are_concise(self) -> None:
        import matplotlib.dates as mdates

        time = pd.date_range("2000-01-01", "2000-01-10")
        a = DataArray(np.arange(len(time)), [("t", time)])
        a.plot.line()

        ax = plt.gca()

        assert isinstance(ax.xaxis.get_major_locator(), mdates.AutoDateLocator)
        assert isinstance(ax.xaxis.get_major_formatter(), mdates.ConciseDateFormatter)

    def test_xyincrease_false_changes_axes(self) -> None:
        self.darray.plot.line(xincrease=False, yincrease=False)
        xlim = plt.gca().get_xlim()
        ylim = plt.gca().get_ylim()
        diffs = xlim[1] - xlim[0], ylim[1] - ylim[0]
        assert all(x < 0 for x in diffs)

    def test_slice_in_title(self) -> None:
        self.darray.coords["d"] = 10.009
        self.darray.plot.line()
        title = plt.gca().get_title()
        assert "d = 10.01" == title

    def test_slice_in_title_single_item_array(self) -> None:
        """Edge case for data of shape (1, N) or (N, 1)."""
        darray = self.darray.expand_dims({"d": np.array([10.009])})
        darray.plot.line(x="period")
        title = plt.gca().get_title()
        assert "d = 10.01" == title


class TestPlotStep(PlotTestCase):
    @pytest.fixture(autouse=True)
    def setUp(self) -> None:
        self.darray = DataArray(easy_array((2, 3, 4)))

    def test_step(self) -> None:
        hdl = self.darray[0, 0].plot.step()
        assert "steps" in hdl[0].get_drawstyle()

    @pytest.mark.parametrize("where", ["pre", "post", "mid"])
    def test_step_with_where(self, where) -> None:
        hdl = self.darray[0, 0].plot.step(where=where)
        assert hdl[0].get_drawstyle() == f"steps-{where}"

    def test_step_with_hue(self) -> None:
        hdl = self.darray[0].plot.step(hue="dim_2")
        assert hdl[0].get_drawstyle() == "steps-pre"

    @pytest.mark.parametrize("where", ["pre", "post", "mid"])
    def test_step_with_hue_and_where(self, where) -> None:
        hdl = self.darray[0].plot.step(hue="dim_2", where=where)
        assert hdl[0].get_drawstyle() == f"steps-{where}"

    def test_drawstyle_steps(self) -> None:
        hdl = self.darray[0].plot(hue="dim_2", drawstyle="steps")
        assert hdl[0].get_drawstyle() == "steps"

    @pytest.mark.parametrize("where", ["pre", "post", "mid"])
    def test_drawstyle_steps_with_where(self, where) -> None:
        hdl = self.darray[0].plot(hue="dim_2", drawstyle=f"steps-{where}")
        assert hdl[0].get_drawstyle() == f"steps-{where}"

    def test_coord_with_interval_step(self) -> None:
        """Test step plot with intervals."""
        bins = [-1, 0, 1, 2]
        self.darray.groupby_bins("dim_0", bins).mean(...).plot.step()
        line = plt.gca().lines[0]
        assert isinstance(line, mpl.lines.Line2D)
        assert len(np.asarray(line.get_xdata())) == ((len(bins) - 1) * 2)

    def test_coord_with_interval_step_x(self) -> None:
        """Test step plot with intervals explicitly on x axis."""
        bins = [-1, 0, 1, 2]
        self.darray.groupby_bins("dim_0", bins).mean(...).plot.step(x="dim_0_bins")
        line = plt.gca().lines[0]
        assert isinstance(line, mpl.lines.Line2D)
        assert len(np.asarray(line.get_xdata())) == ((len(bins) - 1) * 2)

    def test_coord_with_interval_step_y(self) -> None:
        """Test step plot with intervals explicitly on y axis."""
        bins = [-1, 0, 1, 2]
        self.darray.groupby_bins("dim_0", bins).mean(...).plot.step(y="dim_0_bins")
        line = plt.gca().lines[0]
        assert isinstance(line, mpl.lines.Line2D)
        assert len(np.asarray(line.get_xdata())) == ((len(bins) - 1) * 2)

    def test_coord_with_interval_step_x_and_y_raises_valueeerror(self) -> None:
        """Test that step plot with intervals both on x and y axes raises an error."""
        arr = xr.DataArray(
            [pd.Interval(0, 1), pd.Interval(1, 2)],
            coords=[("x", [pd.Interval(0, 1), pd.Interval(1, 2)])],
        )
        with pytest.raises(TypeError, match="intervals against intervals"):
            arr.plot.step()


class TestPlotHistogram(PlotTestCase):
    @pytest.fixture(autouse=True)
    def setUp(self) -> None:
        self.darray = DataArray(easy_array((2, 3, 4)))

    def test_3d_array(self) -> None:
        self.darray.plot.hist()

    def test_xlabel_uses_name(self) -> None:
        self.darray.name = "testpoints"
        self.darray.attrs["units"] = "testunits"
        self.darray.plot.hist()
        assert "testpoints [testunits]" == plt.gca().get_xlabel()

    def test_title_is_histogram(self) -> None:
        self.darray.coords["d"] = 10
        self.darray.plot.hist()
        assert "d = 10" == plt.gca().get_title()

    def test_can_pass_in_kwargs(self) -> None:
        nbins = 5
        self.darray.plot.hist(bins=nbins)
        assert nbins == len(plt.gca().patches)

    def test_can_pass_in_axis(self) -> None:
        self.pass_in_axis(self.darray.plot.hist)

    def test_primitive_returned(self) -> None:
        n, bins, patches = self.darray.plot.hist()
        assert isinstance(n, np.ndarray)
        assert isinstance(bins, np.ndarray)
        assert isinstance(patches, mpl.container.BarContainer)
        assert isinstance(patches[0], mpl.patches.Rectangle)

    @pytest.mark.slow
    def test_plot_nans(self) -> None:
        self.darray[0, 0, 0] = np.nan
        self.darray.plot.hist()

    def test_hist_coord_with_interval(self) -> None:
        (
            self.darray.groupby_bins("dim_0", [-1, 0, 1, 2])
            .mean(...)
            .plot.hist(range=(-1, 2))
        )


@requires_matplotlib
class TestDetermineCmapParams:
    @pytest.fixture(autouse=True)
    def setUp(self) -> None:
        self.data = np.linspace(0, 1, num=100)

    def test_robust(self) -> None:
        cmap_params = _determine_cmap_params(self.data, robust=True)
        assert cmap_params["vmin"] == np.percentile(self.data, 2)
        assert cmap_params["vmax"] == np.percentile(self.data, 98)
        assert cmap_params["cmap"] == "viridis"
        assert cmap_params["extend"] == "both"
        assert cmap_params["levels"] is None
        assert cmap_params["norm"] is None

    def test_center(self) -> None:
        cmap_params = _determine_cmap_params(self.data, center=0.5)
        assert cmap_params["vmax"] - 0.5 == 0.5 - cmap_params["vmin"]
        assert cmap_params["cmap"] == "RdBu_r"
        assert cmap_params["extend"] == "neither"
        assert cmap_params["levels"] is None
        assert cmap_params["norm"] is None

    def test_cmap_sequential_option(self) -> None:
        with xr.set_options(cmap_sequential="magma"):
            cmap_params = _determine_cmap_params(self.data)
            assert cmap_params["cmap"] == "magma"

    def test_cmap_sequential_explicit_option(self) -> None:
        with xr.set_options(cmap_sequential=mpl.colormaps["magma"]):
            cmap_params = _determine_cmap_params(self.data)
            assert cmap_params["cmap"] == mpl.colormaps["magma"]

    def test_cmap_divergent_option(self) -> None:
        with xr.set_options(cmap_divergent="magma"):
            cmap_params = _determine_cmap_params(self.data, center=0.5)
            assert cmap_params["cmap"] == "magma"

    def test_nan_inf_are_ignored(self) -> None:
        cmap_params1 = _determine_cmap_params(self.data)
        data = self.data
        data[50:55] = np.nan
        data[56:60] = np.inf
        cmap_params2 = _determine_cmap_params(data)
        assert cmap_params1["vmin"] == cmap_params2["vmin"]
        assert cmap_params1["vmax"] == cmap_params2["vmax"]

    @pytest.mark.slow
    def test_integer_levels(self) -> None:
        data = self.data + 1

        # default is to cover full data range but with no guarantee on Nlevels
        for level in np.arange(2, 10, dtype=int):
            cmap_params = _determine_cmap_params(data, levels=level)
            assert cmap_params["vmin"] is None
            assert cmap_params["vmax"] is None
            assert cmap_params["norm"].vmin == cmap_params["levels"][0]
            assert cmap_params["norm"].vmax == cmap_params["levels"][-1]
            assert cmap_params["extend"] == "neither"

        # with min max we are more strict
        cmap_params = _determine_cmap_params(
            data, levels=5, vmin=0, vmax=5, cmap="Blues"
        )
        assert cmap_params["vmin"] is None
        assert cmap_params["vmax"] is None
        assert cmap_params["norm"].vmin == 0
        assert cmap_params["norm"].vmax == 5
        assert cmap_params["norm"].vmin == cmap_params["levels"][0]
        assert cmap_params["norm"].vmax == cmap_params["levels"][-1]
        assert cmap_params["cmap"].name == "Blues"
        assert cmap_params["extend"] == "neither"
        assert cmap_params["cmap"].N == 4
        assert cmap_params["norm"].N == 5

        cmap_params = _determine_cmap_params(data, levels=5, vmin=0.5, vmax=1.5)
        assert cmap_params["cmap"].name == "viridis"
        assert cmap_params["extend"] == "max"

        cmap_params = _determine_cmap_params(data, levels=5, vmin=1.5)
        assert cmap_params["cmap"].name == "viridis"
        assert cmap_params["extend"] == "min"

        cmap_params = _determine_cmap_params(data, levels=5, vmin=1.3, vmax=1.5)
        assert cmap_params["cmap"].name == "viridis"
        assert cmap_params["extend"] == "both"

    def test_list_levels(self) -> None:
        data = self.data + 1

        orig_levels = [0, 1, 2, 3, 4, 5]
        # vmin and vmax should be ignored if levels are explicitly provided
        cmap_params = _determine_cmap_params(data, levels=orig_levels, vmin=0, vmax=3)
        assert cmap_params["vmin"] is None
        assert cmap_params["vmax"] is None
        assert cmap_params["norm"].vmin == 0
        assert cmap_params["norm"].vmax == 5
        assert cmap_params["cmap"].N == 5
        assert cmap_params["norm"].N == 6

        for wrap_levels in [list, np.array, pd.Index, DataArray]:
            cmap_params = _determine_cmap_params(data, levels=wrap_levels(orig_levels))
            assert_array_equal(cmap_params["levels"], orig_levels)

    def test_divergentcontrol(self) -> None:
        neg = self.data - 0.1
        pos = self.data

        # Default with positive data will be a normal cmap
        cmap_params = _determine_cmap_params(pos)
        assert cmap_params["vmin"] == 0
        assert cmap_params["vmax"] == 1
        assert cmap_params["cmap"] == "viridis"

        # Default with negative data will be a divergent cmap
        cmap_params = _determine_cmap_params(neg)
        assert cmap_params["vmin"] == -0.9
        assert cmap_params["vmax"] == 0.9
        assert cmap_params["cmap"] == "RdBu_r"

        # Setting vmin or vmax should prevent this only if center is false
        cmap_params = _determine_cmap_params(neg, vmin=-0.1, center=False)
        assert cmap_params["vmin"] == -0.1
        assert cmap_params["vmax"] == 0.9
        assert cmap_params["cmap"] == "viridis"
        cmap_params = _determine_cmap_params(neg, vmax=0.5, center=False)
        assert cmap_params["vmin"] == -0.1
        assert cmap_params["vmax"] == 0.5
        assert cmap_params["cmap"] == "viridis"

        # Setting center=False too
        cmap_params = _determine_cmap_params(neg, center=False)
        assert cmap_params["vmin"] == -0.1
        assert cmap_params["vmax"] == 0.9
        assert cmap_params["cmap"] == "viridis"

        # However, I should still be able to set center and have a div cmap
        cmap_params = _determine_cmap_params(neg, center=0)
        assert cmap_params["vmin"] == -0.9
        assert cmap_params["vmax"] == 0.9
        assert cmap_params["cmap"] == "RdBu_r"

        # Setting vmin or vmax alone will force symmetric bounds around center
        cmap_params = _determine_cmap_params(neg, vmin=-0.1)
        assert cmap_params["vmin"] == -0.1
        assert cmap_params["vmax"] == 0.1
        assert cmap_params["cmap"] == "RdBu_r"
        cmap_params = _determine_cmap_params(neg, vmax=0.5)
        assert cmap_params["vmin"] == -0.5
        assert cmap_params["vmax"] == 0.5
        assert cmap_params["cmap"] == "RdBu_r"
        cmap_params = _determine_cmap_params(neg, vmax=0.6, center=0.1)
        assert cmap_params["vmin"] == -0.4
        assert cmap_params["vmax"] == 0.6
        assert cmap_params["cmap"] == "RdBu_r"

        # But this is only true if vmin or vmax are negative
        cmap_params = _determine_cmap_params(pos, vmin=-0.1)
        assert cmap_params["vmin"] == -0.1
        assert cmap_params["vmax"] == 0.1
        assert cmap_params["cmap"] == "RdBu_r"
        cmap_params = _determine_cmap_params(pos, vmin=0.1)
        assert cmap_params["vmin"] == 0.1
        assert cmap_params["vmax"] == 1
        assert cmap_params["cmap"] == "viridis"
        cmap_params = _determine_cmap_params(pos, vmax=0.5)
        assert cmap_params["vmin"] == 0
        assert cmap_params["vmax"] == 0.5
        assert cmap_params["cmap"] == "viridis"

        # If both vmin and vmax are provided, output is non-divergent
        cmap_params = _determine_cmap_params(neg, vmin=-0.2, vmax=0.6)
        assert cmap_params["vmin"] == -0.2
        assert cmap_params["vmax"] == 0.6
        assert cmap_params["cmap"] == "viridis"

        # regression test for GH3524
        # infer diverging colormap from divergent levels
        cmap_params = _determine_cmap_params(pos, levels=[-0.1, 0, 1])
        # specifying levels makes cmap a Colormap object
        assert cmap_params["cmap"].name == "RdBu_r"

    def test_norm_sets_vmin_vmax(self) -> None:
        vmin = self.data.min()
        vmax = self.data.max()

        for norm, extend, levels in zip(
            [
                mpl.colors.Normalize(),
                mpl.colors.Normalize(),
                mpl.colors.Normalize(vmin + 0.1, vmax - 0.1),
                mpl.colors.Normalize(None, vmax - 0.1),
                mpl.colors.Normalize(vmin + 0.1, None),
            ],
            ["neither", "neither", "both", "max", "min"],
            [7, None, None, None, None],
        ):
            test_min = vmin if norm.vmin is None else norm.vmin
            test_max = vmax if norm.vmax is None else norm.vmax

            cmap_params = _determine_cmap_params(self.data, norm=norm, levels=levels)
            assert cmap_params["vmin"] is None
            assert cmap_params["vmax"] is None
            assert cmap_params["norm"].vmin == test_min
            assert cmap_params["norm"].vmax == test_max
            assert cmap_params["extend"] == extend
            assert cmap_params["norm"] == norm


@requires_matplotlib
class TestDiscreteColorMap:
    @pytest.fixture(autouse=True)
    def setUp(self):
        x = np.arange(start=0, stop=10, step=2)
        y = np.arange(start=9, stop=-7, step=-3)
        xy = np.dstack(np.meshgrid(x, y))
        distance = np.linalg.norm(xy, axis=2)
        self.darray = DataArray(distance, list(zip(("y", "x"), (y, x))))
        self.data_min = distance.min()
        self.data_max = distance.max()
        yield
        # Remove all matplotlib figures
        plt.close("all")

    @pytest.mark.slow
    def test_recover_from_seaborn_jet_exception(self) -> None:
        pal = _color_palette("jet", 4)
        assert type(pal) == np.ndarray
        assert len(pal) == 4

    @pytest.mark.slow
    def test_build_discrete_cmap(self) -> None:
        for cmap, levels, extend, filled in [
            ("jet", [0, 1], "both", False),
            ("hot", [-4, 4], "max", True),
        ]:
            ncmap, cnorm = _build_discrete_cmap(cmap, levels, extend, filled)
            assert ncmap.N == len(levels) - 1
            assert len(ncmap.colors) == len(levels) - 1
            assert cnorm.N == len(levels)
            assert_array_equal(cnorm.boundaries, levels)
            assert max(levels) == cnorm.vmax
            assert min(levels) == cnorm.vmin
            if filled:
                assert ncmap.colorbar_extend == extend
            else:
                assert ncmap.colorbar_extend == "max"

    @pytest.mark.slow
    def test_discrete_colormap_list_of_levels(self) -> None:
        for extend, levels in [
            ("max", [-1, 2, 4, 8, 10]),
            ("both", [2, 5, 10, 11]),
            ("neither", [0, 5, 10, 15]),
            ("min", [2, 5, 10, 15]),
        ]:
            for kind in ["imshow", "pcolormesh", "contourf", "contour"]:
                primitive = getattr(self.darray.plot, kind)(levels=levels)
                assert_array_equal(levels, primitive.norm.boundaries)
                assert max(levels) == primitive.norm.vmax
                assert min(levels) == primitive.norm.vmin
                if kind != "contour":
                    assert extend == primitive.cmap.colorbar_extend
                else:
                    assert "max" == primitive.cmap.colorbar_extend
                assert len(levels) - 1 == len(primitive.cmap.colors)

    @pytest.mark.slow
    def test_discrete_colormap_int_levels(self) -> None:
        for extend, levels, vmin, vmax, cmap in [
            ("neither", 7, None, None, None),
            ("neither", 7, None, 20, mpl.colormaps["RdBu"]),
            ("both", 7, 4, 8, None),
            ("min", 10, 4, 15, None),
        ]:
            for kind in ["imshow", "pcolormesh", "contourf", "contour"]:
                primitive = getattr(self.darray.plot, kind)(
                    levels=levels, vmin=vmin, vmax=vmax, cmap=cmap
                )
                assert levels >= len(primitive.norm.boundaries) - 1
                if vmax is None:
                    assert primitive.norm.vmax >= self.data_max
                else:
                    assert primitive.norm.vmax >= vmax
                if vmin is None:
                    assert primitive.norm.vmin <= self.data_min
                else:
                    assert primitive.norm.vmin <= vmin
                if kind != "contour":
                    assert extend == primitive.cmap.colorbar_extend
                else:
                    assert "max" == primitive.cmap.colorbar_extend
                assert levels >= len(primitive.cmap.colors)

    def test_discrete_colormap_list_levels_and_vmin_or_vmax(self) -> None:
        levels = [0, 5, 10, 15]
        primitive = self.darray.plot(levels=levels, vmin=-3, vmax=20)
        assert primitive.norm.vmax == max(levels)
        assert primitive.norm.vmin == min(levels)

    def test_discrete_colormap_provided_boundary_norm(self) -> None:
        norm = mpl.colors.BoundaryNorm([0, 5, 10, 15], 4)
        primitive = self.darray.plot.contourf(norm=norm)
        np.testing.assert_allclose(list(primitive.levels), norm.boundaries)

    def test_discrete_colormap_provided_boundary_norm_matching_cmap_levels(
        self,
    ) -> None:
        norm = mpl.colors.BoundaryNorm([0, 5, 10, 15], 4)
        primitive = self.darray.plot.contourf(norm=norm)
        cbar = primitive.colorbar
        assert cbar is not None
        assert cbar.norm.Ncmap == cbar.norm.N  # type: ignore[attr-defined] # Exists, debatable if public though.


class Common2dMixin:
    """
    Common tests for 2d plotting go here.

    These tests assume that a staticmethod for `self.plotfunc` exists.
    Should have the same name as the method.
    """

    darray: DataArray
    plotfunc: staticmethod
    pass_in_axis: Callable

    # Needs to be overridden in TestSurface for facet grid plots
    subplot_kws: dict[Any, Any] | None = None

    @pytest.fixture(autouse=True)
    def setUp(self) -> None:
        da = DataArray(
            easy_array((10, 15), start=-1),
            dims=["y", "x"],
            coords={"y": np.arange(10), "x": np.arange(15)},
        )
        # add 2d coords
        ds = da.to_dataset(name="testvar")
        x, y = np.meshgrid(da.x.values, da.y.values)
        ds["x2d"] = DataArray(x, dims=["y", "x"])
        ds["y2d"] = DataArray(y, dims=["y", "x"])
        ds = ds.set_coords(["x2d", "y2d"])
        # set darray and plot method
        self.darray: DataArray = ds.testvar

        # Add CF-compliant metadata
        self.darray.attrs["long_name"] = "a_long_name"
        self.darray.attrs["units"] = "a_units"
        self.darray.x.attrs["long_name"] = "x_long_name"
        self.darray.x.attrs["units"] = "x_units"
        self.darray.y.attrs["long_name"] = "y_long_name"
        self.darray.y.attrs["units"] = "y_units"

        self.plotmethod = getattr(self.darray.plot, self.plotfunc.__name__)

    def test_label_names(self) -> None:
        self.plotmethod()
        assert "x_long_name [x_units]" == plt.gca().get_xlabel()
        assert "y_long_name [y_units]" == plt.gca().get_ylabel()

    def test_1d_raises_valueerror(self) -> None:
        with pytest.raises(ValueError, match=r"DataArray must be 2d"):
            self.plotfunc(self.darray[0, :])

    def test_bool(self) -> None:
        xr.ones_like(self.darray, dtype=bool).plot()

    def test_complex_raises_typeerror(self) -> None:
        with pytest.raises(TypeError, match=r"complex128"):
            (self.darray + 1j).plot()

    def test_3d_raises_valueerror(self) -> None:
        a = DataArray(easy_array((2, 3, 4)))
        if self.plotfunc.__name__ == "imshow":
            pytest.skip()
        with pytest.raises(ValueError, match=r"DataArray must be 2d"):
            self.plotfunc(a)

    def test_nonnumeric_index(self) -> None:
        a = DataArray(easy_array((3, 2)), coords=[["a", "b", "c"], ["d", "e"]])
        if self.plotfunc.__name__ == "surface":
            # ax.plot_surface errors with nonnumerics:
            with pytest.raises(Exception):
                self.plotfunc(a)
        else:
            self.plotfunc(a)

    def test_multiindex_raises_typeerror(self) -> None:
        a = DataArray(
            easy_array((3, 2)),
            dims=("x", "y"),
            coords=dict(x=("x", [0, 1, 2]), a=("y", [0, 1]), b=("y", [2, 3])),
        )
        a = a.set_index(y=("a", "b"))
        with pytest.raises(TypeError, match=r"[Pp]lot"):
            self.plotfunc(a)

    def test_can_pass_in_axis(self) -> None:
        self.pass_in_axis(self.plotmethod)

    def test_xyincrease_defaults(self) -> None:
        # With default settings the axis must be ordered regardless
        # of the coords order.
        self.plotfunc(DataArray(easy_array((3, 2)), coords=[[1, 2, 3], [1, 2]]))
        bounds = plt.gca().get_ylim()
        assert bounds[0] < bounds[1]
        bounds = plt.gca().get_xlim()
        assert bounds[0] < bounds[1]
        # Inverted coords
        self.plotfunc(DataArray(easy_array((3, 2)), coords=[[3, 2, 1], [2, 1]]))
        bounds = plt.gca().get_ylim()
        assert bounds[0] < bounds[1]
        bounds = plt.gca().get_xlim()
        assert bounds[0] < bounds[1]

    def test_xyincrease_false_changes_axes(self) -> None:
        self.plotmethod(xincrease=False, yincrease=False)
        xlim = plt.gca().get_xlim()
        ylim = plt.gca().get_ylim()
        diffs = xlim[0] - 14, xlim[1] - 0, ylim[0] - 9, ylim[1] - 0
        assert all(abs(x) < 1 for x in diffs)

    def test_xyincrease_true_changes_axes(self) -> None:
        self.plotmethod(xincrease=True, yincrease=True)
        xlim = plt.gca().get_xlim()
        ylim = plt.gca().get_ylim()
        diffs = xlim[0] - 0, xlim[1] - 14, ylim[0] - 0, ylim[1] - 9
        assert all(abs(x) < 1 for x in diffs)

    def test_dates_are_concise(self) -> None:
        import matplotlib.dates as mdates

        time = pd.date_range("2000-01-01", "2000-01-10")
        a = DataArray(np.random.randn(2, len(time)), [("xx", [1, 2]), ("t", time)])
        self.plotfunc(a, x="t")

        ax = plt.gca()

        assert isinstance(ax.xaxis.get_major_locator(), mdates.AutoDateLocator)
        assert isinstance(ax.xaxis.get_major_formatter(), mdates.ConciseDateFormatter)

    def test_plot_nans(self) -> None:
        x1 = self.darray[:5]
        x2 = self.darray.copy()
        x2[5:] = np.nan

        clim1 = self.plotfunc(x1).get_clim()
        clim2 = self.plotfunc(x2).get_clim()
        assert clim1 == clim2

    @pytest.mark.filterwarnings("ignore::UserWarning")
    @pytest.mark.filterwarnings("ignore:invalid value encountered")
    def test_can_plot_all_nans(self) -> None:
        # regression test for issue #1780
        self.plotfunc(DataArray(np.full((2, 2), np.nan)))

    @pytest.mark.filterwarnings("ignore: Attempting to set")
    def test_can_plot_axis_size_one(self) -> None:
        if self.plotfunc.__name__ not in ("contour", "contourf"):
            self.plotfunc(DataArray(np.ones((1, 1))))

    def test_disallows_rgb_arg(self) -> None:
        with pytest.raises(ValueError):
            # Always invalid for most plots.  Invalid for imshow with 2D data.
            self.plotfunc(DataArray(np.ones((2, 2))), rgb="not None")

    def test_viridis_cmap(self) -> None:
        cmap_name = self.plotmethod(cmap="viridis").get_cmap().name
        assert "viridis" == cmap_name

    def test_default_cmap(self) -> None:
        cmap_name = self.plotmethod().get_cmap().name
        assert "RdBu_r" == cmap_name

        cmap_name = self.plotfunc(abs(self.darray)).get_cmap().name
        assert "viridis" == cmap_name

    @requires_seaborn
    def test_seaborn_palette_as_cmap(self) -> None:
        cmap_name = self.plotmethod(levels=2, cmap="husl").get_cmap().name
        assert "husl" == cmap_name

    def test_can_change_default_cmap(self) -> None:
        cmap_name = self.plotmethod(cmap="Blues").get_cmap().name
        assert "Blues" == cmap_name

    def test_diverging_color_limits(self) -> None:
        artist = self.plotmethod()
        vmin, vmax = artist.get_clim()
        assert round(abs(-vmin - vmax), 7) == 0

    def test_xy_strings(self) -> None:
        self.plotmethod(x="y", y="x")
        ax = plt.gca()
        assert "y_long_name [y_units]" == ax.get_xlabel()
        assert "x_long_name [x_units]" == ax.get_ylabel()

    def test_positional_coord_string(self) -> None:
        self.plotmethod(y="x")
        ax = plt.gca()
        assert "x_long_name [x_units]" == ax.get_ylabel()
        assert "y_long_name [y_units]" == ax.get_xlabel()

        self.plotmethod(x="x")
        ax = plt.gca()
        assert "x_long_name [x_units]" == ax.get_xlabel()
        assert "y_long_name [y_units]" == ax.get_ylabel()

    def test_bad_x_string_exception(self) -> None:
        with pytest.raises(ValueError, match=r"x and y cannot be equal."):
            self.plotmethod(x="y", y="y")

        error_msg = "must be one of None, 'x', 'x2d', 'y', 'y2d'"
        with pytest.raises(ValueError, match=rf"x {error_msg}"):
            self.plotmethod(x="not_a_real_dim", y="y")
        with pytest.raises(ValueError, match=rf"x {error_msg}"):
            self.plotmethod(x="not_a_real_dim")
        with pytest.raises(ValueError, match=rf"y {error_msg}"):
            self.plotmethod(y="not_a_real_dim")
        self.darray.coords["z"] = 100

    def test_coord_strings(self) -> None:
        # 1d coords (same as dims)
        assert {"x", "y"} == set(self.darray.dims)
        self.plotmethod(y="y", x="x")

    def test_non_linked_coords(self) -> None:
        # plot with coordinate names that are not dimensions
        self.darray.coords["newy"] = self.darray.y + 150
        # Normal case, without transpose
        self.plotfunc(self.darray, x="x", y="newy")
        ax = plt.gca()
        assert "x_long_name [x_units]" == ax.get_xlabel()
        assert "newy" == ax.get_ylabel()
        # ax limits might change between plotfuncs
        # simply ensure that these high coords were passed over
        assert np.min(ax.get_ylim()) > 100.0

    def test_non_linked_coords_transpose(self) -> None:
        # plot with coordinate names that are not dimensions,
        # and with transposed y and x axes
        # This used to raise an error with pcolormesh and contour
        # https://github.com/pydata/xarray/issues/788
        self.darray.coords["newy"] = self.darray.y + 150
        self.plotfunc(self.darray, x="newy", y="x")
        ax = plt.gca()
        assert "newy" == ax.get_xlabel()
        assert "x_long_name [x_units]" == ax.get_ylabel()
        # ax limits might change between plotfuncs
        # simply ensure that these high coords were passed over
        assert np.min(ax.get_xlim()) > 100.0

    def test_multiindex_level_as_coord(self) -> None:
        da = DataArray(
            easy_array((3, 2)),
            dims=("x", "y"),
            coords=dict(x=("x", [0, 1, 2]), a=("y", [0, 1]), b=("y", [2, 3])),
        )
        da = da.set_index(y=["a", "b"])

        for x, y in (("a", "x"), ("b", "x"), ("x", "a"), ("x", "b")):
            self.plotfunc(da, x=x, y=y)

            ax = plt.gca()
            assert x == ax.get_xlabel()
            assert y == ax.get_ylabel()

        with pytest.raises(ValueError, match=r"levels of the same MultiIndex"):
            self.plotfunc(da, x="a", y="b")

        with pytest.raises(ValueError, match=r"y must be one of None, 'a', 'b', 'x'"):
            self.plotfunc(da, x="a", y="y")

    def test_default_title(self) -> None:
        a = DataArray(easy_array((4, 3, 2)), dims=["a", "b", "c"])
        a.coords["c"] = [0, 1]
        a.coords["d"] = "foo"
        self.plotfunc(a.isel(c=1))
        title = plt.gca().get_title()
        assert "c = 1, d = foo" == title or "d = foo, c = 1" == title

    def test_colorbar_default_label(self) -> None:
        self.plotmethod(add_colorbar=True)
        assert "a_long_name [a_units]" in text_in_fig()

    def test_no_labels(self) -> None:
        self.darray.name = "testvar"
        self.darray.attrs["units"] = "test_units"
        self.plotmethod(add_labels=False)
        alltxt = text_in_fig()
        for string in [
            "x_long_name [x_units]",
            "y_long_name [y_units]",
            "testvar [test_units]",
        ]:
            assert string not in alltxt

    def test_colorbar_kwargs(self) -> None:
        # replace label
        self.darray.attrs.pop("long_name")
        self.darray.attrs["units"] = "test_units"
        # check default colorbar label
        self.plotmethod(add_colorbar=True)
        alltxt = text_in_fig()
        assert "testvar [test_units]" in alltxt
        self.darray.attrs.pop("units")

        self.darray.name = "testvar"
        self.plotmethod(add_colorbar=True, cbar_kwargs={"label": "MyLabel"})
        alltxt = text_in_fig()
        assert "MyLabel" in alltxt
        assert "testvar" not in alltxt
        # you can use anything accepted by the dict constructor as well
        self.plotmethod(add_colorbar=True, cbar_kwargs=(("label", "MyLabel"),))
        alltxt = text_in_fig()
        assert "MyLabel" in alltxt
        assert "testvar" not in alltxt
        # change cbar ax
        fig, (ax, cax) = plt.subplots(1, 2)
        self.plotmethod(
            ax=ax, cbar_ax=cax, add_colorbar=True, cbar_kwargs={"label": "MyBar"}
        )
        assert ax.has_data()
        assert cax.has_data()
        alltxt = text_in_fig()
        assert "MyBar" in alltxt
        assert "testvar" not in alltxt
        # note that there are two ways to achieve this
        fig, (ax, cax) = plt.subplots(1, 2)
        self.plotmethod(
            ax=ax, add_colorbar=True, cbar_kwargs={"label": "MyBar", "cax": cax}
        )
        assert ax.has_data()
        assert cax.has_data()
        alltxt = text_in_fig()
        assert "MyBar" in alltxt
        assert "testvar" not in alltxt
        # see that no colorbar is respected
        self.plotmethod(add_colorbar=False)
        assert "testvar" not in text_in_fig()
        # check that error is raised
        pytest.raises(
            ValueError,
            self.plotmethod,
            add_colorbar=False,
            cbar_kwargs={"label": "label"},
        )

    def test_verbose_facetgrid(self) -> None:
        a = easy_array((10, 15, 3))
        d = DataArray(a, dims=["y", "x", "z"])
        g = xplt.FacetGrid(d, col="z", subplot_kws=self.subplot_kws)
        g.map_dataarray(self.plotfunc, "x", "y")
        for ax in g.axs.flat:
            assert ax.has_data()

    def test_2d_function_and_method_signature_same(self) -> None:
        func_sig = inspect.signature(self.plotfunc)
        method_sig = inspect.signature(self.plotmethod)
        for argname, param in method_sig.parameters.items():
            assert func_sig.parameters[argname] == param

    @pytest.mark.filterwarnings("ignore:tight_layout cannot")
    def test_convenient_facetgrid(self) -> None:
        a = easy_array((10, 15, 4))
        d = DataArray(a, dims=["y", "x", "z"])
        g = self.plotfunc(d, x="x", y="y", col="z", col_wrap=2)

        assert_array_equal(g.axs.shape, [2, 2])
        for (y, x), ax in np.ndenumerate(g.axs):
            assert ax.has_data()
            if x == 0:
                assert "y" == ax.get_ylabel()
            else:
                assert "" == ax.get_ylabel()
            if y == 1:
                assert "x" == ax.get_xlabel()
            else:
                assert "" == ax.get_xlabel()

        # Inferring labels
        g = self.plotfunc(d, col="z", col_wrap=2)
        assert_array_equal(g.axs.shape, [2, 2])
        for (y, x), ax in np.ndenumerate(g.axs):
            assert ax.has_data()
            if x == 0:
                assert "y" == ax.get_ylabel()
            else:
                assert "" == ax.get_ylabel()
            if y == 1:
                assert "x" == ax.get_xlabel()
            else:
                assert "" == ax.get_xlabel()

    @pytest.mark.filterwarnings("ignore:tight_layout cannot")
    def test_convenient_facetgrid_4d(self) -> None:
        a = easy_array((10, 15, 2, 3))
        d = DataArray(a, dims=["y", "x", "columns", "rows"])
        g = self.plotfunc(d, x="x", y="y", col="columns", row="rows")

        assert_array_equal(g.axs.shape, [3, 2])
        for ax in g.axs.flat:
            assert ax.has_data()

    @pytest.mark.filterwarnings("ignore:This figure includes")
    def test_facetgrid_map_only_appends_mappables(self) -> None:
        a = easy_array((10, 15, 2, 3))
        d = DataArray(a, dims=["y", "x", "columns", "rows"])
        g = self.plotfunc(d, x="x", y="y", col="columns", row="rows")

        expected = g._mappables

        g.map(lambda: plt.plot(1, 1))
        actual = g._mappables

        assert expected == actual

    def test_facetgrid_cmap(self) -> None:
        # Regression test for GH592
        data = np.random.random(size=(20, 25, 12)) + np.linspace(-3, 3, 12)
        d = DataArray(data, dims=["x", "y", "time"])
        fg = d.plot.pcolormesh(col="time")
        # check that all color limits are the same
        assert len({m.get_clim() for m in fg._mappables}) == 1
        # check that all colormaps are the same
        assert len({m.get_cmap().name for m in fg._mappables}) == 1

    def test_facetgrid_cbar_kwargs(self) -> None:
        a = easy_array((10, 15, 2, 3))
        d = DataArray(a, dims=["y", "x", "columns", "rows"])
        g = self.plotfunc(
            d,
            x="x",
            y="y",
            col="columns",
            row="rows",
            cbar_kwargs={"label": "test_label"},
        )

        # catch contour case
        if g.cbar is not None:
            assert get_colorbar_label(g.cbar) == "test_label"

    def test_facetgrid_no_cbar_ax(self) -> None:
        a = easy_array((10, 15, 2, 3))
        d = DataArray(a, dims=["y", "x", "columns", "rows"])
        with pytest.raises(ValueError):
            self.plotfunc(d, x="x", y="y", col="columns", row="rows", cbar_ax=1)

    def test_cmap_and_color_both(self) -> None:
        with pytest.raises(ValueError):
            self.plotmethod(colors="k", cmap="RdBu")

    def test_2d_coord_with_interval(self) -> None:
        for dim in self.darray.dims:
            gp = self.darray.groupby_bins(dim, range(15), restore_coord_dims=True).mean(
                [dim]
            )
            for kind in ["imshow", "pcolormesh", "contourf", "contour"]:
                getattr(gp.plot, kind)()

    def test_colormap_error_norm_and_vmin_vmax(self) -> None:
        norm = mpl.colors.LogNorm(0.1, 1e1)

        with pytest.raises(ValueError):
            self.darray.plot(norm=norm, vmin=2)

        with pytest.raises(ValueError):
            self.darray.plot(norm=norm, vmax=2)


@pytest.mark.slow
class TestContourf(Common2dMixin, PlotTestCase):
    plotfunc = staticmethod(xplt.contourf)

    @pytest.mark.slow
    def test_contourf_called(self) -> None:
        # Having both statements ensures the test works properly
        assert not self.contourf_called(self.darray.plot.imshow)
        assert self.contourf_called(self.darray.plot.contourf)

    def test_primitive_artist_returned(self) -> None:
        artist = self.plotmethod()
        assert isinstance(artist, mpl.contour.QuadContourSet)

    @pytest.mark.slow
    def test_extend(self) -> None:
        artist = self.plotmethod()
        assert artist.extend == "neither"

        self.darray[0, 0] = -100
        self.darray[-1, -1] = 100
        artist = self.plotmethod(robust=True)
        assert artist.extend == "both"

        self.darray[0, 0] = 0
        self.darray[-1, -1] = 0
        artist = self.plotmethod(vmin=-0, vmax=10)
        assert artist.extend == "min"

        artist = self.plotmethod(vmin=-10, vmax=0)
        assert artist.extend == "max"

    @pytest.mark.slow
    def test_2d_coord_names(self) -> None:
        self.plotmethod(x="x2d", y="y2d")
        # make sure labels came out ok
        ax = plt.gca()
        assert "x2d" == ax.get_xlabel()
        assert "y2d" == ax.get_ylabel()

    @pytest.mark.slow
    def test_levels(self) -> None:
        artist = self.plotmethod(levels=[-0.5, -0.4, 0.1])
        assert artist.extend == "both"

        artist = self.plotmethod(levels=3)
        assert artist.extend == "neither"


@pytest.mark.slow
class TestContour(Common2dMixin, PlotTestCase):
    plotfunc = staticmethod(xplt.contour)

    # matplotlib cmap.colors gives an rgbA ndarray
    # when seaborn is used, instead we get an rgb tuple
    @staticmethod
    def _color_as_tuple(c: Any) -> tuple[Any, Any, Any]:
        return c[0], c[1], c[2]

    def test_colors(self) -> None:
        # with single color, we don't want rgb array
        artist = self.plotmethod(colors="k")
        assert artist.cmap.colors[0] == "k"

        artist = self.plotmethod(colors=["k", "b"])
        assert self._color_as_tuple(artist.cmap.colors[1]) == (0.0, 0.0, 1.0)

        artist = self.darray.plot.contour(
            levels=[-0.5, 0.0, 0.5, 1.0], colors=["k", "r", "w", "b"]
        )
        assert self._color_as_tuple(artist.cmap.colors[1]) == (1.0, 0.0, 0.0)
        assert self._color_as_tuple(artist.cmap.colors[2]) == (1.0, 1.0, 1.0)
        # the last color is now under "over"
        assert self._color_as_tuple(artist.cmap._rgba_over) == (0.0, 0.0, 1.0)

    def test_colors_np_levels(self) -> None:
        # https://github.com/pydata/xarray/issues/3284
        levels = np.array([-0.5, 0.0, 0.5, 1.0])
        artist = self.darray.plot.contour(levels=levels, colors=["k", "r", "w", "b"])
        cmap = artist.cmap
        assert isinstance(cmap, mpl.colors.ListedColormap)
        colors = cmap.colors
        assert isinstance(colors, list)

        assert self._color_as_tuple(colors[1]) == (1.0, 0.0, 0.0)
        assert self._color_as_tuple(colors[2]) == (1.0, 1.0, 1.0)
        # the last color is now under "over"
        assert hasattr(cmap, "_rgba_over")
        assert self._color_as_tuple(cmap._rgba_over) == (0.0, 0.0, 1.0)

    def test_cmap_and_color_both(self) -> None:
        with pytest.raises(ValueError):
            self.plotmethod(colors="k", cmap="RdBu")

    def list_of_colors_in_cmap_raises_error(self) -> None:
        with pytest.raises(ValueError, match=r"list of colors"):
            self.plotmethod(cmap=["k", "b"])

    @pytest.mark.slow
    def test_2d_coord_names(self) -> None:
        self.plotmethod(x="x2d", y="y2d")
        # make sure labels came out ok
        ax = plt.gca()
        assert "x2d" == ax.get_xlabel()
        assert "y2d" == ax.get_ylabel()

    def test_single_level(self) -> None:
        # this used to raise an error, but not anymore since
        # add_colorbar defaults to false
        self.plotmethod(levels=[0.1])
        self.plotmethod(levels=1)


class TestPcolormesh(Common2dMixin, PlotTestCase):
    plotfunc = staticmethod(xplt.pcolormesh)

    def test_primitive_artist_returned(self) -> None:
        artist = self.plotmethod()
        assert isinstance(artist, mpl.collections.QuadMesh)

    def test_everything_plotted(self) -> None:
        artist = self.plotmethod()
        assert artist.get_array().size == self.darray.size

    @pytest.mark.slow
    def test_2d_coord_names(self) -> None:
        self.plotmethod(x="x2d", y="y2d")
        # make sure labels came out ok
        ax = plt.gca()
        assert "x2d" == ax.get_xlabel()
        assert "y2d" == ax.get_ylabel()

    def test_dont_infer_interval_breaks_for_cartopy(self) -> None:
        # Regression for GH 781
        ax = plt.gca()
        # Simulate a Cartopy Axis
        setattr(ax, "projection", True)
        artist = self.plotmethod(x="x2d", y="y2d", ax=ax)
        assert isinstance(artist, mpl.collections.QuadMesh)
        # Let cartopy handle the axis limits and artist size
        arr = artist.get_array()
        assert arr is not None
        assert arr.size <= self.darray.size


class TestPcolormeshLogscale(PlotTestCase):
    """
    Test pcolormesh axes when x and y are in logscale
    """

    plotfunc = staticmethod(xplt.pcolormesh)

    @pytest.fixture(autouse=True)
    def setUp(self) -> None:
        self.boundaries = (-1, 9, -4, 3)
        shape = (8, 11)
        x = np.logspace(self.boundaries[0], self.boundaries[1], shape[1])
        y = np.logspace(self.boundaries[2], self.boundaries[3], shape[0])
        da = DataArray(
            easy_array(shape, start=-1),
            dims=["y", "x"],
            coords={"y": y, "x": x},
            name="testvar",
        )
        self.darray = da

    def test_interval_breaks_logspace(self) -> None:
        """
        Check if the outer vertices of the pcolormesh are the expected values

        Checks bugfix for #5333
        """
        artist = self.darray.plot.pcolormesh(xscale="log", yscale="log")

        # Grab the coordinates of the vertices of the Patches
        x_vertices = [p.vertices[:, 0] for p in artist.properties()["paths"]]
        y_vertices = [p.vertices[:, 1] for p in artist.properties()["paths"]]

        # Get the maximum and minimum values for each set of vertices
        xmin, xmax = np.min(x_vertices), np.max(x_vertices)
        ymin, ymax = np.min(y_vertices), np.max(y_vertices)

        # Check if they are equal to 10 to the power of the outer value of its
        # corresponding axis plus or minus the interval in the logspace
        log_interval = 0.5
        np.testing.assert_allclose(xmin, 10 ** (self.boundaries[0] - log_interval))
        np.testing.assert_allclose(xmax, 10 ** (self.boundaries[1] + log_interval))
        np.testing.assert_allclose(ymin, 10 ** (self.boundaries[2] - log_interval))
        np.testing.assert_allclose(ymax, 10 ** (self.boundaries[3] + log_interval))


@pytest.mark.slow
class TestImshow(Common2dMixin, PlotTestCase):
    plotfunc = staticmethod(xplt.imshow)

    @pytest.mark.xfail(
        reason=(
            "Failing inside matplotlib. Should probably be fixed upstream because "
            "other plot functions can handle it. "
            "Remove this test when it works, already in Common2dMixin"
        )
    )
    def test_dates_are_concise(self) -> None:
        import matplotlib.dates as mdates

        time = pd.date_range("2000-01-01", "2000-01-10")
        a = DataArray(np.random.randn(2, len(time)), [("xx", [1, 2]), ("t", time)])
        self.plotfunc(a, x="t")

        ax = plt.gca()

        assert isinstance(ax.xaxis.get_major_locator(), mdates.AutoDateLocator)
        assert isinstance(ax.xaxis.get_major_formatter(), mdates.ConciseDateFormatter)

    @pytest.mark.slow
    def test_imshow_called(self) -> None:
        # Having both statements ensures the test works properly
        assert not self.imshow_called(self.darray.plot.contourf)
        assert self.imshow_called(self.darray.plot.imshow)

    def test_xy_pixel_centered(self) -> None:
        self.darray.plot.imshow(yincrease=False)
        assert np.allclose([-0.5, 14.5], plt.gca().get_xlim())
        assert np.allclose([9.5, -0.5], plt.gca().get_ylim())

    def test_default_aspect_is_auto(self) -> None:
        self.darray.plot.imshow()
        assert "auto" == plt.gca().get_aspect()

    @pytest.mark.slow
    def test_cannot_change_mpl_aspect(self) -> None:
        with pytest.raises(ValueError, match=r"not available in xarray"):
            self.darray.plot.imshow(aspect="equal")

        # with numbers we fall back to fig control
        self.darray.plot.imshow(size=5, aspect=2)
        assert "auto" == plt.gca().get_aspect()
        assert tuple(plt.gcf().get_size_inches()) == (10, 5)

    @pytest.mark.slow
    def test_primitive_artist_returned(self) -> None:
        artist = self.plotmethod()
        assert isinstance(artist, mpl.image.AxesImage)

    @pytest.mark.slow
    @requires_seaborn
    def test_seaborn_palette_needs_levels(self) -> None:
        with pytest.raises(ValueError):
            self.plotmethod(cmap="husl")

    def test_2d_coord_names(self) -> None:
        with pytest.raises(ValueError, match=r"requires 1D coordinates"):
            self.plotmethod(x="x2d", y="y2d")

    def test_plot_rgb_image(self) -> None:
        DataArray(
            easy_array((10, 15, 3), start=0), dims=["y", "x", "band"]
        ).plot.imshow()
        assert 0 == len(find_possible_colorbars())

    def test_plot_rgb_image_explicit(self) -> None:
        DataArray(
            easy_array((10, 15, 3), start=0), dims=["y", "x", "band"]
        ).plot.imshow(y="y", x="x", rgb="band")
        assert 0 == len(find_possible_colorbars())

    def test_plot_rgb_faceted(self) -> None:
        DataArray(
            easy_array((2, 2, 10, 15, 3), start=0), dims=["a", "b", "y", "x", "band"]
        ).plot.imshow(row="a", col="b")
        assert 0 == len(find_possible_colorbars())

    def test_plot_rgba_image_transposed(self) -> None:
        # We can handle the color axis being in any position
        DataArray(
            easy_array((4, 10, 15), start=0), dims=["band", "y", "x"]
        ).plot.imshow()

    def test_warns_ambigious_dim(self) -> None:
        arr = DataArray(easy_array((3, 3, 3)), dims=["y", "x", "band"])
        with pytest.warns(UserWarning):
            arr.plot.imshow()
        # but doesn't warn if dimensions specified
        arr.plot.imshow(rgb="band")
        arr.plot.imshow(x="x", y="y")

    def test_rgb_errors_too_many_dims(self) -> None:
        arr = DataArray(easy_array((3, 3, 3, 3)), dims=["y", "x", "z", "band"])
        with pytest.raises(ValueError):
            arr.plot.imshow(rgb="band")

    def test_rgb_errors_bad_dim_sizes(self) -> None:
        arr = DataArray(easy_array((5, 5, 5)), dims=["y", "x", "band"])
        with pytest.raises(ValueError):
            arr.plot.imshow(rgb="band")

    @pytest.mark.parametrize(
        ["vmin", "vmax", "robust"],
        [
            (-1, None, False),
            (None, 2, False),
            (-1, 1, False),
            (0, 0, False),
            (0, None, True),
            (None, -1, True),
        ],
    )
    def test_normalize_rgb_imshow(
        self, vmin: float | None, vmax: float | None, robust: bool
    ) -> None:
        da = DataArray(easy_array((5, 5, 3), start=-0.6, stop=1.4))
        arr = da.plot.imshow(vmin=vmin, vmax=vmax, robust=robust).get_array()
        assert arr is not None
        assert 0 <= arr.min() <= arr.max() <= 1

    def test_normalize_rgb_one_arg_error(self) -> None:
        da = DataArray(easy_array((5, 5, 3), start=-0.6, stop=1.4))
        # If passed one bound that implies all out of range, error:
        for vmin, vmax in ((None, -1), (2, None)):
            with pytest.raises(ValueError):
                da.plot.imshow(vmin=vmin, vmax=vmax)
        # If passed two that's just moving the range, *not* an error:
        for vmin2, vmax2 in ((-1.2, -1), (2, 2.1)):
            da.plot.imshow(vmin=vmin2, vmax=vmax2)

    @pytest.mark.parametrize("dtype", [np.uint8, np.int8, np.int16])
    def test_imshow_rgb_values_in_valid_range(self, dtype) -> None:
        da = DataArray(np.arange(75, dtype=dtype).reshape((5, 5, 3)))
        _, ax = plt.subplots()
        out = da.plot.imshow(ax=ax).get_array()
        assert out is not None
        actual_dtype = out.dtype
        assert actual_dtype is not None
        assert actual_dtype == np.uint8
        assert (out[..., :3] == da.values).all()  # Compare without added alpha
        assert (out[..., -1] == 255).all()  # Compare alpha

    @pytest.mark.filterwarnings("ignore:Several dimensions of this array")
    def test_regression_rgb_imshow_dim_size_one(self) -> None:
        # Regression: https://github.com/pydata/xarray/issues/1966
        da = DataArray(easy_array((1, 3, 3), start=0.0, stop=1.0))
        da.plot.imshow()

    def test_origin_overrides_xyincrease(self) -> None:
        da = DataArray(easy_array((3, 2)), coords=[[-2, 0, 2], [-1, 1]])
        with figure_context():
            da.plot.imshow(origin="upper")
            assert plt.xlim()[0] < 0
            assert plt.ylim()[1] < 0

        with figure_context():
            da.plot.imshow(origin="lower")
            assert plt.xlim()[0] < 0
            assert plt.ylim()[0] < 0


class TestSurface(Common2dMixin, PlotTestCase):
    plotfunc = staticmethod(xplt.surface)
    subplot_kws = {"projection": "3d"}

    @pytest.mark.xfail(
        reason=(
            "Failing inside matplotlib. Should probably be fixed upstream because "
            "other plot functions can handle it. "
            "Remove this test when it works, already in Common2dMixin"
        )
    )
    def test_dates_are_concise(self) -> None:
        import matplotlib.dates as mdates

        time = pd.date_range("2000-01-01", "2000-01-10")
        a = DataArray(np.random.randn(2, len(time)), [("xx", [1, 2]), ("t", time)])
        self.plotfunc(a, x="t")

        ax = plt.gca()

        assert isinstance(ax.xaxis.get_major_locator(), mdates.AutoDateLocator)
        assert isinstance(ax.xaxis.get_major_formatter(), mdates.ConciseDateFormatter)

    def test_primitive_artist_returned(self) -> None:
        artist = self.plotmethod()
        assert isinstance(artist, mpl_toolkits.mplot3d.art3d.Poly3DCollection)

    @pytest.mark.slow
    def test_2d_coord_names(self) -> None:
        self.plotmethod(x="x2d", y="y2d")
        # make sure labels came out ok
        ax = plt.gca()
        assert isinstance(ax, mpl_toolkits.mplot3d.axes3d.Axes3D)
        assert "x2d" == ax.get_xlabel()
        assert "y2d" == ax.get_ylabel()
        assert f"{self.darray.long_name} [{self.darray.units}]" == ax.get_zlabel()

    def test_xyincrease_false_changes_axes(self) -> None:
        # Does not make sense for surface plots
        pytest.skip("does not make sense for surface plots")

    def test_xyincrease_true_changes_axes(self) -> None:
        # Does not make sense for surface plots
        pytest.skip("does not make sense for surface plots")

    def test_can_pass_in_axis(self) -> None:
        self.pass_in_axis(self.plotmethod, subplot_kw={"projection": "3d"})

    def test_default_cmap(self) -> None:
        # Does not make sense for surface plots with default arguments
        pytest.skip("does not make sense for surface plots")

    def test_diverging_color_limits(self) -> None:
        # Does not make sense for surface plots with default arguments
        pytest.skip("does not make sense for surface plots")

    def test_colorbar_kwargs(self) -> None:
        # Does not make sense for surface plots with default arguments
        pytest.skip("does not make sense for surface plots")

    def test_cmap_and_color_both(self) -> None:
        # Does not make sense for surface plots with default arguments
        pytest.skip("does not make sense for surface plots")

    def test_seaborn_palette_as_cmap(self) -> None:
        # seaborn does not work with mpl_toolkits.mplot3d
        with pytest.raises(ValueError):
            super().test_seaborn_palette_as_cmap()

    # Need to modify this test for surface(), because all subplots should have labels,
    # not just left and bottom
    @pytest.mark.filterwarnings("ignore:tight_layout cannot")
    def test_convenient_facetgrid(self) -> None:
        a = easy_array((10, 15, 4))
        d = DataArray(a, dims=["y", "x", "z"])
        g = self.plotfunc(d, x="x", y="y", col="z", col_wrap=2)  # type: ignore[arg-type] # https://github.com/python/mypy/issues/15015

        assert_array_equal(g.axs.shape, [2, 2])
        for (y, x), ax in np.ndenumerate(g.axs):
            assert ax.has_data()
            assert "y" == ax.get_ylabel()
            assert "x" == ax.get_xlabel()

        # Inferring labels
        g = self.plotfunc(d, col="z", col_wrap=2)  # type: ignore[arg-type] # https://github.com/python/mypy/issues/15015
        assert_array_equal(g.axs.shape, [2, 2])
        for (y, x), ax in np.ndenumerate(g.axs):
            assert ax.has_data()
            assert "y" == ax.get_ylabel()
            assert "x" == ax.get_xlabel()

    def test_viridis_cmap(self) -> None:
        return super().test_viridis_cmap()

    def test_can_change_default_cmap(self) -> None:
        return super().test_can_change_default_cmap()

    def test_colorbar_default_label(self) -> None:
        return super().test_colorbar_default_label()

    def test_facetgrid_map_only_appends_mappables(self) -> None:
        return super().test_facetgrid_map_only_appends_mappables()


class TestFacetGrid(PlotTestCase):
    @pytest.fixture(autouse=True)
    def setUp(self) -> None:
        d = easy_array((10, 15, 3))
        self.darray = DataArray(d, dims=["y", "x", "z"], coords={"z": ["a", "b", "c"]})
        self.g = xplt.FacetGrid(self.darray, col="z")

    @pytest.mark.slow
    def test_no_args(self) -> None:
        self.g.map_dataarray(xplt.contourf, "x", "y")

        # Don't want colorbar labeled with 'None'
        alltxt = text_in_fig()
        assert "None" not in alltxt

        for ax in self.g.axs.flat:
            assert ax.has_data()

    @pytest.mark.slow
    def test_names_appear_somewhere(self) -> None:
        self.darray.name = "testvar"
        self.g.map_dataarray(xplt.contourf, "x", "y")
        for k, ax in zip("abc", self.g.axs.flat):
            assert f"z = {k}" == ax.get_title()

        alltxt = text_in_fig()
        assert self.darray.name in alltxt
        for label in ["x", "y"]:
            assert label in alltxt

    @pytest.mark.slow
    def test_text_not_super_long(self) -> None:
        self.darray.coords["z"] = [100 * letter for letter in "abc"]
        g = xplt.FacetGrid(self.darray, col="z")
        g.map_dataarray(xplt.contour, "x", "y")
        alltxt = text_in_fig()
        maxlen = max(len(txt) for txt in alltxt)
        assert maxlen < 50

        t0 = g.axs[0, 0].get_title()
        assert t0.endswith("...")

    @pytest.mark.slow
    def test_colorbar(self) -> None:
        vmin = self.darray.values.min()
        vmax = self.darray.values.max()
        expected = np.array((vmin, vmax))

        self.g.map_dataarray(xplt.imshow, "x", "y")

        for image in plt.gcf().findobj(mpl.image.AxesImage):
            assert isinstance(image, mpl.image.AxesImage)
            clim = np.array(image.get_clim())
            assert np.allclose(expected, clim)

        assert 1 == len(find_possible_colorbars())

    def test_colorbar_scatter(self) -> None:
        ds = Dataset({"a": (("x", "y"), np.arange(4).reshape(2, 2))})
        fg: xplt.FacetGrid = ds.plot.scatter(x="a", y="a", row="x", hue="a")
        cbar = fg.cbar
        assert cbar is not None
        assert hasattr(cbar, "vmin")
        assert cbar.vmin == 0
        assert hasattr(cbar, "vmax")
        assert cbar.vmax == 3

    @pytest.mark.slow
    def test_empty_cell(self) -> None:
        g = xplt.FacetGrid(self.darray, col="z", col_wrap=2)
        g.map_dataarray(xplt.imshow, "x", "y")

        bottomright = g.axs[-1, -1]
        assert not bottomright.has_data()
        assert not bottomright.get_visible()

    @pytest.mark.slow
    def test_norow_nocol_error(self) -> None:
        with pytest.raises(ValueError, match=r"[Rr]ow"):
            xplt.FacetGrid(self.darray)

    @pytest.mark.slow
    def test_groups(self) -> None:
        self.g.map_dataarray(xplt.imshow, "x", "y")
        upperleft_dict = self.g.name_dicts[0, 0]
        upperleft_array = self.darray.loc[upperleft_dict]
        z0 = self.darray.isel(z=0)

        assert_equal(upperleft_array, z0)

    @pytest.mark.slow
    def test_float_index(self) -> None:
        self.darray.coords["z"] = [0.1, 0.2, 0.4]
        g = xplt.FacetGrid(self.darray, col="z")
        g.map_dataarray(xplt.imshow, "x", "y")

    @pytest.mark.slow
    def test_nonunique_index_error(self) -> None:
        self.darray.coords["z"] = [0.1, 0.2, 0.2]
        with pytest.raises(ValueError, match=r"[Uu]nique"):
            xplt.FacetGrid(self.darray, col="z")

    @pytest.mark.slow
    def test_robust(self) -> None:
        z = np.zeros((20, 20, 2))
        darray = DataArray(z, dims=["y", "x", "z"])
        darray[:, :, 1] = 1
        darray[2, 0, 0] = -1000
        darray[3, 0, 0] = 1000
        g = xplt.FacetGrid(darray, col="z")
        g.map_dataarray(xplt.imshow, "x", "y", robust=True)

        # Color limits should be 0, 1
        # The largest number displayed in the figure should be less than 21
        numbers = set()
        alltxt = text_in_fig()
        for txt in alltxt:
            try:
                numbers.add(float(txt))
            except ValueError:
                pass
        largest = max(abs(x) for x in numbers)
        assert largest < 21

    @pytest.mark.slow
    def test_can_set_vmin_vmax(self) -> None:
        vmin, vmax = 50.0, 1000.0
        expected = np.array((vmin, vmax))
        self.g.map_dataarray(xplt.imshow, "x", "y", vmin=vmin, vmax=vmax)

        for image in plt.gcf().findobj(mpl.image.AxesImage):
            assert isinstance(image, mpl.image.AxesImage)
            clim = np.array(image.get_clim())
            assert np.allclose(expected, clim)

    @pytest.mark.slow
    def test_vmin_vmax_equal(self) -> None:
        # regression test for GH3734
        fg = self.g.map_dataarray(xplt.imshow, "x", "y", vmin=50, vmax=50)
        for mappable in fg._mappables:
            assert mappable.norm.vmin != mappable.norm.vmax

    @pytest.mark.slow
    @pytest.mark.filterwarnings("ignore")
    def test_can_set_norm(self) -> None:
        norm = mpl.colors.SymLogNorm(0.1)
        self.g.map_dataarray(xplt.imshow, "x", "y", norm=norm)
        for image in plt.gcf().findobj(mpl.image.AxesImage):
            assert isinstance(image, mpl.image.AxesImage)
            assert image.norm is norm

    @pytest.mark.slow
    def test_figure_size(self) -> None:
        assert_array_equal(self.g.fig.get_size_inches(), (10, 3))

        g = xplt.FacetGrid(self.darray, col="z", size=6)
        assert_array_equal(g.fig.get_size_inches(), (19, 6))

        g = self.darray.plot.imshow(col="z", size=6)
        assert_array_equal(g.fig.get_size_inches(), (19, 6))

        g = xplt.FacetGrid(self.darray, col="z", size=4, aspect=0.5)
        assert_array_equal(g.fig.get_size_inches(), (7, 4))

        g = xplt.FacetGrid(self.darray, col="z", figsize=(9, 4))
        assert_array_equal(g.fig.get_size_inches(), (9, 4))

        with pytest.raises(ValueError, match=r"cannot provide both"):
            g = xplt.plot(self.darray, row=2, col="z", figsize=(6, 4), size=6)

        with pytest.raises(ValueError, match=r"Can't use"):
            g = xplt.plot(self.darray, row=2, col="z", ax=plt.gca(), size=6)

    @pytest.mark.slow
    def test_num_ticks(self) -> None:
        nticks = 99
        maxticks = nticks + 1
        self.g.map_dataarray(xplt.imshow, "x", "y")
        self.g.set_ticks(max_xticks=nticks, max_yticks=nticks)

        for ax in self.g.axs.flat:
            xticks = len(ax.get_xticks())
            yticks = len(ax.get_yticks())
            assert xticks <= maxticks
            assert yticks <= maxticks
            assert xticks >= nticks / 2.0
            assert yticks >= nticks / 2.0

    @pytest.mark.slow
    def test_map(self) -> None:
        assert self.g._finalized is False
        self.g.map(plt.contourf, "x", "y", ...)
        assert self.g._finalized is True
        self.g.map(lambda: None)

    @pytest.mark.slow
    def test_map_dataset(self) -> None:
        g = xplt.FacetGrid(self.darray.to_dataset(name="foo"), col="z")
        g.map(plt.contourf, "x", "y", "foo")

        alltxt = text_in_fig()
        for label in ["x", "y"]:
            assert label in alltxt
        # everything has a label
        assert "None" not in alltxt

        # colorbar can't be inferred automatically
        assert "foo" not in alltxt
        assert 0 == len(find_possible_colorbars())

        g.add_colorbar(label="colors!")
        assert "colors!" in text_in_fig()
        assert 1 == len(find_possible_colorbars())

    @pytest.mark.slow
    def test_set_axis_labels(self) -> None:
        g = self.g.map_dataarray(xplt.contourf, "x", "y")
        g.set_axis_labels("longitude", "latitude")
        alltxt = text_in_fig()
        for label in ["longitude", "latitude"]:
            assert label in alltxt

    @pytest.mark.slow
    def test_facetgrid_colorbar(self) -> None:
        a = easy_array((10, 15, 4))
        d = DataArray(a, dims=["y", "x", "z"], name="foo")

        d.plot.imshow(x="x", y="y", col="z")
        assert 1 == len(find_possible_colorbars())

        d.plot.imshow(x="x", y="y", col="z", add_colorbar=True)
        assert 1 == len(find_possible_colorbars())

        d.plot.imshow(x="x", y="y", col="z", add_colorbar=False)
        assert 0 == len(find_possible_colorbars())

    @pytest.mark.slow
    def test_facetgrid_polar(self) -> None:
        # test if polar projection in FacetGrid does not raise an exception
        self.darray.plot.pcolormesh(
            col="z", subplot_kws=dict(projection="polar"), sharex=False, sharey=False
        )


@pytest.mark.filterwarnings("ignore:tight_layout cannot")
class TestFacetGrid4d(PlotTestCase):
    @pytest.fixture(autouse=True)
    def setUp(self) -> None:
        a = easy_array((10, 15, 3, 2))
        darray = DataArray(a, dims=["y", "x", "col", "row"])
        darray.coords["col"] = np.array(
            ["col" + str(x) for x in darray.coords["col"].values]
        )
        darray.coords["row"] = np.array(
            ["row" + str(x) for x in darray.coords["row"].values]
        )

        self.darray = darray

    def test_title_kwargs(self) -> None:
        g = xplt.FacetGrid(self.darray, col="col", row="row")
        g.set_titles(template="{value}", weight="bold")

        # Rightmost column titles should be bold
        for label, ax in zip(self.darray.coords["row"].values, g.axs[:, -1]):
            assert property_in_axes_text("weight", "bold", label, ax)

        # Top row titles should be bold
        for label, ax in zip(self.darray.coords["col"].values, g.axs[0, :]):
            assert property_in_axes_text("weight", "bold", label, ax)

    @pytest.mark.slow
    def test_default_labels(self) -> None:
        g = xplt.FacetGrid(self.darray, col="col", row="row")
        assert (2, 3) == g.axs.shape

        g.map_dataarray(xplt.imshow, "x", "y")

        # Rightmost column should be labeled
        for label, ax in zip(self.darray.coords["row"].values, g.axs[:, -1]):
            assert substring_in_axes(label, ax)

        # Top row should be labeled
        for label, ax in zip(self.darray.coords["col"].values, g.axs[0, :]):
            assert substring_in_axes(label, ax)

        # ensure that row & col labels can be changed
        g.set_titles("abc={value}")
        for label, ax in zip(self.darray.coords["row"].values, g.axs[:, -1]):
            assert substring_in_axes(f"abc={label}", ax)
            # previous labels were "row=row0" etc.
            assert substring_not_in_axes("row=", ax)

        for label, ax in zip(self.darray.coords["col"].values, g.axs[0, :]):
            assert substring_in_axes(f"abc={label}", ax)
            # previous labels were "col=row0" etc.
            assert substring_not_in_axes("col=", ax)


@pytest.mark.filterwarnings("ignore:tight_layout cannot")
class TestFacetedLinePlotsLegend(PlotTestCase):
    @pytest.fixture(autouse=True)
    def setUp(self) -> None:
        self.darray = xr.tutorial.scatter_example_dataset()

    def test_legend_labels(self) -> None:
        fg = self.darray.A.plot.line(col="x", row="w", hue="z")
        all_legend_labels = [t.get_text() for t in fg.figlegend.texts]
        # labels in legend should be ['0', '1', '2', '3']
        assert sorted(all_legend_labels) == ["0", "1", "2", "3"]


@pytest.mark.filterwarnings("ignore:tight_layout cannot")
class TestFacetedLinePlots(PlotTestCase):
    @pytest.fixture(autouse=True)
    def setUp(self) -> None:
        self.darray = DataArray(
            np.random.randn(10, 6, 3, 4),
            dims=["hue", "x", "col", "row"],
            coords=[range(10), range(6), range(3), ["A", "B", "C", "C++"]],
            name="Cornelius Ortega the 1st",
        )

        self.darray.hue.name = "huename"
        self.darray.hue.attrs["units"] = "hunits"
        self.darray.x.attrs["units"] = "xunits"
        self.darray.col.attrs["units"] = "colunits"
        self.darray.row.attrs["units"] = "rowunits"

    def test_facetgrid_shape(self) -> None:
        g = self.darray.plot(row="row", col="col", hue="hue")
        assert g.axs.shape == (len(self.darray.row), len(self.darray.col))

        g = self.darray.plot(row="col", col="row", hue="hue")
        assert g.axs.shape == (len(self.darray.col), len(self.darray.row))

    def test_unnamed_args(self) -> None:
        g = self.darray.plot.line("o--", row="row", col="col", hue="hue")
        lines = [
            q for q in g.axs.flat[0].get_children() if isinstance(q, mpl.lines.Line2D)
        ]
        # passing 'o--' as argument should set marker and linestyle
        assert lines[0].get_marker() == "o"
        assert lines[0].get_linestyle() == "--"

    def test_default_labels(self) -> None:
        g = self.darray.plot(row="row", col="col", hue="hue")
        # Rightmost column should be labeled
        for label, ax in zip(self.darray.coords["row"].values, g.axs[:, -1]):
            assert substring_in_axes(label, ax)

        # Top row should be labeled
        for label, ax in zip(self.darray.coords["col"].values, g.axs[0, :]):
            assert substring_in_axes(str(label), ax)

        # Leftmost column should have array name
        for ax in g.axs[:, 0]:
            assert substring_in_axes(str(self.darray.name), ax)

    def test_test_empty_cell(self) -> None:
        g = (
            self.darray.isel(row=1)
            .drop_vars("row")
            .plot(col="col", hue="hue", col_wrap=2)
        )
        bottomright = g.axs[-1, -1]
        assert not bottomright.has_data()
        assert not bottomright.get_visible()

    def test_set_axis_labels(self) -> None:
        g = self.darray.plot(row="row", col="col", hue="hue")
        g.set_axis_labels("longitude", "latitude")
        alltxt = text_in_fig()

        assert "longitude" in alltxt
        assert "latitude" in alltxt

    def test_axes_in_faceted_plot(self) -> None:
        with pytest.raises(ValueError):
            self.darray.plot.line(row="row", col="col", x="x", ax=plt.axes())

    def test_figsize_and_size(self) -> None:
        with pytest.raises(ValueError):
            self.darray.plot.line(row="row", col="col", x="x", size=3, figsize=(4, 3))

    def test_wrong_num_of_dimensions(self) -> None:
        with pytest.raises(ValueError):
            self.darray.plot(row="row", hue="hue")
            self.darray.plot.line(row="row", hue="hue")


@requires_matplotlib
class TestDatasetQuiverPlots(PlotTestCase):
    @pytest.fixture(autouse=True)
    def setUp(self) -> None:
        das = [
            DataArray(
                np.random.randn(3, 3, 4, 4),
                dims=["x", "y", "row", "col"],
                coords=[range(k) for k in [3, 3, 4, 4]],
            )
            for _ in [1, 2]
        ]
        ds = Dataset({"u": das[0], "v": das[1]})
        ds.x.attrs["units"] = "xunits"
        ds.y.attrs["units"] = "yunits"
        ds.col.attrs["units"] = "colunits"
        ds.row.attrs["units"] = "rowunits"
        ds.u.attrs["units"] = "uunits"
        ds.v.attrs["units"] = "vunits"
        ds["mag"] = np.hypot(ds.u, ds.v)
        self.ds = ds

    def test_quiver(self) -> None:
        with figure_context():
            hdl = self.ds.isel(row=0, col=0).plot.quiver(x="x", y="y", u="u", v="v")
            assert isinstance(hdl, mpl.quiver.Quiver)
        with pytest.raises(ValueError, match=r"specify x, y, u, v"):
            self.ds.isel(row=0, col=0).plot.quiver(x="x", y="y", u="u")

        with pytest.raises(ValueError, match=r"hue_style"):
            self.ds.isel(row=0, col=0).plot.quiver(
                x="x", y="y", u="u", v="v", hue="mag", hue_style="discrete"
            )

    def test_facetgrid(self) -> None:
        with figure_context():
            fg = self.ds.plot.quiver(
                x="x", y="y", u="u", v="v", row="row", col="col", scale=1, hue="mag"
            )
            for handle in fg._mappables:
                assert isinstance(handle, mpl.quiver.Quiver)
            assert fg.quiverkey is not None
            assert "uunits" in fg.quiverkey.text.get_text()

        with figure_context():
            fg = self.ds.plot.quiver(
                x="x",
                y="y",
                u="u",
                v="v",
                row="row",
                col="col",
                scale=1,
                hue="mag",
                add_guide=False,
            )
            assert fg.quiverkey is None
        with pytest.raises(ValueError, match=r"Please provide scale"):
            self.ds.plot.quiver(x="x", y="y", u="u", v="v", row="row", col="col")

    @pytest.mark.parametrize(
        "add_guide, hue_style, legend, colorbar",
        [
            (None, None, False, True),
            (False, None, False, False),
            (True, None, False, True),
            (True, "continuous", False, True),
        ],
    )
    def test_add_guide(self, add_guide, hue_style, legend, colorbar) -> None:
        meta_data = _infer_meta_data(
            self.ds,
            x="x",
            y="y",
            hue="mag",
            hue_style=hue_style,
            add_guide=add_guide,
            funcname="quiver",
        )
        assert meta_data["add_legend"] is legend
        assert meta_data["add_colorbar"] is colorbar


@requires_matplotlib
class TestDatasetStreamplotPlots(PlotTestCase):
    @pytest.fixture(autouse=True)
    def setUp(self) -> None:
        das = [
            DataArray(
                np.random.randn(3, 3, 2, 2),
                dims=["x", "y", "row", "col"],
                coords=[range(k) for k in [3, 3, 2, 2]],
            )
            for _ in [1, 2]
        ]
        ds = Dataset({"u": das[0], "v": das[1]})
        ds.x.attrs["units"] = "xunits"
        ds.y.attrs["units"] = "yunits"
        ds.col.attrs["units"] = "colunits"
        ds.row.attrs["units"] = "rowunits"
        ds.u.attrs["units"] = "uunits"
        ds.v.attrs["units"] = "vunits"
        ds["mag"] = np.hypot(ds.u, ds.v)
        self.ds = ds

    def test_streamline(self) -> None:
        with figure_context():
            hdl = self.ds.isel(row=0, col=0).plot.streamplot(x="x", y="y", u="u", v="v")
            assert isinstance(hdl, mpl.collections.LineCollection)
        with pytest.raises(ValueError, match=r"specify x, y, u, v"):
            self.ds.isel(row=0, col=0).plot.streamplot(x="x", y="y", u="u")

        with pytest.raises(ValueError, match=r"hue_style"):
            self.ds.isel(row=0, col=0).plot.streamplot(
                x="x", y="y", u="u", v="v", hue="mag", hue_style="discrete"
            )

    def test_facetgrid(self) -> None:
        with figure_context():
            fg = self.ds.plot.streamplot(
                x="x", y="y", u="u", v="v", row="row", col="col", hue="mag"
            )
            for handle in fg._mappables:
                assert isinstance(handle, mpl.collections.LineCollection)

        with figure_context():
            fg = self.ds.plot.streamplot(
                x="x",
                y="y",
                u="u",
                v="v",
                row="row",
                col="col",
                hue="mag",
                add_guide=False,
            )


@requires_matplotlib
class TestDatasetScatterPlots(PlotTestCase):
    @pytest.fixture(autouse=True)
    def setUp(self) -> None:
        das = [
            DataArray(
                np.random.randn(3, 3, 4, 4),
                dims=["x", "row", "col", "hue"],
                coords=[range(k) for k in [3, 3, 4, 4]],
            )
            for _ in [1, 2]
        ]
        ds = Dataset({"A": das[0], "B": das[1]})
        ds.hue.name = "huename"
        ds.hue.attrs["units"] = "hunits"
        ds.x.attrs["units"] = "xunits"
        ds.col.attrs["units"] = "colunits"
        ds.row.attrs["units"] = "rowunits"
        ds.A.attrs["units"] = "Aunits"
        ds.B.attrs["units"] = "Bunits"
        self.ds = ds

    def test_accessor(self) -> None:
        from xarray.plot.accessor import DatasetPlotAccessor

        assert Dataset.plot is DatasetPlotAccessor
        assert isinstance(self.ds.plot, DatasetPlotAccessor)

    @pytest.mark.parametrize(
        "add_guide, hue_style, legend, colorbar",
        [
            (None, None, False, True),
            (False, None, False, False),
            (True, None, False, True),
            (True, "continuous", False, True),
            (False, "discrete", False, False),
            (True, "discrete", True, False),
        ],
    )
    def test_add_guide(
        self,
        add_guide: bool | None,
        hue_style: Literal["continuous", "discrete", None],
        legend: bool,
        colorbar: bool,
    ) -> None:
        meta_data = _infer_meta_data(
            self.ds,
            x="A",
            y="B",
            hue="hue",
            hue_style=hue_style,
            add_guide=add_guide,
            funcname="scatter",
        )
        assert meta_data["add_legend"] is legend
        assert meta_data["add_colorbar"] is colorbar

    def test_facetgrid_shape(self) -> None:
        g = self.ds.plot.scatter(x="A", y="B", row="row", col="col")
        assert g.axs.shape == (len(self.ds.row), len(self.ds.col))

        g = self.ds.plot.scatter(x="A", y="B", row="col", col="row")
        assert g.axs.shape == (len(self.ds.col), len(self.ds.row))

    def test_default_labels(self) -> None:
        g = self.ds.plot.scatter(x="A", y="B", row="row", col="col", hue="hue")

        # Top row should be labeled
        for label, ax in zip(self.ds.coords["col"].values, g.axs[0, :]):
            assert substring_in_axes(str(label), ax)

        # Bottom row should have name of x array name and units
        for ax in g.axs[-1, :]:
            assert ax.get_xlabel() == "A [Aunits]"

        # Leftmost column should have name of y array name and units
        for ax in g.axs[:, 0]:
            assert ax.get_ylabel() == "B [Bunits]"

    def test_axes_in_faceted_plot(self) -> None:
        with pytest.raises(ValueError):
            self.ds.plot.scatter(x="A", y="B", row="row", ax=plt.axes())

    def test_figsize_and_size(self) -> None:
        with pytest.raises(ValueError):
            self.ds.plot.scatter(x="A", y="B", row="row", size=3, figsize=(4, 3))

    @pytest.mark.parametrize(
        "x, y, hue, add_legend, add_colorbar, error_type",
        [
            pytest.param(
                "A", "The Spanish Inquisition", None, None, None, KeyError, id="bad_y"
            ),
            pytest.param(
                "The Spanish Inquisition", "B", None, None, True, ValueError, id="bad_x"
            ),
        ],
    )
    def test_bad_args(
        self,
        x: Hashable,
        y: Hashable,
        hue: Hashable | None,
        add_legend: bool | None,
        add_colorbar: bool | None,
        error_type: type[Exception],
    ) -> None:
        with pytest.raises(error_type):
            self.ds.plot.scatter(
                x=x, y=y, hue=hue, add_legend=add_legend, add_colorbar=add_colorbar
            )

    def test_datetime_hue(self) -> None:
        ds2 = self.ds.copy()

        # TODO: Currently plots as categorical, should it behave as numerical?
        ds2["hue"] = pd.date_range("2000-1-1", periods=4)
        ds2.plot.scatter(x="A", y="B", hue="hue")

        ds2["hue"] = pd.timedelta_range("-1D", periods=4, freq="D")
        ds2.plot.scatter(x="A", y="B", hue="hue")

    def test_facetgrid_hue_style(self) -> None:
        ds2 = self.ds.copy()

        # Numbers plots as continuous:
        g = ds2.plot.scatter(x="A", y="B", row="row", col="col", hue="hue")
        assert isinstance(g._mappables[-1], mpl.collections.PathCollection)

        # Datetimes plots as categorical:
        # TODO: Currently plots as categorical, should it behave as numerical?
        ds2["hue"] = pd.date_range("2000-1-1", periods=4)
        g = ds2.plot.scatter(x="A", y="B", row="row", col="col", hue="hue")
        assert isinstance(g._mappables[-1], mpl.collections.PathCollection)

        # Strings plots as categorical:
        ds2["hue"] = ["a", "a", "b", "b"]
        g = ds2.plot.scatter(x="A", y="B", row="row", col="col", hue="hue")
        assert isinstance(g._mappables[-1], mpl.collections.PathCollection)

    @pytest.mark.parametrize(
        ["x", "y", "hue", "markersize"],
        [("A", "B", "x", "col"), ("x", "row", "A", "B")],
    )
    def test_scatter(
        self, x: Hashable, y: Hashable, hue: Hashable, markersize: Hashable
    ) -> None:
        self.ds.plot.scatter(x=x, y=y, hue=hue, markersize=markersize)

        with pytest.raises(ValueError, match=r"u, v"):
            self.ds.plot.scatter(x=x, y=y, u="col", v="row")

    def test_non_numeric_legend(self) -> None:
        ds2 = self.ds.copy()
        ds2["hue"] = ["a", "b", "c", "d"]
        pc = ds2.plot.scatter(x="A", y="B", markersize="hue")
        axes = pc.axes
        assert axes is not None
        # should make a discrete legend
        assert hasattr(axes, "legend_")
        assert axes.legend_ is not None

    def test_legend_labels(self) -> None:
        # regression test for #4126: incorrect legend labels
        ds2 = self.ds.copy()
        ds2["hue"] = ["a", "a", "b", "b"]
        pc = ds2.plot.scatter(x="A", y="B", markersize="hue")
        axes = pc.axes
        assert axes is not None
        actual = [t.get_text() for t in axes.get_legend().texts]
        expected = ["hue", "a", "b"]
        assert actual == expected

    def test_legend_labels_facetgrid(self) -> None:
        ds2 = self.ds.copy()
        ds2["hue"] = ["d", "a", "c", "b"]
        g = ds2.plot.scatter(x="A", y="B", hue="hue", markersize="x", col="col")
        legend = g.figlegend
        assert legend is not None
        actual = tuple(t.get_text() for t in legend.texts)
        expected = (
            "x [xunits]",
            "$\\mathdefault{0}$",
            "$\\mathdefault{1}$",
            "$\\mathdefault{2}$",
        )
        assert actual == expected

    def test_legend_labels_facegrid2(self) -> None:
        ds = xr.tutorial.scatter_example_dataset(seed=42)

        g = ds.plot.scatter(
            x="A", y="B", hue="y", markersize="x", row="x", col="w", add_colorbar=False
        )

        legend = g.figlegend
        assert legend is not None
        actual_text = [t.get_text() for t in legend.texts]
        expected_text = [
            "y [yunits]",
            "$\\mathdefault{0.0}$",
            "$\\mathdefault{0.1}$",
            "$\\mathdefault{0.2}$",
            "$\\mathdefault{0.3}$",
            "$\\mathdefault{0.4}$",
            "$\\mathdefault{0.5}$",
            "$\\mathdefault{0.6}$",
            "$\\mathdefault{0.7}$",
            "$\\mathdefault{0.8}$",
            "$\\mathdefault{0.9}$",
            "$\\mathdefault{1.0}$",
            "x [xunits]",
            "$\\mathdefault{0}$",
            "$\\mathdefault{1}$",
            "$\\mathdefault{2}$",
        ]
        assert actual_text == expected_text

        actual_size = [v.get_markersize() for v in legend.get_lines()]
        expected_size = [
            6.0,
            6.0,
            6.0,
            6.0,
            6.0,
            6.0,
            6.0,
            6.0,
            6.0,
            6.0,
            6.0,
            6.0,
            6.0,
            4.242640687119285,
            6.708203932499369,
            8.48528137423857,
        ]
        np.testing.assert_allclose(expected_size, actual_size)

    def test_add_legend_by_default(self) -> None:
        sc = self.ds.plot.scatter(x="A", y="B", hue="hue")
        fig = sc.figure
        assert fig is not None
        assert len(fig.axes) == 2


class TestDatetimePlot(PlotTestCase):
    @pytest.fixture(autouse=True)
    def setUp(self) -> None:
        """
        Create a DataArray with a time-axis that contains datetime objects.
        """
        month = np.arange(1, 13, 1)
        data = np.sin(2 * np.pi * month / 12.0)
        times = pd.date_range(start="2017-01-01", freq="MS", periods=12)
        darray = DataArray(data, dims=["time"], coords=[times])

        self.darray = darray

    def test_datetime_line_plot(self) -> None:
        # test if line plot raises no Exception
        self.darray.plot.line()

    def test_datetime_units(self) -> None:
        # test that matplotlib-native datetime works:
        fig, ax = plt.subplots()
        ax.plot(self.darray["time"], self.darray)

        # Make sure only mpl converters are used, use type() so only
        # mpl.dates.AutoDateLocator passes and no other subclasses:
        assert type(ax.xaxis.get_major_locator()) is mpl.dates.AutoDateLocator

    def test_datetime_plot1d(self) -> None:
        # Test that matplotlib-native datetime works:
        p = self.darray.plot.line()
        ax = p[0].axes

        # Make sure only mpl converters are used, use type() so only
        # mpl.dates.AutoDateLocator passes and no other subclasses:
        assert type(ax.xaxis.get_major_locator()) is mpl.dates.AutoDateLocator

    @pytest.mark.filterwarnings("ignore:Converting non-nanosecond")
    def test_datetime_plot2d(self) -> None:
        # Test that matplotlib-native datetime works:
        da = DataArray(
            np.arange(3 * 4).reshape(3, 4),
            dims=("x", "y"),
            coords={
                "x": [1, 2, 3],
                "y": [np.datetime64(f"2000-01-{x:02d}") for x in range(1, 5)],
            },
        )

        p = da.plot.pcolormesh()
        ax = p.axes
        assert ax is not None

        # Make sure only mpl converters are used, use type() so only
        # mpl.dates.AutoDateLocator passes and no other subclasses:
        assert type(ax.xaxis.get_major_locator()) is mpl.dates.AutoDateLocator


@pytest.mark.filterwarnings("ignore:setting an array element with a sequence")
@requires_cftime
@pytest.mark.skipif(not has_nc_time_axis, reason="nc_time_axis is not installed")
class TestCFDatetimePlot(PlotTestCase):
    @pytest.fixture(autouse=True)
    def setUp(self) -> None:
        """
        Create a DataArray with a time-axis that contains cftime.datetime
        objects.
        """
        # case for 1d array
        data = np.random.rand(4, 12)
        time = xr.cftime_range(start="2017", periods=12, freq="1ME", calendar="noleap")
        darray = DataArray(data, dims=["x", "time"])
        darray.coords["time"] = time

        self.darray = darray

    def test_cfdatetime_line_plot(self) -> None:
        self.darray.isel(x=0).plot.line()

    def test_cfdatetime_pcolormesh_plot(self) -> None:
        self.darray.plot.pcolormesh()

    def test_cfdatetime_contour_plot(self) -> None:
        self.darray.plot.contour()


@requires_cftime
@pytest.mark.skipif(has_nc_time_axis, reason="nc_time_axis is installed")
class TestNcAxisNotInstalled(PlotTestCase):
    @pytest.fixture(autouse=True)
    def setUp(self) -> None:
        """
        Create a DataArray with a time-axis that contains cftime.datetime
        objects.
        """
        month = np.arange(1, 13, 1)
        data = np.sin(2 * np.pi * month / 12.0)
        darray = DataArray(data, dims=["time"])
        darray.coords["time"] = xr.cftime_range(
            start="2017", periods=12, freq="1ME", calendar="noleap"
        )

        self.darray = darray

    def test_ncaxis_notinstalled_line_plot(self) -> None:
        with pytest.raises(ImportError, match=r"optional `nc-time-axis`"):
            self.darray.plot.line()


@requires_matplotlib
class TestAxesKwargs:
    @pytest.fixture(params=[1, 2, 3])
    def data_array(self, request) -> DataArray:
        """
        Return a simple DataArray
        """
        dims = request.param
        if dims == 1:
            return DataArray(easy_array((10,)))
        elif dims == 2:
            return DataArray(easy_array((10, 3)))
        elif dims == 3:
            return DataArray(easy_array((10, 3, 2)))
        else:
            raise ValueError(f"No DataArray implemented for {dims=}.")

    @pytest.fixture(params=[1, 2])
    def data_array_logspaced(self, request) -> DataArray:
        """
        Return a simple DataArray with logspaced coordinates
        """
        dims = request.param
        if dims == 1:
            return DataArray(
                np.arange(7), dims=("x",), coords={"x": np.logspace(-3, 3, 7)}
            )
        elif dims == 2:
            return DataArray(
                np.arange(16).reshape(4, 4),
                dims=("y", "x"),
                coords={"x": np.logspace(-1, 2, 4), "y": np.logspace(-5, -1, 4)},
            )
        else:
            raise ValueError(f"No DataArray implemented for {dims=}.")

    @pytest.mark.parametrize("xincrease", [True, False])
    def test_xincrease_kwarg(self, data_array, xincrease) -> None:
        with figure_context():
            data_array.plot(xincrease=xincrease)
            assert plt.gca().xaxis_inverted() == (not xincrease)

    @pytest.mark.parametrize("yincrease", [True, False])
    def test_yincrease_kwarg(self, data_array, yincrease) -> None:
        with figure_context():
            data_array.plot(yincrease=yincrease)
            assert plt.gca().yaxis_inverted() == (not yincrease)

    @pytest.mark.parametrize("xscale", ["linear", "logit", "symlog"])
    def test_xscale_kwarg(self, data_array, xscale) -> None:
        with figure_context():
            data_array.plot(xscale=xscale)
            assert plt.gca().get_xscale() == xscale

    @pytest.mark.parametrize("yscale", ["linear", "logit", "symlog"])
    def test_yscale_kwarg(self, data_array, yscale) -> None:
        with figure_context():
            data_array.plot(yscale=yscale)
            assert plt.gca().get_yscale() == yscale

    def test_xscale_log_kwarg(self, data_array_logspaced) -> None:
        xscale = "log"
        with figure_context():
            data_array_logspaced.plot(xscale=xscale)
            assert plt.gca().get_xscale() == xscale

    def test_yscale_log_kwarg(self, data_array_logspaced) -> None:
        yscale = "log"
        with figure_context():
            data_array_logspaced.plot(yscale=yscale)
            assert plt.gca().get_yscale() == yscale

    def test_xlim_kwarg(self, data_array) -> None:
        with figure_context():
            expected = (0.0, 1000.0)
            data_array.plot(xlim=[0, 1000])
            assert plt.gca().get_xlim() == expected

    def test_ylim_kwarg(self, data_array) -> None:
        with figure_context():
            data_array.plot(ylim=[0, 1000])
            expected = (0.0, 1000.0)
            assert plt.gca().get_ylim() == expected

    def test_xticks_kwarg(self, data_array) -> None:
        with figure_context():
            data_array.plot(xticks=np.arange(5))
            expected = np.arange(5).tolist()
            assert_array_equal(plt.gca().get_xticks(), expected)

    def test_yticks_kwarg(self, data_array) -> None:
        with figure_context():
            data_array.plot(yticks=np.arange(5))
            expected = np.arange(5)
            assert_array_equal(plt.gca().get_yticks(), expected)


@requires_matplotlib
@pytest.mark.parametrize("plotfunc", ["pcolormesh", "contourf", "contour"])
def test_plot_transposed_nondim_coord(plotfunc) -> None:
    x = np.linspace(0, 10, 101)
    h = np.linspace(3, 7, 101)
    s = np.linspace(0, 1, 51)
    z = s[:, np.newaxis] * h[np.newaxis, :]
    da = xr.DataArray(
        np.sin(x) * np.cos(z),
        dims=["s", "x"],
        coords={"x": x, "s": s, "z": (("s", "x"), z), "zt": (("x", "s"), z.T)},
    )
    with figure_context():
        getattr(da.plot, plotfunc)(x="x", y="zt")
    with figure_context():
        getattr(da.plot, plotfunc)(x="zt", y="x")


@requires_matplotlib
@pytest.mark.parametrize("plotfunc", ["pcolormesh", "imshow"])
def test_plot_transposes_properly(plotfunc) -> None:
    # test that we aren't mistakenly transposing when the 2 dimensions have equal sizes.
    da = xr.DataArray([np.sin(2 * np.pi / 10 * np.arange(10))] * 10, dims=("y", "x"))
    with figure_context():
        hdl = getattr(da.plot, plotfunc)(x="x", y="y")
        # get_array doesn't work for contour, contourf. It returns the colormap intervals.
        # pcolormesh returns 1D array but imshow returns a 2D array so it is necessary
        # to ravel() on the LHS
        assert_array_equal(hdl.get_array().ravel(), da.to_masked_array().ravel())


@requires_matplotlib
def test_facetgrid_single_contour() -> None:
    # regression test for GH3569
    x, y = np.meshgrid(np.arange(12), np.arange(12))
    z = xr.DataArray(np.sqrt(x**2 + y**2))
    z2 = xr.DataArray(np.sqrt(x**2 + y**2) + 1)
    ds = xr.concat([z, z2], dim="time")
    ds["time"] = [0, 1]

    with figure_context():
        ds.plot.contour(col="time", levels=[4], colors=["k"])


@requires_matplotlib
def test_get_axis_raises() -> None:
    # test get_axis raises an error if trying to do invalid things

    # cannot provide both ax and figsize
    with pytest.raises(ValueError, match="both `figsize` and `ax`"):
        get_axis(figsize=[4, 4], size=None, aspect=None, ax="something")  # type: ignore[arg-type]

    # cannot provide both ax and size
    with pytest.raises(ValueError, match="both `size` and `ax`"):
        get_axis(figsize=None, size=200, aspect=4 / 3, ax="something")  # type: ignore[arg-type]

    # cannot provide both size and figsize
    with pytest.raises(ValueError, match="both `figsize` and `size`"):
        get_axis(figsize=[4, 4], size=200, aspect=None, ax=None)

    # cannot provide aspect and size
    with pytest.raises(ValueError, match="`aspect` argument without `size`"):
        get_axis(figsize=None, size=None, aspect=4 / 3, ax=None)

    # cannot provide axis and subplot_kws
    with pytest.raises(ValueError, match="cannot use subplot_kws with existing ax"):
        get_axis(figsize=None, size=None, aspect=None, ax=1, something_else=5)  # type: ignore[arg-type]


@requires_matplotlib
@pytest.mark.parametrize(
    ["figsize", "size", "aspect", "ax", "kwargs"],
    [
        pytest.param((3, 2), None, None, False, {}, id="figsize"),
        pytest.param(
            (3.5, 2.5), None, None, False, {"label": "test"}, id="figsize_kwargs"
        ),
        pytest.param(None, 5, None, False, {}, id="size"),
        pytest.param(None, 5.5, None, False, {"label": "test"}, id="size_kwargs"),
        pytest.param(None, 5, 1, False, {}, id="size+aspect"),
        pytest.param(None, 5, "auto", False, {}, id="auto_aspect"),
        pytest.param(None, 5, "equal", False, {}, id="equal_aspect"),
        pytest.param(None, None, None, True, {}, id="ax"),
        pytest.param(None, None, None, False, {}, id="default"),
        pytest.param(None, None, None, False, {"label": "test"}, id="default_kwargs"),
    ],
)
def test_get_axis(
    figsize: tuple[float, float] | None,
    size: float | None,
    aspect: float | None,
    ax: bool,
    kwargs: dict[str, Any],
) -> None:
    with figure_context():
        inp_ax = plt.axes() if ax else None
        out_ax = get_axis(
            figsize=figsize, size=size, aspect=aspect, ax=inp_ax, **kwargs
        )
        assert isinstance(out_ax, mpl.axes.Axes)


@requires_matplotlib
@requires_cartopy
@pytest.mark.parametrize(
    ["figsize", "size", "aspect"],
    [
        pytest.param((3, 2), None, None, id="figsize"),
        pytest.param(None, 5, None, id="size"),
        pytest.param(None, 5, 1, id="size+aspect"),
        pytest.param(None, None, None, id="default"),
    ],
)
def test_get_axis_cartopy(
    figsize: tuple[float, float] | None, size: float | None, aspect: float | None
) -> None:
    kwargs = {"projection": cartopy.crs.PlateCarree()}
    with figure_context():
        out_ax = get_axis(figsize=figsize, size=size, aspect=aspect, **kwargs)
        assert isinstance(out_ax, cartopy.mpl.geoaxes.GeoAxesSubplot)


@requires_matplotlib
def test_get_axis_current() -> None:
    with figure_context():
        _, ax = plt.subplots()
        out_ax = get_axis()
        assert ax is out_ax


@requires_matplotlib
def test_maybe_gca() -> None:
    with figure_context():
        ax = _maybe_gca(aspect=1)

        assert isinstance(ax, mpl.axes.Axes)
        assert ax.get_aspect() == 1

    with figure_context():
        # create figure without axes
        plt.figure()
        ax = _maybe_gca(aspect=1)

        assert isinstance(ax, mpl.axes.Axes)
        assert ax.get_aspect() == 1

    with figure_context():
        existing_axes = plt.axes()
        ax = _maybe_gca(aspect=1)

        # re-uses the existing axes
        assert existing_axes == ax
        # kwargs are ignored when reusing axes
        assert ax.get_aspect() == "auto"


@requires_matplotlib
@pytest.mark.parametrize("plotfunc", ["scatter", "lines"])
@pytest.mark.parametrize(
    "x, y, z, hue, _size, row, col, add_legend, add_colorbar",
    [
        ("A", "B", None, None, None, None, None, None, None),
        ("B", "A", None, "w", None, None, None, True, None),
        ("A", "B", None, "y", "x", None, None, True, True),
        ("A", "B", "z", None, None, None, None, None, None),
        ("B", "A", "z", "w", None, None, None, True, None),
        ("A", "B", "z", "y", "x", None, None, True, True),
        ("A", "B", "z", "y", "x", "w", None, True, True),
        ("A", "B", "z", "y", "x", "w", "x", True, True),
    ],
)
def test_plot1d_functions(
    x: Hashable,
    y: Hashable,
    z: Hashable,
    hue: Hashable,
    _size: Hashable,
    row: Hashable,
    col: Hashable,
    add_legend: bool | None,
    add_colorbar: bool | None,
    plotfunc: str,
) -> None:
    """Test plot1d function. Merge with TestPlot1D eventually."""
    ds = xr.tutorial.scatter_example_dataset(seed=42)

    with figure_context():
        getattr(ds.plot, plotfunc)(
            x=x,
            y=y,
            z=z,
            hue=hue,
            _size=_size,
            row=row,
            col=col,
            add_legend=add_legend,
            add_colorbar=add_colorbar,
        )


@requires_matplotlib
def test_assert_valid_xy() -> None:
    ds = xr.tutorial.scatter_example_dataset()
    darray = ds.A

    # x is valid and should not error:
    _assert_valid_xy(darray=darray, xy="x", name="x")

    # None should be valid as well even though it isn't in the valid list:
    _assert_valid_xy(darray=darray, xy=None, name="x")

    # A hashable that is not valid should error:
    with pytest.raises(ValueError, match="x must be one of"):
        _assert_valid_xy(darray=darray, xy="error_now", name="x")


@requires_matplotlib
@pytest.mark.parametrize(
    "val", [pytest.param([], id="empty"), pytest.param(0, id="scalar")]
)
@pytest.mark.parametrize(
    "method",
    [
        "__call__",
        "line",
        "step",
        "contour",
        "contourf",
        "hist",
        "imshow",
        "pcolormesh",
        "scatter",
        "surface",
    ],
)
def test_plot_empty_raises(val: list | float, method: str) -> None:
    da = xr.DataArray(val)
    with pytest.raises(TypeError, match="No numeric data"):
        getattr(da.plot, method)()


@requires_matplotlib
def test_facetgrid_axes_raises_deprecation_warning() -> None:
    with pytest.warns(
        DeprecationWarning,
        match=(
            "self.axes is deprecated since 2022.11 in order to align with "
            "matplotlibs plt.subplots, use self.axs instead."
        ),
    ):
        with figure_context():
            ds = xr.tutorial.scatter_example_dataset()
            g = ds.plot.scatter(x="A", y="B", col="x")
            g.axes


@requires_matplotlib
def test_plot1d_default_rcparams() -> None:
    import matplotlib as mpl

    ds = xr.tutorial.scatter_example_dataset(seed=42)

    with figure_context():
        # scatter markers should by default have white edgecolor to better
        # see overlapping markers:
        fig, ax = plt.subplots(1, 1)
        ds.plot.scatter(x="A", y="B", marker="o", ax=ax)
        np.testing.assert_allclose(
            ax.collections[0].get_edgecolor(), mpl.colors.to_rgba_array("w")
        )

        # Facetgrids should have the default value as well:
        fg = ds.plot.scatter(x="A", y="B", col="x", marker="o")
        ax = fg.axs.ravel()[0]
        np.testing.assert_allclose(
            ax.collections[0].get_edgecolor(), mpl.colors.to_rgba_array("w")
        )

        # scatter should not emit any warnings when using unfilled markers:
        with assert_no_warnings():
            fig, ax = plt.subplots(1, 1)
            ds.plot.scatter(x="A", y="B", ax=ax, marker="x")

        # Prioritize edgecolor argument over default plot1d values:
        fig, ax = plt.subplots(1, 1)
        ds.plot.scatter(x="A", y="B", marker="o", ax=ax, edgecolor="k")
        np.testing.assert_allclose(
            ax.collections[0].get_edgecolor(), mpl.colors.to_rgba_array("k")
        )


@requires_matplotlib
def test_plot1d_filtered_nulls() -> None:
    ds = xr.tutorial.scatter_example_dataset(seed=42)
    y = ds.y.where(ds.y > 0.2)
    expected = y.notnull().sum().item()

    with figure_context():
        pc = y.plot.scatter()
        actual = pc.get_offsets().shape[0]

        assert expected == actual


@requires_matplotlib
<<<<<<< HEAD
@pytest.mark.parametrize("plotfunc", ["lines"])
def test_plot1d_lines_color(plotfunc: str, x="z", color="b") -> None:
    from matplotlib.colors import to_rgba_array

    ds = xr.tutorial.scatter_example_dataset(seed=42)

    darray = ds.A.sel(x=0, y=0)

    with figure_context():
        fig, ax = plt.subplots()
        getattr(darray.plot, plotfunc)(x=x, color=color)
        coll = ax.collections[0]

        # Make sure color is respected:
        expected_color = to_rgba_array(color)
        actual_color = coll.get_edgecolor()
        np.testing.assert_allclose(expected_color, actual_color)


@requires_matplotlib
@pytest.mark.parametrize("plotfunc", ["lines"])
def test_plot1d_lines_linestyle(plotfunc: str, x="z", linestyle="dashed") -> None:
    # TODO: Is there a public function that converts linestyle to dash pattern?
    from matplotlib.lines import (  # type: ignore[attr-defined]
        _get_dash_pattern,
        _scale_dashes,
    )

    ds = xr.tutorial.scatter_example_dataset(seed=42)

    darray = ds.A.sel(x=0, y=0)

    with figure_context():
        fig, ax = plt.subplots()
        getattr(darray.plot, plotfunc)(x=x, linestyle=linestyle)
        coll = ax.collections[0]

        # Make sure linestyle is respected:
        w = coll.get_linewidth().item()
        expected_linestyle = [_scale_dashes(*_get_dash_pattern(linestyle), w)]
        actual_linestyle = coll.get_linestyle()
        assert expected_linestyle == actual_linestyle


@requires_matplotlib
def test_plot1d_lines_facetgrid_legend() -> None:
    # asserts that order is correct, only unique values, no nans/masked values.

    ds = xr.tutorial.scatter_example_dataset(seed=42)

    with figure_context():
        g = ds.plot.lines(
            x="A", y="B", hue="y", linewidth="x", row="x", col="w", add_colorbar=False
        )

        legend = g.figlegend
        assert legend is not None
        actual_text = [t.get_text() for t in legend.texts]
        expected_text = [
            "y [yunits]",
            "$\\mathdefault{0.0}$",
            "$\\mathdefault{0.1}$",
            "$\\mathdefault{0.2}$",
            "$\\mathdefault{0.3}$",
            "$\\mathdefault{0.4}$",
            "$\\mathdefault{0.5}$",
            "$\\mathdefault{0.6}$",
            "$\\mathdefault{0.7}$",
            "$\\mathdefault{0.8}$",
            "$\\mathdefault{0.9}$",
            "$\\mathdefault{1.0}$",
            "x [xunits]",
            "$\\mathdefault{0}$",
            "$\\mathdefault{1}$",
            "$\\mathdefault{2}$",
        ]
        assert expected_text == actual_text

        actual_size = [v.get_linewidth() for v in legend.get_lines()]
        expected_size = [
            1.5,
            6.0,
            6.0,
            6.0,
            6.0,
            6.0,
            6.0,
            6.0,
            6.0,
            6.0,
            6.0,
            6.0,
            1.5,
            1.224744871391589,
            1.9364916731037085,
            2.449489742783178,
        ]
        np.testing.assert_allclose(expected_size, actual_size)
=======
def test_9155() -> None:
    # A test for types from issue #9155

    with figure_context():
        data = xr.DataArray([1, 2, 3], dims=["x"])
        fig, ax = plt.subplots(ncols=1, nrows=1)
        data.plot(ax=ax)


@requires_matplotlib
def test_temp_dataarray() -> None:
    from xarray.plot.dataset_plot import _temp_dataarray

    x = np.arange(1, 4)
    y = np.arange(4, 6)
    var1 = np.arange(x.size * y.size).reshape((x.size, y.size))
    var2 = np.arange(x.size * y.size).reshape((x.size, y.size))
    ds = xr.Dataset(
        {
            "var1": (["x", "y"], var1),
            "var2": (["x", "y"], 2 * var2),
            "var3": (["x"], 3 * x),
        },
        coords={
            "x": x,
            "y": y,
            "model": np.arange(7),
        },
    )

    # No broadcasting:
    y_ = "var1"
    locals_ = {"x": "var2"}
    da = _temp_dataarray(ds, y_, locals_)
    assert da.shape == (3, 2)

    # Broadcast from 1 to 2dim:
    y_ = "var3"
    locals_ = {"x": "var1"}
    da = _temp_dataarray(ds, y_, locals_)
    assert da.shape == (3, 2)

    # Ignore non-valid coord kwargs:
    y_ = "var3"
    locals_ = dict(x="x", extend="var2")
    da = _temp_dataarray(ds, y_, locals_)
    assert da.shape == (3,)
>>>>>>> 3024655e
<|MERGE_RESOLUTION|>--- conflicted
+++ resolved
@@ -3464,7 +3464,6 @@
 
 
 @requires_matplotlib
-<<<<<<< HEAD
 @pytest.mark.parametrize("plotfunc", ["lines"])
 def test_plot1d_lines_color(plotfunc: str, x="z", color="b") -> None:
     from matplotlib.colors import to_rgba_array
@@ -3563,7 +3562,6 @@
             2.449489742783178,
         ]
         np.testing.assert_allclose(expected_size, actual_size)
-=======
 def test_9155() -> None:
     # A test for types from issue #9155
 
@@ -3610,5 +3608,4 @@
     y_ = "var3"
     locals_ = dict(x="x", extend="var2")
     da = _temp_dataarray(ds, y_, locals_)
-    assert da.shape == (3,)
->>>>>>> 3024655e
+    assert da.shape == (3,)