--- conflicted
+++ resolved
@@ -7,12 +7,7 @@
 
 import xarray as xr
 import xarray.plot as xplt
-<<<<<<< HEAD
-
 from xarray import DataArray, Dataset
-=======
-from xarray import DataArray
->>>>>>> 724ad830
 from xarray.coding.times import _import_cftime
 from xarray.plot.plot import _infer_interval_breaks
 from xarray.plot.utils import (
