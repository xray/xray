<<<<<<< HEAD
import contextlib
=======
import warnings
>>>>>>> a04d857a

import numpy as np
import numpy.testing as npt
import pytest
from packaging.version import Version

pytest.importorskip("hypothesis")
# isort: split

import hypothesis.extra.numpy as npst
import hypothesis.strategies as st
from hypothesis import Phase, given, settings
from hypothesis.errors import InvalidArgument
from hypothesis.extra.array_api import make_strategies_namespace

from xarray import DataArray, Dataset
from xarray.core.variable import Variable
from xarray.testing.strategies import (
    attrs,
    coordinate_variables,
    data_variables,
    dataarrays,
    datasets,
    dimension_names,
    dimension_sizes,
    supported_dtypes,
    unique_subset_of,
    variables,
)

ALLOWED_ATTRS_VALUES_TYPES = (int, bool, str, np.ndarray)


class TestDimensionNamesStrategy:
    @given(dimension_names())
    def test_types(self, dims):
        assert isinstance(dims, list)
        for d in dims:
            assert isinstance(d, str)

    @given(dimension_names())
    def test_unique(self, dims):
        assert len(set(dims)) == len(dims)

    @given(st.data(), st.tuples(st.integers(0, 10), st.integers(0, 10)).map(sorted))
    def test_number_of_dims(self, data, ndims):
        min_dims, max_dims = ndims
        dim_names = data.draw(dimension_names(min_dims=min_dims, max_dims=max_dims))
        assert isinstance(dim_names, list)
        assert min_dims <= len(dim_names) <= max_dims


class TestDimensionSizesStrategy:
    @given(dimension_sizes())
    def test_types(self, dims):
        assert isinstance(dims, dict)
        for d, n in dims.items():
            assert isinstance(d, str)
            assert len(d) >= 1
            assert isinstance(n, int)
            assert n >= 0

    @given(st.data(), st.tuples(st.integers(0, 10), st.integers(0, 10)).map(sorted))
    def test_number_of_dims(self, data, ndims):
        min_dims, max_dims = ndims
        dim_sizes = data.draw(dimension_sizes(min_dims=min_dims, max_dims=max_dims))
        assert isinstance(dim_sizes, dict)
        assert min_dims <= len(dim_sizes) <= max_dims

    @given(st.data())
    def test_restrict_names(self, data):
        capitalized_names = st.text(st.characters(), min_size=1).map(str.upper)
        dim_sizes = data.draw(dimension_sizes(dim_names=capitalized_names))
        for dim in dim_sizes.keys():
            assert dim.upper() == dim


def check_dict_values(dictionary: dict, allowed_attrs_values_types) -> bool:
    """Helper function to assert that all values in recursive dict match one of a set of types."""
    for key, value in dictionary.items():
        if isinstance(value, allowed_attrs_values_types) or value is None:
            continue
        elif isinstance(value, dict):
            # If the value is a dictionary, recursively check it
            if not check_dict_values(value, allowed_attrs_values_types):
                return False
        else:
            # If the value is not an integer or a dictionary, it's not valid
            return False
    return True


class TestAttrsStrategy:
    @given(attrs())
    def test_type(self, attrs):
        assert isinstance(attrs, dict)
        check_dict_values(attrs, ALLOWED_ATTRS_VALUES_TYPES)


class TestVariablesStrategy:
    @given(variables())
    def test_given_nothing(self, var):
        assert isinstance(var, Variable)

    @given(st.data())
    def test_given_incorrect_types(self, data):
        with pytest.raises(TypeError, match="dims must be provided as a"):
            data.draw(variables(dims=["x", "y"]))  # type: ignore[arg-type]

        with pytest.raises(TypeError, match="dtype must be provided as a"):
            data.draw(variables(dtype=np.dtype("int32")))  # type: ignore[arg-type]

        with pytest.raises(TypeError, match="attrs must be provided as a"):
            data.draw(variables(attrs=dict()))  # type: ignore[arg-type]

        with pytest.raises(TypeError, match="Callable"):
            data.draw(variables(array_strategy_fn=np.array([0])))  # type: ignore[arg-type]

    @given(st.data(), dimension_names())
    def test_given_fixed_dim_names(self, data, fixed_dim_names):
        var = data.draw(variables(dims=st.just(fixed_dim_names)))

        assert list(var.dims) == fixed_dim_names

    @given(st.data(), dimension_sizes())
    def test_given_fixed_dim_sizes(self, data, dim_sizes):
        var = data.draw(variables(dims=st.just(dim_sizes)))

        assert var.dims == tuple(dim_sizes.keys())
        assert var.shape == tuple(dim_sizes.values())

    @given(st.data(), supported_dtypes())
    def test_given_fixed_dtype(self, data, dtype):
        var = data.draw(variables(dtype=st.just(dtype)))

        assert var.dtype == dtype

    @given(st.data(), npst.arrays(shape=npst.array_shapes(), dtype=supported_dtypes()))
    def test_given_fixed_data_dims_and_dtype(self, data, arr):
        def fixed_array_strategy_fn(*, shape=None, dtype=None):
            """The fact this ignores shape and dtype is only okay because compatible shape & dtype will be passed separately."""
            return st.just(arr)

        dim_names = data.draw(dimension_names(min_dims=arr.ndim, max_dims=arr.ndim))
        dim_sizes = {name: size for name, size in zip(dim_names, arr.shape)}

        var = data.draw(
            variables(
                array_strategy_fn=fixed_array_strategy_fn,
                dims=st.just(dim_sizes),
                dtype=st.just(arr.dtype),
            )
        )

        npt.assert_equal(var.data, arr)
        assert var.dtype == arr.dtype

    @given(st.data(), st.integers(0, 3))
    def test_given_array_strat_arbitrary_size_and_arbitrary_data(self, data, ndims):
        dim_names = data.draw(dimension_names(min_dims=ndims, max_dims=ndims))

        def array_strategy_fn(*, shape=None, dtype=None):
            return npst.arrays(shape=shape, dtype=dtype)

        var = data.draw(
            variables(
                array_strategy_fn=array_strategy_fn,
                dims=st.just(dim_names),
                dtype=supported_dtypes(),
            )
        )

        assert var.ndim == ndims

    @given(st.data())
    def test_catch_unruly_dtype_from_custom_array_strategy_fn(self, data):
        def dodgy_array_strategy_fn(*, shape=None, dtype=None):
            """Dodgy function which ignores the dtype it was passed"""
            return npst.arrays(shape=shape, dtype=npst.floating_dtypes())

        with pytest.raises(
            ValueError, match="returned an array object with a different dtype"
        ):
            data.draw(
                variables(
                    array_strategy_fn=dodgy_array_strategy_fn,
                    dtype=st.just(np.dtype("int32")),
                )
            )

    @given(st.data())
    def test_catch_unruly_shape_from_custom_array_strategy_fn(self, data):
        def dodgy_array_strategy_fn(*, shape=None, dtype=None):
            """Dodgy function which ignores the shape it was passed"""
            return npst.arrays(shape=(3, 2), dtype=dtype)

        with pytest.raises(
            ValueError, match="returned an array object with a different shape"
        ):
            data.draw(
                variables(
                    array_strategy_fn=dodgy_array_strategy_fn,
                    dims=st.just({"a": 2, "b": 1}),
                    dtype=supported_dtypes(),
                )
            )

    @given(st.data())
    def test_make_strategies_namespace(self, data):
        """
        Test not causing a hypothesis.InvalidArgument by generating a dtype that's not in the array API.

        We still want to generate dtypes not in the array API by default, but this checks we don't accidentally override
        the user's choice of dtypes with non-API-compliant ones.
        """
        if Version(np.__version__) >= Version("2.0.0.dev0"):
            nxp = np
        else:
            # requires numpy>=1.26.0, and we expect a UserWarning to be raised
            with warnings.catch_warnings():
                warnings.filterwarnings(
                    "ignore", category=UserWarning, message=".+See NEP 47."
                )
                from numpy import (  # type: ignore[attr-defined,no-redef,unused-ignore]
                    array_api as nxp,
                )

        nxp_st = make_strategies_namespace(nxp)

        data.draw(
            variables(
                array_strategy_fn=nxp_st.arrays,
                dtype=nxp_st.scalar_dtypes(),
            )
        )


class TestUniqueSubsetOf:
    @given(st.data())
    def test_invalid(self, data):
        with pytest.raises(TypeError, match="must be an Iterable or a Mapping"):
            data.draw(unique_subset_of(0))  # type: ignore[call-overload]

        with pytest.raises(ValueError, match="length-zero object"):
            data.draw(unique_subset_of({}))

    @given(st.data(), dimension_sizes(min_dims=1))
    def test_mapping(self, data, dim_sizes):
        subset_of_dim_sizes = data.draw(unique_subset_of(dim_sizes))

        for dim, length in subset_of_dim_sizes.items():
            assert dim in dim_sizes
            assert dim_sizes[dim] == length

    @given(st.data(), dimension_names(min_dims=1))
    def test_iterable(self, data, dim_names):
        subset_of_dim_names = data.draw(unique_subset_of(dim_names))

        for dim in subset_of_dim_names:
            assert dim in dim_names


class TestReduction:
    """
    These tests are for checking that the examples given in the docs page on testing actually work.
    """

    @given(st.data(), variables(dims=dimension_names(min_dims=1)))
    def test_mean(self, data, var):
        """
        Test that given a Variable of at least one dimension,
        the mean of the Variable is always equal to the mean of the underlying array.
        """

        # specify arbitrary reduction along at least one dimension
        reduction_dims = data.draw(unique_subset_of(var.dims, min_size=1))

        # create expected result (using nanmean because arrays with Nans will be generated)
        reduction_axes = tuple(var.get_axis_num(dim) for dim in reduction_dims)
        expected = np.nanmean(var.data, axis=reduction_axes)

        # assert property is always satisfied
        result = var.mean(dim=reduction_dims).data
        npt.assert_equal(expected, result)


class TestCoordinateVariablesStrategy:
    @given(coordinate_variables(dim_sizes={"x": 2, "y": 3}))
    def test_alignable(self, coord_vars):
        # TODO there must be a better way of checking align-ability than this
        for v in coord_vars.values():
            if "x" in v.dims:
                assert v.sizes["x"] == 2
            if "y" in v.dims:
                assert v.sizes["y"] == 3
            if not set(v.dims).issubset({"x", "y"}):
                assert False, v

    @given(st.data())
    def test_valid_set_of_coords(self, data):
        coord_vars = data.draw(coordinate_variables(dim_sizes={"x": 2, "y": 3}))

        arr = data.draw(np_arrays(shape=(2, 3)))
        da = DataArray(data=arr, coords=coord_vars, dims=["x", "y"])
        assert isinstance(da, DataArray)

    def test_sometimes_generates_1d_dim_coords(self):
        found_one = False

        @given(st.data())
        @settings(phases=[Phase.generate])
        def inner(data):
            coord_vars = data.draw(coordinate_variables(dim_sizes={"x": 2, "y": 3}))
            for name, var in coord_vars.items():
                if var.ndim == 1 and name == var.dims[0]:
                    nonlocal found_one
                    found_one = True
                    raise AssertionError  # early stopping - test is correct but slower without this

        with contextlib.suppress(AssertionError):
            inner()

        assert found_one

    def test_sometimes_generates_non_dim_coords(self):
        found_one = False

        @given(st.data())
        @settings(phases=[Phase.generate])
        def inner(data):
            coord_vars = data.draw(coordinate_variables(dim_sizes={"x": 2, "y": 3}))
            for name, var in coord_vars.items():
                if var.ndim != 1 or (var.ndim == 1 and name != var.dims[0]):
                    nonlocal found_one
                    found_one = True
                    raise AssertionError  # early stopping - test is correct but slower without this

        with contextlib.suppress(AssertionError):
            inner()

        assert found_one

    @given(st.data())
    def test_restrict_names(self, data):
        capitalized_names = st.text(st.characters(), min_size=1).map(str.upper)
        coord_vars = data.draw(
            coordinate_variables(
                dim_sizes={"x": 2, "y": 3}, coord_names=capitalized_names
            )
        )
        for name in coord_vars.keys():
            if name not in ["x", "y"]:
                assert name.upper() == name


class TestDataArraysStrategy:
    @given(dataarrays())
    def test_given_nothing(self, da):
        assert isinstance(da, DataArray)

    @given(st.data())
    def test_given_dims(self, data):
        da = data.draw(dataarrays(dims=st.just(["x", "y"])))
        assert da.dims == ("x", "y")

        da = data.draw(dataarrays(dims=st.just({"x": 2, "y": 3})))
        assert da.sizes == {"x": 2, "y": 3}

    @given(st.data())
    def test_given_data(self, data):
        shape = (2, 3)
        arrs = np_arrays(shape=shape)
        da = data.draw(dataarrays(data=arrs))

        assert da.shape == shape

    @given(st.data())
    def test_given_data_and_dims(self, data):
        arrs = np_arrays(shape=(2, 3))
        dims = dimension_names(min_dims=2, max_dims=2)
        da = data.draw(dataarrays(data=arrs, dims=dims))
        assert da.shape == (2, 3)

        dims = dimension_names(min_dims=3, max_dims=3)
        with pytest.raises(InvalidArgument):
            data.draw(dataarrays(data=arrs, dims=dims))

        arrs = np_arrays(shape=(3, 4))
        dims = st.just({"x": 3, "y": 4})
        da = data.draw(dataarrays(data=arrs, dims=dims))
        assert da.sizes == {"x": 3, "y": 4}


class TestDataVariablesStrategy:
    @given(st.data())
    def test_given_only_sizes(self, data):
        dim_sizes = {"x": 2, "y": 3}
        data_vars = data.draw(data_variables(dim_sizes=dim_sizes))
        for k, v in data_vars.items():
            assert isinstance(v, Variable)
            assert set(v.sizes.items()).issubset(set(dim_sizes.items()))

    @given(st.data())
    def test_restrict_names(self, data):
        capitalized_names = st.text(st.characters(), min_size=1).map(str.upper)
        data_vars = data.draw(
            data_variables(dim_sizes={"x": 2, "y": 3}, var_names=capitalized_names)
        )
        for name in data_vars.keys():
            assert name.upper() == name


class TestDatasetsStrategy:
    @given(datasets())
    def test_given_nothing(self, ds):
        assert isinstance(ds, Dataset)

    @given(st.data())
    def test_given_data(self, data):
        dim_sizes = {"x": 3, "y": 4}
        data_vars = data.draw(data_variables(dim_sizes=dim_sizes))
        ds = data.draw(datasets(data_vars=st.just(data_vars)))
        assert set(ds.sizes.items()).issubset(set(dim_sizes.items()))

    @given(st.data())
    def test_given_dims(self, data):
        dims = ["x", "y"]
        ds = data.draw(datasets(dims=st.just(dims)))
        assert set(ds.dims).issubset(set(dims))

        dim_sizes = {"x": 3, "y": 4}
        ds = data.draw(datasets(dims=st.just(dim_sizes)))
        assert set(ds.sizes.items()).issubset(set(dim_sizes.items()))

    @given(st.data())
    def test_given_data_and_dims(self, data):
        # pass dims as mapping
        dim_sizes = {"x": 3, "y": 4}
        data_vars = data.draw(data_variables(dim_sizes=dim_sizes))
        ds = data.draw(datasets(data_vars=st.just(data_vars), dims=st.just(dim_sizes)))
        assert set(ds.sizes.items()).issubset(set(dim_sizes.items()))

        incompatible_dim_sizes = {"x": 1, "y": 4}
        data_vars = {"foo": Variable(data=[0, 1, 2], dims="x")}
        with pytest.raises(InvalidArgument, match="drawn variable"):
            data.draw(
                datasets(
                    data_vars=st.just(data_vars), dims=st.just(incompatible_dim_sizes)
                )
            )

    @pytest.mark.xfail(reason="not implemented")
    @given(st.data())
    def test_given_data_and_dims_as_sequence(self, data):
        # pass dims as sequence
        dim_sizes = {"x": 3, "y": 4}
        dims = list(dim_sizes.keys())
        data_vars = data.draw(data_variables(dim_sizes=dim_sizes))
        ds = data.draw(datasets(data_vars=st.just(data_vars), dims=st.just(dims)))
        assert set(ds.sizes.items()).issubset(set(dim_sizes.items()))<|MERGE_RESOLUTION|>--- conflicted
+++ resolved
@@ -1,8 +1,5 @@
-<<<<<<< HEAD
 import contextlib
-=======
 import warnings
->>>>>>> a04d857a
 
 import numpy as np
 import numpy.testing as npt
@@ -33,6 +30,8 @@
     variables,
 )
 
+np_arrays = npst.arrays(dtype=supported_dtypes())
+
 ALLOWED_ATTRS_VALUES_TYPES = (int, bool, str, np.ndarray)
 
 
