from __future__ import annotations

import operator
import warnings
from typing import Literal
from unittest import mock

import numpy as np
import pandas as pd
import pytest
from packaging.version import Version

import xarray as xr
from xarray import DataArray, Dataset, Variable
from xarray.core.groupby import _consolidate_slices
from xarray.core.types import InterpOptions
from xarray.groupers import BinGrouper, EncodedGroups, Grouper, UniqueGrouper
from xarray.tests import (
    InaccessibleArray,
    assert_allclose,
    assert_equal,
    assert_identical,
    create_test_data,
    has_cftime,
    has_dask,
    has_dask_ge_2024_08_1,
    has_flox,
<<<<<<< HEAD
    raise_if_dask_computes,
=======
    has_pandas_ge_2_1,
>>>>>>> a04d857a
    requires_cftime,
    requires_dask,
    requires_flox,
    requires_scipy,
)


@pytest.fixture
def dataset() -> xr.Dataset:
    ds = xr.Dataset(
        {
            "foo": (("x", "y", "z"), np.random.randn(3, 4, 2)),
            "baz": ("x", ["e", "f", "g"]),
            "cat": ("y", pd.Categorical(["cat1", "cat2", "cat2", "cat1"])),
        },
        {"x": ("x", ["a", "b", "c"], {"name": "x"}), "y": [1, 2, 3, 4], "z": [1, 2]},
    )
    ds["boo"] = (("z", "y"), [["f", "g", "h", "j"]] * 2)

    return ds


@pytest.fixture
def array(dataset) -> xr.DataArray:
    return dataset["foo"]


def test_consolidate_slices() -> None:
    assert _consolidate_slices([slice(3), slice(3, 5)]) == [slice(5)]
    assert _consolidate_slices([slice(2, 3), slice(3, 6)]) == [slice(2, 6)]
    assert _consolidate_slices([slice(2, 3, 1), slice(3, 6, 1)]) == [slice(2, 6, 1)]

    slices = [slice(2, 3), slice(5, 6)]
    assert _consolidate_slices(slices) == slices

    # ignore type because we're checking for an error anyway
    with pytest.raises(ValueError):
        _consolidate_slices([slice(3), 4])  # type: ignore[list-item]


@pytest.mark.filterwarnings("ignore:return type")
def test_groupby_dims_property(dataset) -> None:
    with pytest.warns(FutureWarning, match="The return type of"):
        assert dataset.groupby("x").dims == dataset.isel(x=[1]).dims
    with pytest.warns(FutureWarning, match="The return type of"):
        assert dataset.groupby("y").dims == dataset.isel(y=[1]).dims

    assert tuple(dataset.groupby("x").dims) == tuple(dataset.isel(x=slice(1, 2)).dims)
    assert tuple(dataset.groupby("y").dims) == tuple(dataset.isel(y=slice(1, 2)).dims)

    dataset = dataset.drop_vars(["cat"])
    stacked = dataset.stack({"xy": ("x", "y")})
    assert tuple(stacked.groupby("xy").dims) == tuple(stacked.isel(xy=[0]).dims)


def test_groupby_sizes_property(dataset) -> None:
    assert dataset.groupby("x").sizes == dataset.isel(x=[1]).sizes
    assert dataset.groupby("y").sizes == dataset.isel(y=[1]).sizes
    dataset = dataset.drop_vars("cat")
    stacked = dataset.stack({"xy": ("x", "y")})
    assert stacked.groupby("xy").sizes == stacked.isel(xy=[0]).sizes


def test_multi_index_groupby_map(dataset) -> None:
    # regression test for GH873
    ds = dataset.isel(z=1, drop=True)[["foo"]]
    expected = 2 * ds
    actual = (
        ds.stack(space=["x", "y"])
        .groupby("space")
        .map(lambda x: 2 * x)
        .unstack("space")
    )
    assert_equal(expected, actual)


@pytest.mark.parametrize("grouper", [dict(group="x"), dict(x=UniqueGrouper())])
def test_reduce_numeric_only(dataset, grouper: dict) -> None:
    gb = dataset.groupby(**grouper)
    with xr.set_options(use_flox=False):
        expected = gb.sum()
    with xr.set_options(use_flox=True):
        actual = gb.sum()
    assert_identical(expected, actual)


def test_multi_index_groupby_sum() -> None:
    # regression test for GH873
    ds = xr.Dataset(
        {"foo": (("x", "y", "z"), np.ones((3, 4, 2)))},
        {"x": ["a", "b", "c"], "y": [1, 2, 3, 4]},
    )
    expected = ds.sum("z")
    actual = ds.stack(space=["x", "y"]).groupby("space").sum("z").unstack("space")
    assert_equal(expected, actual)

    if not has_pandas_ge_2_1:
        # the next line triggers a mysterious multiindex error on pandas 2.0
        return

    actual = ds.stack(space=["x", "y"]).groupby("space").sum(...).unstack("space")
    assert_equal(expected, actual)


def test_groupby_da_datetime() -> None:
    # test groupby with a DataArray of dtype datetime for GH1132
    # create test data
    times = pd.date_range("2000-01-01", periods=4)
    foo = xr.DataArray([1, 2, 3, 4], coords=dict(time=times), dims="time")
    # create test index
    reference_dates = [times[0], times[2]]
    labels = reference_dates[0:1] * 2 + reference_dates[1:2] * 2
    ind = xr.DataArray(
        labels, coords=dict(time=times), dims="time", name="reference_date"
    )
    g = foo.groupby(ind)
    actual = g.sum(dim="time")
    expected = xr.DataArray(
        [3, 7], coords=dict(reference_date=reference_dates), dims="reference_date"
    )
    assert_equal(expected, actual)


def test_groupby_duplicate_coordinate_labels() -> None:
    # fix for http://stackoverflow.com/questions/38065129
    array = xr.DataArray([1, 2, 3], [("x", [1, 1, 2])])
    expected = xr.DataArray([3, 3], [("x", [1, 2])])
    actual = array.groupby("x").sum()
    assert_equal(expected, actual)


def test_groupby_input_mutation() -> None:
    # regression test for GH2153
    array = xr.DataArray([1, 2, 3], [("x", [2, 2, 1])])
    array_copy = array.copy()
    expected = xr.DataArray([3, 3], [("x", [1, 2])])
    actual = array.groupby("x").sum()
    assert_identical(expected, actual)
    assert_identical(array, array_copy)  # should not modify inputs


@pytest.mark.parametrize("use_flox", [True, False])
def test_groupby_indexvariable(use_flox: bool) -> None:
    # regression test for GH7919
    array = xr.DataArray([1, 2, 3], [("x", [2, 2, 1])])
    iv = xr.IndexVariable(dims="x", data=pd.Index(array.x.values))
    with xr.set_options(use_flox=use_flox):
        actual = array.groupby(iv).sum()
    actual = array.groupby(iv).sum()
    expected = xr.DataArray([3, 3], [("x", [1, 2])])
    assert_identical(expected, actual)


@pytest.mark.parametrize(
    "obj",
    [
        xr.DataArray([1, 2, 3, 4, 5, 6], [("x", [1, 1, 1, 2, 2, 2])]),
        xr.Dataset({"foo": ("x", [1, 2, 3, 4, 5, 6])}, {"x": [1, 1, 1, 2, 2, 2]}),
    ],
)
def test_groupby_map_shrink_groups(obj) -> None:
    expected = obj.isel(x=[0, 1, 3, 4])
    actual = obj.groupby("x").map(lambda f: f.isel(x=[0, 1]))
    assert_identical(expected, actual)


@pytest.mark.parametrize(
    "obj",
    [
        xr.DataArray([1, 2, 3], [("x", [1, 2, 2])]),
        xr.Dataset({"foo": ("x", [1, 2, 3])}, {"x": [1, 2, 2]}),
    ],
)
def test_groupby_map_change_group_size(obj) -> None:
    def func(group):
        if group.sizes["x"] == 1:
            result = group.isel(x=[0, 0])
        else:
            result = group.isel(x=[0])
        return result

    expected = obj.isel(x=[0, 0, 1])
    actual = obj.groupby("x").map(func)
    assert_identical(expected, actual)


def test_da_groupby_map_func_args() -> None:
    def func(arg1, arg2, arg3=0):
        return arg1 + arg2 + arg3

    array = xr.DataArray([1, 1, 1], [("x", [1, 2, 3])])
    expected = xr.DataArray([3, 3, 3], [("x", [1, 2, 3])])
    actual = array.groupby("x").map(func, args=(1,), arg3=1)
    assert_identical(expected, actual)


def test_ds_groupby_map_func_args() -> None:
    def func(arg1, arg2, arg3=0):
        return arg1 + arg2 + arg3

    dataset = xr.Dataset({"foo": ("x", [1, 1, 1])}, {"x": [1, 2, 3]})
    expected = xr.Dataset({"foo": ("x", [3, 3, 3])}, {"x": [1, 2, 3]})
    actual = dataset.groupby("x").map(func, args=(1,), arg3=1)
    assert_identical(expected, actual)


def test_da_groupby_empty() -> None:
    empty_array = xr.DataArray([], dims="dim")

    with pytest.raises(ValueError):
        empty_array.groupby("dim")


@requires_dask
def test_dask_da_groupby_quantile() -> None:
    # Only works when the grouped reduction can run blockwise
    # Scalar quantile
    expected = xr.DataArray(
        data=[2, 5], coords={"x": [1, 2], "quantile": 0.5}, dims="x"
    )
    array = xr.DataArray(
        data=[1, 2, 3, 4, 5, 6], coords={"x": [1, 1, 1, 2, 2, 2]}, dims="x"
    )
    with pytest.raises(ValueError):
        array.chunk(x=1).groupby("x").quantile(0.5)

    # will work blockwise with flox
    actual = array.chunk(x=3).groupby("x").quantile(0.5)
    assert_identical(expected, actual)

    # will work blockwise with flox
    actual = array.chunk(x=-1).groupby("x").quantile(0.5)
    assert_identical(expected, actual)


@requires_dask
def test_dask_da_groupby_median() -> None:
    expected = xr.DataArray(data=[2, 5], coords={"x": [1, 2]}, dims="x")
    array = xr.DataArray(
        data=[1, 2, 3, 4, 5, 6], coords={"x": [1, 1, 1, 2, 2, 2]}, dims="x"
    )
    with xr.set_options(use_flox=False):
        actual = array.chunk(x=1).groupby("x").median()
    assert_identical(expected, actual)

    with xr.set_options(use_flox=True):
        actual = array.chunk(x=1).groupby("x").median()
    assert_identical(expected, actual)

    # will work blockwise with flox
    actual = array.chunk(x=3).groupby("x").median()
    assert_identical(expected, actual)

    # will work blockwise with flox
    actual = array.chunk(x=-1).groupby("x").median()
    assert_identical(expected, actual)


def test_da_groupby_quantile() -> None:
    array = xr.DataArray(
        data=[1, 2, 3, 4, 5, 6], coords={"x": [1, 1, 1, 2, 2, 2]}, dims="x"
    )

    # Scalar quantile
    expected = xr.DataArray(
        data=[2, 5], coords={"x": [1, 2], "quantile": 0.5}, dims="x"
    )
    actual = array.groupby("x").quantile(0.5)
    assert_identical(expected, actual)

    # Vector quantile
    expected = xr.DataArray(
        data=[[1, 3], [4, 6]],
        coords={"x": [1, 2], "quantile": [0, 1]},
        dims=("x", "quantile"),
    )
    actual = array.groupby("x").quantile([0, 1])
    assert_identical(expected, actual)

    array = xr.DataArray(
        data=[np.nan, 2, 3, 4, 5, 6], coords={"x": [1, 1, 1, 2, 2, 2]}, dims="x"
    )

    for skipna in (True, False, None):
        e = [np.nan, 5] if skipna is False else [2.5, 5]

        expected = xr.DataArray(data=e, coords={"x": [1, 2], "quantile": 0.5}, dims="x")
        actual = array.groupby("x").quantile(0.5, skipna=skipna)
        assert_identical(expected, actual)

    # Multiple dimensions
    array = xr.DataArray(
        data=[[1, 11, 26], [2, 12, 22], [3, 13, 23], [4, 16, 24], [5, 15, 25]],
        coords={"x": [1, 1, 1, 2, 2], "y": [0, 0, 1]},
        dims=("x", "y"),
    )

    actual_x = array.groupby("x").quantile(0, dim=...)
    expected_x = xr.DataArray(
        data=[1, 4], coords={"x": [1, 2], "quantile": 0}, dims="x"
    )
    assert_identical(expected_x, actual_x)

    actual_y = array.groupby("y").quantile(0, dim=...)
    expected_y = xr.DataArray(
        data=[1, 22], coords={"y": [0, 1], "quantile": 0}, dims="y"
    )
    assert_identical(expected_y, actual_y)

    actual_xx = array.groupby("x").quantile(0)
    expected_xx = xr.DataArray(
        data=[[1, 11, 22], [4, 15, 24]],
        coords={"x": [1, 2], "y": [0, 0, 1], "quantile": 0},
        dims=("x", "y"),
    )
    assert_identical(expected_xx, actual_xx)

    actual_yy = array.groupby("y").quantile(0)
    expected_yy = xr.DataArray(
        data=[[1, 26], [2, 22], [3, 23], [4, 24], [5, 25]],
        coords={"x": [1, 1, 1, 2, 2], "y": [0, 1], "quantile": 0},
        dims=("x", "y"),
    )
    assert_identical(expected_yy, actual_yy)

    times = pd.date_range("2000-01-01", periods=365)
    x = [0, 1]
    foo = xr.DataArray(
        np.reshape(np.arange(365 * 2), (365, 2)),
        coords={"time": times, "x": x},
        dims=("time", "x"),
    )
    g = foo.groupby(foo.time.dt.month)

    actual = g.quantile(0, dim=...)
    expected = xr.DataArray(
        data=[
            0.0,
            62.0,
            120.0,
            182.0,
            242.0,
            304.0,
            364.0,
            426.0,
            488.0,
            548.0,
            610.0,
            670.0,
        ],
        coords={"month": np.arange(1, 13), "quantile": 0},
        dims="month",
    )
    assert_identical(expected, actual)

    actual = g.quantile(0, dim="time")[:2]
    expected = xr.DataArray(
        data=[[0.0, 1], [62.0, 63]],
        coords={"month": [1, 2], "x": [0, 1], "quantile": 0},
        dims=("month", "x"),
    )
    assert_identical(expected, actual)

    # method keyword
    array = xr.DataArray(data=[1, 2, 3, 4], coords={"x": [1, 1, 2, 2]}, dims="x")

    expected = xr.DataArray(
        data=[1, 3], coords={"x": [1, 2], "quantile": 0.5}, dims="x"
    )
    actual = array.groupby("x").quantile(0.5, method="lower")
    assert_identical(expected, actual)


def test_ds_groupby_quantile() -> None:
    ds = xr.Dataset(
        data_vars={"a": ("x", [1, 2, 3, 4, 5, 6])}, coords={"x": [1, 1, 1, 2, 2, 2]}
    )

    # Scalar quantile
    expected = xr.Dataset(
        data_vars={"a": ("x", [2, 5])}, coords={"quantile": 0.5, "x": [1, 2]}
    )
    actual = ds.groupby("x").quantile(0.5)
    assert_identical(expected, actual)

    # Vector quantile
    expected = xr.Dataset(
        data_vars={"a": (("x", "quantile"), [[1, 3], [4, 6]])},
        coords={"x": [1, 2], "quantile": [0, 1]},
    )
    actual = ds.groupby("x").quantile([0, 1])
    assert_identical(expected, actual)

    ds = xr.Dataset(
        data_vars={"a": ("x", [np.nan, 2, 3, 4, 5, 6])},
        coords={"x": [1, 1, 1, 2, 2, 2]},
    )

    for skipna in (True, False, None):
        e = [np.nan, 5] if skipna is False else [2.5, 5]

        expected = xr.Dataset(
            data_vars={"a": ("x", e)}, coords={"quantile": 0.5, "x": [1, 2]}
        )
        actual = ds.groupby("x").quantile(0.5, skipna=skipna)
        assert_identical(expected, actual)

    # Multiple dimensions
    ds = xr.Dataset(
        data_vars={
            "a": (
                ("x", "y"),
                [[1, 11, 26], [2, 12, 22], [3, 13, 23], [4, 16, 24], [5, 15, 25]],
            )
        },
        coords={"x": [1, 1, 1, 2, 2], "y": [0, 0, 1]},
    )

    actual_x = ds.groupby("x").quantile(0, dim=...)
    expected_x = xr.Dataset({"a": ("x", [1, 4])}, coords={"x": [1, 2], "quantile": 0})
    assert_identical(expected_x, actual_x)

    actual_y = ds.groupby("y").quantile(0, dim=...)
    expected_y = xr.Dataset({"a": ("y", [1, 22])}, coords={"y": [0, 1], "quantile": 0})
    assert_identical(expected_y, actual_y)

    actual_xx = ds.groupby("x").quantile(0)
    expected_xx = xr.Dataset(
        {"a": (("x", "y"), [[1, 11, 22], [4, 15, 24]])},
        coords={"x": [1, 2], "y": [0, 0, 1], "quantile": 0},
    )
    assert_identical(expected_xx, actual_xx)

    actual_yy = ds.groupby("y").quantile(0)
    expected_yy = xr.Dataset(
        {"a": (("x", "y"), [[1, 26], [2, 22], [3, 23], [4, 24], [5, 25]])},
        coords={"x": [1, 1, 1, 2, 2], "y": [0, 1], "quantile": 0},
    ).transpose()
    assert_identical(expected_yy, actual_yy)

    times = pd.date_range("2000-01-01", periods=365)
    x = [0, 1]
    foo = xr.Dataset(
        {"a": (("time", "x"), np.reshape(np.arange(365 * 2), (365, 2)))},
        coords=dict(time=times, x=x),
    )
    g = foo.groupby(foo.time.dt.month)

    actual = g.quantile(0, dim=...)
    expected = xr.Dataset(
        {
            "a": (
                "month",
                [
                    0.0,
                    62.0,
                    120.0,
                    182.0,
                    242.0,
                    304.0,
                    364.0,
                    426.0,
                    488.0,
                    548.0,
                    610.0,
                    670.0,
                ],
            )
        },
        coords={"month": np.arange(1, 13), "quantile": 0},
    )
    assert_identical(expected, actual)

    actual = g.quantile(0, dim="time").isel(month=slice(None, 2))
    expected = xr.Dataset(
        data_vars={"a": (("month", "x"), [[0.0, 1], [62.0, 63]])},
        coords={"month": [1, 2], "x": [0, 1], "quantile": 0},
    )
    assert_identical(expected, actual)

    ds = xr.Dataset(data_vars={"a": ("x", [1, 2, 3, 4])}, coords={"x": [1, 1, 2, 2]})

    # method keyword
    expected = xr.Dataset(
        data_vars={"a": ("x", [1, 3])}, coords={"quantile": 0.5, "x": [1, 2]}
    )
    actual = ds.groupby("x").quantile(0.5, method="lower")
    assert_identical(expected, actual)


@pytest.mark.parametrize("as_dataset", [False, True])
def test_groupby_quantile_interpolation_deprecated(as_dataset: bool) -> None:
    array = xr.DataArray(data=[1, 2, 3, 4], coords={"x": [1, 1, 2, 2]}, dims="x")

    arr: xr.DataArray | xr.Dataset
    arr = array.to_dataset(name="name") if as_dataset else array

    with pytest.warns(
        FutureWarning,
        match="`interpolation` argument to quantile was renamed to `method`",
    ):
        actual = arr.quantile(0.5, interpolation="lower")

    expected = arr.quantile(0.5, method="lower")

    assert_identical(actual, expected)

    with warnings.catch_warnings(record=True):
        with pytest.raises(TypeError, match="interpolation and method keywords"):
            arr.quantile(0.5, method="lower", interpolation="lower")


def test_da_groupby_assign_coords() -> None:
    actual = xr.DataArray(
        [[3, 4, 5], [6, 7, 8]], dims=["y", "x"], coords={"y": range(2), "x": range(3)}
    )
    actual1 = actual.groupby("x").assign_coords({"y": [-1, -2]})
    actual2 = actual.groupby("x").assign_coords(y=[-1, -2])
    expected = xr.DataArray(
        [[3, 4, 5], [6, 7, 8]], dims=["y", "x"], coords={"y": [-1, -2], "x": range(3)}
    )
    assert_identical(expected, actual1)
    assert_identical(expected, actual2)


repr_da = xr.DataArray(
    np.random.randn(10, 20, 6, 24),
    dims=["x", "y", "z", "t"],
    coords={
        "z": ["a", "b", "c", "a", "b", "c"],
        "x": [1, 1, 1, 2, 2, 3, 4, 5, 3, 4],
        "t": xr.date_range("2001-01-01", freq="ME", periods=24, use_cftime=False),
        "month": ("t", list(range(1, 13)) * 2),
    },
)


@pytest.mark.parametrize("dim", ["x", "y", "z", "month"])
@pytest.mark.parametrize("obj", [repr_da, repr_da.to_dataset(name="a")])
def test_groupby_repr(obj, dim) -> None:
    actual = repr(obj.groupby(dim))
    expected = f"{obj.__class__.__name__}GroupBy"
    expected += f", grouped over {dim!r}"
    expected += f"\n{len(np.unique(obj[dim]))!r} groups with labels "
    if dim == "x":
        expected += "1, 2, 3, 4, 5."
    elif dim == "y":
        expected += "0, 1, 2, 3, 4, 5, ..., 15, 16, 17, 18, 19."
    elif dim == "z":
        expected += "'a', 'b', 'c'."
    elif dim == "month":
        expected += "1, 2, 3, 4, 5, 6, 7, 8, 9, 10, 11, 12."
    assert actual == expected


@pytest.mark.parametrize("obj", [repr_da, repr_da.to_dataset(name="a")])
def test_groupby_repr_datetime(obj) -> None:
    actual = repr(obj.groupby("t.month"))
    expected = f"{obj.__class__.__name__}GroupBy"
    expected += ", grouped over 'month'"
    expected += f"\n{len(np.unique(obj.t.dt.month))!r} groups with labels "
    expected += "1, 2, 3, 4, 5, 6, 7, 8, 9, 10, 11, 12."
    assert actual == expected


@pytest.mark.filterwarnings("ignore:Converting non-nanosecond")
@pytest.mark.filterwarnings("ignore:invalid value encountered in divide:RuntimeWarning")
@pytest.mark.parametrize("shuffle", [True, False])
@pytest.mark.parametrize(
    "chunk",
    [
        pytest.param(
            dict(lat=1), marks=pytest.mark.skipif(not has_dask, reason="no dask")
        ),
        pytest.param(
            dict(lat=2, lon=2), marks=pytest.mark.skipif(not has_dask, reason="no dask")
        ),
        False,
    ],
)
def test_groupby_drops_nans(shuffle: bool, chunk: Literal[False] | dict) -> None:
    if shuffle and chunk and not has_dask_ge_2024_08_1:
        pytest.skip()
    # GH2383
    # nan in 2D data variable (requires stacking)
    ds = xr.Dataset(
        {
            "variable": (("lat", "lon", "time"), np.arange(60.0).reshape((4, 3, 5))),
            "id": (("lat", "lon"), np.arange(12.0).reshape((4, 3))),
        },
        coords={"lat": np.arange(4), "lon": np.arange(3), "time": np.arange(5)},
    )

    ds["id"].values[0, 0] = np.nan
    ds["id"].values[3, 0] = np.nan
    ds["id"].values[-1, -1] = np.nan

    if chunk:
        ds = ds.chunk(chunk)
    grouped = ds.groupby(ds.id)
    if shuffle:
        grouped = grouped.shuffle()

    # non reduction operation
    expected1 = ds.copy()
    expected1.variable.data[0, 0, :] = np.nan
    expected1.variable.data[-1, -1, :] = np.nan
    expected1.variable.data[3, 0, :] = np.nan
    actual1 = grouped.map(lambda x: x).transpose(*ds.variable.dims)
    assert_identical(actual1, expected1)

    # reduction along grouped dimension
    actual2 = grouped.mean()
    stacked = ds.stack({"xy": ["lat", "lon"]})
    expected2 = (
        stacked.variable.where(stacked.id.notnull())
        .rename({"xy": "id"})
        .to_dataset()
        .reset_index("id", drop=True)
        .assign(id=stacked.id.values)
        .dropna("id")
        .transpose(*actual2.variable.dims)
    )
    assert_identical(actual2, expected2)

    # reduction operation along a different dimension
    actual3 = grouped.mean("time")
    expected3 = ds.mean("time").where(ds.id.notnull())
    assert_identical(actual3, expected3)

    # NaN in non-dimensional coordinate
    array = xr.DataArray([1, 2, 3], [("x", [1, 2, 3])])
    array["x1"] = ("x", [1, 1, np.nan])
    expected4 = xr.DataArray(3, [("x1", [1])])
    actual4 = array.groupby("x1").sum()
    assert_equal(expected4, actual4)

    # NaT in non-dimensional coordinate
    array["t"] = (
        "x",
        [
            np.datetime64("2001-01-01"),
            np.datetime64("2001-01-01"),
            np.datetime64("NaT"),
        ],
    )
    expected5 = xr.DataArray(3, [("t", [np.datetime64("2001-01-01")])])
    actual5 = array.groupby("t").sum()
    assert_equal(expected5, actual5)

    # test for repeated coordinate labels
    array = xr.DataArray([0, 1, 2, 4, 3, 4], [("x", [np.nan, 1, 1, np.nan, 2, np.nan])])
    expected6 = xr.DataArray([3, 3], [("x", [1, 2])])
    actual6 = array.groupby("x").sum()
    assert_equal(expected6, actual6)


def test_groupby_grouping_errors() -> None:
    dataset = xr.Dataset({"foo": ("x", [1, 1, 1])}, {"x": [1, 2, 3]})
    with pytest.raises(
        ValueError, match=r"None of the data falls within bins with edges"
    ):
        dataset.groupby_bins("x", bins=[0.1, 0.2, 0.3])

    with pytest.raises(
        ValueError, match=r"None of the data falls within bins with edges"
    ):
        dataset.to_dataarray().groupby_bins("x", bins=[0.1, 0.2, 0.3])

    with pytest.raises(ValueError, match=r"All bin edges are NaN."):
        dataset.groupby_bins("x", bins=[np.nan, np.nan, np.nan])

    with pytest.raises(ValueError, match=r"All bin edges are NaN."):
        dataset.to_dataarray().groupby_bins("x", bins=[np.nan, np.nan, np.nan])

    with pytest.raises(ValueError, match=r"Failed to group data."):
        dataset.groupby(dataset.foo * np.nan)

    with pytest.raises(ValueError, match=r"Failed to group data."):
        dataset.to_dataarray().groupby(dataset.foo * np.nan)


def test_groupby_reduce_dimension_error(array) -> None:
    grouped = array.groupby("y")
    # assert_identical(array, grouped.mean())

    with pytest.raises(ValueError, match=r"cannot reduce over dimensions"):
        grouped.mean("huh")

    with pytest.raises(ValueError, match=r"cannot reduce over dimensions"):
        grouped.mean(("x", "y", "asd"))

    assert_identical(array.mean("x"), grouped.reduce(np.mean, "x"))
    assert_allclose(array.mean(["x", "z"]), grouped.reduce(np.mean, ["x", "z"]))

    grouped = array.groupby("y")
    assert_identical(array, grouped.mean())

    assert_identical(array.mean("x"), grouped.reduce(np.mean, "x"))
    assert_allclose(array.mean(["x", "z"]), grouped.reduce(np.mean, ["x", "z"]))


def test_groupby_multiple_string_args(array) -> None:
    with pytest.raises(TypeError):
        array.groupby("x", squeeze="y")


def test_groupby_bins_timeseries() -> None:
    ds = xr.Dataset()
    ds["time"] = xr.DataArray(
        pd.date_range("2010-08-01", "2010-08-15", freq="15min"), dims="time"
    )
    ds["val"] = xr.DataArray(np.ones(ds["time"].shape), dims="time")
    time_bins = pd.date_range(start="2010-08-01", end="2010-08-15", freq="24h")
    actual = ds.groupby_bins("time", time_bins).sum()
    expected = xr.DataArray(
        96 * np.ones((14,)),
        dims=["time_bins"],
        coords={"time_bins": pd.cut(time_bins, time_bins).categories},  # type: ignore[arg-type]
    ).to_dataset(name="val")
    assert_identical(actual, expected)


def test_groupby_none_group_name() -> None:
    # GH158
    # xarray should not fail if a DataArray's name attribute is None

    data = np.arange(10) + 10
    da = xr.DataArray(data)  # da.name = None
    key = xr.DataArray(np.floor_divide(data, 2))

    mean = da.groupby(key).mean()
    assert "group" in mean.dims


def test_groupby_getitem(dataset) -> None:
    assert_identical(dataset.sel(x=["a"]), dataset.groupby("x")["a"])
    assert_identical(dataset.sel(z=[1]), dataset.groupby("z")[1])
    assert_identical(dataset.foo.sel(x=["a"]), dataset.foo.groupby("x")["a"])
    assert_identical(dataset.foo.sel(z=[1]), dataset.foo.groupby("z")[1])
    assert_identical(dataset.cat.sel(y=[1]), dataset.cat.groupby("y")[1])

    with pytest.raises(
        NotImplementedError, match="Cannot broadcast 1d-only pandas categorical array."
    ):
        dataset.groupby("boo")
    dataset = dataset.drop_vars(["cat"])
    actual = dataset.groupby("boo")["f"].unstack().transpose("x", "y", "z")
    expected = dataset.sel(y=[1], z=[1, 2]).transpose("x", "y", "z")
    assert_identical(expected, actual)


def test_groupby_dataset() -> None:
    data = Dataset(
        {"z": (["x", "y"], np.random.randn(3, 5))},
        {"x": ("x", list("abc")), "c": ("x", [0, 1, 0]), "y": range(5)},
    )
    groupby = data.groupby("x")
    assert len(groupby) == 3
    expected_groups = {"a": slice(0, 1), "b": slice(1, 2), "c": slice(2, 3)}
    assert groupby.groups == expected_groups
    expected_items = [
        ("a", data.isel(x=[0])),
        ("b", data.isel(x=[1])),
        ("c", data.isel(x=[2])),
    ]
    for actual1, expected1 in zip(groupby, expected_items):
        assert actual1[0] == expected1[0]
        assert_equal(actual1[1], expected1[1])

    def identity(x):
        return x

    for k in ["x", "c", "y"]:
        actual2 = data.groupby(k).map(identity)
        assert_equal(data, actual2)


def test_groupby_dataset_returns_new_type() -> None:
    data = Dataset({"z": (["x", "y"], np.random.randn(3, 5))})

    actual1 = data.groupby("x").map(lambda ds: ds["z"])
    expected1 = data["z"]
    assert_identical(expected1, actual1)

    actual2 = data["z"].groupby("x").map(lambda x: x.to_dataset())
    expected2 = data
    assert_identical(expected2, actual2)


def test_groupby_dataset_iter() -> None:
    data = create_test_data()
    for n, (t, sub) in enumerate(list(data.groupby("dim1"))[:3]):
        assert data["dim1"][n] == t
        assert_equal(data["var1"][[n]], sub["var1"])
        assert_equal(data["var2"][[n]], sub["var2"])
        assert_equal(data["var3"][:, [n]], sub["var3"])


def test_groupby_dataset_errors() -> None:
    data = create_test_data()
    with pytest.raises(TypeError, match=r"`group` must be"):
        data.groupby(np.arange(10))  # type: ignore[arg-type,unused-ignore]
    with pytest.raises(ValueError, match=r"length does not match"):
        data.groupby(data["dim1"][:3])
    with pytest.raises(TypeError, match=r"`group` must be"):
        data.groupby(data.coords["dim1"].to_index())  # type: ignore[arg-type]


@pytest.mark.parametrize("use_flox", [True, False])
@pytest.mark.parametrize(
    "by_func",
    [
        pytest.param(lambda x: x, id="group-by-string"),
        pytest.param(lambda x: {x: UniqueGrouper()}, id="group-by-unique-grouper"),
    ],
)
@pytest.mark.parametrize("letters_as_coord", [True, False])
def test_groupby_dataset_reduce_ellipsis(
    by_func, use_flox: bool, letters_as_coord: bool
) -> None:
    data = Dataset(
        {
            "xy": (["x", "y"], np.random.randn(3, 4)),
            "xonly": ("x", np.random.randn(3)),
            "yonly": ("y", np.random.randn(4)),
            "letters": ("y", ["a", "a", "b", "b"]),
        }
    )

    if letters_as_coord:
        data = data.set_coords("letters")

    expected = data.mean("y")
    expected["yonly"] = expected["yonly"].variable.set_dims({"x": 3})
    gb = data.groupby(by_func("x"))
    with xr.set_options(use_flox=use_flox):
        actual = gb.mean(...)
    assert_allclose(expected, actual)

    with xr.set_options(use_flox=use_flox):
        actual = gb.mean("y")
    assert_allclose(expected, actual)

    letters = data["letters"]
    expected = Dataset(
        {
            "xy": data["xy"].groupby(letters).mean(...),
            "xonly": (data["xonly"].mean().variable.set_dims({"letters": 2})),
            "yonly": data["yonly"].groupby(letters).mean(),
        }
    )
    gb = data.groupby(by_func("letters"))
    with xr.set_options(use_flox=use_flox):
        actual = gb.mean(...)
    assert_allclose(expected, actual)


def test_groupby_dataset_math() -> None:
    def reorder_dims(x):
        return x.transpose("dim1", "dim2", "dim3", "time")

    ds = create_test_data()
    ds["dim1"] = ds["dim1"]
    grouped = ds.groupby("dim1")

    expected = reorder_dims(ds + ds.coords["dim1"])
    actual = grouped + ds.coords["dim1"]
    assert_identical(expected, reorder_dims(actual))

    actual = ds.coords["dim1"] + grouped
    assert_identical(expected, reorder_dims(actual))

    ds2 = 2 * ds
    expected = reorder_dims(ds + ds2)
    actual = grouped + ds2
    assert_identical(expected, reorder_dims(actual))

    actual = ds2 + grouped
    assert_identical(expected, reorder_dims(actual))


def test_groupby_math_more() -> None:
    ds = create_test_data()
    grouped = ds.groupby("numbers")
    zeros = DataArray([0, 0, 0, 0], [("numbers", range(4))])
    expected = (ds + Variable("dim3", np.zeros(10))).transpose(
        "dim3", "dim1", "dim2", "time"
    )
    actual = grouped + zeros
    assert_equal(expected, actual)

    actual = zeros + grouped
    assert_equal(expected, actual)

    with pytest.raises(ValueError, match=r"incompat.* grouped binary"):
        grouped + ds
    with pytest.raises(ValueError, match=r"incompat.* grouped binary"):
        ds + grouped
    with pytest.raises(TypeError, match=r"only support binary ops"):
        grouped + 1  # type: ignore[operator]
    with pytest.raises(TypeError, match=r"only support binary ops"):
        grouped + grouped  # type: ignore[operator]
    with pytest.raises(TypeError, match=r"in-place operations"):
        ds += grouped  # type: ignore[arg-type]

    ds = Dataset(
        {
            "x": ("time", np.arange(100)),
            "time": pd.date_range("2000-01-01", periods=100),
        }
    )
    with pytest.raises(ValueError, match=r"incompat.* grouped binary"):
        ds + ds.groupby("time.month")


def test_groupby_math_bitshift() -> None:
    # create new dataset of int's only
    ds = Dataset(
        {
            "x": ("index", np.ones(4, dtype=int)),
            "y": ("index", np.ones(4, dtype=int) * -1),
            "level": ("index", [1, 1, 2, 2]),
            "index": [0, 1, 2, 3],
        }
    )
    shift = DataArray([1, 2, 1], [("level", [1, 2, 8])])

    left_expected = Dataset(
        {
            "x": ("index", [2, 2, 4, 4]),
            "y": ("index", [-2, -2, -4, -4]),
            "level": ("index", [2, 2, 8, 8]),
            "index": [0, 1, 2, 3],
        }
    )

    left_manual = []
    for lev, group in ds.groupby("level"):
        shifter = shift.sel(level=lev)
        left_manual.append(group << shifter)
    left_actual = xr.concat(left_manual, dim="index").reset_coords(names="level")
    assert_equal(left_expected, left_actual)

    left_actual = (ds.groupby("level") << shift).reset_coords(names="level")
    assert_equal(left_expected, left_actual)

    right_expected = Dataset(
        {
            "x": ("index", [0, 0, 2, 2]),
            "y": ("index", [-1, -1, -2, -2]),
            "level": ("index", [0, 0, 4, 4]),
            "index": [0, 1, 2, 3],
        }
    )
    right_manual = []
    for lev, group in left_expected.groupby("level"):
        shifter = shift.sel(level=lev)
        right_manual.append(group >> shifter)
    right_actual = xr.concat(right_manual, dim="index").reset_coords(names="level")
    assert_equal(right_expected, right_actual)

    right_actual = (left_expected.groupby("level") >> shift).reset_coords(names="level")
    assert_equal(right_expected, right_actual)


@pytest.mark.parametrize("use_flox", [True, False])
def test_groupby_bins_cut_kwargs(use_flox: bool) -> None:
    da = xr.DataArray(np.arange(12).reshape(6, 2), dims=("x", "y"))
    x_bins = (0, 2, 4, 6)

    with xr.set_options(use_flox=use_flox):
        actual = da.groupby_bins(
            "x", bins=x_bins, include_lowest=True, right=False
        ).mean()
    expected = xr.DataArray(
        np.array([[1.0, 2.0], [5.0, 6.0], [9.0, 10.0]]),
        dims=("x_bins", "y"),
        coords={
            "x_bins": ("x_bins", pd.IntervalIndex.from_breaks(x_bins, closed="left"))
        },
    )
    assert_identical(expected, actual)

    with xr.set_options(use_flox=use_flox):
        actual = da.groupby(
            x=BinGrouper(bins=x_bins, include_lowest=True, right=False),
        ).mean()
    assert_identical(expected, actual)


@pytest.mark.parametrize("indexed_coord", [True, False])
@pytest.mark.parametrize(
    ["groupby_method", "args"],
    (
        ("groupby_bins", ("x", np.arange(0, 8, 3))),
        ("groupby", ({"x": BinGrouper(bins=np.arange(0, 8, 3))},)),
    ),
)
def test_groupby_bins_math(groupby_method, args, indexed_coord) -> None:
    N = 7
    da = DataArray(np.random.random((N, N)), dims=("x", "y"))
    if indexed_coord:
        da["x"] = np.arange(N)
        da["y"] = np.arange(N)

    g = getattr(da, groupby_method)(*args)
    mean = g.mean()
    expected = da.isel(x=slice(1, None)) - mean.isel(x_bins=("x", [0, 0, 0, 1, 1, 1]))
    actual = g - mean
    assert_identical(expected, actual)


def test_groupby_math_nD_group() -> None:
    N = 40
    da = DataArray(
        np.random.random((N, N)),
        dims=("x", "y"),
        coords={
            "labels": (
                "x",
                np.repeat(["a", "b", "c", "d", "e", "f", "g", "h"], repeats=N // 8),
            ),
        },
    )
    da["labels2d"] = xr.broadcast(da.labels, da)[0]

    g = da.groupby("labels2d")
    mean = g.mean()
    expected = da - mean.sel(labels2d=da.labels2d)
    expected["labels"] = expected.labels.broadcast_like(expected.labels2d)
    actual = g - mean
    assert_identical(expected, actual)

    da["num"] = (
        "x",
        np.repeat([1, 2, 3, 4, 5, 6, 7, 8], repeats=N // 8),
    )
    da["num2d"] = xr.broadcast(da.num, da)[0]
    g = da.groupby_bins("num2d", bins=[0, 4, 6])
    mean = g.mean()
    idxr = np.digitize(da.num2d, bins=(0, 4, 6), right=True)[:30, :] - 1
    expanded_mean = mean.drop_vars("num2d_bins").isel(num2d_bins=(("x", "y"), idxr))
    expected = da.isel(x=slice(30)) - expanded_mean
    expected["labels"] = expected.labels.broadcast_like(expected.labels2d)
    expected["num"] = expected.num.broadcast_like(expected.num2d)
    expected["num2d_bins"] = (("x", "y"), mean.num2d_bins.data[idxr])
    actual = g - mean
    assert_identical(expected, actual)


def test_groupby_dataset_math_virtual() -> None:
    ds = Dataset({"x": ("t", [1, 2, 3])}, {"t": pd.date_range("20100101", periods=3)})
    grouped = ds.groupby("t.day")
    actual = grouped - grouped.mean(...)
    expected = Dataset({"x": ("t", [0, 0, 0])}, ds[["t", "t.day"]])
    assert_identical(actual, expected)


def test_groupby_math_dim_order() -> None:
    da = DataArray(
        np.ones((10, 10, 12)),
        dims=("x", "y", "time"),
        coords={"time": pd.date_range("2001-01-01", periods=12, freq="6h")},
    )
    grouped = da.groupby("time.day")
    result = grouped - grouped.mean()
    assert result.dims == da.dims


def test_groupby_dataset_nan() -> None:
    # nan should be excluded from groupby
    ds = Dataset({"foo": ("x", [1, 2, 3, 4])}, {"bar": ("x", [1, 1, 2, np.nan])})
    actual = ds.groupby("bar").mean(...)
    expected = Dataset({"foo": ("bar", [1.5, 3]), "bar": [1, 2]})
    assert_identical(actual, expected)


def test_groupby_dataset_order() -> None:
    # groupby should preserve variables order
    ds = Dataset()
    for vn in ["a", "b", "c"]:
        ds[vn] = DataArray(np.arange(10), dims=["t"])
    data_vars_ref = list(ds.data_vars.keys())
    ds = ds.groupby("t").mean(...)
    data_vars = list(ds.data_vars.keys())
    assert data_vars == data_vars_ref
    # coords are now at the end of the list, so the test below fails
    # all_vars = list(ds.variables.keys())
    # all_vars_ref = list(ds.variables.keys())
    # .assertEqual(all_vars, all_vars_ref)


def test_groupby_dataset_fillna() -> None:
    ds = Dataset({"a": ("x", [np.nan, 1, np.nan, 3])}, {"x": [0, 1, 2, 3]})
    expected = Dataset({"a": ("x", range(4))}, {"x": [0, 1, 2, 3]})
    for target in [ds, expected]:
        target.coords["b"] = ("x", [0, 0, 1, 1])
    actual = ds.groupby("b").fillna(DataArray([0, 2], dims="b"))
    assert_identical(expected, actual)

    actual = ds.groupby("b").fillna(Dataset({"a": ("b", [0, 2])}))
    assert_identical(expected, actual)

    # attrs with groupby
    ds.attrs["attr"] = "ds"
    ds.a.attrs["attr"] = "da"
    actual = ds.groupby("b").fillna(Dataset({"a": ("b", [0, 2])}))
    assert actual.attrs == ds.attrs
    assert actual.a.name == "a"
    assert actual.a.attrs == ds.a.attrs


def test_groupby_dataset_where() -> None:
    # groupby
    ds = Dataset({"a": ("x", range(5))}, {"c": ("x", [0, 0, 1, 1, 1])})
    cond = Dataset({"a": ("c", [True, False])})
    expected = ds.copy(deep=True)
    expected["a"].values = np.array([0, 1] + [np.nan] * 3)
    actual = ds.groupby("c").where(cond)
    assert_identical(expected, actual)

    # attrs with groupby
    ds.attrs["attr"] = "ds"
    ds.a.attrs["attr"] = "da"
    actual = ds.groupby("c").where(cond)
    assert actual.attrs == ds.attrs
    assert actual.a.name == "a"
    assert actual.a.attrs == ds.a.attrs


def test_groupby_dataset_assign() -> None:
    ds = Dataset({"a": ("x", range(3))}, {"b": ("x", ["A"] * 2 + ["B"])})
    actual = ds.groupby("b").assign(c=lambda ds: 2 * ds.a)
    expected = ds.merge({"c": ("x", [0, 2, 4])})
    assert_identical(actual, expected)

    actual = ds.groupby("b").assign(c=lambda ds: ds.a.sum())
    expected = ds.merge({"c": ("x", [1, 1, 2])})
    assert_identical(actual, expected)

    actual = ds.groupby("b").assign_coords(c=lambda ds: ds.a.sum())
    expected = expected.set_coords("c")
    assert_identical(actual, expected)


def test_groupby_dataset_map_dataarray_func() -> None:
    # regression GH6379
    ds = Dataset({"foo": ("x", [1, 2, 3, 4])}, coords={"x": [0, 0, 1, 1]})
    actual = ds.groupby("x").map(lambda grp: grp.foo.mean())
    expected = DataArray([1.5, 3.5], coords={"x": [0, 1]}, dims="x", name="foo")
    assert_identical(actual, expected)


def test_groupby_dataarray_map_dataset_func() -> None:
    # regression GH6379
    da = DataArray([1, 2, 3, 4], coords={"x": [0, 0, 1, 1]}, dims="x", name="foo")
    actual = da.groupby("x").map(lambda grp: grp.mean().to_dataset())
    expected = xr.Dataset({"foo": ("x", [1.5, 3.5])}, coords={"x": [0, 1]})
    assert_identical(actual, expected)


@requires_flox
@pytest.mark.parametrize("kwargs", [{"method": "map-reduce"}, {"engine": "numpy"}])
def test_groupby_flox_kwargs(kwargs) -> None:
    ds = Dataset({"a": ("x", range(5))}, {"c": ("x", [0, 0, 1, 1, 1])})
    with xr.set_options(use_flox=False):
        expected = ds.groupby("c").mean()
    with xr.set_options(use_flox=True):
        actual = ds.groupby("c").mean(**kwargs)
    assert_identical(expected, actual)


class TestDataArrayGroupBy:
    @pytest.fixture(autouse=True)
    def setup(self) -> None:
        self.attrs = {"attr1": "value1", "attr2": 2929}
        self.x = np.random.random((10, 20))
        self.v = Variable(["x", "y"], self.x)
        self.va = Variable(["x", "y"], self.x, self.attrs)
        self.ds = Dataset({"foo": self.v})
        self.dv = self.ds["foo"]

        self.mindex = pd.MultiIndex.from_product(
            [["a", "b"], [1, 2]], names=("level_1", "level_2")
        )
        self.mda = DataArray([0, 1, 2, 3], coords={"x": self.mindex}, dims="x")

        self.da = self.dv.copy()
        self.da.coords["abc"] = ("y", np.array(["a"] * 9 + ["c"] + ["b"] * 10))
        self.da.coords["y"] = 20 + 100 * self.da["y"]

    def test_stack_groupby_unsorted_coord(self) -> None:
        data = [[0, 1], [2, 3]]
        data_flat = [0, 1, 2, 3]
        dims = ["x", "y"]
        y_vals = [2, 3]

        arr = xr.DataArray(data, dims=dims, coords={"y": y_vals})
        actual1 = arr.stack(z=dims).groupby("z").first()
        midx1 = pd.MultiIndex.from_product([[0, 1], [2, 3]], names=dims)
        expected1 = xr.DataArray(data_flat, dims=["z"], coords={"z": midx1})
        assert_equal(actual1, expected1)

        # GH: 3287.  Note that y coord values are not in sorted order.
        arr = xr.DataArray(data, dims=dims, coords={"y": y_vals[::-1]})
        actual2 = arr.stack(z=dims).groupby("z").first()
        midx2 = pd.MultiIndex.from_product([[0, 1], [3, 2]], names=dims)
        expected2 = xr.DataArray(data_flat, dims=["z"], coords={"z": midx2})
        assert_equal(actual2, expected2)

    def test_groupby_iter(self) -> None:
        for (act_x, act_dv), (exp_x, exp_ds) in zip(
            self.dv.groupby("y"), self.ds.groupby("y")
        ):
            assert exp_x == act_x
            assert_identical(exp_ds["foo"], act_dv)
            for (_, exp_dv), (_, act_dv) in zip(
                self.dv.groupby("x"), self.dv.groupby("x")
            ):
                assert_identical(exp_dv, act_dv)

    def test_groupby_properties(self) -> None:
        grouped = self.da.groupby("abc")
        expected_groups = {"a": range(0, 9), "c": [9], "b": range(10, 20)}
        assert expected_groups.keys() == grouped.groups.keys()
        for key in expected_groups:
            expected_group = expected_groups[key]
            actual_group = grouped.groups[key]

            # TODO: array_api doesn't allow slice:
            assert not isinstance(expected_group, slice)
            assert not isinstance(actual_group, slice)

            np.testing.assert_array_equal(expected_group, actual_group)
        assert 3 == len(grouped)

    @pytest.mark.parametrize(
        "by, use_da", [("x", False), ("y", False), ("y", True), ("abc", False)]
    )
    @pytest.mark.parametrize("shortcut", [True, False])
    def test_groupby_map_identity(self, by, use_da, shortcut) -> None:
        expected = self.da
        if use_da:
            by = expected.coords[by]

        def identity(x):
            return x

        grouped = expected.groupby(by)
        actual = grouped.map(identity, shortcut=shortcut)
        assert_identical(expected, actual)

    def test_groupby_sum(self) -> None:
        array = self.da
        grouped = array.groupby("abc")

        expected_sum_all = Dataset(
            {
                "foo": Variable(
                    ["abc"],
                    np.array(
                        [
                            self.x[:, :9].sum(),
                            self.x[:, 10:].sum(),
                            self.x[:, 9:10].sum(),
                        ]
                    ).T,
                ),
                "abc": Variable(["abc"], np.array(["a", "b", "c"])),
            }
        )["foo"]
        assert_allclose(expected_sum_all, grouped.reduce(np.sum, dim=...))
        assert_allclose(expected_sum_all, grouped.sum(...))

        expected = DataArray(
            [
                array["y"].values[idx].sum()
                for idx in [slice(9), slice(10, None), slice(9, 10)]
            ],
            [["a", "b", "c"]],
            ["abc"],
        )
        actual = array["y"].groupby("abc").map(np.sum)
        assert_allclose(expected, actual)
        actual = array["y"].groupby("abc").sum(...)
        assert_allclose(expected, actual)

        expected_sum_axis1 = Dataset(
            {
                "foo": (
                    ["x", "abc"],
                    np.array(
                        [
                            self.x[:, :9].sum(1),
                            self.x[:, 10:].sum(1),
                            self.x[:, 9:10].sum(1),
                        ]
                    ).T,
                ),
                "abc": Variable(["abc"], np.array(["a", "b", "c"])),
            }
        )["foo"]
        assert_allclose(expected_sum_axis1, grouped.reduce(np.sum, "y"))
        assert_allclose(expected_sum_axis1, grouped.sum("y"))

    @pytest.mark.parametrize("use_flox", [True, False])
    @pytest.mark.parametrize("shuffle", [True, False])
    @pytest.mark.parametrize(
        "chunk",
        [
            pytest.param(
                True, marks=pytest.mark.skipif(not has_dask, reason="no dask")
            ),
            False,
        ],
    )
    @pytest.mark.parametrize("method", ["sum", "mean", "median"])
    def test_groupby_reductions(
        self, use_flox: bool, method: str, shuffle: bool, chunk: bool
    ) -> None:
        if shuffle and chunk and not has_dask_ge_2024_08_1:
            pytest.skip()

        array = self.da
        if chunk:
            array.data = array.chunk({"y": 5}).data
        reduction = getattr(np, method)
        expected = Dataset(
            {
                "foo": Variable(
                    ["x", "abc"],
                    np.array(
                        [
                            reduction(self.x[:, :9], axis=-1),
                            reduction(self.x[:, 10:], axis=-1),
                            reduction(self.x[:, 9:10], axis=-1),
                        ]
                    ).T,
                ),
                "abc": Variable(["abc"], np.array(["a", "b", "c"])),
            }
        )["foo"]

        with raise_if_dask_computes():
            grouped = array.groupby("abc")
            if shuffle:
                grouped = grouped.shuffle()

            with xr.set_options(use_flox=use_flox):
                actual = getattr(grouped, method)(dim="y")
        assert_allclose(expected, actual)

    def test_groupby_count(self) -> None:
        array = DataArray(
            [0, 0, np.nan, np.nan, 0, 0],
            coords={"cat": ("x", ["a", "b", "b", "c", "c", "c"])},
            dims="x",
        )
        actual = array.groupby("cat").count()
        expected = DataArray([1, 1, 2], coords=[("cat", ["a", "b", "c"])])
        assert_identical(actual, expected)

    @pytest.mark.parametrize("shortcut", [True, False])
    @pytest.mark.parametrize("keep_attrs", [None, True, False])
    def test_groupby_reduce_keep_attrs(
        self, shortcut: bool, keep_attrs: bool | None
    ) -> None:
        array = self.da
        array.attrs["foo"] = "bar"

        actual = array.groupby("abc").reduce(
            np.mean, keep_attrs=keep_attrs, shortcut=shortcut
        )
        with xr.set_options(use_flox=False):
            expected = array.groupby("abc").mean(keep_attrs=keep_attrs)
        assert_identical(expected, actual)

    @pytest.mark.parametrize("keep_attrs", [None, True, False])
    def test_groupby_keep_attrs(self, keep_attrs: bool | None) -> None:
        array = self.da
        array.attrs["foo"] = "bar"

        with xr.set_options(use_flox=False):
            expected = array.groupby("abc").mean(keep_attrs=keep_attrs)
        with xr.set_options(use_flox=True):
            actual = array.groupby("abc").mean(keep_attrs=keep_attrs)

        # values are tested elsewhere, here we just check data
        # TODO: add check_attrs kwarg to assert_allclose
        actual.data = expected.data
        assert_identical(expected, actual)

    def test_groupby_map_center(self) -> None:
        def center(x):
            return x - np.mean(x)

        array = self.da
        grouped = array.groupby("abc")

        expected_ds = array.to_dataset()
        exp_data = np.hstack(
            [center(self.x[:, :9]), center(self.x[:, 9:10]), center(self.x[:, 10:])]
        )
        expected_ds["foo"] = (["x", "y"], exp_data)
        expected_centered = expected_ds["foo"]
        assert_allclose(expected_centered, grouped.map(center))

    def test_groupby_map_ndarray(self) -> None:
        # regression test for #326
        array = self.da
        grouped = array.groupby("abc")
        actual = grouped.map(np.asarray)  # type: ignore[arg-type] # TODO: Not sure using np.asarray like this makes sense with array api
        assert_equal(array, actual)

    def test_groupby_map_changes_metadata(self) -> None:
        def change_metadata(x):
            x.coords["x"] = x.coords["x"] * 2
            x.attrs["fruit"] = "lemon"
            return x

        array = self.da
        grouped = array.groupby("abc")
        actual = grouped.map(change_metadata)
        expected = array.copy()
        expected = change_metadata(expected)
        assert_equal(expected, actual)

    def test_groupby_math_squeeze(self) -> None:
        array = self.da
        grouped = array.groupby("x")

        expected = array + array.coords["x"]
        actual = grouped + array.coords["x"]
        assert_identical(expected, actual)

        actual = array.coords["x"] + grouped
        assert_identical(expected, actual)

        ds = array.coords["x"].to_dataset(name="X")
        expected = array + ds
        actual = grouped + ds
        assert_identical(expected, actual)

        actual = ds + grouped
        assert_identical(expected, actual)

    def test_groupby_math(self) -> None:
        array = self.da
        grouped = array.groupby("abc")
        expected_agg = (grouped.mean(...) - np.arange(3)).rename(None)
        actual = grouped - DataArray(range(3), [("abc", ["a", "b", "c"])])
        actual_agg = actual.groupby("abc").mean(...)
        assert_allclose(expected_agg, actual_agg)

        with pytest.raises(TypeError, match=r"only support binary ops"):
            grouped + 1  # type: ignore[type-var]
        with pytest.raises(TypeError, match=r"only support binary ops"):
            grouped + grouped  # type: ignore[type-var]
        with pytest.raises(TypeError, match=r"in-place operations"):
            array += grouped  # type: ignore[arg-type]

    def test_groupby_math_not_aligned(self) -> None:
        array = DataArray(
            range(4), {"b": ("x", [0, 0, 1, 1]), "x": [0, 1, 2, 3]}, dims="x"
        )
        other = DataArray([10], coords={"b": [0]}, dims="b")
        actual = array.groupby("b") + other
        expected = DataArray([10, 11, np.nan, np.nan], array.coords)
        assert_identical(expected, actual)

        # regression test for #7797
        other = array.groupby("b").sum()
        actual = array.sel(x=[0, 1]).groupby("b") - other
        expected = DataArray([-1, 0], {"b": ("x", [0, 0]), "x": [0, 1]}, dims="x")
        assert_identical(expected, actual)

        other = DataArray([10], coords={"c": 123, "b": [0]}, dims="b")
        actual = array.groupby("b") + other
        expected = DataArray([10, 11, np.nan, np.nan], array.coords)
        expected.coords["c"] = (["x"], [123] * 2 + [np.nan] * 2)
        assert_identical(expected, actual)

        other_ds = Dataset({"a": ("b", [10])}, {"b": [0]})
        actual_ds = array.groupby("b") + other_ds
        expected_ds = Dataset({"a": ("x", [10, 11, np.nan, np.nan])}, array.coords)
        assert_identical(expected_ds, actual_ds)

    def test_groupby_restore_dim_order(self) -> None:
        array = DataArray(
            np.random.randn(5, 3),
            coords={"a": ("x", range(5)), "b": ("y", range(3))},
            dims=["x", "y"],
        )
        for by, expected_dims in [
            ("x", ("x", "y")),
            ("y", ("x", "y")),
            ("a", ("a", "y")),
            ("b", ("x", "b")),
        ]:
            result = array.groupby(by).map(lambda x: x.squeeze())
            assert result.dims == expected_dims

    def test_groupby_restore_coord_dims(self) -> None:
        array = DataArray(
            np.random.randn(5, 3),
            coords={
                "a": ("x", range(5)),
                "b": ("y", range(3)),
                "c": (("x", "y"), np.random.randn(5, 3)),
            },
            dims=["x", "y"],
        )

        for by, expected_dims in [
            ("x", ("x", "y")),
            ("y", ("x", "y")),
            ("a", ("a", "y")),
            ("b", ("x", "b")),
        ]:
            result = array.groupby(by, restore_coord_dims=True).map(
                lambda x: x.squeeze()
            )["c"]
            assert result.dims == expected_dims

    def test_groupby_first_and_last(self) -> None:
        array = DataArray([1, 2, 3, 4, 5], dims="x")
        by = DataArray(["a"] * 2 + ["b"] * 3, dims="x", name="ab")

        expected = DataArray([1, 3], [("ab", ["a", "b"])])
        actual = array.groupby(by).first()
        assert_identical(expected, actual)

        expected = DataArray([2, 5], [("ab", ["a", "b"])])
        actual = array.groupby(by).last()
        assert_identical(expected, actual)

        array = DataArray(np.random.randn(5, 3), dims=["x", "y"])
        expected = DataArray(array[[0, 2]], {"ab": ["a", "b"]}, ["ab", "y"])
        actual = array.groupby(by).first()
        assert_identical(expected, actual)

        actual = array.groupby("x").first()
        expected = array  # should be a no-op
        assert_identical(expected, actual)

    def make_groupby_multidim_example_array(self) -> DataArray:
        return DataArray(
            [[[0, 1], [2, 3]], [[5, 10], [15, 20]]],
            coords={
                "lon": (["ny", "nx"], [[30, 40], [40, 50]]),
                "lat": (["ny", "nx"], [[10, 10], [20, 20]]),
            },
            dims=["time", "ny", "nx"],
        )

    def test_groupby_multidim(self) -> None:
        array = self.make_groupby_multidim_example_array()
        for dim, expected_sum in [
            ("lon", DataArray([5, 28, 23], coords=[("lon", [30.0, 40.0, 50.0])])),
            ("lat", DataArray([16, 40], coords=[("lat", [10.0, 20.0])])),
        ]:
            actual_sum = array.groupby(dim).sum(...)
            assert_identical(expected_sum, actual_sum)

    def test_groupby_multidim_map(self) -> None:
        array = self.make_groupby_multidim_example_array()
        actual = array.groupby("lon").map(lambda x: x - x.mean())
        expected = DataArray(
            [[[-2.5, -6.0], [-5.0, -8.5]], [[2.5, 3.0], [8.0, 8.5]]],
            coords=array.coords,
            dims=array.dims,
        )
        assert_identical(expected, actual)

    @pytest.mark.parametrize("use_flox", [True, False])
    @pytest.mark.parametrize("coords", [np.arange(4), np.arange(4)[::-1], [2, 0, 3, 1]])
    @pytest.mark.parametrize(
        "cut_kwargs",
        (
            {"labels": None, "include_lowest": True},
            {"labels": None, "include_lowest": False},
            {"labels": ["a", "b"]},
            {"labels": [1.2, 3.5]},
            {"labels": ["b", "a"]},
        ),
    )
    def test_groupby_bins(
        self,
        coords: np.typing.ArrayLike,
        use_flox: bool,
        cut_kwargs: dict,
    ) -> None:
        array = DataArray(
            np.arange(4), dims="dim_0", coords={"dim_0": coords}, name="a"
        )
        # the first value should not be part of any group ("right" binning)
        array[0] = 99
        # bins follow conventions for pandas.cut
        # http://pandas.pydata.org/pandas-docs/stable/generated/pandas.cut.html
        bins = [0, 1.5, 5]

        df = array.to_dataframe()
        df["dim_0_bins"] = pd.cut(array["dim_0"], bins, **cut_kwargs)  # type: ignore[call-overload]

        expected_df = df.groupby("dim_0_bins", observed=True).sum()
        # TODO: can't convert df with IntervalIndex to Xarray
        expected = (
            expected_df.reset_index(drop=True)
            .to_xarray()
            .assign_coords(index=np.array(expected_df.index))
            .rename({"index": "dim_0_bins"})["a"]
        )

        with xr.set_options(use_flox=use_flox):
            actual = array.groupby_bins("dim_0", bins=bins, **cut_kwargs).sum()
            assert_identical(expected, actual)

            actual = array.groupby_bins("dim_0", bins=bins, **cut_kwargs).map(
                lambda x: x.sum()
            )
            assert_identical(expected, actual)

            # make sure original array dims are unchanged
            assert len(array.dim_0) == 4

    def test_groupby_bins_ellipsis(self) -> None:
        da = xr.DataArray(np.ones((2, 3, 4)))
        bins = [-1, 0, 1, 2]
        with xr.set_options(use_flox=False):
            actual = da.groupby_bins("dim_0", bins).mean(...)
        with xr.set_options(use_flox=True):
            expected = da.groupby_bins("dim_0", bins).mean(...)
        assert_allclose(actual, expected)

    @pytest.mark.parametrize("use_flox", [True, False])
    def test_groupby_bins_gives_correct_subset(self, use_flox: bool) -> None:
        # GH7766
        rng = np.random.default_rng(42)
        coords = rng.normal(5, 5, 1000)
        bins = np.logspace(-4, 1, 10)
        labels = [
            "one",
            "two",
            "three",
            "four",
            "five",
            "six",
            "seven",
            "eight",
            "nine",
        ]
        # xArray
        # Make a mock dataarray
        darr = xr.DataArray(coords, coords=[coords], dims=["coords"])
        expected = xr.DataArray(
            [np.nan, np.nan, 1, 1, 1, 8, 31, 104, 542],
            dims="coords_bins",
            coords={"coords_bins": labels},
        )
        gb = darr.groupby_bins("coords", bins, labels=labels)
        with xr.set_options(use_flox=use_flox):
            actual = gb.count()
        assert_identical(actual, expected)

    def test_groupby_bins_empty(self) -> None:
        array = DataArray(np.arange(4), [("x", range(4))])
        # one of these bins will be empty
        bins = [0, 4, 5]
        bin_coords = pd.cut(array["x"], bins).categories  # type: ignore[call-overload]
        actual = array.groupby_bins("x", bins).sum()
        expected = DataArray([6, np.nan], dims="x_bins", coords={"x_bins": bin_coords})
        assert_identical(expected, actual)
        # make sure original array is unchanged
        # (was a problem in earlier versions)
        assert len(array.x) == 4

    def test_groupby_bins_multidim(self) -> None:
        array = self.make_groupby_multidim_example_array()
        bins = [0, 15, 20]
        bin_coords = pd.cut(array["lat"].values.flat, bins).categories  # type: ignore[call-overload]
        expected = DataArray([16, 40], dims="lat_bins", coords={"lat_bins": bin_coords})
        actual = array.groupby_bins("lat", bins).map(lambda x: x.sum())
        assert_identical(expected, actual)
        # modify the array coordinates to be non-monotonic after unstacking
        array["lat"].data = np.array([[10.0, 20.0], [20.0, 10.0]])
        expected = DataArray([28, 28], dims="lat_bins", coords={"lat_bins": bin_coords})
        actual = array.groupby_bins("lat", bins).map(lambda x: x.sum())
        assert_identical(expected, actual)

        bins = [-2, -1, 0, 1, 2]
        field = DataArray(np.ones((5, 3)), dims=("x", "y"))
        by = DataArray(
            np.array([[-1.5, -1.5, 0.5, 1.5, 1.5] * 3]).reshape(5, 3), dims=("x", "y")
        )
        actual = field.groupby_bins(by, bins=bins).count()

        bincoord = np.array(
            [
                pd.Interval(left, right, closed="right")
                for left, right in zip(bins[:-1], bins[1:])
            ],
            dtype=object,
        )
        expected = DataArray(
            np.array([6, np.nan, 3, 6]),
            dims="group_bins",
            coords={"group_bins": bincoord},
        )
        assert_identical(actual, expected)

    def test_groupby_bins_sort(self) -> None:
        data = xr.DataArray(
            np.arange(100), dims="x", coords={"x": np.linspace(-100, 100, num=100)}
        )
        binned_mean = data.groupby_bins("x", bins=11).mean()
        assert binned_mean.to_index().is_monotonic_increasing

        with xr.set_options(use_flox=True):
            actual = data.groupby_bins("x", bins=11).count()
        with xr.set_options(use_flox=False):
            expected = data.groupby_bins("x", bins=11).count()
        assert_identical(actual, expected)

    def test_groupby_assign_coords(self) -> None:
        array = DataArray([1, 2, 3, 4], {"c": ("x", [0, 0, 1, 1])}, dims="x")
        actual = array.groupby("c").assign_coords(d=lambda a: a.mean())
        expected = array.copy()
        expected.coords["d"] = ("x", [1.5, 1.5, 3.5, 3.5])
        assert_identical(actual, expected)

    def test_groupby_fillna(self) -> None:
        a = DataArray([np.nan, 1, np.nan, 3], coords={"x": range(4)}, dims="x")
        fill_value = DataArray([0, 1], dims="y")
        actual = a.fillna(fill_value)
        expected = DataArray(
            [[0, 1], [1, 1], [0, 1], [3, 3]], coords={"x": range(4)}, dims=("x", "y")
        )
        assert_identical(expected, actual)

        b = DataArray(range(4), coords={"x": range(4)}, dims="x")
        expected = b.copy()
        for target in [a, expected]:
            target.coords["b"] = ("x", [0, 0, 1, 1])
        actual = a.groupby("b").fillna(DataArray([0, 2], dims="b"))
        assert_identical(expected, actual)

    @pytest.mark.parametrize("use_flox", [True, False])
    def test_groupby_fastpath_for_monotonic(self, use_flox: bool) -> None:
        # Fixes https://github.com/pydata/xarray/issues/6220
        # Fixes https://github.com/pydata/xarray/issues/9279
        index = [1, 2, 3, 4, 7, 9, 10]
        array = DataArray(np.arange(len(index)), [("idx", index)])
        array_rev = array.copy().assign_coords({"idx": index[::-1]})
        fwd = array.groupby("idx", squeeze=False)
        rev = array_rev.groupby("idx", squeeze=False)

        for gb in [fwd, rev]:
            assert all([isinstance(elem, slice) for elem in gb.encoded.group_indices])

        with xr.set_options(use_flox=use_flox):
            assert_identical(fwd.sum(), array)
            assert_identical(rev.sum(), array_rev)


class TestDataArrayResample:
    @pytest.mark.parametrize("use_cftime", [True, False])
    def test_resample(self, use_cftime: bool) -> None:
        if use_cftime and not has_cftime:
            pytest.skip()
        times = xr.date_range(
            "2000-01-01", freq="6h", periods=10, use_cftime=use_cftime
        )

        def resample_as_pandas(array, *args, **kwargs):
            array_ = array.copy(deep=True)
            if use_cftime:
                array_["time"] = times.to_datetimeindex()
            result = DataArray.from_series(
                array_.to_series().resample(*args, **kwargs).mean()
            )
            if use_cftime:
                result = result.convert_calendar(
                    calendar="standard", use_cftime=use_cftime
                )
            return result

        array = DataArray(np.arange(10), [("time", times)])

        actual = array.resample(time="24h").mean()
        expected = resample_as_pandas(array, "24h")
        assert_identical(expected, actual)

        actual = array.resample(time="24h").reduce(np.mean)
        assert_identical(expected, actual)

        actual = array.resample(time="24h", closed="right").mean()
        expected = resample_as_pandas(array, "24h", closed="right")
        assert_identical(expected, actual)

        with pytest.raises(ValueError, match=r"Index must be monotonic"):
            array[[2, 0, 1]].resample(time="1D")

        reverse = array.isel(time=slice(-1, None, -1))
        with pytest.raises(ValueError):
            reverse.resample(time="1D").mean()

    @pytest.mark.parametrize("use_cftime", [True, False])
    def test_resample_doctest(self, use_cftime: bool) -> None:
        # run the doctest example here so we are not surprised
        if use_cftime and not has_cftime:
            pytest.skip()

        da = xr.DataArray(
            np.array([1, 2, 3, 1, 2, np.nan]),
            dims="time",
            coords=dict(
                time=(
                    "time",
                    xr.date_range(
                        "2001-01-01", freq="ME", periods=6, use_cftime=use_cftime
                    ),
                ),
                labels=("time", np.array(["a", "b", "c", "c", "b", "a"])),
            ),
        )
        actual = da.resample(time="3ME").count()
        expected = DataArray(
            [1, 3, 1],
            dims="time",
            coords={
                "time": xr.date_range(
                    "2001-01-01", freq="3ME", periods=3, use_cftime=use_cftime
                )
            },
        )
        assert_identical(actual, expected)

    def test_da_resample_func_args(self) -> None:
        def func(arg1, arg2, arg3=0.0):
            return arg1.mean("time") + arg2 + arg3

        times = pd.date_range("2000", periods=3, freq="D")
        da = xr.DataArray([1.0, 1.0, 1.0], coords=[times], dims=["time"])
        expected = xr.DataArray([3.0, 3.0, 3.0], coords=[times], dims=["time"])
        actual = da.resample(time="D").map(func, args=(1.0,), arg3=1.0)
        assert_identical(actual, expected)

    def test_resample_first(self) -> None:
        times = pd.date_range("2000-01-01", freq="6h", periods=10)
        array = DataArray(np.arange(10), [("time", times)])

        # resample to same frequency
        actual = array.resample(time="6h").first()
        assert_identical(array, actual)

        actual = array.resample(time="1D").first()
        expected = DataArray([0, 4, 8], [("time", times[::4])])
        assert_identical(expected, actual)

        # verify that labels don't use the first value
        actual = array.resample(time="24h").first()
        expected = DataArray(array.to_series().resample("24h").first())
        assert_identical(expected, actual)

        # missing values
        array = array.astype(float)
        array[:2] = np.nan
        actual = array.resample(time="1D").first()
        expected = DataArray([2, 4, 8], [("time", times[::4])])
        assert_identical(expected, actual)

        actual = array.resample(time="1D").first(skipna=False)
        expected = DataArray([np.nan, 4, 8], [("time", times[::4])])
        assert_identical(expected, actual)

        # regression test for http://stackoverflow.com/questions/33158558/
        array = Dataset({"time": times})["time"]
        actual = array.resample(time="1D").last()
        expected_times = pd.to_datetime(
            ["2000-01-01T18", "2000-01-02T18", "2000-01-03T06"], unit="ns"
        )
        expected = DataArray(expected_times, [("time", times[::4])], name="time")
        assert_identical(expected, actual)

    def test_resample_bad_resample_dim(self) -> None:
        times = pd.date_range("2000-01-01", freq="6h", periods=10)
        array = DataArray(np.arange(10), [("__resample_dim__", times)])
        with pytest.raises(ValueError, match=r"Proxy resampling dimension"):
            array.resample(**{"__resample_dim__": "1D"}).first()  # type: ignore[arg-type]

    @requires_scipy
    def test_resample_drop_nondim_coords(self) -> None:
        xs = np.arange(6)
        ys = np.arange(3)
        times = pd.date_range("2000-01-01", freq="6h", periods=5)
        data = np.tile(np.arange(5), (6, 3, 1))
        xx, yy = np.meshgrid(xs * 5, ys * 2.5)
        tt = np.arange(len(times), dtype=int)
        array = DataArray(data, {"time": times, "x": xs, "y": ys}, ("x", "y", "time"))
        xcoord = DataArray(xx.T, {"x": xs, "y": ys}, ("x", "y"))
        ycoord = DataArray(yy.T, {"x": xs, "y": ys}, ("x", "y"))
        tcoord = DataArray(tt, {"time": times}, ("time",))
        ds = Dataset({"data": array, "xc": xcoord, "yc": ycoord, "tc": tcoord})
        ds = ds.set_coords(["xc", "yc", "tc"])

        # Select the data now, with the auxiliary coordinates in place
        array = ds["data"]

        # Re-sample
        actual = array.resample(time="12h", restore_coord_dims=True).mean("time")
        assert "tc" not in actual.coords

        # Up-sample - filling
        actual = array.resample(time="1h", restore_coord_dims=True).ffill()
        assert "tc" not in actual.coords

        # Up-sample - interpolation
        actual = array.resample(time="1h", restore_coord_dims=True).interpolate(
            "linear"
        )
        assert "tc" not in actual.coords

    def test_resample_keep_attrs(self) -> None:
        times = pd.date_range("2000-01-01", freq="6h", periods=10)
        array = DataArray(np.ones(10), [("time", times)])
        array.attrs["meta"] = "data"

        result = array.resample(time="1D").mean(keep_attrs=True)
        expected = DataArray([1, 1, 1], [("time", times[::4])], attrs=array.attrs)
        assert_identical(result, expected)

    def test_resample_skipna(self) -> None:
        times = pd.date_range("2000-01-01", freq="6h", periods=10)
        array = DataArray(np.ones(10), [("time", times)])
        array[1] = np.nan

        result = array.resample(time="1D").mean(skipna=False)
        expected = DataArray([np.nan, 1, 1], [("time", times[::4])])
        assert_identical(result, expected)

    def test_upsample(self) -> None:
        times = pd.date_range("2000-01-01", freq="6h", periods=5)
        array = DataArray(np.arange(5), [("time", times)])

        # Forward-fill
        actual = array.resample(time="3h").ffill()
        expected = DataArray(array.to_series().resample("3h").ffill())
        assert_identical(expected, actual)

        # Backward-fill
        actual = array.resample(time="3h").bfill()
        expected = DataArray(array.to_series().resample("3h").bfill())
        assert_identical(expected, actual)

        # As frequency
        actual = array.resample(time="3h").asfreq()
        expected = DataArray(array.to_series().resample("3h").asfreq())
        assert_identical(expected, actual)

        # Pad
        actual = array.resample(time="3h").pad()
        expected = DataArray(array.to_series().resample("3h").ffill())
        assert_identical(expected, actual)

        # Nearest
        rs = array.resample(time="3h")
        actual = rs.nearest()
        new_times = rs.groupers[0].full_index
        expected = DataArray(array.reindex(time=new_times, method="nearest"))
        assert_identical(expected, actual)

    def test_upsample_nd(self) -> None:
        # Same as before, but now we try on multi-dimensional DataArrays.
        xs = np.arange(6)
        ys = np.arange(3)
        times = pd.date_range("2000-01-01", freq="6h", periods=5)
        data = np.tile(np.arange(5), (6, 3, 1))
        array = DataArray(data, {"time": times, "x": xs, "y": ys}, ("x", "y", "time"))

        # Forward-fill
        actual = array.resample(time="3h").ffill()
        expected_data = np.repeat(data, 2, axis=-1)
        expected_times = times.to_series().resample("3h").asfreq().index
        expected_data = expected_data[..., : len(expected_times)]
        expected = DataArray(
            expected_data,
            {"time": expected_times, "x": xs, "y": ys},
            ("x", "y", "time"),
        )
        assert_identical(expected, actual)

        # Backward-fill
        actual = array.resample(time="3h").ffill()
        expected_data = np.repeat(np.flipud(data.T).T, 2, axis=-1)
        expected_data = np.flipud(expected_data.T).T
        expected_times = times.to_series().resample("3h").asfreq().index
        expected_data = expected_data[..., : len(expected_times)]
        expected = DataArray(
            expected_data,
            {"time": expected_times, "x": xs, "y": ys},
            ("x", "y", "time"),
        )
        assert_identical(expected, actual)

        # As frequency
        actual = array.resample(time="3h").asfreq()
        expected_data = np.repeat(data, 2, axis=-1).astype(float)[..., :-1]
        expected_data[..., 1::2] = np.nan
        expected_times = times.to_series().resample("3h").asfreq().index
        expected = DataArray(
            expected_data,
            {"time": expected_times, "x": xs, "y": ys},
            ("x", "y", "time"),
        )
        assert_identical(expected, actual)

        # Pad
        actual = array.resample(time="3h").pad()
        expected_data = np.repeat(data, 2, axis=-1)
        expected_data[..., 1::2] = expected_data[..., ::2]
        expected_data = expected_data[..., :-1]
        expected_times = times.to_series().resample("3h").asfreq().index
        expected = DataArray(
            expected_data,
            {"time": expected_times, "x": xs, "y": ys},
            ("x", "y", "time"),
        )
        assert_identical(expected, actual)

    def test_upsample_tolerance(self) -> None:
        # Test tolerance keyword for upsample methods bfill, pad, nearest
        times = pd.date_range("2000-01-01", freq="1D", periods=2)
        times_upsampled = pd.date_range("2000-01-01", freq="6h", periods=5)
        array = DataArray(np.arange(2), [("time", times)])

        # Forward fill
        actual = array.resample(time="6h").ffill(tolerance="12h")
        expected = DataArray([0.0, 0.0, 0.0, np.nan, 1.0], [("time", times_upsampled)])
        assert_identical(expected, actual)

        # Backward fill
        actual = array.resample(time="6h").bfill(tolerance="12h")
        expected = DataArray([0.0, np.nan, 1.0, 1.0, 1.0], [("time", times_upsampled)])
        assert_identical(expected, actual)

        # Nearest
        actual = array.resample(time="6h").nearest(tolerance="6h")
        expected = DataArray([0, 0, np.nan, 1, 1], [("time", times_upsampled)])
        assert_identical(expected, actual)

    @requires_scipy
    def test_upsample_interpolate(self) -> None:
        from scipy.interpolate import interp1d

        xs = np.arange(6)
        ys = np.arange(3)
        times = pd.date_range("2000-01-01", freq="6h", periods=5)

        z = np.arange(5) ** 2
        data = np.tile(z, (6, 3, 1))
        array = DataArray(data, {"time": times, "x": xs, "y": ys}, ("x", "y", "time"))

        expected_times = times.to_series().resample("1h").asfreq().index
        # Split the times into equal sub-intervals to simulate the 6 hour
        # to 1 hour up-sampling
        new_times_idx = np.linspace(0, len(times) - 1, len(times) * 5)
        kinds: list[InterpOptions] = [
            "linear",
            "nearest",
            "zero",
            "slinear",
            "quadratic",
            "cubic",
            "polynomial",
        ]
        for kind in kinds:
            kwargs = {}
            if kind == "polynomial":
                kwargs["order"] = 1
            actual = array.resample(time="1h").interpolate(kind, **kwargs)
            # using interp1d, polynomial order is to set directly in kind using int
            f = interp1d(
                np.arange(len(times)),
                data,
                kind=kwargs["order"] if kind == "polynomial" else kind,
                axis=-1,
                bounds_error=True,
                assume_sorted=True,
            )
            expected_data = f(new_times_idx)
            expected = DataArray(
                expected_data,
                {"time": expected_times, "x": xs, "y": ys},
                ("x", "y", "time"),
            )
            # Use AllClose because there are some small differences in how
            # we upsample timeseries versus the integer indexing as I've
            # done here due to floating point arithmetic
            assert_allclose(expected, actual, rtol=1e-16)

    @requires_scipy
    @pytest.mark.filterwarnings("ignore:Converting non-nanosecond")
    def test_upsample_interpolate_bug_2197(self) -> None:
        dates = pd.date_range("2007-02-01", "2007-03-01", freq="D")
        da = xr.DataArray(np.arange(len(dates)), [("time", dates)])
        result = da.resample(time="ME").interpolate("linear")
        expected_times = np.array(
            [np.datetime64("2007-02-28"), np.datetime64("2007-03-31")]
        )
        expected = xr.DataArray([27.0, np.nan], [("time", expected_times)])
        assert_equal(result, expected)

    @requires_scipy
    def test_upsample_interpolate_regression_1605(self) -> None:
        dates = pd.date_range("2016-01-01", "2016-03-31", freq="1D")
        expected = xr.DataArray(
            np.random.random((len(dates), 2, 3)),
            dims=("time", "x", "y"),
            coords={"time": dates},
        )
        actual = expected.resample(time="1D").interpolate("linear")
        assert_allclose(actual, expected, rtol=1e-16)

    @requires_dask
    @requires_scipy
    @pytest.mark.parametrize("chunked_time", [True, False])
    def test_upsample_interpolate_dask(self, chunked_time: bool) -> None:
        from scipy.interpolate import interp1d

        xs = np.arange(6)
        ys = np.arange(3)
        times = pd.date_range("2000-01-01", freq="6h", periods=5)

        z = np.arange(5) ** 2
        data = np.tile(z, (6, 3, 1))
        array = DataArray(data, {"time": times, "x": xs, "y": ys}, ("x", "y", "time"))
        chunks = {"x": 2, "y": 1}
        if chunked_time:
            chunks["time"] = 3

        expected_times = times.to_series().resample("1h").asfreq().index
        # Split the times into equal sub-intervals to simulate the 6 hour
        # to 1 hour up-sampling
        new_times_idx = np.linspace(0, len(times) - 1, len(times) * 5)
        kinds: list[InterpOptions] = [
            "linear",
            "nearest",
            "zero",
            "slinear",
            "quadratic",
            "cubic",
            "polynomial",
        ]
        for kind in kinds:
            kwargs = {}
            if kind == "polynomial":
                kwargs["order"] = 1
            actual = array.chunk(chunks).resample(time="1h").interpolate(kind, **kwargs)
            actual = actual.compute()
            # using interp1d, polynomial order is to set directly in kind using int
            f = interp1d(
                np.arange(len(times)),
                data,
                kind=kwargs["order"] if kind == "polynomial" else kind,
                axis=-1,
                bounds_error=True,
                assume_sorted=True,
            )
            expected_data = f(new_times_idx)
            expected = DataArray(
                expected_data,
                {"time": expected_times, "x": xs, "y": ys},
                ("x", "y", "time"),
            )
            # Use AllClose because there are some small differences in how
            # we upsample timeseries versus the integer indexing as I've
            # done here due to floating point arithmetic
            assert_allclose(expected, actual, rtol=1e-16)

    def test_resample_offset(self) -> None:
        times = pd.date_range("2000-01-01T02:03:01", freq="6h", periods=10)
        array = DataArray(np.arange(10), [("time", times)])

        offset = pd.Timedelta("11h")
        actual = array.resample(time="24h", offset=offset).mean()
        expected = DataArray(array.to_series().resample("24h", offset=offset).mean())
        assert_identical(expected, actual)

    def test_resample_origin(self) -> None:
        times = pd.date_range("2000-01-01T02:03:01", freq="6h", periods=10)
        array = DataArray(np.arange(10), [("time", times)])

        origin = "start"
        actual = array.resample(time="24h", origin=origin).mean()
        expected = DataArray(array.to_series().resample("24h", origin=origin).mean())
        assert_identical(expected, actual)


class TestDatasetResample:
    def test_resample_and_first(self) -> None:
        times = pd.date_range("2000-01-01", freq="6h", periods=10)
        ds = Dataset(
            {
                "foo": (["time", "x", "y"], np.random.randn(10, 5, 3)),
                "bar": ("time", np.random.randn(10), {"meta": "data"}),
                "time": times,
            }
        )

        actual = ds.resample(time="1D").first(keep_attrs=True)
        expected = ds.isel(time=[0, 4, 8])
        assert_identical(expected, actual)

        # upsampling
        expected_time = pd.date_range("2000-01-01", freq="3h", periods=19)
        expected = ds.reindex(time=expected_time)
        actual = ds.resample(time="3h")
        for how in ["mean", "sum", "first", "last"]:
            method = getattr(actual, how)
            result = method()
            assert_equal(expected, result)
        for method in [np.mean]:
            result = actual.reduce(method)
            assert_equal(expected, result)

    def test_resample_min_count(self) -> None:
        times = pd.date_range("2000-01-01", freq="6h", periods=10)
        ds = Dataset(
            {
                "foo": (["time", "x", "y"], np.random.randn(10, 5, 3)),
                "bar": ("time", np.random.randn(10), {"meta": "data"}),
                "time": times,
            }
        )
        # inject nan
        ds["foo"] = xr.where(ds["foo"] > 2.0, np.nan, ds["foo"])

        actual = ds.resample(time="1D").sum(min_count=1)
        expected = xr.concat(
            [
                ds.isel(time=slice(i * 4, (i + 1) * 4)).sum("time", min_count=1)
                for i in range(3)
            ],
            dim=actual["time"],
        )
        assert_allclose(expected, actual)

    def test_resample_by_mean_with_keep_attrs(self) -> None:
        times = pd.date_range("2000-01-01", freq="6h", periods=10)
        ds = Dataset(
            {
                "foo": (["time", "x", "y"], np.random.randn(10, 5, 3)),
                "bar": ("time", np.random.randn(10), {"meta": "data"}),
                "time": times,
            }
        )
        ds.attrs["dsmeta"] = "dsdata"

        resampled_ds = ds.resample(time="1D").mean(keep_attrs=True)
        actual = resampled_ds["bar"].attrs
        expected = ds["bar"].attrs
        assert expected == actual

        actual = resampled_ds.attrs
        expected = ds.attrs
        assert expected == actual

    def test_resample_by_mean_discarding_attrs(self) -> None:
        times = pd.date_range("2000-01-01", freq="6h", periods=10)
        ds = Dataset(
            {
                "foo": (["time", "x", "y"], np.random.randn(10, 5, 3)),
                "bar": ("time", np.random.randn(10), {"meta": "data"}),
                "time": times,
            }
        )
        ds.attrs["dsmeta"] = "dsdata"

        resampled_ds = ds.resample(time="1D").mean(keep_attrs=False)

        assert resampled_ds["bar"].attrs == {}
        assert resampled_ds.attrs == {}

    def test_resample_by_last_discarding_attrs(self) -> None:
        times = pd.date_range("2000-01-01", freq="6h", periods=10)
        ds = Dataset(
            {
                "foo": (["time", "x", "y"], np.random.randn(10, 5, 3)),
                "bar": ("time", np.random.randn(10), {"meta": "data"}),
                "time": times,
            }
        )
        ds.attrs["dsmeta"] = "dsdata"

        resampled_ds = ds.resample(time="1D").last(keep_attrs=False)

        assert resampled_ds["bar"].attrs == {}
        assert resampled_ds.attrs == {}

    @requires_scipy
    def test_resample_drop_nondim_coords(self) -> None:
        xs = np.arange(6)
        ys = np.arange(3)
        times = pd.date_range("2000-01-01", freq="6h", periods=5)
        data = np.tile(np.arange(5), (6, 3, 1))
        xx, yy = np.meshgrid(xs * 5, ys * 2.5)
        tt = np.arange(len(times), dtype=int)
        array = DataArray(data, {"time": times, "x": xs, "y": ys}, ("x", "y", "time"))
        xcoord = DataArray(xx.T, {"x": xs, "y": ys}, ("x", "y"))
        ycoord = DataArray(yy.T, {"x": xs, "y": ys}, ("x", "y"))
        tcoord = DataArray(tt, {"time": times}, ("time",))
        ds = Dataset({"data": array, "xc": xcoord, "yc": ycoord, "tc": tcoord})
        ds = ds.set_coords(["xc", "yc", "tc"])

        # Re-sample
        actual = ds.resample(time="12h").mean("time")
        assert "tc" not in actual.coords

        # Up-sample - filling
        actual = ds.resample(time="1h").ffill()
        assert "tc" not in actual.coords

        # Up-sample - interpolation
        actual = ds.resample(time="1h").interpolate("linear")
        assert "tc" not in actual.coords

    def test_resample_ds_da_are_the_same(self) -> None:
        time = pd.date_range("2000-01-01", freq="6h", periods=365 * 4)
        ds = xr.Dataset(
            {
                "foo": (("time", "x"), np.random.randn(365 * 4, 5)),
                "time": time,
                "x": np.arange(5),
            }
        )
        assert_allclose(
            ds.resample(time="ME").mean()["foo"], ds.foo.resample(time="ME").mean()
        )

    def test_ds_resample_apply_func_args(self) -> None:
        def func(arg1, arg2, arg3=0.0):
            return arg1.mean("time") + arg2 + arg3

        times = pd.date_range("2000", freq="D", periods=3)
        ds = xr.Dataset({"foo": ("time", [1.0, 1.0, 1.0]), "time": times})
        expected = xr.Dataset({"foo": ("time", [3.0, 3.0, 3.0]), "time": times})
        actual = ds.resample(time="D").map(func, args=(1.0,), arg3=1.0)
        assert_identical(expected, actual)


def test_groupby_cumsum() -> None:
    ds = xr.Dataset(
        {"foo": (("x",), [7, 3, 1, 1, 1, 1, 1])},
        coords={"x": [0, 1, 2, 3, 4, 5, 6], "group_id": ("x", [0, 0, 1, 1, 2, 2, 2])},
    )
    actual = ds.groupby("group_id").cumsum(dim="x")
    expected = xr.Dataset(
        {
            "foo": (("x",), [7, 10, 1, 2, 1, 2, 3]),
        },
        coords={
            "x": [0, 1, 2, 3, 4, 5, 6],
            "group_id": ds.group_id,
        },
    )
    # TODO: Remove drop_vars when GH6528 is fixed
    # when Dataset.cumsum propagates indexes, and the group variable?
    assert_identical(expected.drop_vars(["x", "group_id"]), actual)

    actual = ds.foo.groupby("group_id").cumsum(dim="x")
    expected.coords["group_id"] = ds.group_id
    expected.coords["x"] = np.arange(7)
    assert_identical(expected.foo, actual)


def test_groupby_cumprod() -> None:
    ds = xr.Dataset(
        {"foo": (("x",), [7, 3, 0, 1, 1, 2, 1])},
        coords={"x": [0, 1, 2, 3, 4, 5, 6], "group_id": ("x", [0, 0, 1, 1, 2, 2, 2])},
    )
    actual = ds.groupby("group_id").cumprod(dim="x")
    expected = xr.Dataset(
        {
            "foo": (("x",), [7, 21, 0, 0, 1, 2, 2]),
        },
        coords={
            "x": [0, 1, 2, 3, 4, 5, 6],
            "group_id": ds.group_id,
        },
    )
    # TODO: Remove drop_vars when GH6528 is fixed
    # when Dataset.cumsum propagates indexes, and the group variable?
    assert_identical(expected.drop_vars(["x", "group_id"]), actual)

    actual = ds.foo.groupby("group_id").cumprod(dim="x")
    expected.coords["group_id"] = ds.group_id
    expected.coords["x"] = np.arange(7)
    assert_identical(expected.foo, actual)


@pytest.mark.parametrize(
    "method, expected_array",
    [
        ("cumsum", [1.0, 2.0, 5.0, 6.0, 2.0, 2.0]),
        ("cumprod", [1.0, 2.0, 6.0, 6.0, 2.0, 2.0]),
    ],
)
def test_resample_cumsum(method: str, expected_array: list[float]) -> None:
    ds = xr.Dataset(
        {"foo": ("time", [1, 2, 3, 1, 2, np.nan])},
        coords={
            "time": xr.date_range("01-01-2001", freq="ME", periods=6, use_cftime=False),
        },
    )
    actual = getattr(ds.resample(time="3ME"), method)(dim="time")
    expected = xr.Dataset(
        {"foo": (("time",), expected_array)},
        coords={
            "time": xr.date_range("01-01-2001", freq="ME", periods=6, use_cftime=False),
        },
    )
    # TODO: Remove drop_vars when GH6528 is fixed
    # when Dataset.cumsum propagates indexes, and the group variable?
    assert_identical(expected.drop_vars(["time"]), actual)

    actual = getattr(ds.foo.resample(time="3ME"), method)(dim="time")
    expected.coords["time"] = ds.time
    assert_identical(expected.drop_vars(["time"]).foo, actual)


def test_groupby_binary_op_regression() -> None:
    # regression test for #7797
    # monthly timeseries that should return "zero anomalies" everywhere
    time = xr.date_range("2023-01-01", "2023-12-31", freq="MS")
    data = np.linspace(-1, 1, 12)
    x = xr.DataArray(data, coords={"time": time})
    clim = xr.DataArray(data, coords={"month": np.arange(1, 13, 1)})

    # seems to give the correct result if we use the full x, but not with a slice
    x_slice = x.sel(time=["2023-04-01"])

    # two typical ways of computing anomalies
    anom_gb = x_slice.groupby("time.month") - clim

    assert_identical(xr.zeros_like(anom_gb), anom_gb)


def test_groupby_multiindex_level() -> None:
    # GH6836
    midx = pd.MultiIndex.from_product([list("abc"), [0, 1]], names=("one", "two"))
    mda = xr.DataArray(np.random.rand(6, 3), [("x", midx), ("y", range(3))])
    groups = mda.groupby("one").groups
    assert groups == {"a": [0, 1], "b": [2, 3], "c": [4, 5]}


@requires_flox
@pytest.mark.parametrize("func", ["sum", "prod"])
@pytest.mark.parametrize("skipna", [True, False])
@pytest.mark.parametrize("min_count", [None, 1])
def test_min_count_vs_flox(func: str, min_count: int | None, skipna: bool) -> None:
    da = DataArray(
        data=np.array([np.nan, 1, 1, np.nan, 1, 1]),
        dims="x",
        coords={"labels": ("x", np.array([1, 2, 3, 1, 2, 3]))},
    )

    gb = da.groupby("labels")
    method = operator.methodcaller(func, min_count=min_count, skipna=skipna)
    with xr.set_options(use_flox=True):
        actual = method(gb)
    with xr.set_options(use_flox=False):
        expected = method(gb)
    assert_identical(actual, expected)


@pytest.mark.parametrize("use_flox", [True, False])
def test_min_count_error(use_flox: bool) -> None:
    if use_flox and not has_flox:
        pytest.skip()
    da = DataArray(
        data=np.array([np.nan, 1, 1, np.nan, 1, 1]),
        dims="x",
        coords={"labels": ("x", np.array([1, 2, 3, 1, 2, 3]))},
    )
    with xr.set_options(use_flox=use_flox):
        with pytest.raises(TypeError):
            da.groupby("labels").mean(min_count=1)


@requires_dask
def test_groupby_math_auto_chunk() -> None:
    da = xr.DataArray(
        [[1, 2, 3], [1, 2, 3], [1, 2, 3]],
        dims=("y", "x"),
        coords={"label": ("x", [2, 2, 1])},
    )
    sub = xr.DataArray(
        InaccessibleArray(np.array([1, 2])), dims="label", coords={"label": [1, 2]}
    )
    actual = da.chunk(x=1, y=2).groupby("label") - sub
    assert actual.chunksizes == {"x": (1, 1, 1), "y": (2, 1)}


@pytest.mark.parametrize("use_flox", [True, False])
def test_groupby_dim_no_dim_equal(use_flox: bool) -> None:
    # https://github.com/pydata/xarray/issues/8263
    da = DataArray(
        data=[1, 2, 3, 4], dims="lat", coords={"lat": np.linspace(0, 1.01, 4)}
    )
    with xr.set_options(use_flox=use_flox):
        actual1 = da.drop_vars("lat").groupby("lat").sum()
        actual2 = da.groupby("lat").sum()
    assert_identical(actual1, actual2.drop_vars("lat"))


@requires_flox
def test_default_flox_method() -> None:
    import flox.xarray

    da = xr.DataArray([1, 2, 3], dims="x", coords={"label": ("x", [2, 2, 1])})

    result = xr.DataArray([3, 3], dims="label", coords={"label": [1, 2]})
    with mock.patch("flox.xarray.xarray_reduce", return_value=result) as mocked_reduce:
        da.groupby("label").sum()

    kwargs = mocked_reduce.call_args.kwargs
    if Version(flox.__version__) < Version("0.9.0"):
        assert kwargs["method"] == "cohorts"
    else:
        assert "method" not in kwargs


@requires_cftime
@pytest.mark.filterwarnings("ignore")
def test_cftime_resample_gh_9108():
    import cftime

    ds = Dataset(
        {"pr": ("time", np.random.random((10,)))},
        coords={"time": xr.date_range("0001-01-01", periods=10, freq="D")},
    )
    actual = ds.resample(time="ME").mean()
    expected = ds.mean("time").expand_dims(
        time=[cftime.DatetimeGregorian(1, 1, 31, 0, 0, 0, 0, has_year_zero=False)]
    )
    assert actual.time.data[0].has_year_zero == ds.time.data[0].has_year_zero
    assert_equal(actual, expected)


def test_custom_grouper() -> None:
    class YearGrouper(Grouper):
        """
        An example re-implementation of ``.groupby("time.year")``.
        """

        def factorize(self, group) -> EncodedGroups:
            assert np.issubdtype(group.dtype, np.datetime64)
            year = group.dt.year.data
            codes_, uniques = pd.factorize(year)
            codes = group.copy(data=codes_).rename("year")
            return EncodedGroups(codes=codes, full_index=pd.Index(uniques))

        def reset(self):
            return type(self)()

    da = xr.DataArray(
        dims="time",
        data=np.arange(20),
        coords={"time": ("time", pd.date_range("2000-01-01", freq="3MS", periods=20))},
        name="foo",
    )
    ds = da.to_dataset()

    expected = ds.groupby("time.year").mean()
    actual = ds.groupby(time=YearGrouper()).mean()
    assert_identical(expected, actual)

    actual = ds.groupby({"time": YearGrouper()}).mean()
    assert_identical(expected, actual)

    expected = ds.foo.groupby("time.year").mean()
    actual = ds.foo.groupby(time=YearGrouper()).mean()
    assert_identical(expected, actual)

    actual = ds.foo.groupby({"time": YearGrouper()}).mean()
    assert_identical(expected, actual)

    for obj in [ds, ds.foo]:
        with pytest.raises(ValueError):
            obj.groupby("time.year", time=YearGrouper())
        with pytest.raises(ValueError):
            obj.groupby()


@pytest.mark.parametrize("use_flox", [True, False])
def test_weather_data_resample(use_flox):
    # from the docs
    times = pd.date_range("2000-01-01", "2001-12-31", name="time")
    annual_cycle = np.sin(2 * np.pi * (times.dayofyear.values / 365.25 - 0.28))

    base = 10 + 15 * annual_cycle.reshape(-1, 1)
    tmin_values = base + 3 * np.random.randn(annual_cycle.size, 3)
    tmax_values = base + 10 + 3 * np.random.randn(annual_cycle.size, 3)

    ds = xr.Dataset(
        {
            "tmin": (("time", "location"), tmin_values),
            "tmax": (("time", "location"), tmax_values),
        },
        {
            "time": ("time", times, {"time_key": "time_values"}),
            "location": ("location", ["IA", "IN", "IL"], {"loc_key": "loc_value"}),
        },
    )

    with xr.set_options(use_flox=use_flox):
        actual = ds.resample(time="1MS").mean()
    assert "location" in actual._indexes<|MERGE_RESOLUTION|>--- conflicted
+++ resolved
@@ -25,11 +25,8 @@
     has_dask,
     has_dask_ge_2024_08_1,
     has_flox,
-<<<<<<< HEAD
+    has_pandas_ge_2_1,
     raise_if_dask_computes,
-=======
-    has_pandas_ge_2_1,
->>>>>>> a04d857a
     requires_cftime,
     requires_dask,
     requires_flox,
