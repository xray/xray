import warnings
from typing import Union

import numpy as np
import pandas as pd
import pytest
from pandas.tseries.frequencies import to_offset

import xarray as xr
from xarray import DataArray, Dataset, Variable
from xarray.core.groupby import _consolidate_slices

from . import (
    assert_allclose,
    assert_array_equal,
    assert_equal,
    assert_identical,
    create_test_data,
    requires_dask,
    requires_flox,
    requires_scipy,
)


@pytest.fixture
def dataset():
    ds = xr.Dataset(
        {
            "foo": (("x", "y", "z"), np.random.randn(3, 4, 2)),
            "baz": ("x", ["e", "f", "g"]),
        },
        {"x": ["a", "b", "c"], "y": [1, 2, 3, 4], "z": [1, 2]},
    )
    ds["boo"] = (("z", "y"), [["f", "g", "h", "j"]] * 2)

    return ds


@pytest.fixture
def array(dataset):
    return dataset["foo"]


def test_consolidate_slices() -> None:

    assert _consolidate_slices([slice(3), slice(3, 5)]) == [slice(5)]
    assert _consolidate_slices([slice(2, 3), slice(3, 6)]) == [slice(2, 6)]
    assert _consolidate_slices([slice(2, 3, 1), slice(3, 6, 1)]) == [slice(2, 6, 1)]

    slices = [slice(2, 3), slice(5, 6)]
    assert _consolidate_slices(slices) == slices

    with pytest.raises(ValueError):
        _consolidate_slices([slice(3), 4])


def test_groupby_dims_property(dataset) -> None:
    assert dataset.groupby("x").dims == dataset.isel(x=1).dims
    assert dataset.groupby("y").dims == dataset.isel(y=1).dims

    stacked = dataset.stack({"xy": ("x", "y")})
    assert stacked.groupby("xy").dims == stacked.isel(xy=0).dims


def test_multi_index_groupby_map(dataset) -> None:
    # regression test for GH873
    ds = dataset.isel(z=1, drop=True)[["foo"]]
    expected = 2 * ds
    actual = (
        ds.stack(space=["x", "y"])
        .groupby("space")
        .map(lambda x: 2 * x)
        .unstack("space")
    )
    assert_equal(expected, actual)


<<<<<<< HEAD
@pytest.mark.xfail
=======
def test_reduce_numeric_only(dataset) -> None:
    gb = dataset.groupby("x", squeeze=False)
    with xr.set_options(use_flox=False):
        expected = gb.sum()
    with xr.set_options(use_flox=True):
        actual = gb.sum()
    assert_identical(expected, actual)


>>>>>>> b080349c
def test_multi_index_groupby_sum() -> None:
    # regression test for GH873
    ds = xr.Dataset(
        {"foo": (("x", "y", "z"), np.ones((3, 4, 2)))},
        {"x": ["a", "b", "c"], "y": [1, 2, 3, 4]},
    )
    expected = ds.sum("z")
    actual = ds.stack(space=["x", "y"]).groupby("space").sum("z").unstack("space")
    assert_equal(expected, actual)


def test_groupby_da_datetime() -> None:
    # test groupby with a DataArray of dtype datetime for GH1132
    # create test data
    times = pd.date_range("2000-01-01", periods=4)
    foo = xr.DataArray([1, 2, 3, 4], coords=dict(time=times), dims="time")
    # create test index
    dd = times.to_pydatetime()
    reference_dates = [dd[0], dd[2]]
    labels = reference_dates[0:1] * 2 + reference_dates[1:2] * 2
    ind = xr.DataArray(
        labels, coords=dict(time=times), dims="time", name="reference_date"
    )
    g = foo.groupby(ind)
    actual = g.sum(dim="time")
    expected = xr.DataArray(
        [3, 7], coords=dict(reference_date=reference_dates), dims="reference_date"
    )
    assert_equal(expected, actual)


def test_groupby_duplicate_coordinate_labels() -> None:
    # fix for http://stackoverflow.com/questions/38065129
    array = xr.DataArray([1, 2, 3], [("x", [1, 1, 2])])
    expected = xr.DataArray([3, 3], [("x", [1, 2])])
    actual = array.groupby("x").sum()
    assert_equal(expected, actual)


def test_groupby_input_mutation() -> None:
    # regression test for GH2153
    array = xr.DataArray([1, 2, 3], [("x", [2, 2, 1])])
    array_copy = array.copy()
    expected = xr.DataArray([3, 3], [("x", [1, 2])])
    actual = array.groupby("x").sum()
    assert_identical(expected, actual)
    assert_identical(array, array_copy)  # should not modify inputs


@pytest.mark.parametrize(
    "obj",
    [
        xr.DataArray([1, 2, 3, 4, 5, 6], [("x", [1, 1, 1, 2, 2, 2])]),
        xr.Dataset({"foo": ("x", [1, 2, 3, 4, 5, 6])}, {"x": [1, 1, 1, 2, 2, 2]}),
    ],
)
def test_groupby_map_shrink_groups(obj) -> None:
    expected = obj.isel(x=[0, 1, 3, 4])
    actual = obj.groupby("x").map(lambda f: f.isel(x=[0, 1]))
    assert_identical(expected, actual)


@pytest.mark.parametrize(
    "obj",
    [
        xr.DataArray([1, 2, 3], [("x", [1, 2, 2])]),
        xr.Dataset({"foo": ("x", [1, 2, 3])}, {"x": [1, 2, 2]}),
    ],
)
def test_groupby_map_change_group_size(obj) -> None:
    def func(group):
        if group.sizes["x"] == 1:
            result = group.isel(x=[0, 0])
        else:
            result = group.isel(x=[0])
        return result

    expected = obj.isel(x=[0, 0, 1])
    actual = obj.groupby("x").map(func)
    assert_identical(expected, actual)


def test_da_groupby_map_func_args() -> None:
    def func(arg1, arg2, arg3=0):
        return arg1 + arg2 + arg3

    array = xr.DataArray([1, 1, 1], [("x", [1, 2, 3])])
    expected = xr.DataArray([3, 3, 3], [("x", [1, 2, 3])])
    actual = array.groupby("x").map(func, args=(1,), arg3=1)
    assert_identical(expected, actual)


def test_ds_groupby_map_func_args() -> None:
    def func(arg1, arg2, arg3=0):
        return arg1 + arg2 + arg3

    dataset = xr.Dataset({"foo": ("x", [1, 1, 1])}, {"x": [1, 2, 3]})
    expected = xr.Dataset({"foo": ("x", [3, 3, 3])}, {"x": [1, 2, 3]})
    actual = dataset.groupby("x").map(func, args=(1,), arg3=1)
    assert_identical(expected, actual)


def test_da_groupby_empty() -> None:

    empty_array = xr.DataArray([], dims="dim")

    with pytest.raises(ValueError):
        empty_array.groupby("dim")


def test_da_groupby_quantile() -> None:

    array = xr.DataArray(
        data=[1, 2, 3, 4, 5, 6], coords={"x": [1, 1, 1, 2, 2, 2]}, dims="x"
    )

    # Scalar quantile
    expected = xr.DataArray(
        data=[2, 5], coords={"x": [1, 2], "quantile": 0.5}, dims="x"
    )
    actual = array.groupby("x").quantile(0.5)
    assert_identical(expected, actual)

    # Vector quantile
    expected = xr.DataArray(
        data=[[1, 3], [4, 6]],
        coords={"x": [1, 2], "quantile": [0, 1]},
        dims=("x", "quantile"),
    )
    actual = array.groupby("x").quantile([0, 1])
    assert_identical(expected, actual)

    array = xr.DataArray(
        data=[np.NaN, 2, 3, 4, 5, 6], coords={"x": [1, 1, 1, 2, 2, 2]}, dims="x"
    )

    for skipna in (True, False, None):
        e = [np.NaN, 5] if skipna is False else [2.5, 5]

        expected = xr.DataArray(data=e, coords={"x": [1, 2], "quantile": 0.5}, dims="x")
        actual = array.groupby("x").quantile(0.5, skipna=skipna)
        assert_identical(expected, actual)

    # Multiple dimensions
    array = xr.DataArray(
        data=[[1, 11, 26], [2, 12, 22], [3, 13, 23], [4, 16, 24], [5, 15, 25]],
        coords={"x": [1, 1, 1, 2, 2], "y": [0, 0, 1]},
        dims=("x", "y"),
    )

    actual_x = array.groupby("x").quantile(0, dim=...)
    expected_x = xr.DataArray(
        data=[1, 4], coords={"x": [1, 2], "quantile": 0}, dims="x"
    )
    assert_identical(expected_x, actual_x)

    actual_y = array.groupby("y").quantile(0, dim=...)
    expected_y = xr.DataArray(
        data=[1, 22], coords={"y": [0, 1], "quantile": 0}, dims="y"
    )
    assert_identical(expected_y, actual_y)

    actual_xx = array.groupby("x").quantile(0)
    expected_xx = xr.DataArray(
        data=[[1, 11, 22], [4, 15, 24]],
        coords={"x": [1, 2], "y": [0, 0, 1], "quantile": 0},
        dims=("x", "y"),
    )
    assert_identical(expected_xx, actual_xx)

    actual_yy = array.groupby("y").quantile(0)
    expected_yy = xr.DataArray(
        data=[[1, 26], [2, 22], [3, 23], [4, 24], [5, 25]],
        coords={"x": [1, 1, 1, 2, 2], "y": [0, 1], "quantile": 0},
        dims=("x", "y"),
    )
    assert_identical(expected_yy, actual_yy)

    times = pd.date_range("2000-01-01", periods=365)
    x = [0, 1]
    foo = xr.DataArray(
        np.reshape(np.arange(365 * 2), (365, 2)),
        coords={"time": times, "x": x},
        dims=("time", "x"),
    )
    g = foo.groupby(foo.time.dt.month)

    actual = g.quantile(0, dim=...)
    expected = xr.DataArray(
        data=[
            0.0,
            62.0,
            120.0,
            182.0,
            242.0,
            304.0,
            364.0,
            426.0,
            488.0,
            548.0,
            610.0,
            670.0,
        ],
        coords={"month": np.arange(1, 13), "quantile": 0},
        dims="month",
    )
    assert_identical(expected, actual)

    actual = g.quantile(0, dim="time")[:2]
    expected = xr.DataArray(
        data=[[0.0, 1], [62.0, 63]],
        coords={"month": [1, 2], "x": [0, 1], "quantile": 0},
        dims=("month", "x"),
    )
    assert_identical(expected, actual)

    # method keyword
    array = xr.DataArray(data=[1, 2, 3, 4], coords={"x": [1, 1, 2, 2]}, dims="x")

    expected = xr.DataArray(
        data=[1, 3], coords={"x": [1, 2], "quantile": 0.5}, dims="x"
    )
    actual = array.groupby("x").quantile(0.5, method="lower")
    assert_identical(expected, actual)


def test_ds_groupby_quantile() -> None:
    ds = xr.Dataset(
        data_vars={"a": ("x", [1, 2, 3, 4, 5, 6])}, coords={"x": [1, 1, 1, 2, 2, 2]}
    )

    # Scalar quantile
    expected = xr.Dataset(
        data_vars={"a": ("x", [2, 5])}, coords={"quantile": 0.5, "x": [1, 2]}
    )
    actual = ds.groupby("x").quantile(0.5)
    assert_identical(expected, actual)

    # Vector quantile
    expected = xr.Dataset(
        data_vars={"a": (("x", "quantile"), [[1, 3], [4, 6]])},
        coords={"x": [1, 2], "quantile": [0, 1]},
    )
    actual = ds.groupby("x").quantile([0, 1])
    assert_identical(expected, actual)

    ds = xr.Dataset(
        data_vars={"a": ("x", [np.NaN, 2, 3, 4, 5, 6])},
        coords={"x": [1, 1, 1, 2, 2, 2]},
    )

    for skipna in (True, False, None):
        e = [np.NaN, 5] if skipna is False else [2.5, 5]

        expected = xr.Dataset(
            data_vars={"a": ("x", e)}, coords={"quantile": 0.5, "x": [1, 2]}
        )
        actual = ds.groupby("x").quantile(0.5, skipna=skipna)
        assert_identical(expected, actual)

    # Multiple dimensions
    ds = xr.Dataset(
        data_vars={
            "a": (
                ("x", "y"),
                [[1, 11, 26], [2, 12, 22], [3, 13, 23], [4, 16, 24], [5, 15, 25]],
            )
        },
        coords={"x": [1, 1, 1, 2, 2], "y": [0, 0, 1]},
    )

    actual_x = ds.groupby("x").quantile(0, dim=...)
    expected_x = xr.Dataset({"a": ("x", [1, 4])}, coords={"x": [1, 2], "quantile": 0})
    assert_identical(expected_x, actual_x)

    actual_y = ds.groupby("y").quantile(0, dim=...)
    expected_y = xr.Dataset({"a": ("y", [1, 22])}, coords={"y": [0, 1], "quantile": 0})
    assert_identical(expected_y, actual_y)

    actual_xx = ds.groupby("x").quantile(0)
    expected_xx = xr.Dataset(
        {"a": (("x", "y"), [[1, 11, 22], [4, 15, 24]])},
        coords={"x": [1, 2], "y": [0, 0, 1], "quantile": 0},
    )
    assert_identical(expected_xx, actual_xx)

    actual_yy = ds.groupby("y").quantile(0)
    expected_yy = xr.Dataset(
        {"a": (("x", "y"), [[1, 26], [2, 22], [3, 23], [4, 24], [5, 25]])},
        coords={"x": [1, 1, 1, 2, 2], "y": [0, 1], "quantile": 0},
    ).transpose()
    assert_identical(expected_yy, actual_yy)

    times = pd.date_range("2000-01-01", periods=365)
    x = [0, 1]
    foo = xr.Dataset(
        {"a": (("time", "x"), np.reshape(np.arange(365 * 2), (365, 2)))},
        coords=dict(time=times, x=x),
    )
    g = foo.groupby(foo.time.dt.month)

    actual = g.quantile(0, dim=...)
    expected = xr.Dataset(
        {
            "a": (
                "month",
                [
                    0.0,
                    62.0,
                    120.0,
                    182.0,
                    242.0,
                    304.0,
                    364.0,
                    426.0,
                    488.0,
                    548.0,
                    610.0,
                    670.0,
                ],
            )
        },
        coords={"month": np.arange(1, 13), "quantile": 0},
    )
    assert_identical(expected, actual)

    actual = g.quantile(0, dim="time").isel(month=slice(None, 2))
    expected = xr.Dataset(
        data_vars={"a": (("month", "x"), [[0.0, 1], [62.0, 63]])},
        coords={"month": [1, 2], "x": [0, 1], "quantile": 0},
    )
    assert_identical(expected, actual)

    ds = xr.Dataset(data_vars={"a": ("x", [1, 2, 3, 4])}, coords={"x": [1, 1, 2, 2]})

    # method keyword
    expected = xr.Dataset(
        data_vars={"a": ("x", [1, 3])}, coords={"quantile": 0.5, "x": [1, 2]}
    )
    actual = ds.groupby("x").quantile(0.5, method="lower")
    assert_identical(expected, actual)


@pytest.mark.parametrize("as_dataset", [False, True])
def test_groupby_quantile_interpolation_deprecated(as_dataset) -> None:

    array = xr.DataArray(data=[1, 2, 3, 4], coords={"x": [1, 1, 2, 2]}, dims="x")

    arr: Union[xr.DataArray, xr.Dataset]
    arr = array.to_dataset(name="name") if as_dataset else array

    with pytest.warns(
        FutureWarning,
        match="`interpolation` argument to quantile was renamed to `method`",
    ):
        actual = arr.quantile(0.5, interpolation="lower")

    expected = arr.quantile(0.5, method="lower")

    assert_identical(actual, expected)

    with warnings.catch_warnings(record=True):
        with pytest.raises(TypeError, match="interpolation and method keywords"):
            arr.quantile(0.5, method="lower", interpolation="lower")


def test_da_groupby_assign_coords() -> None:
    actual = xr.DataArray(
        [[3, 4, 5], [6, 7, 8]], dims=["y", "x"], coords={"y": range(2), "x": range(3)}
    )
    actual1 = actual.groupby("x").assign_coords({"y": [-1, -2]})
    actual2 = actual.groupby("x").assign_coords(y=[-1, -2])
    expected = xr.DataArray(
        [[3, 4, 5], [6, 7, 8]], dims=["y", "x"], coords={"y": [-1, -2], "x": range(3)}
    )
    assert_identical(expected, actual1)
    assert_identical(expected, actual2)


repr_da = xr.DataArray(
    np.random.randn(10, 20, 6, 24),
    dims=["x", "y", "z", "t"],
    coords={
        "z": ["a", "b", "c", "a", "b", "c"],
        "x": [1, 1, 1, 2, 2, 3, 4, 5, 3, 4],
        "t": pd.date_range("2001-01-01", freq="M", periods=24),
        "month": ("t", list(range(1, 13)) * 2),
    },
)


@pytest.mark.parametrize("dim", ["x", "y", "z", "month"])
@pytest.mark.parametrize("obj", [repr_da, repr_da.to_dataset(name="a")])
def test_groupby_repr(obj, dim) -> None:
    actual = repr(obj.groupby(dim))
    expected = f"{obj.__class__.__name__}GroupBy"
    expected += ", grouped over %r" % dim
    expected += "\n%r groups with labels " % (len(np.unique(obj[dim])))
    if dim == "x":
        expected += "1, 2, 3, 4, 5."
    elif dim == "y":
        expected += "0, 1, 2, 3, 4, 5, ..., 15, 16, 17, 18, 19."
    elif dim == "z":
        expected += "'a', 'b', 'c'."
    elif dim == "month":
        expected += "1, 2, 3, 4, 5, 6, 7, 8, 9, 10, 11, 12."
    assert actual == expected


@pytest.mark.parametrize("obj", [repr_da, repr_da.to_dataset(name="a")])
def test_groupby_repr_datetime(obj) -> None:
    actual = repr(obj.groupby("t.month"))
    expected = f"{obj.__class__.__name__}GroupBy"
    expected += ", grouped over 'month'"
    expected += "\n%r groups with labels " % (len(np.unique(obj.t.dt.month)))
    expected += "1, 2, 3, 4, 5, 6, 7, 8, 9, 10, 11, 12."
    assert actual == expected


def test_groupby_drops_nans() -> None:
    # GH2383
    # nan in 2D data variable (requires stacking)
    ds = xr.Dataset(
        {
            "variable": (("lat", "lon", "time"), np.arange(60.0).reshape((4, 3, 5))),
            "id": (("lat", "lon"), np.arange(12.0).reshape((4, 3))),
        },
        coords={"lat": np.arange(4), "lon": np.arange(3), "time": np.arange(5)},
    )

    ds["id"].values[0, 0] = np.nan
    ds["id"].values[3, 0] = np.nan
    ds["id"].values[-1, -1] = np.nan

    grouped = ds.groupby(ds.id)

    # non reduction operation
    expected = ds.copy()
    expected.variable.values[0, 0, :] = np.nan
    expected.variable.values[-1, -1, :] = np.nan
    expected.variable.values[3, 0, :] = np.nan
    actual = grouped.map(lambda x: x).transpose(*ds.variable.dims)
    assert_identical(actual, expected)

    # reduction along grouped dimension
    actual = grouped.mean()
    stacked = ds.stack({"xy": ["lat", "lon"]})
    expected = (
        stacked.variable.where(stacked.id.notnull())
        .rename({"xy": "id"})
        .to_dataset()
        .reset_index("id", drop=True)
        .drop_vars(["lon", "lat"])
        .assign(id=stacked.id.values)
        .dropna("id")
        .transpose(*actual.dims)
    )
    assert_identical(actual, expected)

    # reduction operation along a different dimension
    actual = grouped.mean("time")
    expected = ds.mean("time").where(ds.id.notnull())
    assert_identical(actual, expected)

    # NaN in non-dimensional coordinate
    array = xr.DataArray([1, 2, 3], [("x", [1, 2, 3])])
    array["x1"] = ("x", [1, 1, np.nan])
    expected_da = xr.DataArray(3, [("x1", [1])])
    actual = array.groupby("x1").sum()
    assert_equal(expected_da, actual)

    # NaT in non-dimensional coordinate
    array["t"] = (
        "x",
        [
            np.datetime64("2001-01-01"),
            np.datetime64("2001-01-01"),
            np.datetime64("NaT"),
        ],
    )
    expected_da = xr.DataArray(3, [("t", [np.datetime64("2001-01-01")])])
    actual = array.groupby("t").sum()
    assert_equal(expected_da, actual)

    # test for repeated coordinate labels
    array = xr.DataArray([0, 1, 2, 4, 3, 4], [("x", [np.nan, 1, 1, np.nan, 2, np.nan])])
    expected_da = xr.DataArray([3, 3], [("x", [1, 2])])
    actual = array.groupby("x").sum()
    assert_equal(expected_da, actual)


def test_groupby_grouping_errors() -> None:
    dataset = xr.Dataset({"foo": ("x", [1, 1, 1])}, {"x": [1, 2, 3]})
    with pytest.raises(
        ValueError, match=r"None of the data falls within bins with edges"
    ):
        dataset.groupby_bins("x", bins=[0.1, 0.2, 0.3])

    with pytest.raises(
        ValueError, match=r"None of the data falls within bins with edges"
    ):
        dataset.to_array().groupby_bins("x", bins=[0.1, 0.2, 0.3])

    with pytest.raises(ValueError, match=r"All bin edges are NaN."):
        dataset.groupby_bins("x", bins=[np.nan, np.nan, np.nan])

    with pytest.raises(ValueError, match=r"All bin edges are NaN."):
        dataset.to_array().groupby_bins("x", bins=[np.nan, np.nan, np.nan])

    with pytest.raises(ValueError, match=r"Failed to group data."):
        dataset.groupby(dataset.foo * np.nan)

    with pytest.raises(ValueError, match=r"Failed to group data."):
        dataset.to_array().groupby(dataset.foo * np.nan)


def test_groupby_reduce_dimension_error(array) -> None:
    grouped = array.groupby("y")
    with pytest.raises(ValueError, match=r"cannot reduce over dimensions"):
        grouped.mean()

    with pytest.raises(ValueError, match=r"cannot reduce over dimensions"):
        grouped.mean("huh")

    with pytest.raises(ValueError, match=r"cannot reduce over dimensions"):
        grouped.mean(("x", "y", "asd"))

    grouped = array.groupby("y", squeeze=False)
    assert_identical(array, grouped.mean())

    assert_identical(array.mean("x"), grouped.reduce(np.mean, "x"))
    assert_allclose(array.mean(["x", "z"]), grouped.reduce(np.mean, ["x", "z"]))


def test_groupby_multiple_string_args(array) -> None:
    with pytest.raises(TypeError):
        array.groupby("x", "y")


def test_groupby_bins_timeseries() -> None:
    ds = xr.Dataset()
    ds["time"] = xr.DataArray(
        pd.date_range("2010-08-01", "2010-08-15", freq="15min"), dims="time"
    )
    ds["val"] = xr.DataArray(np.ones(ds["time"].shape), dims="time")
    time_bins = pd.date_range(start="2010-08-01", end="2010-08-15", freq="24H")
    actual = ds.groupby_bins("time", time_bins).sum()
    expected = xr.DataArray(
        96 * np.ones((14,)),
        dims=["time_bins"],
        coords={"time_bins": pd.cut(time_bins, time_bins).categories},
    ).to_dataset(name="val")
    assert_identical(actual, expected)


def test_groupby_none_group_name() -> None:
    # GH158
    # xarray should not fail if a DataArray's name attribute is None

    data = np.arange(10) + 10
    da = xr.DataArray(data)  # da.name = None
    key = xr.DataArray(np.floor_divide(data, 2))

    mean = da.groupby(key).mean()
    assert "group" in mean.dims


def test_groupby_getitem(dataset) -> None:

    assert_identical(dataset.sel(x="a"), dataset.groupby("x")["a"])
    assert_identical(dataset.sel(z=1), dataset.groupby("z")[1])

    assert_identical(dataset.foo.sel(x="a"), dataset.foo.groupby("x")["a"])
    assert_identical(dataset.foo.sel(z=1), dataset.foo.groupby("z")[1])

    actual = dataset.groupby("boo")["f"].unstack().transpose("x", "y", "z")
    expected = dataset.sel(y=[1], z=[1, 2]).transpose("x", "y", "z")
    assert_identical(expected, actual)


def test_groupby_dataset() -> None:
    data = Dataset(
        {"z": (["x", "y"], np.random.randn(3, 5))},
        {"x": ("x", list("abc")), "c": ("x", [0, 1, 0]), "y": range(5)},
    )
    groupby = data.groupby("x")
    assert len(groupby) == 3
    expected_groups = {"a": 0, "b": 1, "c": 2}
    assert groupby.groups == expected_groups
    expected_items = [
        ("a", data.isel(x=0)),
        ("b", data.isel(x=1)),
        ("c", data.isel(x=2)),
    ]
    for actual, expected in zip(groupby, expected_items):
        assert actual[0] == expected[0]
        assert_equal(actual[1], expected[1])

    def identity(x):
        return x

    for k in ["x", "c", "y"]:
        actual = data.groupby(k, squeeze=False).map(identity)
        assert_equal(data, actual)


def test_groupby_dataset_returns_new_type() -> None:
    data = Dataset({"z": (["x", "y"], np.random.randn(3, 5))})

    actual = data.groupby("x").map(lambda ds: ds["z"])
    expected = data["z"]
    assert_identical(expected, actual)

    actual = data["z"].groupby("x").map(lambda x: x.to_dataset())
    expected_ds = data
    assert_identical(expected_ds, actual)


def test_groupby_dataset_iter() -> None:
    data = create_test_data()
    for n, (t, sub) in enumerate(list(data.groupby("dim1"))[:3]):
        assert data["dim1"][n] == t
        assert_equal(data["var1"][n], sub["var1"])
        assert_equal(data["var2"][n], sub["var2"])
        assert_equal(data["var3"][:, n], sub["var3"])


def test_groupby_dataset_errors() -> None:
    data = create_test_data()
    with pytest.raises(TypeError, match=r"`group` must be"):
        data.groupby(np.arange(10))
    with pytest.raises(ValueError, match=r"length does not match"):
        data.groupby(data["dim1"][:3])
    with pytest.raises(TypeError, match=r"`group` must be"):
        data.groupby(data.coords["dim1"].to_index())


def test_groupby_dataset_reduce() -> None:
    data = Dataset(
        {
            "xy": (["x", "y"], np.random.randn(3, 4)),
            "xonly": ("x", np.random.randn(3)),
            "yonly": ("y", np.random.randn(4)),
            "letters": ("y", ["a", "a", "b", "b"]),
        }
    )

    expected = data.mean("y")
    expected["yonly"] = expected["yonly"].variable.set_dims({"x": 3})
    actual = data.groupby("x").mean(...)
    assert_allclose(expected, actual)

    actual = data.groupby("x").mean("y")
    assert_allclose(expected, actual)

    letters = data["letters"]
    expected = Dataset(
        {
            "xy": data["xy"].groupby(letters).mean(...),
            "xonly": (data["xonly"].mean().variable.set_dims({"letters": 2})),
            "yonly": data["yonly"].groupby(letters).mean(),
        }
    )
    actual = data.groupby("letters").mean(...)
    assert_allclose(expected, actual)


@pytest.mark.parametrize("squeeze", [True, False])
def test_groupby_dataset_math(squeeze) -> None:
    def reorder_dims(x):
        return x.transpose("dim1", "dim2", "dim3", "time")

    ds = create_test_data()
    ds["dim1"] = ds["dim1"]
    grouped = ds.groupby("dim1", squeeze=squeeze)

    expected = reorder_dims(ds + ds.coords["dim1"])
    actual = grouped + ds.coords["dim1"]
    assert_identical(expected, reorder_dims(actual))

    actual = ds.coords["dim1"] + grouped
    assert_identical(expected, reorder_dims(actual))

    ds2 = 2 * ds
    expected = reorder_dims(ds + ds2)
    actual = grouped + ds2
    assert_identical(expected, reorder_dims(actual))

    actual = ds2 + grouped
    assert_identical(expected, reorder_dims(actual))


def test_groupby_math_more() -> None:
    ds = create_test_data()
    grouped = ds.groupby("numbers")
    zeros = DataArray([0, 0, 0, 0], [("numbers", range(4))])
    expected = (ds + Variable("dim3", np.zeros(10))).transpose(
        "dim3", "dim1", "dim2", "time"
    )
    actual = grouped + zeros
    assert_equal(expected, actual)

    actual = zeros + grouped
    assert_equal(expected, actual)

    with pytest.raises(ValueError, match=r"incompat.* grouped binary"):
        grouped + ds
    with pytest.raises(ValueError, match=r"incompat.* grouped binary"):
        ds + grouped
    with pytest.raises(TypeError, match=r"only support binary ops"):
        grouped + 1
    with pytest.raises(TypeError, match=r"only support binary ops"):
        grouped + grouped
    with pytest.raises(TypeError, match=r"in-place operations"):
        ds += grouped

    ds = Dataset(
        {
            "x": ("time", np.arange(100)),
            "time": pd.date_range("2000-01-01", periods=100),
        }
    )
    with pytest.raises(ValueError, match=r"incompat.* grouped binary"):
        ds + ds.groupby("time.month")


@pytest.mark.parametrize("indexed_coord", [True, False])
def test_groupby_bins_math(indexed_coord) -> None:
    N = 7
    da = DataArray(np.random.random((N, N)), dims=("x", "y"))
    bins = np.arange(0, N + 1, 2)
    idxr = DataArray([0, 0, 1, 1, 2, 2], dims="x")

    if indexed_coord:
        da["x"] = np.arange(N)
        da["y"] = np.arange(N)
        idxr["x"] = da["x"][1:]

    g = da.groupby_bins("x", bins)
    mean = g.mean()
    expected = da.isel(x=slice(1, None)) - mean.isel(x_bins=idxr)
    actual = g - mean
    assert_identical(expected, actual)

    # non-default cut_kwargs
    g = da.groupby_bins("x", bins, right=False)
    mean = g.mean()
    if indexed_coord:
        idxr["x"] = da["x"][:-1]
    expected = da.isel(x=slice(-1)) - mean.isel(x_bins=idxr)
    actual = g - mean
    assert_identical(expected, actual)

    # mean does not contain all bins in the groupby
    actual = g - mean[:-1]
    with xr.set_options(arithmetic_join="outer"):
        expected = da.isel(x=slice(-1)) - mean.isel(x_bins=idxr)
        expected.data[-2:] = np.nan
    assert_identical(expected, actual)


def test_groupby_math_nD_group() -> None:
    N = 40
    chars = ["a", "b", "c", "d", "e", "f", "g", "h"]
    da = DataArray(
        np.random.random((N, N)),
        dims=("x", "y"),
        coords={
            "labels": (
                "x",
                np.repeat(chars, repeats=N // 8),
            ),
        },
    )
    da["labels2d"] = xr.broadcast(da.labels, da)[0]

    g = da.groupby("labels2d")
    mean = g.mean()
    expected = da - mean.sel(labels2d=da.labels2d)
    expected["labels"] = expected.labels.broadcast_like(expected.labels2d)
    actual = g - mean
    assert_identical(expected, actual)

    # drop a label from the mean;
    # this will require reindexing rather than just a simple sel
    actual = g - mean.isel(labels2d=slice(1, -1))
    mean.data[[0, -1]] = np.nan
    expected = da - mean.sel(labels2d=da.labels2d)
    expected["labels"] = expected.labels.broadcast_like(expected.labels2d)
    assert_identical(expected, actual)

    da["num"] = (
        "x",
        np.repeat([1, 2, 3, 4, 5, 6, 7, 8], repeats=N // 8),
    )
    da["num2d"] = xr.broadcast(da.num, da)[0]
    g = da.groupby_bins("num2d", bins=[0, 4, 6])
    mean = g.mean()
    idxr = np.digitize(da.num2d, bins=(0, 4, 6), right=True)[:30, :] - 1
    expanded_mean = mean.drop_vars("num2d_bins").isel(num2d_bins=(("x", "y"), idxr))
    expected = da.isel(x=slice(30)) - expanded_mean
    expected["labels"] = expected.labels.broadcast_like(expected.labels2d)
    expected["num"] = expected.num.broadcast_like(expected.num2d)
    expected["num2d_bins"] = (("x", "y"), mean.num2d_bins.data[idxr])
    actual = g - mean
    assert_identical(expected, actual)


def test_groupby_dataset_math_virtual() -> None:
    ds = Dataset({"x": ("t", [1, 2, 3])}, {"t": pd.date_range("20100101", periods=3)})
    grouped = ds.groupby("t.day")
    actual = grouped - grouped.mean(...)
    expected = Dataset({"x": ("t", [0, 0, 0])}, ds[["t", "t.day"]])
    assert_identical(actual, expected)


def test_groupby_math_dim_order() -> None:
    da = DataArray(
        np.ones((10, 10, 12)),
        dims=("x", "y", "time"),
        coords={"time": pd.date_range("2001-01-01", periods=12, freq="6H")},
    )
    grouped = da.groupby("time.day")
    result = grouped - grouped.mean()
    assert result.dims == da.dims


def test_groupby_dataset_nan() -> None:
    # nan should be excluded from groupby
    ds = Dataset({"foo": ("x", [1, 2, 3, 4])}, {"bar": ("x", [1, 1, 2, np.nan])})
    actual = ds.groupby("bar").mean(...)
    expected = Dataset({"foo": ("bar", [1.5, 3]), "bar": [1, 2]})
    assert_identical(actual, expected)


def test_groupby_dataset_order() -> None:
    # groupby should preserve variables order
    ds = Dataset()
    for vn in ["a", "b", "c"]:
        ds[vn] = DataArray(np.arange(10), dims=["t"])
    data_vars_ref = list(ds.data_vars.keys())
    ds = ds.groupby("t").mean(...)
    data_vars = list(ds.data_vars.keys())
    assert data_vars == data_vars_ref
    # coords are now at the end of the list, so the test below fails
    # all_vars = list(ds.variables.keys())
    # all_vars_ref = list(ds.variables.keys())
    # .assertEqual(all_vars, all_vars_ref)


def test_groupby_dataset_fillna():

    ds = Dataset({"a": ("x", [np.nan, 1, np.nan, 3])}, {"x": [0, 1, 2, 3]})
    expected = Dataset({"a": ("x", range(4))}, {"x": [0, 1, 2, 3]})
    for target in [ds, expected]:
        target.coords["b"] = ("x", [0, 0, 1, 1])
    actual = ds.groupby("b").fillna(DataArray([0, 2], dims="b"))
    assert_identical(expected, actual)

    actual = ds.groupby("b").fillna(Dataset({"a": ("b", [0, 2])}))
    assert_identical(expected, actual)

    # attrs with groupby
    ds.attrs["attr"] = "ds"
    ds.a.attrs["attr"] = "da"
    actual = ds.groupby("b").fillna(Dataset({"a": ("b", [0, 2])}))
    assert actual.attrs == ds.attrs
    assert actual.a.name == "a"
    assert actual.a.attrs == ds.a.attrs


def test_groupby_dataset_where():
    # groupby
    ds = Dataset({"a": ("x", range(5))}, {"c": ("x", [0, 0, 1, 1, 1])})
    cond = Dataset({"a": ("c", [True, False])})
    expected = ds.copy(deep=True)
    expected["a"].values = [0, 1] + [np.nan] * 3
    actual = ds.groupby("c").where(cond)
    assert_identical(expected, actual)

    # attrs with groupby
    ds.attrs["attr"] = "ds"
    ds.a.attrs["attr"] = "da"
    actual = ds.groupby("c").where(cond)
    assert actual.attrs == ds.attrs
    assert actual.a.name == "a"
    assert actual.a.attrs == ds.a.attrs


def test_groupby_dataset_assign():
    ds = Dataset({"a": ("x", range(3))}, {"b": ("x", ["A"] * 2 + ["B"])})
    actual = ds.groupby("b").assign(c=lambda ds: 2 * ds.a)
    expected = ds.merge({"c": ("x", [0, 2, 4])})
    assert_identical(actual, expected)

    actual = ds.groupby("b").assign(c=lambda ds: ds.a.sum())
    expected = ds.merge({"c": ("x", [1, 1, 2])})
    assert_identical(actual, expected)

    actual = ds.groupby("b").assign_coords(c=lambda ds: ds.a.sum())
    expected = expected.set_coords("c")
    assert_identical(actual, expected)


def test_groupby_dataset_map_dataarray_func():
    # regression GH6379
    ds = Dataset({"foo": ("x", [1, 2, 3, 4])}, coords={"x": [0, 0, 1, 1]})
    actual = ds.groupby("x").map(lambda grp: grp.foo.mean())
    expected = DataArray([1.5, 3.5], coords={"x": [0, 1]}, dims="x", name="foo")
    assert_identical(actual, expected)


def test_groupby_dataarray_map_dataset_func():
    # regression GH6379
    da = DataArray([1, 2, 3, 4], coords={"x": [0, 0, 1, 1]}, dims="x", name="foo")
    actual = da.groupby("x").map(lambda grp: grp.mean().to_dataset())
    expected = xr.Dataset({"foo": ("x", [1.5, 3.5])}, coords={"x": [0, 1]})
    assert_identical(actual, expected)


@requires_flox
@pytest.mark.parametrize("kwargs", [{"method": "map-reduce"}, {"engine": "numpy"}])
def test_groupby_flox_kwargs(kwargs):
    ds = Dataset({"a": ("x", range(5))}, {"c": ("x", [0, 0, 1, 1, 1])})
    with xr.set_options(use_flox=False):
        expected = ds.groupby("c").mean()
    with xr.set_options(use_flox=True):
        actual = ds.groupby("c").mean(**kwargs)
    assert_identical(expected, actual)


class TestDataArrayGroupBy:
    @pytest.fixture(autouse=True)
    def setup(self):
        self.attrs = {"attr1": "value1", "attr2": 2929}
        self.x = np.random.random((10, 20))
        self.v = Variable(["x", "y"], self.x)
        self.va = Variable(["x", "y"], self.x, self.attrs)
        self.ds = Dataset({"foo": self.v})
        self.dv = self.ds["foo"]

        self.mindex = pd.MultiIndex.from_product(
            [["a", "b"], [1, 2]], names=("level_1", "level_2")
        )
        self.mda = DataArray([0, 1, 2, 3], coords={"x": self.mindex}, dims="x")

        self.da = self.dv.copy()
        self.da.coords["abc"] = ("y", np.array(["a"] * 9 + ["c"] + ["b"] * 10))
        self.da.coords["y"] = 20 + 100 * self.da["y"]

    def test_stack_groupby_unsorted_coord(self):
        data = [[0, 1], [2, 3]]
        data_flat = [0, 1, 2, 3]
        dims = ["x", "y"]
        y_vals = [2, 3]

        arr = xr.DataArray(data, dims=dims, coords={"y": y_vals})
        actual1 = arr.stack(z=dims).groupby("z").first()
        midx1 = pd.MultiIndex.from_product([[0, 1], [2, 3]], names=dims)
        expected1 = xr.DataArray(data_flat, dims=["z"], coords={"z": midx1})
        assert_equal(actual1, expected1)

        # GH: 3287.  Note that y coord values are not in sorted order.
        arr = xr.DataArray(data, dims=dims, coords={"y": y_vals[::-1]})
        actual2 = arr.stack(z=dims).groupby("z").first()
        midx2 = pd.MultiIndex.from_product([[0, 1], [3, 2]], names=dims)
        expected2 = xr.DataArray(data_flat, dims=["z"], coords={"z": midx2})
        assert_equal(actual2, expected2)

    def test_groupby_iter(self):
        for ((act_x, act_dv), (exp_x, exp_ds)) in zip(
            self.dv.groupby("y"), self.ds.groupby("y")
        ):
            assert exp_x == act_x
            assert_identical(exp_ds["foo"], act_dv)
        for ((_, exp_dv), act_dv) in zip(self.dv.groupby("x"), self.dv):
            assert_identical(exp_dv, act_dv)

    def test_groupby_properties(self):
        grouped = self.da.groupby("abc")
        expected_groups = {"a": range(0, 9), "c": [9], "b": range(10, 20)}
        assert expected_groups.keys() == grouped.groups.keys()
        for key in expected_groups:
            assert_array_equal(expected_groups[key], grouped.groups[key])
        assert 3 == len(grouped)

    @pytest.mark.parametrize(
        "by, use_da", [("x", False), ("y", False), ("y", True), ("abc", False)]
    )
    @pytest.mark.parametrize("shortcut", [True, False])
    @pytest.mark.parametrize("squeeze", [True, False])
    def test_groupby_map_identity(self, by, use_da, shortcut, squeeze) -> None:
        expected = self.da
        if use_da:
            by = expected.coords[by]

        def identity(x):
            return x

        grouped = expected.groupby(by, squeeze=squeeze)
        actual = grouped.map(identity, shortcut=shortcut)
        assert_identical(expected, actual)

    def test_groupby_sum(self):
        array = self.da
        grouped = array.groupby("abc")

        expected_sum_all = Dataset(
            {
                "foo": Variable(
                    ["abc"],
                    np.array(
                        [
                            self.x[:, :9].sum(),
                            self.x[:, 10:].sum(),
                            self.x[:, 9:10].sum(),
                        ]
                    ).T,
                ),
                "abc": Variable(["abc"], np.array(["a", "b", "c"])),
            }
        )["foo"]
        assert_allclose(expected_sum_all, grouped.reduce(np.sum, dim=...))
        assert_allclose(expected_sum_all, grouped.sum(...))

        expected = DataArray(
            [
                array["y"].values[idx].sum()
                for idx in [slice(9), slice(10, None), slice(9, 10)]
            ],
            [["a", "b", "c"]],
            ["abc"],
        )
        actual = array["y"].groupby("abc").map(np.sum)
        assert_allclose(expected, actual)
        actual = array["y"].groupby("abc").sum(...)
        assert_allclose(expected, actual)

        expected_sum_axis1 = Dataset(
            {
                "foo": (
                    ["x", "abc"],
                    np.array(
                        [
                            self.x[:, :9].sum(1),
                            self.x[:, 10:].sum(1),
                            self.x[:, 9:10].sum(1),
                        ]
                    ).T,
                ),
                "abc": Variable(["abc"], np.array(["a", "b", "c"])),
            }
        )["foo"]
        assert_allclose(expected_sum_axis1, grouped.reduce(np.sum, "y"))
        assert_allclose(expected_sum_axis1, grouped.sum("y"))

    @pytest.mark.parametrize("method", ["sum", "mean", "median"])
    def test_groupby_reductions(self, method):
        array = self.da
        grouped = array.groupby("abc")

        reduction = getattr(np, method)
        expected = Dataset(
            {
                "foo": Variable(
                    ["x", "abc"],
                    np.array(
                        [
                            reduction(self.x[:, :9], axis=-1),
                            reduction(self.x[:, 10:], axis=-1),
                            reduction(self.x[:, 9:10], axis=-1),
                        ]
                    ).T,
                ),
                "abc": Variable(["abc"], np.array(["a", "b", "c"])),
            }
        )["foo"]

        with xr.set_options(use_flox=False):
            actual_legacy = getattr(grouped, method)(dim="y")

        with xr.set_options(use_flox=True):
            actual_npg = getattr(grouped, method)(dim="y")

        assert_allclose(expected, actual_legacy)
        assert_allclose(expected, actual_npg)

    def test_groupby_count(self):
        array = DataArray(
            [0, 0, np.nan, np.nan, 0, 0],
            coords={"cat": ("x", ["a", "b", "b", "c", "c", "c"])},
            dims="x",
        )
        actual = array.groupby("cat").count()
        expected = DataArray([1, 1, 2], coords=[("cat", ["a", "b", "c"])])
        assert_identical(actual, expected)

    @pytest.mark.skip("needs to be fixed for shortcut=False, keep_attrs=False")
    def test_groupby_reduce_attrs(self):
        array = self.da
        array.attrs["foo"] = "bar"

        for shortcut in [True, False]:
            for keep_attrs in [True, False]:
                print(f"shortcut={shortcut}, keep_attrs={keep_attrs}")
                actual = array.groupby("abc").reduce(
                    np.mean, keep_attrs=keep_attrs, shortcut=shortcut
                )
                expected = array.groupby("abc").mean()
                if keep_attrs:
                    expected.attrs["foo"] = "bar"
                assert_identical(expected, actual)

    def test_groupby_map_center(self):
        def center(x):
            return x - np.mean(x)

        array = self.da
        grouped = array.groupby("abc")

        expected_ds = array.to_dataset()
        exp_data = np.hstack(
            [center(self.x[:, :9]), center(self.x[:, 9:10]), center(self.x[:, 10:])]
        )
        expected_ds["foo"] = (["x", "y"], exp_data)
        expected_centered = expected_ds["foo"]
        assert_allclose(expected_centered, grouped.map(center))

    def test_groupby_map_ndarray(self):
        # regression test for #326
        array = self.da
        grouped = array.groupby("abc")
        actual = grouped.map(np.asarray)
        assert_equal(array, actual)

    def test_groupby_map_changes_metadata(self):
        def change_metadata(x):
            x.coords["x"] = x.coords["x"] * 2
            x.attrs["fruit"] = "lemon"
            return x

        array = self.da
        grouped = array.groupby("abc")
        actual = grouped.map(change_metadata)
        expected = array.copy()
        expected = change_metadata(expected)
        assert_equal(expected, actual)

    @pytest.mark.parametrize("squeeze", [True, False])
    def test_groupby_math_squeeze(self, squeeze):
        array = self.da
        grouped = array.groupby("x", squeeze=squeeze)

        expected = array + array.coords["x"]
        actual = grouped + array.coords["x"]
        assert_identical(expected, actual)

        actual = array.coords["x"] + grouped
        assert_identical(expected, actual)

        ds = array.coords["x"].to_dataset(name="X")
        expected = array + ds
        actual = grouped + ds
        assert_identical(expected, actual)

        actual = ds + grouped
        assert_identical(expected, actual)

    def test_groupby_math(self):
        array = self.da
        grouped = array.groupby("abc")
        expected_agg = (grouped.mean(...) - np.arange(3)).rename(None)
        actual = grouped - DataArray(range(3), [("abc", ["a", "b", "c"])])
        actual_agg = actual.groupby("abc").mean(...)
        assert_allclose(expected_agg, actual_agg)

        with pytest.raises(TypeError, match=r"only support binary ops"):
            grouped + 1
        with pytest.raises(TypeError, match=r"only support binary ops"):
            grouped + grouped
        with pytest.raises(TypeError, match=r"in-place operations"):
            array += grouped

    def test_groupby_math_not_aligned(self):
        array = DataArray(
            range(4), {"b": ("x", [0, 0, 1, 1]), "x": [0, 1, 2, 3]}, dims="x"
        )
        other = DataArray([10], coords={"b": [0]}, dims="b")
        actual = array.groupby("b") + other
        expected = DataArray([10, 11, np.nan, np.nan], array.coords)
        assert_identical(expected, actual)

        other = DataArray([10], coords={"c": 123, "b": [0]}, dims="b")
        actual = array.groupby("b") + other
        expected.coords["c"] = (["x"], [123] * 2 + [np.nan] * 2)
        assert_identical(expected, actual)

        other = Dataset({"a": ("b", [10])}, {"b": [0]})
        actual = array.groupby("b") + other
        expected = Dataset({"a": ("x", [10, 11, np.nan, np.nan])}, array.coords)
        assert_identical(expected, actual)

    def test_groupby_restore_dim_order(self):
        array = DataArray(
            np.random.randn(5, 3),
            coords={"a": ("x", range(5)), "b": ("y", range(3))},
            dims=["x", "y"],
        )
        for by, expected_dims in [
            ("x", ("x", "y")),
            ("y", ("x", "y")),
            ("a", ("a", "y")),
            ("b", ("x", "b")),
        ]:
            result = array.groupby(by).map(lambda x: x.squeeze())
            assert result.dims == expected_dims

    def test_groupby_restore_coord_dims(self):
        array = DataArray(
            np.random.randn(5, 3),
            coords={
                "a": ("x", range(5)),
                "b": ("y", range(3)),
                "c": (("x", "y"), np.random.randn(5, 3)),
            },
            dims=["x", "y"],
        )

        for by, expected_dims in [
            ("x", ("x", "y")),
            ("y", ("x", "y")),
            ("a", ("a", "y")),
            ("b", ("x", "b")),
        ]:
            result = array.groupby(by, restore_coord_dims=True).map(
                lambda x: x.squeeze()
            )["c"]
            assert result.dims == expected_dims

    def test_groupby_first_and_last(self):
        array = DataArray([1, 2, 3, 4, 5], dims="x")
        by = DataArray(["a"] * 2 + ["b"] * 3, dims="x", name="ab")

        expected = DataArray([1, 3], [("ab", ["a", "b"])])
        actual = array.groupby(by).first()
        assert_identical(expected, actual)

        expected = DataArray([2, 5], [("ab", ["a", "b"])])
        actual = array.groupby(by).last()
        assert_identical(expected, actual)

        array = DataArray(np.random.randn(5, 3), dims=["x", "y"])
        expected = DataArray(array[[0, 2]], {"ab": ["a", "b"]}, ["ab", "y"])
        actual = array.groupby(by).first()
        assert_identical(expected, actual)

        actual = array.groupby("x").first()
        expected = array  # should be a no-op
        assert_identical(expected, actual)

    def make_groupby_multidim_example_array(self):
        return DataArray(
            [[[0, 1], [2, 3]], [[5, 10], [15, 20]]],
            coords={
                "lon": (["ny", "nx"], [[30, 40], [40, 50]]),
                "lat": (["ny", "nx"], [[10, 10], [20, 20]]),
            },
            dims=["time", "ny", "nx"],
        )

    def test_groupby_multidim(self):
        array = self.make_groupby_multidim_example_array()
        for dim, expected_sum in [
            ("lon", DataArray([5, 28, 23], coords=[("lon", [30.0, 40.0, 50.0])])),
            ("lat", DataArray([16, 40], coords=[("lat", [10.0, 20.0])])),
        ]:
            actual_sum = array.groupby(dim).sum(...)
            assert_identical(expected_sum, actual_sum)

    def test_groupby_multidim_map(self):
        array = self.make_groupby_multidim_example_array()
        actual = array.groupby("lon").map(lambda x: x - x.mean())
        expected = DataArray(
            [[[-2.5, -6.0], [-5.0, -8.5]], [[2.5, 3.0], [8.0, 8.5]]],
            coords=array.coords,
            dims=array.dims,
        )
        assert_identical(expected, actual)

    def test_groupby_bins(self):
        array = DataArray(np.arange(4), dims="dim_0")
        # the first value should not be part of any group ("right" binning)
        array[0] = 99
        # bins follow conventions for pandas.cut
        # http://pandas.pydata.org/pandas-docs/stable/generated/pandas.cut.html
        bins = [0, 1.5, 5]
        bin_coords = pd.cut(array["dim_0"], bins).categories
        expected = DataArray(
            [1, 5], dims="dim_0_bins", coords={"dim_0_bins": bin_coords}
        )
        actual = array.groupby_bins("dim_0", bins=bins).sum()
<<<<<<< HEAD
        assert_identical(expected, actual)

        actual = array.groupby_bins("dim_0", bins=bins).map(lambda x: x.sum())
        assert_identical(expected, actual)

=======
        assert_identical(expected, actual)

        actual = array.groupby_bins("dim_0", bins=bins).map(lambda x: x.sum())
        assert_identical(expected, actual)

>>>>>>> b080349c
        # make sure original array dims are unchanged
        assert len(array.dim_0) == 4

        da = xr.DataArray(np.ones((2, 3, 4)))
        bins = [-1, 0, 1, 2]
        with xr.set_options(use_flox=False):
            actual = da.groupby_bins("dim_0", bins).mean(...)
        with xr.set_options(use_flox=True):
            expected = da.groupby_bins("dim_0", bins).mean(...)
        assert_allclose(actual, expected)

    def test_groupby_bins_empty(self):
        array = DataArray(np.arange(4), [("x", range(4))])
        # one of these bins will be empty
        bins = [0, 4, 5]
        bin_coords = pd.cut(array["x"], bins).categories
        actual = array.groupby_bins("x", bins).sum()
        expected = DataArray([6, np.nan], dims="x_bins", coords={"x_bins": bin_coords})
        assert_identical(expected, actual)
        # make sure original array is unchanged
        # (was a problem in earlier versions)
        assert len(array.x) == 4

    def test_groupby_bins_multidim(self):
        array = self.make_groupby_multidim_example_array()
        bins = [0, 15, 20]
        bin_coords = pd.cut(array["lat"].values.flat, bins).categories
        expected = DataArray([16, 40], dims="lat_bins", coords={"lat_bins": bin_coords})
        actual = array.groupby_bins("lat", bins).map(lambda x: x.sum())
        assert_identical(expected, actual)
        # modify the array coordinates to be non-monotonic after unstacking
        array["lat"].data = np.array([[10.0, 20.0], [20.0, 10.0]])
        expected = DataArray([28, 28], dims="lat_bins", coords={"lat_bins": bin_coords})
        actual = array.groupby_bins("lat", bins).map(lambda x: x.sum())
        assert_identical(expected, actual)

        bins = [-2, -1, 0, 1, 2]
        field = DataArray(np.ones((5, 3)), dims=("x", "y"))
        by = DataArray(
            np.array([[-1.5, -1.5, 0.5, 1.5, 1.5] * 3]).reshape(5, 3), dims=("x", "y")
        )
        actual = field.groupby_bins(by, bins=bins).count()

        bincoord = np.array(
            [
                pd.Interval(left, right, closed="right")
                for left, right in zip(bins[:-1], bins[1:])
            ],
            dtype=object,
        )
        expected = DataArray(
            np.array([6, np.nan, 3, 6]),
            dims="group_bins",
            coords={"group_bins": bincoord},
        )
        assert_identical(actual, expected)

    def test_groupby_bins_sort(self):
        data = xr.DataArray(
            np.arange(100), dims="x", coords={"x": np.linspace(-100, 100, num=100)}
        )
        binned_mean = data.groupby_bins("x", bins=11).mean()
        assert binned_mean.to_index().is_monotonic_increasing

        with xr.set_options(use_flox=True):
            actual = data.groupby_bins("x", bins=11).count()
        with xr.set_options(use_flox=False):
            expected = data.groupby_bins("x", bins=11).count()
        assert_identical(actual, expected)

    def test_groupby_assign_coords(self):

        array = DataArray([1, 2, 3, 4], {"c": ("x", [0, 0, 1, 1])}, dims="x")
        actual = array.groupby("c").assign_coords(d=lambda a: a.mean())
        expected = array.copy()
        expected.coords["d"] = ("x", [1.5, 1.5, 3.5, 3.5])
        assert_identical(actual, expected)

    def test_groupby_fillna(self):
        a = DataArray([np.nan, 1, np.nan, 3], coords={"x": range(4)}, dims="x")
        fill_value = DataArray([0, 1], dims="y")
        actual = a.fillna(fill_value)
        expected = DataArray(
            [[0, 1], [1, 1], [0, 1], [3, 3]], coords={"x": range(4)}, dims=("x", "y")
        )
        assert_identical(expected, actual)

        b = DataArray(range(4), coords={"x": range(4)}, dims="x")
        expected = b.copy()
        for target in [a, expected]:
            target.coords["b"] = ("x", [0, 0, 1, 1])
        actual = a.groupby("b").fillna(DataArray([0, 2], dims="b"))
        assert_identical(expected, actual)


class TestDataArrayResample:
    def test_resample(self):
        times = pd.date_range("2000-01-01", freq="6H", periods=10)
        array = DataArray(np.arange(10), [("time", times)])

        actual = array.resample(time="24H").mean()
        expected = DataArray(array.to_series().resample("24H").mean())
        assert_identical(expected, actual)

        actual = array.resample(time="24H").reduce(np.mean)
        assert_identical(expected, actual)

        # Our use of `loffset` may change if we align our API with pandas' changes.
        # ref https://github.com/pydata/xarray/pull/4537
        actual = array.resample(time="24H", loffset="-12H").mean()
        expected_ = array.to_series().resample("24H").mean()
        expected_.index += to_offset("-12H")
        expected = DataArray.from_series(expected_)
        assert_identical(actual, expected)

        with pytest.raises(ValueError, match=r"index must be monotonic"):
            array[[2, 0, 1]].resample(time="1D")

    def test_da_resample_func_args(self):
        def func(arg1, arg2, arg3=0.0):
            return arg1.mean("time") + arg2 + arg3

        times = pd.date_range("2000", periods=3, freq="D")
        da = xr.DataArray([1.0, 1.0, 1.0], coords=[times], dims=["time"])
        expected = xr.DataArray([3.0, 3.0, 3.0], coords=[times], dims=["time"])
        actual = da.resample(time="D").map(func, args=(1.0,), arg3=1.0)
        assert_identical(actual, expected)

    def test_resample_first(self):
        times = pd.date_range("2000-01-01", freq="6H", periods=10)
        array = DataArray(np.arange(10), [("time", times)])

        actual = array.resample(time="1D").first()
        expected = DataArray([0, 4, 8], [("time", times[::4])])
        assert_identical(expected, actual)

        # verify that labels don't use the first value
        actual = array.resample(time="24H").first()
        expected = DataArray(array.to_series().resample("24H").first())
        assert_identical(expected, actual)

        # missing values
        array = array.astype(float)
        array[:2] = np.nan
        actual = array.resample(time="1D").first()
        expected = DataArray([2, 4, 8], [("time", times[::4])])
        assert_identical(expected, actual)

        actual = array.resample(time="1D").first(skipna=False)
        expected = DataArray([np.nan, 4, 8], [("time", times[::4])])
        assert_identical(expected, actual)

        # regression test for http://stackoverflow.com/questions/33158558/
        array = Dataset({"time": times})["time"]
        actual = array.resample(time="1D").last()
        expected_times = pd.to_datetime(
            ["2000-01-01T18", "2000-01-02T18", "2000-01-03T06"]
        )
        expected = DataArray(expected_times, [("time", times[::4])], name="time")
        assert_identical(expected, actual)

    def test_resample_bad_resample_dim(self):
        times = pd.date_range("2000-01-01", freq="6H", periods=10)
        array = DataArray(np.arange(10), [("__resample_dim__", times)])
        with pytest.raises(ValueError, match=r"Proxy resampling dimension"):
            array.resample(**{"__resample_dim__": "1D"}).first()

    @requires_scipy
    def test_resample_drop_nondim_coords(self):
        xs = np.arange(6)
        ys = np.arange(3)
        times = pd.date_range("2000-01-01", freq="6H", periods=5)
        data = np.tile(np.arange(5), (6, 3, 1))
        xx, yy = np.meshgrid(xs * 5, ys * 2.5)
        tt = np.arange(len(times), dtype=int)
        array = DataArray(data, {"time": times, "x": xs, "y": ys}, ("x", "y", "time"))
        xcoord = DataArray(xx.T, {"x": xs, "y": ys}, ("x", "y"))
        ycoord = DataArray(yy.T, {"x": xs, "y": ys}, ("x", "y"))
        tcoord = DataArray(tt, {"time": times}, ("time",))
        ds = Dataset({"data": array, "xc": xcoord, "yc": ycoord, "tc": tcoord})
        ds = ds.set_coords(["xc", "yc", "tc"])

        # Select the data now, with the auxiliary coordinates in place
        array = ds["data"]

        # Re-sample
        actual = array.resample(time="12H", restore_coord_dims=True).mean("time")
        assert "tc" not in actual.coords

        # Up-sample - filling
        actual = array.resample(time="1H", restore_coord_dims=True).ffill()
        assert "tc" not in actual.coords

        # Up-sample - interpolation
        actual = array.resample(time="1H", restore_coord_dims=True).interpolate(
            "linear"
        )
        assert "tc" not in actual.coords

    def test_resample_keep_attrs(self):
        times = pd.date_range("2000-01-01", freq="6H", periods=10)
        array = DataArray(np.ones(10), [("time", times)])
        array.attrs["meta"] = "data"

        result = array.resample(time="1D").mean(keep_attrs=True)
        expected = DataArray([1, 1, 1], [("time", times[::4])], attrs=array.attrs)
        assert_identical(result, expected)

        with pytest.warns(
            UserWarning, match="Passing ``keep_attrs`` to ``resample`` has no effect."
        ):
            array.resample(time="1D", keep_attrs=True)

    def test_resample_skipna(self):
        times = pd.date_range("2000-01-01", freq="6H", periods=10)
        array = DataArray(np.ones(10), [("time", times)])
        array[1] = np.nan

        result = array.resample(time="1D").mean(skipna=False)
        expected = DataArray([np.nan, 1, 1], [("time", times[::4])])
        assert_identical(result, expected)

    def test_upsample(self):
        times = pd.date_range("2000-01-01", freq="6H", periods=5)
        array = DataArray(np.arange(5), [("time", times)])

        # Forward-fill
        actual = array.resample(time="3H").ffill()
        expected = DataArray(array.to_series().resample("3H").ffill())
        assert_identical(expected, actual)

        # Backward-fill
        actual = array.resample(time="3H").bfill()
        expected = DataArray(array.to_series().resample("3H").bfill())
        assert_identical(expected, actual)

        # As frequency
        actual = array.resample(time="3H").asfreq()
        expected = DataArray(array.to_series().resample("3H").asfreq())
        assert_identical(expected, actual)

        # Pad
        actual = array.resample(time="3H").pad()
        expected = DataArray(array.to_series().resample("3H").ffill())
        assert_identical(expected, actual)

        # Nearest
        rs = array.resample(time="3H")
        actual = rs.nearest()
        new_times = rs._full_index
        expected = DataArray(array.reindex(time=new_times, method="nearest"))
        assert_identical(expected, actual)

    def test_upsample_nd(self):
        # Same as before, but now we try on multi-dimensional DataArrays.
        xs = np.arange(6)
        ys = np.arange(3)
        times = pd.date_range("2000-01-01", freq="6H", periods=5)
        data = np.tile(np.arange(5), (6, 3, 1))
        array = DataArray(data, {"time": times, "x": xs, "y": ys}, ("x", "y", "time"))

        # Forward-fill
        actual = array.resample(time="3H").ffill()
        expected_data = np.repeat(data, 2, axis=-1)
        expected_times = times.to_series().resample("3H").asfreq().index
        expected_data = expected_data[..., : len(expected_times)]
        expected = DataArray(
            expected_data,
            {"time": expected_times, "x": xs, "y": ys},
            ("x", "y", "time"),
        )
        assert_identical(expected, actual)

        # Backward-fill
        actual = array.resample(time="3H").ffill()
        expected_data = np.repeat(np.flipud(data.T).T, 2, axis=-1)
        expected_data = np.flipud(expected_data.T).T
        expected_times = times.to_series().resample("3H").asfreq().index
        expected_data = expected_data[..., : len(expected_times)]
        expected = DataArray(
            expected_data,
            {"time": expected_times, "x": xs, "y": ys},
            ("x", "y", "time"),
        )
        assert_identical(expected, actual)

        # As frequency
        actual = array.resample(time="3H").asfreq()
        expected_data = np.repeat(data, 2, axis=-1).astype(float)[..., :-1]
        expected_data[..., 1::2] = np.nan
        expected_times = times.to_series().resample("3H").asfreq().index
        expected = DataArray(
            expected_data,
            {"time": expected_times, "x": xs, "y": ys},
            ("x", "y", "time"),
        )
        assert_identical(expected, actual)

        # Pad
        actual = array.resample(time="3H").pad()
        expected_data = np.repeat(data, 2, axis=-1)
        expected_data[..., 1::2] = expected_data[..., ::2]
        expected_data = expected_data[..., :-1]
        expected_times = times.to_series().resample("3H").asfreq().index
        expected = DataArray(
            expected_data,
            {"time": expected_times, "x": xs, "y": ys},
            ("x", "y", "time"),
        )
        assert_identical(expected, actual)

    def test_upsample_tolerance(self):
        # Test tolerance keyword for upsample methods bfill, pad, nearest
        times = pd.date_range("2000-01-01", freq="1D", periods=2)
        times_upsampled = pd.date_range("2000-01-01", freq="6H", periods=5)
        array = DataArray(np.arange(2), [("time", times)])

        # Forward fill
        actual = array.resample(time="6H").ffill(tolerance="12H")
        expected = DataArray([0.0, 0.0, 0.0, np.nan, 1.0], [("time", times_upsampled)])
        assert_identical(expected, actual)

        # Backward fill
        actual = array.resample(time="6H").bfill(tolerance="12H")
        expected = DataArray([0.0, np.nan, 1.0, 1.0, 1.0], [("time", times_upsampled)])
        assert_identical(expected, actual)

        # Nearest
        actual = array.resample(time="6H").nearest(tolerance="6H")
        expected = DataArray([0, 0, np.nan, 1, 1], [("time", times_upsampled)])
        assert_identical(expected, actual)

    @requires_scipy
    def test_upsample_interpolate(self):
        from scipy.interpolate import interp1d

        xs = np.arange(6)
        ys = np.arange(3)
        times = pd.date_range("2000-01-01", freq="6H", periods=5)

        z = np.arange(5) ** 2
        data = np.tile(z, (6, 3, 1))
        array = DataArray(data, {"time": times, "x": xs, "y": ys}, ("x", "y", "time"))

        expected_times = times.to_series().resample("1H").asfreq().index
        # Split the times into equal sub-intervals to simulate the 6 hour
        # to 1 hour up-sampling
        new_times_idx = np.linspace(0, len(times) - 1, len(times) * 5)
        for kind in ["linear", "nearest", "zero", "slinear", "quadratic", "cubic"]:
            actual = array.resample(time="1H").interpolate(kind)
            f = interp1d(
                np.arange(len(times)),
                data,
                kind=kind,
                axis=-1,
                bounds_error=True,
                assume_sorted=True,
            )
            expected_data = f(new_times_idx)
            expected = DataArray(
                expected_data,
                {"time": expected_times, "x": xs, "y": ys},
                ("x", "y", "time"),
            )
            # Use AllClose because there are some small differences in how
            # we upsample timeseries versus the integer indexing as I've
            # done here due to floating point arithmetic
            assert_allclose(expected, actual, rtol=1e-16)

    @requires_scipy
    def test_upsample_interpolate_bug_2197(self):
        dates = pd.date_range("2007-02-01", "2007-03-01", freq="D")
        da = xr.DataArray(np.arange(len(dates)), [("time", dates)])
        result = da.resample(time="M").interpolate("linear")
        expected_times = np.array(
            [np.datetime64("2007-02-28"), np.datetime64("2007-03-31")]
        )
        expected = xr.DataArray([27.0, np.nan], [("time", expected_times)])
        assert_equal(result, expected)

    @requires_scipy
    def test_upsample_interpolate_regression_1605(self):
        dates = pd.date_range("2016-01-01", "2016-03-31", freq="1D")
        expected = xr.DataArray(
            np.random.random((len(dates), 2, 3)),
            dims=("time", "x", "y"),
            coords={"time": dates},
        )
        actual = expected.resample(time="1D").interpolate("linear")
        assert_allclose(actual, expected, rtol=1e-16)

    @requires_dask
    @requires_scipy
    @pytest.mark.parametrize("chunked_time", [True, False])
    def test_upsample_interpolate_dask(self, chunked_time):
        from scipy.interpolate import interp1d

        xs = np.arange(6)
        ys = np.arange(3)
        times = pd.date_range("2000-01-01", freq="6H", periods=5)

        z = np.arange(5) ** 2
        data = np.tile(z, (6, 3, 1))
        array = DataArray(data, {"time": times, "x": xs, "y": ys}, ("x", "y", "time"))
        chunks = {"x": 2, "y": 1}
        if chunked_time:
            chunks["time"] = 3

        expected_times = times.to_series().resample("1H").asfreq().index
        # Split the times into equal sub-intervals to simulate the 6 hour
        # to 1 hour up-sampling
        new_times_idx = np.linspace(0, len(times) - 1, len(times) * 5)
        for kind in ["linear", "nearest", "zero", "slinear", "quadratic", "cubic"]:
            actual = array.chunk(chunks).resample(time="1H").interpolate(kind)
            actual = actual.compute()
            f = interp1d(
                np.arange(len(times)),
                data,
                kind=kind,
                axis=-1,
                bounds_error=True,
                assume_sorted=True,
            )
            expected_data = f(new_times_idx)
            expected = DataArray(
                expected_data,
                {"time": expected_times, "x": xs, "y": ys},
                ("x", "y", "time"),
            )
            # Use AllClose because there are some small differences in how
            # we upsample timeseries versus the integer indexing as I've
            # done here due to floating point arithmetic
            assert_allclose(expected, actual, rtol=1e-16)


class TestDatasetResample:
    def test_resample_and_first(self):
        times = pd.date_range("2000-01-01", freq="6H", periods=10)
        ds = Dataset(
            {
                "foo": (["time", "x", "y"], np.random.randn(10, 5, 3)),
                "bar": ("time", np.random.randn(10), {"meta": "data"}),
                "time": times,
            }
        )

        actual = ds.resample(time="1D").first(keep_attrs=True)
        expected = ds.isel(time=[0, 4, 8])
        assert_identical(expected, actual)

        # upsampling
        expected_time = pd.date_range("2000-01-01", freq="3H", periods=19)
        expected = ds.reindex(time=expected_time)
        actual = ds.resample(time="3H")
        for how in ["mean", "sum", "first", "last"]:
            method = getattr(actual, how)
            result = method()
            assert_equal(expected, result)
        for method in [np.mean]:
            result = actual.reduce(method)
            assert_equal(expected, result)

    def test_resample_min_count(self):
        times = pd.date_range("2000-01-01", freq="6H", periods=10)
        ds = Dataset(
            {
                "foo": (["time", "x", "y"], np.random.randn(10, 5, 3)),
                "bar": ("time", np.random.randn(10), {"meta": "data"}),
                "time": times,
            }
        )
        # inject nan
        ds["foo"] = xr.where(ds["foo"] > 2.0, np.nan, ds["foo"])

        actual = ds.resample(time="1D").sum(min_count=1)
        expected = xr.concat(
            [
                ds.isel(time=slice(i * 4, (i + 1) * 4)).sum("time", min_count=1)
                for i in range(3)
            ],
            dim=actual["time"],
        )
        assert_allclose(expected, actual)

    def test_resample_by_mean_with_keep_attrs(self):
        times = pd.date_range("2000-01-01", freq="6H", periods=10)
        ds = Dataset(
            {
                "foo": (["time", "x", "y"], np.random.randn(10, 5, 3)),
                "bar": ("time", np.random.randn(10), {"meta": "data"}),
                "time": times,
            }
        )
        ds.attrs["dsmeta"] = "dsdata"

        resampled_ds = ds.resample(time="1D").mean(keep_attrs=True)
        actual = resampled_ds["bar"].attrs
        expected = ds["bar"].attrs
        assert expected == actual

        actual = resampled_ds.attrs
        expected = ds.attrs
        assert expected == actual

        with pytest.warns(
            UserWarning, match="Passing ``keep_attrs`` to ``resample`` has no effect."
        ):
            ds.resample(time="1D", keep_attrs=True)

    def test_resample_loffset(self):
        times = pd.date_range("2000-01-01", freq="6H", periods=10)
        ds = Dataset(
            {
                "foo": (["time", "x", "y"], np.random.randn(10, 5, 3)),
                "bar": ("time", np.random.randn(10), {"meta": "data"}),
                "time": times,
            }
        )
        ds.attrs["dsmeta"] = "dsdata"

        # Our use of `loffset` may change if we align our API with pandas' changes.
        # ref https://github.com/pydata/xarray/pull/4537
        actual = ds.resample(time="24H", loffset="-12H").mean().bar
        expected_ = ds.bar.to_series().resample("24H").mean()
        expected_.index += to_offset("-12H")
        expected = DataArray.from_series(expected_)
        assert_allclose(actual, expected)

    def test_resample_by_mean_discarding_attrs(self):
        times = pd.date_range("2000-01-01", freq="6H", periods=10)
        ds = Dataset(
            {
                "foo": (["time", "x", "y"], np.random.randn(10, 5, 3)),
                "bar": ("time", np.random.randn(10), {"meta": "data"}),
                "time": times,
            }
        )
        ds.attrs["dsmeta"] = "dsdata"

        resampled_ds = ds.resample(time="1D").mean(keep_attrs=False)

        assert resampled_ds["bar"].attrs == {}
        assert resampled_ds.attrs == {}

    def test_resample_by_last_discarding_attrs(self):
        times = pd.date_range("2000-01-01", freq="6H", periods=10)
        ds = Dataset(
            {
                "foo": (["time", "x", "y"], np.random.randn(10, 5, 3)),
                "bar": ("time", np.random.randn(10), {"meta": "data"}),
                "time": times,
            }
        )
        ds.attrs["dsmeta"] = "dsdata"

        resampled_ds = ds.resample(time="1D").last(keep_attrs=False)

        assert resampled_ds["bar"].attrs == {}
        assert resampled_ds.attrs == {}

    @requires_scipy
    def test_resample_drop_nondim_coords(self):
        xs = np.arange(6)
        ys = np.arange(3)
        times = pd.date_range("2000-01-01", freq="6H", periods=5)
        data = np.tile(np.arange(5), (6, 3, 1))
        xx, yy = np.meshgrid(xs * 5, ys * 2.5)
        tt = np.arange(len(times), dtype=int)
        array = DataArray(data, {"time": times, "x": xs, "y": ys}, ("x", "y", "time"))
        xcoord = DataArray(xx.T, {"x": xs, "y": ys}, ("x", "y"))
        ycoord = DataArray(yy.T, {"x": xs, "y": ys}, ("x", "y"))
        tcoord = DataArray(tt, {"time": times}, ("time",))
        ds = Dataset({"data": array, "xc": xcoord, "yc": ycoord, "tc": tcoord})
        ds = ds.set_coords(["xc", "yc", "tc"])

        # Re-sample
        actual = ds.resample(time="12H").mean("time")
        assert "tc" not in actual.coords

        # Up-sample - filling
        actual = ds.resample(time="1H").ffill()
        assert "tc" not in actual.coords

        # Up-sample - interpolation
        actual = ds.resample(time="1H").interpolate("linear")
        assert "tc" not in actual.coords

    def test_resample_old_api(self):

        times = pd.date_range("2000-01-01", freq="6H", periods=10)
        ds = Dataset(
            {
                "foo": (["time", "x", "y"], np.random.randn(10, 5, 3)),
                "bar": ("time", np.random.randn(10), {"meta": "data"}),
                "time": times,
            }
        )

        with pytest.raises(TypeError, match=r"resample\(\) no longer supports"):
            ds.resample("1D", "time")

        with pytest.raises(TypeError, match=r"resample\(\) no longer supports"):
            ds.resample("1D", dim="time", how="mean")

        with pytest.raises(TypeError, match=r"resample\(\) no longer supports"):
            ds.resample("1D", dim="time")

    def test_resample_ds_da_are_the_same(self):
        time = pd.date_range("2000-01-01", freq="6H", periods=365 * 4)
        ds = xr.Dataset(
            {
                "foo": (("time", "x"), np.random.randn(365 * 4, 5)),
                "time": time,
                "x": np.arange(5),
            }
        )
        assert_allclose(
            ds.resample(time="M").mean()["foo"], ds.foo.resample(time="M").mean()
        )

    def test_ds_resample_apply_func_args(self):
        def func(arg1, arg2, arg3=0.0):
            return arg1.mean("time") + arg2 + arg3

        times = pd.date_range("2000", freq="D", periods=3)
        ds = xr.Dataset({"foo": ("time", [1.0, 1.0, 1.0]), "time": times})
        expected = xr.Dataset({"foo": ("time", [3.0, 3.0, 3.0]), "time": times})
        actual = ds.resample(time="D").map(func, args=(1.0,), arg3=1.0)
        assert_identical(expected, actual)<|MERGE_RESOLUTION|>--- conflicted
+++ resolved
@@ -75,9 +75,6 @@
     assert_equal(expected, actual)
 
 
-<<<<<<< HEAD
-@pytest.mark.xfail
-=======
 def test_reduce_numeric_only(dataset) -> None:
     gb = dataset.groupby("x", squeeze=False)
     with xr.set_options(use_flox=False):
@@ -87,7 +84,6 @@
     assert_identical(expected, actual)
 
 
->>>>>>> b080349c
 def test_multi_index_groupby_sum() -> None:
     # regression test for GH873
     ds = xr.Dataset(
@@ -818,47 +814,25 @@
 def test_groupby_bins_math(indexed_coord) -> None:
     N = 7
     da = DataArray(np.random.random((N, N)), dims=("x", "y"))
-    bins = np.arange(0, N + 1, 2)
-    idxr = DataArray([0, 0, 1, 1, 2, 2], dims="x")
-
     if indexed_coord:
         da["x"] = np.arange(N)
         da["y"] = np.arange(N)
-        idxr["x"] = da["x"][1:]
-
-    g = da.groupby_bins("x", bins)
+    g = da.groupby_bins("x", np.arange(0, N + 1, 3))
     mean = g.mean()
-    expected = da.isel(x=slice(1, None)) - mean.isel(x_bins=idxr)
+    expected = da.isel(x=slice(1, None)) - mean.isel(x_bins=("x", [0, 0, 0, 1, 1, 1]))
     actual = g - mean
-    assert_identical(expected, actual)
-
-    # non-default cut_kwargs
-    g = da.groupby_bins("x", bins, right=False)
-    mean = g.mean()
-    if indexed_coord:
-        idxr["x"] = da["x"][:-1]
-    expected = da.isel(x=slice(-1)) - mean.isel(x_bins=idxr)
-    actual = g - mean
-    assert_identical(expected, actual)
-
-    # mean does not contain all bins in the groupby
-    actual = g - mean[:-1]
-    with xr.set_options(arithmetic_join="outer"):
-        expected = da.isel(x=slice(-1)) - mean.isel(x_bins=idxr)
-        expected.data[-2:] = np.nan
     assert_identical(expected, actual)
 
 
 def test_groupby_math_nD_group() -> None:
     N = 40
-    chars = ["a", "b", "c", "d", "e", "f", "g", "h"]
     da = DataArray(
         np.random.random((N, N)),
         dims=("x", "y"),
         coords={
             "labels": (
                 "x",
-                np.repeat(chars, repeats=N // 8),
+                np.repeat(["a", "b", "c", "d", "e", "f", "g", "h"], repeats=N // 8),
             ),
         },
     )
@@ -869,14 +843,6 @@
     expected = da - mean.sel(labels2d=da.labels2d)
     expected["labels"] = expected.labels.broadcast_like(expected.labels2d)
     actual = g - mean
-    assert_identical(expected, actual)
-
-    # drop a label from the mean;
-    # this will require reindexing rather than just a simple sel
-    actual = g - mean.isel(labels2d=slice(1, -1))
-    mean.data[[0, -1]] = np.nan
-    expected = da - mean.sel(labels2d=da.labels2d)
-    expected["labels"] = expected.labels.broadcast_like(expected.labels2d)
     assert_identical(expected, actual)
 
     da["num"] = (
@@ -1389,19 +1355,11 @@
             [1, 5], dims="dim_0_bins", coords={"dim_0_bins": bin_coords}
         )
         actual = array.groupby_bins("dim_0", bins=bins).sum()
-<<<<<<< HEAD
         assert_identical(expected, actual)
 
         actual = array.groupby_bins("dim_0", bins=bins).map(lambda x: x.sum())
         assert_identical(expected, actual)
 
-=======
-        assert_identical(expected, actual)
-
-        actual = array.groupby_bins("dim_0", bins=bins).map(lambda x: x.sum())
-        assert_identical(expected, actual)
-
->>>>>>> b080349c
         # make sure original array dims are unchanged
         assert len(array.dim_0) == 4
 
