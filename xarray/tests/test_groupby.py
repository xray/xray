--- conflicted
+++ resolved
@@ -284,7 +284,6 @@
         dataset.to_array().groupby(dataset.foo * np.nan)
 
 
-<<<<<<< HEAD
 def test_groupby_reduce_dimension_error(array):
     grouped = array.groupby("y")
     with raises_regex(ValueError, "cannot reduce over dimensions"):
@@ -301,7 +300,8 @@
 
     assert_identical(array.mean("x"), grouped.reduce(np.mean, "x"))
     assert_allclose(array.mean(["x", "z"]), grouped.reduce(np.mean, ["x", "z"]))
-=======
+
+
 def test_groupby_bins_timeseries():
     ds = xr.Dataset()
     ds["time"] = xr.DataArray(
@@ -316,7 +316,6 @@
         coords={"time_bins": pd.cut(time_bins, time_bins).categories},
     ).to_dataset(name="val")
     assert_identical(actual, expected)
->>>>>>> b0c336f6
 
 
 # TODO: move other groupby tests from test_dataset and test_dataarray over here