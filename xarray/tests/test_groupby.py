--- conflicted
+++ resolved
@@ -632,9 +632,9 @@
     assert actual == expected
 
 
+@pytest.mark.filterwarnings("ignore:No index created for dimension id:UserWarning")
 @pytest.mark.filterwarnings("ignore:Converting non-nanosecond")
 @pytest.mark.filterwarnings("ignore:invalid value encountered in divide:RuntimeWarning")
-<<<<<<< HEAD
 @pytest.mark.parametrize("shuffle", [True, False])
 @pytest.mark.parametrize(
     "chunk",
@@ -651,10 +651,6 @@
 def test_groupby_drops_nans(shuffle: bool, chunk: Literal[False] | dict) -> None:
     if shuffle and chunk and not has_dask_ge_2024_08_1:
         pytest.skip()
-=======
-@pytest.mark.filterwarnings("ignore:No index created for dimension id:UserWarning")
-def test_groupby_drops_nans() -> None:
->>>>>>> 7467b1ec
     # GH2383
     # nan in 2D data variable (requires stacking)
     ds = xr.Dataset(
