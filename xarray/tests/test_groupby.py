--- conflicted
+++ resolved
@@ -5,10 +5,7 @@
 import xarray as xr
 from xarray.core.groupby import _consolidate_slices
 
-<<<<<<< HEAD
 from . import assert_equal, assert_identical, raises_regex
-=======
-from . import assert_allclose, assert_identical, raises_regex
 
 
 @pytest.fixture
@@ -25,7 +22,6 @@
 @pytest.fixture
 def array(dataset):
     return dataset["foo"]
->>>>>>> fb0cf7b5
 
 
 def test_consolidate_slices():
@@ -51,18 +47,9 @@
 
 def test_multi_index_groupby_apply(dataset):
     # regression test for GH873
-<<<<<<< HEAD
-    ds = xr.Dataset(
-        {"foo": (("x", "y"), np.random.randn(3, 4))},
-        {"x": ["a", "b", "c"], "y": [1, 2, 3, 4]},
-    )
+    ds = dataset.isel(z=1, drop=True)[["foo"]]
     expected = 2 * ds
     actual = (
-=======
-    ds = dataset.isel(z=1, drop=True)[["foo"]]
-    doubled = 2 * ds
-    group_doubled = (
->>>>>>> fb0cf7b5
         ds.stack(space=["x", "y"])
         .groupby("space")
         .apply(lambda x: 2 * x)
@@ -378,7 +365,7 @@
     assert_identical(array, grouped.mean())
 
     assert_identical(array.mean("x"), grouped.reduce(np.mean, "x"))
-    assert_allclose(array.mean(["x", "z"]), grouped.reduce(np.mean, ["x", "z"]))
+    assert_equal(array.mean(["x", "z"]), grouped.reduce(np.mean, ["x", "z"]))
 
 
 def test_groupby_bins_timeseries():
