from __future__ import annotations

import numpy as np
import pandas as pd
import pytest

import xarray as xr
from xarray import DataArray, Dataset, set_options

from . import (
    assert_allclose,
    assert_equal,
    assert_identical,
    has_dask,
    raise_if_dask_computes,
    requires_cftime,
)


<<<<<<< HEAD
def test_coarsen_absent_dims_error(dataset) -> None:
=======
def test_coarsen_absent_dims_error(ds: Dataset) -> None:
>>>>>>> 725258e2
    with pytest.raises(ValueError, match=r"not found in Dataset."):
        dataset.coarsen(foo=2)


@pytest.mark.parametrize("dask", [True, False])
@pytest.mark.parametrize(("boundary", "side"), [("trim", "left"), ("pad", "right")])
<<<<<<< HEAD
def test_coarsen_dataset(dataset, dask, boundary, side) -> None:

=======
def test_coarsen_dataset(ds, dask, boundary, side):
>>>>>>> 725258e2
    if dask and has_dask:
        dataset = dataset.chunk({"x": 4})

    actual = dataset.coarsen(time=2, x=3, boundary=boundary, side=side).max()
    assert_equal(
        actual["z1"], dataset["z1"].coarsen(x=3, boundary=boundary, side=side).max()
    )
    # coordinate should be mean by default
    assert_equal(
        actual["time"],
        dataset["time"].coarsen(time=2, boundary=boundary, side=side).mean(),
    )


@pytest.mark.parametrize("dask", [True, False])
<<<<<<< HEAD
def test_coarsen_coords(dataset, dask) -> None:

=======
def test_coarsen_coords(ds, dask):
>>>>>>> 725258e2
    if dask and has_dask:
        dataset = dataset.chunk({"x": 4})

    # check if coord_func works
    actual = dataset.coarsen(
        time=2, x=3, boundary="trim", coord_func={"time": "max"}
    ).max()
    assert_equal(actual["z1"], dataset["z1"].coarsen(x=3, boundary="trim").max())
    assert_equal(actual["time"], dataset["time"].coarsen(time=2, boundary="trim").max())

    # raise if exact
    with pytest.raises(ValueError):
        dataset.coarsen(x=3).mean()
    # should be no error
    dataset.isel(x=slice(0, 3 * (len(dataset["x"]) // 3))).coarsen(x=3).mean()

    # working test with pd.time
    da = xr.DataArray(
        np.linspace(0, 365, num=364),
        dims="time",
        coords={"time": pd.date_range("1999-12-15", periods=364)},
    )
    actual = da.coarsen(time=2).mean()


@requires_cftime
def test_coarsen_coords_cftime():
    times = xr.cftime_range("2000", periods=6)
    da = xr.DataArray(range(6), [("time", times)])
    actual = da.coarsen(time=3).mean()
    expected_times = xr.cftime_range("2000-01-02", freq="3D", periods=2)
    np.testing.assert_array_equal(actual.time, expected_times)


@pytest.mark.parametrize(
    "funcname, argument",
    [
        ("reduce", (np.mean,)),
        ("mean", ()),
    ],
)
def test_coarsen_keep_attrs(funcname, argument) -> None:
    global_attrs = {"units": "test", "long_name": "testing"}
    da_attrs = {"da_attr": "test"}
    attrs_coords = {"attrs_coords": "test"}
    da_not_coarsend_attrs = {"da_not_coarsend_attr": "test"}

    data = np.linspace(10, 15, 100)
    coords = np.linspace(1, 10, 100)

    ds = Dataset(
        data_vars={
            "da": ("coord", data, da_attrs),
            "da_not_coarsend": ("no_coord", data, da_not_coarsend_attrs),
        },
        coords={"coord": ("coord", coords, attrs_coords)},
        attrs=global_attrs,
    )

    # attrs are now kept per default
    func = getattr(ds.coarsen(dim={"coord": 5}), funcname)
    result = func(*argument)
    assert result.attrs == global_attrs
    assert result.da.attrs == da_attrs
    assert result.da_not_coarsend.attrs == da_not_coarsend_attrs
    assert result.coord.attrs == attrs_coords
    assert result.da.name == "da"
    assert result.da_not_coarsend.name == "da_not_coarsend"

    # discard attrs
    func = getattr(ds.coarsen(dim={"coord": 5}), funcname)
    result = func(*argument, keep_attrs=False)
    assert result.attrs == {}
    assert result.da.attrs == {}
    assert result.da_not_coarsend.attrs == {}
    assert result.coord.attrs == {}
    assert result.da.name == "da"
    assert result.da_not_coarsend.name == "da_not_coarsend"

    # test discard attrs using global option
    func = getattr(ds.coarsen(dim={"coord": 5}), funcname)
    with set_options(keep_attrs=False):
        result = func(*argument)

    assert result.attrs == {}
    assert result.da.attrs == {}
    assert result.da_not_coarsend.attrs == {}
    assert result.coord.attrs == {}
    assert result.da.name == "da"
    assert result.da_not_coarsend.name == "da_not_coarsend"

    # keyword takes precedence over global option
    func = getattr(ds.coarsen(dim={"coord": 5}), funcname)
    with set_options(keep_attrs=False):
        result = func(*argument, keep_attrs=True)

    assert result.attrs == global_attrs
    assert result.da.attrs == da_attrs
    assert result.da_not_coarsend.attrs == da_not_coarsend_attrs
    assert result.coord.attrs == attrs_coords
    assert result.da.name == "da"
    assert result.da_not_coarsend.name == "da_not_coarsend"

    func = getattr(ds.coarsen(dim={"coord": 5}), funcname)
    with set_options(keep_attrs=True):
        result = func(*argument, keep_attrs=False)

    assert result.attrs == {}
    assert result.da.attrs == {}
    assert result.da_not_coarsend.attrs == {}
    assert result.coord.attrs == {}
    assert result.da.name == "da"
    assert result.da_not_coarsend.name == "da_not_coarsend"


@pytest.mark.slow
@pytest.mark.parametrize("dataset", (1, 2), indirect=True)
@pytest.mark.parametrize("window", (1, 2, 3, 4))
@pytest.mark.parametrize("name", ("sum", "mean", "std", "var", "min", "max", "median"))
<<<<<<< HEAD
def test_coarsen_reduce(dataset, window, name) -> None:
=======
def test_coarsen_reduce(ds: Dataset, window, name) -> None:
>>>>>>> 725258e2
    # Use boundary="trim" to accommodate all window sizes used in tests
    coarsen_obj = dataset.coarsen(time=window, boundary="trim")

    # add nan prefix to numpy methods to get similar behavior as bottleneck
    actual = coarsen_obj.reduce(getattr(np, f"nan{name}"))
    expected = getattr(coarsen_obj, name)()
    assert_allclose(actual, expected)

    # make sure the order of data_var are not changed.
    assert list(dataset.data_vars.keys()) == list(actual.data_vars.keys())

    # Make sure the dimension order is restored
    for key, src_var in dataset.data_vars.items():
        assert src_var.dims == actual[key].dims


@pytest.mark.parametrize(
    "funcname, argument",
    [
        ("reduce", (np.mean,)),
        ("mean", ()),
    ],
)
def test_coarsen_da_keep_attrs(funcname, argument) -> None:
    attrs_da = {"da_attr": "test"}
    attrs_coords = {"attrs_coords": "test"}

    data = np.linspace(10, 15, 100)
    coords = np.linspace(1, 10, 100)

    da = DataArray(
        data,
        dims=("coord"),
        coords={"coord": ("coord", coords, attrs_coords)},
        attrs=attrs_da,
        name="name",
    )

    # attrs are now kept per default
    func = getattr(da.coarsen(dim={"coord": 5}), funcname)
    result = func(*argument)
    assert result.attrs == attrs_da
    da.coord.attrs == attrs_coords
    assert result.name == "name"

    # discard attrs
    func = getattr(da.coarsen(dim={"coord": 5}), funcname)
    result = func(*argument, keep_attrs=False)
    assert result.attrs == {}
    da.coord.attrs == {}
    assert result.name == "name"

    # test discard attrs using global option
    func = getattr(da.coarsen(dim={"coord": 5}), funcname)
    with set_options(keep_attrs=False):
        result = func(*argument)
    assert result.attrs == {}
    da.coord.attrs == {}
    assert result.name == "name"

    # keyword takes precedence over global option
    func = getattr(da.coarsen(dim={"coord": 5}), funcname)
    with set_options(keep_attrs=False):
        result = func(*argument, keep_attrs=True)
    assert result.attrs == attrs_da
    da.coord.attrs == {}
    assert result.name == "name"

    func = getattr(da.coarsen(dim={"coord": 5}), funcname)
    with set_options(keep_attrs=True):
        result = func(*argument, keep_attrs=False)
    assert result.attrs == {}
    da.coord.attrs == {}
    assert result.name == "name"


@pytest.mark.parametrize("dataarray", (1, 2), indirect=True)
@pytest.mark.parametrize("window", (1, 2, 3, 4))
@pytest.mark.parametrize("name", ("sum", "mean", "std", "max"))
def test_coarsen_da_reduce(dataarray, window, name) -> None:
    if dataarray.isnull().sum() > 1 and window == 1:
        pytest.skip("These parameters lead to all-NaN slices")

    # Use boundary="trim" to accommodate all window sizes used in tests
    coarsen_obj = dataarray.coarsen(time=window, boundary="trim")

    # add nan prefix to numpy methods to get similar # behavior as bottleneck
    actual = coarsen_obj.reduce(getattr(np, f"nan{name}"))
    expected = getattr(coarsen_obj, name)()
    assert_allclose(actual, expected)


@pytest.mark.parametrize("dask", [True, False])
def test_coarsen_construct(dask: bool) -> None:

    ds = Dataset(
        {
            "vart": ("time", np.arange(48), {"a": "b"}),
            "varx": ("x", np.arange(10), {"a": "b"}),
            "vartx": (("x", "time"), np.arange(480).reshape(10, 48), {"a": "b"}),
            "vary": ("y", np.arange(12)),
        },
        coords={"time": np.arange(48), "y": np.arange(12)},
        attrs={"foo": "bar"},
    )

    if dask and has_dask:
        ds = ds.chunk({"x": 4, "time": 10})

    expected = xr.Dataset(attrs={"foo": "bar"})
    expected["vart"] = (("year", "month"), ds.vart.data.reshape((-1, 12)), {"a": "b"})
    expected["varx"] = (("x", "x_reshaped"), ds.varx.data.reshape((-1, 5)), {"a": "b"})
    expected["vartx"] = (
        ("x", "x_reshaped", "year", "month"),
        ds.vartx.data.reshape(2, 5, 4, 12),
        {"a": "b"},
    )
    expected["vary"] = ds.vary
    expected.coords["time"] = (("year", "month"), ds.time.data.reshape((-1, 12)))

    with raise_if_dask_computes():
        actual = ds.coarsen(time=12, x=5).construct(
            {"time": ("year", "month"), "x": ("x", "x_reshaped")}
        )
    assert_identical(actual, expected)

    with raise_if_dask_computes():
        actual = ds.coarsen(time=12, x=5).construct(
            time=("year", "month"), x=("x", "x_reshaped")
        )
    assert_identical(actual, expected)

    with raise_if_dask_computes():
        actual = ds.coarsen(time=12, x=5).construct(
            {"time": ("year", "month"), "x": ("x", "x_reshaped")}, keep_attrs=False
        )
        for var in actual:
            assert actual[var].attrs == {}
        assert actual.attrs == {}

    with raise_if_dask_computes():
        actual = ds.vartx.coarsen(time=12, x=5).construct(
            {"time": ("year", "month"), "x": ("x", "x_reshaped")}
        )
    assert_identical(actual, expected["vartx"])

    with pytest.raises(ValueError):
        ds.coarsen(time=12).construct(foo="bar")

    with pytest.raises(ValueError):
        ds.coarsen(time=12, x=2).construct(time=("year", "month"))

    with pytest.raises(ValueError):
        ds.coarsen(time=12).construct()

    with pytest.raises(ValueError):
        ds.coarsen(time=12).construct(time="bar")

    with pytest.raises(ValueError):
        ds.coarsen(time=12).construct(time=("bar",))<|MERGE_RESOLUTION|>--- conflicted
+++ resolved
@@ -17,23 +17,15 @@
 )
 
 
-<<<<<<< HEAD
-def test_coarsen_absent_dims_error(dataset) -> None:
-=======
-def test_coarsen_absent_dims_error(ds: Dataset) -> None:
->>>>>>> 725258e2
+def test_coarsen_absent_dims_error(dataset: Dataset) -> None:
     with pytest.raises(ValueError, match=r"not found in Dataset."):
         dataset.coarsen(foo=2)
 
 
 @pytest.mark.parametrize("dask", [True, False])
 @pytest.mark.parametrize(("boundary", "side"), [("trim", "left"), ("pad", "right")])
-<<<<<<< HEAD
 def test_coarsen_dataset(dataset, dask, boundary, side) -> None:
 
-=======
-def test_coarsen_dataset(ds, dask, boundary, side):
->>>>>>> 725258e2
     if dask and has_dask:
         dataset = dataset.chunk({"x": 4})
 
@@ -49,12 +41,8 @@
 
 
 @pytest.mark.parametrize("dask", [True, False])
-<<<<<<< HEAD
 def test_coarsen_coords(dataset, dask) -> None:
 
-=======
-def test_coarsen_coords(ds, dask):
->>>>>>> 725258e2
     if dask and has_dask:
         dataset = dataset.chunk({"x": 4})
 
@@ -174,11 +162,7 @@
 @pytest.mark.parametrize("dataset", (1, 2), indirect=True)
 @pytest.mark.parametrize("window", (1, 2, 3, 4))
 @pytest.mark.parametrize("name", ("sum", "mean", "std", "var", "min", "max", "median"))
-<<<<<<< HEAD
-def test_coarsen_reduce(dataset, window, name) -> None:
-=======
-def test_coarsen_reduce(ds: Dataset, window, name) -> None:
->>>>>>> 725258e2
+def test_coarsen_reduce(dataset: Dataset, window, name) -> None:
     # Use boundary="trim" to accommodate all window sizes used in tests
     coarsen_obj = dataset.coarsen(time=window, boundary="trim")
 
