from __future__ import annotations

from collections.abc import Hashable, Iterable, Sequence

import numpy as np
import pandas as pd
import pytest

from xarray.core import duck_array_ops, utils
<<<<<<< HEAD
from xarray.core.utils import either_dict_or_kwargs, expand_args_to_dims, iterate_nested

from . import assert_array_equal, requires_cftime, requires_dask
from .test_coding_times import _all_cftime_date_types
=======
from xarray.core.utils import either_dict_or_kwargs, iterate_nested
from xarray.tests import assert_array_equal, requires_dask
>>>>>>> a28e9b55


class TestAlias:
    def test(self):
        def new_method():
            pass

        old_method = utils.alias(new_method, "old_method")
        assert "deprecated" in old_method.__doc__
        with pytest.warns(Warning, match="deprecated"):
            old_method()


@pytest.mark.parametrize(
    "a, b, expected", [["a", "b", np.array(["a", "b"])], [1, 2, pd.Index([1, 2])]]
)
def test_maybe_coerce_to_str(a, b, expected):
    a = np.array([a])
    b = np.array([b])
    index = pd.Index(a).append(pd.Index(b))

    actual = utils.maybe_coerce_to_str(index, [a, b])

    assert_array_equal(expected, actual)
    assert expected.dtype == actual.dtype


def test_maybe_coerce_to_str_minimal_str_dtype():
    a = np.array(["a", "a_long_string"])
    index = pd.Index(["a"])

    actual = utils.maybe_coerce_to_str(index, [a])
    expected = np.array("a")

    assert_array_equal(expected, actual)
    assert expected.dtype == actual.dtype


class TestArrayEquiv:
    def test_0d(self):
        # verify our work around for pd.isnull not working for 0-dimensional
        # object arrays
        assert duck_array_ops.array_equiv(0, np.array(0, dtype=object))
        assert duck_array_ops.array_equiv(np.nan, np.array(np.nan, dtype=object))
        assert not duck_array_ops.array_equiv(0, np.array(1, dtype=object))


class TestDictionaries:
    @pytest.fixture(autouse=True)
    def setup(self):
        self.x = {"a": "A", "b": "B"}
        self.y = {"c": "C", "b": "B"}
        self.z = {"a": "Z"}

    def test_equivalent(self):
        assert utils.equivalent(0, 0)
        assert utils.equivalent(np.nan, np.nan)
        assert utils.equivalent(0, np.array(0.0))
        assert utils.equivalent([0], np.array([0]))
        assert utils.equivalent(np.array([0]), [0])
        assert utils.equivalent(np.arange(3), 1.0 * np.arange(3))
        assert not utils.equivalent(0, np.zeros(3))

    def test_safe(self):
        # should not raise exception:
        utils.update_safety_check(self.x, self.y)

    def test_unsafe(self):
        with pytest.raises(ValueError):
            utils.update_safety_check(self.x, self.z)

    def test_compat_dict_intersection(self):
        assert {"b": "B"} == utils.compat_dict_intersection(self.x, self.y)
        assert {} == utils.compat_dict_intersection(self.x, self.z)

    def test_compat_dict_union(self):
        assert {"a": "A", "b": "B", "c": "C"} == utils.compat_dict_union(self.x, self.y)
        with pytest.raises(
            ValueError,
            match=r"unsafe to merge dictionaries without "
            "overriding values; conflicting key",
        ):
            utils.compat_dict_union(self.x, self.z)

    def test_dict_equiv(self):
        x = {}
        x["a"] = 3
        x["b"] = np.array([1, 2, 3])
        y = {}
        y["b"] = np.array([1.0, 2.0, 3.0])
        y["a"] = 3
        assert utils.dict_equiv(x, y)  # two nparrays are equal
        y["b"] = [1, 2, 3]  # np.array not the same as a list
        assert utils.dict_equiv(x, y)  # nparray == list
        x["b"] = [1.0, 2.0, 3.0]
        assert utils.dict_equiv(x, y)  # list vs. list
        x["c"] = None
        assert not utils.dict_equiv(x, y)  # new key in x
        x["c"] = np.nan
        y["c"] = np.nan
        assert utils.dict_equiv(x, y)  # as intended, nan is nan
        x["c"] = np.inf
        y["c"] = np.inf
        assert utils.dict_equiv(x, y)  # inf == inf
        y = dict(y)
        assert utils.dict_equiv(x, y)  # different dictionary types are fine
        y["b"] = 3 * np.arange(3)
        assert not utils.dict_equiv(x, y)  # not equal when arrays differ

    def test_frozen(self):
        x = utils.Frozen(self.x)
        with pytest.raises(TypeError):
            x["foo"] = "bar"
        with pytest.raises(TypeError):
            del x["a"]
        with pytest.raises(AttributeError):
            x.update(self.y)
        assert x.mapping == self.x
        assert repr(x) in (
            "Frozen({'a': 'A', 'b': 'B'})",
            "Frozen({'b': 'B', 'a': 'A'})",
        )


def test_repr_object():
    obj = utils.ReprObject("foo")
    assert repr(obj) == "foo"
    assert isinstance(obj, Hashable)
    assert not isinstance(obj, str)


def test_repr_object_magic_methods():
    o1 = utils.ReprObject("foo")
    o2 = utils.ReprObject("foo")
    o3 = utils.ReprObject("bar")
    o4 = "foo"
    assert o1 == o2
    assert o1 != o3
    assert o1 != o4
    assert hash(o1) == hash(o2)
    assert hash(o1) != hash(o3)
    assert hash(o1) != hash(o4)


def test_is_remote_uri():
    assert utils.is_remote_uri("http://example.com")
    assert utils.is_remote_uri("https://example.com")
    assert not utils.is_remote_uri(" http://example.com")
    assert not utils.is_remote_uri("example.nc")


class Test_is_uniform_and_sorted:
    def test_sorted_uniform(self):
        assert utils.is_uniform_spaced(np.arange(5))

    def test_sorted_not_uniform(self):
        assert not utils.is_uniform_spaced([-2, 1, 89])

    def test_not_sorted_uniform(self):
        assert not utils.is_uniform_spaced([1, -1, 3])

    def test_not_sorted_not_uniform(self):
        assert not utils.is_uniform_spaced([4, 1, 89])

    def test_two_numbers(self):
        assert utils.is_uniform_spaced([0, 1.7])

    def test_relative_tolerance(self):
        assert utils.is_uniform_spaced([0, 0.97, 2], rtol=0.1)


class Test_hashable:
    def test_hashable(self):
        for v in [False, 1, (2,), (3, 4), "four"]:
            assert utils.hashable(v)
        for v in [[5, 6], ["seven", "8"], {9: "ten"}]:
            assert not utils.hashable(v)


@requires_dask
def test_dask_array_is_scalar():
    # regression test for GH1684
    import dask.array as da

    y = da.arange(8, chunks=4)
    assert not utils.is_scalar(y)


def test_hidden_key_dict():
    hidden_key = "_hidden_key"
    data = {"a": 1, "b": 2, hidden_key: 3}
    data_expected = {"a": 1, "b": 2}
    hkd = utils.HiddenKeyDict(data, [hidden_key])
    assert len(hkd) == 2
    assert hidden_key not in hkd
    for k, v in data_expected.items():
        assert hkd[k] == v
    with pytest.raises(KeyError):
        hkd[hidden_key]
    with pytest.raises(KeyError):
        del hkd[hidden_key]


def test_either_dict_or_kwargs():
    result = either_dict_or_kwargs(dict(a=1), None, "foo")
    expected = dict(a=1)
    assert result == expected

    result = either_dict_or_kwargs(None, dict(a=1), "foo")
    expected = dict(a=1)
    assert result == expected

    with pytest.raises(ValueError, match=r"foo"):
        result = either_dict_or_kwargs(dict(a=1), dict(a=1), "foo")


@pytest.mark.parametrize(
    ["supplied", "all_", "expected"],
    [
        (list("abc"), list("abc"), list("abc")),
        (["a", ..., "c"], list("abc"), list("abc")),
        (["a", ...], list("abc"), list("abc")),
        (["c", ...], list("abc"), list("cab")),
        ([..., "b"], list("abc"), list("acb")),
        ([...], list("abc"), list("abc")),
    ],
)
def test_infix_dims(supplied, all_, expected):
    result = list(utils.infix_dims(supplied, all_))
    assert result == expected


@pytest.mark.parametrize(
    ["supplied", "all_"], [([..., ...], list("abc")), ([...], list("aac"))]
)
def test_infix_dims_errors(supplied, all_):
    with pytest.raises(ValueError):
        list(utils.infix_dims(supplied, all_))


@pytest.mark.parametrize(
    ["dim", "expected"],
    [
        pytest.param("a", ("a",), id="str"),
        pytest.param(["a", "b"], ("a", "b"), id="list_of_str"),
        pytest.param(["a", 1], ("a", 1), id="list_mixed"),
        pytest.param(("a", "b"), ("a", "b"), id="tuple_of_str"),
        pytest.param(["a", ("b", "c")], ("a", ("b", "c")), id="list_with_tuple"),
        pytest.param((("b", "c"),), (("b", "c"),), id="tuple_of_tuple"),
        pytest.param(None, None, id="None"),
        pytest.param(..., ..., id="ellipsis"),
    ],
)
def test_parse_dims(
    dim: str | Iterable[Hashable] | None,
    expected: tuple[Hashable, ...],
) -> None:
    all_dims = ("a", "b", 1, ("b", "c"))  # selection of different Hashables
    actual = utils.parse_dims(dim, all_dims, replace_none=False)
    assert actual == expected


def test_parse_dims_set() -> None:
    all_dims = ("a", "b", 1, ("b", "c"))  # selection of different Hashables
    dim = {"a", 1}
    actual = utils.parse_dims(dim, all_dims)
    assert set(actual) == dim


@pytest.mark.parametrize(
    "dim", [pytest.param(None, id="None"), pytest.param(..., id="ellipsis")]
)
def test_parse_dims_replace_none(dim: None | ellipsis) -> None:
    all_dims = ("a", "b", 1, ("b", "c"))  # selection of different Hashables
    actual = utils.parse_dims(dim, all_dims, replace_none=True)
    assert actual == all_dims


@pytest.mark.parametrize(
    "dim",
    [
        pytest.param("x", id="str_missing"),
        pytest.param(["a", "x"], id="list_missing_one"),
        pytest.param(["x", 2], id="list_missing_all"),
    ],
)
def test_parse_dims_raises(dim: str | Iterable[Hashable]) -> None:
    all_dims = ("a", "b", 1, ("b", "c"))  # selection of different Hashables
    with pytest.raises(ValueError, match="'x'"):
        utils.parse_dims(dim, all_dims, check_exists=True)


@pytest.mark.parametrize(
    ["dim", "expected"],
    [
        pytest.param("a", ("a",), id="str"),
        pytest.param(["a", "b"], ("a", "b"), id="list"),
        pytest.param([...], ("a", "b", "c"), id="list_only_ellipsis"),
        pytest.param(["a", ...], ("a", "b", "c"), id="list_with_ellipsis"),
        pytest.param(["a", ..., "b"], ("a", "c", "b"), id="list_with_middle_ellipsis"),
    ],
)
def test_parse_ordered_dims(
    dim: str | Sequence[Hashable | ellipsis],
    expected: tuple[Hashable, ...],
) -> None:
    all_dims = ("a", "b", "c")
    actual = utils.parse_ordered_dims(dim, all_dims)
    assert actual == expected


def test_parse_ordered_dims_raises() -> None:
    all_dims = ("a", "b", "c")

    with pytest.raises(ValueError, match="'x' do not exist"):
        utils.parse_ordered_dims("x", all_dims, check_exists=True)

    with pytest.raises(ValueError, match="repeated dims"):
        utils.parse_ordered_dims(["a", ...], all_dims + ("a",))

    with pytest.raises(ValueError, match="More than one ellipsis"):
        utils.parse_ordered_dims(["a", ..., "b", ...], all_dims)


@pytest.mark.parametrize(
    "nested_list, expected",
    [
        ([], []),
        ([1], [1]),
        ([1, 2, 3], [1, 2, 3]),
        ([[1]], [1]),
        ([[1, 2], [3, 4]], [1, 2, 3, 4]),
        ([[[1, 2, 3], [4]], [5, 6]], [1, 2, 3, 4, 5, 6]),
    ],
)
def test_iterate_nested(nested_list, expected):
    assert list(iterate_nested(nested_list)) == expected


<<<<<<< HEAD
def test_expand_args_to_dims():
    dims, (arg1, arg2, arg3, arg4) = expand_args_to_dims(
        ["a", "b"],
        ["arg1", "arg2", "arg3", "arg4"],
        [1, ["val2.1", "val2.2"], False, [True, False]],
    )

    assert dims == ["a", "b"]
    assert arg1 == [1, 1]
    assert arg2 == ["val2.1", "val2.2"]
    assert arg3 == [False, False]
    assert arg4 == [True, False]

    with pytest.raises(ValueError, match="Expected all arguments"):
        expand_args_to_dims(
            ["a", "b"],
            ["arg1", "arg2", "arg3", "arg4"],
            ["asdf", ["arg2.1", "arg2.2"], ["arg3.1"], ["arg4.1", "arg4.2", "arg4.3"]],
        )
=======
def test_find_stack_level():
    assert utils.find_stack_level() == 1
    assert utils.find_stack_level(test_mode=True) == 2

    def f():
        return utils.find_stack_level(test_mode=True)

    assert f() == 3
>>>>>>> a28e9b55
<|MERGE_RESOLUTION|>--- conflicted
+++ resolved
@@ -7,15 +7,8 @@
 import pytest
 
 from xarray.core import duck_array_ops, utils
-<<<<<<< HEAD
 from xarray.core.utils import either_dict_or_kwargs, expand_args_to_dims, iterate_nested
-
-from . import assert_array_equal, requires_cftime, requires_dask
-from .test_coding_times import _all_cftime_date_types
-=======
-from xarray.core.utils import either_dict_or_kwargs, iterate_nested
 from xarray.tests import assert_array_equal, requires_dask
->>>>>>> a28e9b55
 
 
 class TestAlias:
@@ -355,8 +348,7 @@
     assert list(iterate_nested(nested_list)) == expected
 
 
-<<<<<<< HEAD
-def test_expand_args_to_dims():
+def test_expand_args_to_dims() -> None:
     dims, (arg1, arg2, arg3, arg4) = expand_args_to_dims(
         ["a", "b"],
         ["arg1", "arg2", "arg3", "arg4"],
@@ -375,7 +367,8 @@
             ["arg1", "arg2", "arg3", "arg4"],
             ["asdf", ["arg2.1", "arg2.2"], ["arg3.1"], ["arg4.1", "arg4.2", "arg4.3"]],
         )
-=======
+
+
 def test_find_stack_level():
     assert utils.find_stack_level() == 1
     assert utils.find_stack_level(test_mode=True) == 2
@@ -383,5 +376,4 @@
     def f():
         return utils.find_stack_level(test_mode=True)
 
-    assert f() == 3
->>>>>>> a28e9b55
+    assert f() == 3