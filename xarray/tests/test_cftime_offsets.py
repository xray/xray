--- conflicted
+++ resolved
@@ -28,13 +28,9 @@
     to_cftime_datetime,
     to_offset,
 )
-<<<<<<< HEAD
 from xarray.coding.frequencies import infer_freq
 
-from . import requires_cftime
-=======
-from xarray.tests import _CFTIME_CALENDARS
->>>>>>> 2705c63e
+from . import _CFTIME_CALENDARS, requires_cftime
 
 cftime = pytest.importorskip("cftime")
 
