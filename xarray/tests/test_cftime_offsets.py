--- conflicted
+++ resolved
@@ -1456,10 +1456,7 @@
         )
 
 
-<<<<<<< HEAD
 @requires_cftime
-=======
->>>>>>> c9ba2be2
 @pytest.mark.parametrize(
     "start,freq,cal_src,cal_tgt,use_cftime,exp0,exp_pd",
     [
@@ -1620,7 +1617,6 @@
         to_offset(freq)
 
 
-<<<<<<< HEAD
 @pytest.mark.skipif(has_pandas_gt_2_2, reason="only relevant for pandas lt 2.2")
 @pytest.mark.parametrize(
     "freq, expected",
@@ -1687,7 +1683,8 @@
         expected = f"{n}A-{month}"
 
         assert result == expected
-=======
+
+
 @pytest.mark.filterwarnings("ignore:Converting a CFTimeIndex with:")
 @pytest.mark.parametrize("start", ("2000", "2001"))
 @pytest.mark.parametrize("end", ("2000", "2001"))
@@ -1697,5 +1694,4 @@
     result = result.to_datetimeindex()
     expected = date_range(start, end, freq=freq, use_cftime=False)
 
-    np.testing.assert_array_equal(result, expected)
->>>>>>> c9ba2be2
+    np.testing.assert_array_equal(result, expected)