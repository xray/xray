--- conflicted
+++ resolved
@@ -1816,10 +1816,7 @@
                 with xr.decode_cf(store):
                     pass
 
-<<<<<<< HEAD
-=======
     @pytest.mark.skipif(LooseVersion(dask_version) < "2.4", reason="dask GH5334")
->>>>>>> 29560670
     @pytest.mark.parametrize("group", [None, "group1"])
     def test_write_persistence_modes(self, group):
         original = create_test_data()
@@ -1864,11 +1861,7 @@
             ds.to_zarr(store_target, mode="w", group=group)
             ds_to_append.to_zarr(store_target, append_dim="time", group=group)
             original = xr.concat([ds, ds_to_append], dim="time")
-<<<<<<< HEAD
-            actual = xr.open_zarr(store_target, group=group)
-=======
             actual = xr.open_dataset(store_target, group=group, engine="zarr")
->>>>>>> 29560670
             assert_identical(original, actual)
 
     def test_compressor_encoding(self):
