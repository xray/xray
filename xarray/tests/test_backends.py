from __future__ import absolute_import, division, print_function

import contextlib
import itertools
import os.path
import pickle
import shutil
import sys
import tempfile
import warnings
from io import BytesIO

import numpy as np
import pandas as pd
import pytest

import xarray as xr
from xarray import (
    DataArray, Dataset, backends, open_dataarray, open_dataset, open_mfdataset,
    save_mfdataset)
from xarray.backends.common import robust_getitem
from xarray.backends.netCDF4_ import _extract_nc4_variable_encoding
from xarray.backends.pydap_ import PydapDataStore
from xarray.core import indexing
from xarray.core.pycompat import (
    ExitStack, basestring, dask_array_type, iteritems)
from xarray.core.options import set_options
from xarray.tests import mock

from . import (
    TestCase, assert_allclose, assert_array_equal, assert_equal,
    assert_identical, has_dask, has_netCDF4, has_scipy, network, raises_regex,
    requires_dask, requires_h5netcdf, requires_netCDF4, requires_pathlib,
    requires_pydap, requires_pynio, requires_rasterio, requires_scipy,
    requires_scipy_or_netCDF4, requires_zarr, requires_pseudonetcdf,
    requires_cftime)
from .test_dataset import create_test_data

try:
    import netCDF4 as nc4
except ImportError:
    pass

try:
    import dask.array as da
except ImportError:
    pass

try:
    from pathlib import Path
except ImportError:
    try:
        from pathlib2 import Path
    except ImportError:
        pass


ON_WINDOWS = sys.platform == 'win32'


def open_example_dataset(name, *args, **kwargs):
    return open_dataset(os.path.join(os.path.dirname(__file__), 'data', name),
                        *args, **kwargs)


def open_example_mfdataset(names, *args, **kwargs):
    return open_mfdataset(
        [os.path.join(os.path.dirname(__file__), 'data', name)
         for name in names],
        *args, **kwargs)


def create_masked_and_scaled_data():
    x = np.array([np.nan, np.nan, 10, 10.1, 10.2], dtype=np.float32)
    encoding = {'_FillValue': -1, 'add_offset': 10,
                'scale_factor': np.float32(0.1), 'dtype': 'i2'}
    return Dataset({'x': ('t', x, {}, encoding)})


def create_encoded_masked_and_scaled_data():
    attributes = {'_FillValue': -1, 'add_offset': 10,
                  'scale_factor': np.float32(0.1)}
    return Dataset({'x': ('t', [-1, -1, 0, 1, 2], attributes)})


def create_unsigned_masked_scaled_data():
    encoding = {'_FillValue': 255, '_Unsigned': 'true', 'dtype': 'i1',
                'add_offset': 10, 'scale_factor': np.float32(0.1)}
    x = np.array([10.0, 10.1, 22.7, 22.8, np.nan], dtype=np.float32)
    return Dataset({'x': ('t', x, {}, encoding)})


def create_encoded_unsigned_masked_scaled_data():
    # These are values as written to the file: the _FillValue will
    # be represented in the signed form.
    attributes = {'_FillValue': -1, '_Unsigned': 'true',
                  'add_offset': 10, 'scale_factor': np.float32(0.1)}
    # Create signed data corresponding to [0, 1, 127, 128, 255] unsigned
    sb = np.asarray([0, 1, 127, -128, -1], dtype='i1')
    return Dataset({'x': ('t', sb, attributes)})


def create_boolean_data():
    attributes = {'units': '-'}
    return Dataset({'x': ('t', [True, False, False, True], attributes)})


class TestCommon(TestCase):
    def test_robust_getitem(self):

        class UnreliableArrayFailure(Exception):
            pass

        class UnreliableArray(object):
            def __init__(self, array, failures=1):
                self.array = array
                self.failures = failures

            def __getitem__(self, key):
                if self.failures > 0:
                    self.failures -= 1
                    raise UnreliableArrayFailure
                return self.array[key]

        array = UnreliableArray([0])
        with pytest.raises(UnreliableArrayFailure):
            array[0]
        self.assertEqual(array[0], 0)

        actual = robust_getitem(array, 0, catch=UnreliableArrayFailure,
                                initial_delay=0)
        self.assertEqual(actual, 0)


class NetCDF3Only(object):
    pass


class DatasetIOTestCases(object):
    engine = None
    file_format = None

    def create_store(self):
        raise NotImplementedError

    @contextlib.contextmanager
    def roundtrip(self, data, save_kwargs={}, open_kwargs={},
                  allow_cleanup_failure=False):
        with create_tmp_file(
                allow_cleanup_failure=allow_cleanup_failure) as path:
            self.save(data, path, **save_kwargs)
            with self.open(path, **open_kwargs) as ds:
                yield ds

    @contextlib.contextmanager
    def roundtrip_append(self, data, save_kwargs={}, open_kwargs={},
                         allow_cleanup_failure=False):
        with create_tmp_file(
                allow_cleanup_failure=allow_cleanup_failure) as path:
            for i, key in enumerate(data.variables):
                mode = 'a' if i > 0 else 'w'
                self.save(data[[key]], path, mode=mode, **save_kwargs)
            with self.open(path, **open_kwargs) as ds:
                yield ds

    # The save/open methods may be overwritten below
    def save(self, dataset, path, **kwargs):
        return dataset.to_netcdf(path, engine=self.engine,
                                 format=self.file_format, **kwargs)

    @contextlib.contextmanager
    def open(self, path, **kwargs):
        with open_dataset(path, engine=self.engine, **kwargs) as ds:
            yield ds

    def test_zero_dimensional_variable(self):
        expected = create_test_data()
        expected['float_var'] = ([], 1.0e9, {'units': 'units of awesome'})
        expected['bytes_var'] = ([], b'foobar')
        expected['string_var'] = ([], u'foobar')
        with self.roundtrip(expected) as actual:
            assert_identical(expected, actual)

    def test_write_store(self):
        expected = create_test_data()
        with self.create_store() as store:
            expected.dump_to_store(store)
            # we need to cf decode the store because it has time and
            # non-dimension coordinates
            with xr.decode_cf(store) as actual:
                assert_allclose(expected, actual)

    def check_dtypes_roundtripped(self, expected, actual):
        for k in expected.variables:
            expected_dtype = expected.variables[k].dtype
            if (isinstance(self, NetCDF3Only) and expected_dtype == 'int64'):
                # downcast
                expected_dtype = np.dtype('int32')
            actual_dtype = actual.variables[k].dtype
            # TODO: check expected behavior for string dtypes more carefully
            string_kinds = {'O', 'S', 'U'}
            assert (expected_dtype == actual_dtype or
                    (expected_dtype.kind in string_kinds and
                     actual_dtype.kind in string_kinds))

    def test_roundtrip_test_data(self):
        expected = create_test_data()
        with self.roundtrip(expected) as actual:
            self.check_dtypes_roundtripped(expected, actual)
            assert_identical(expected, actual)

    def test_load(self):
        expected = create_test_data()

        @contextlib.contextmanager
        def assert_loads(vars=None):
            if vars is None:
                vars = expected
            with self.roundtrip(expected) as actual:
                for k, v in actual.variables.items():
                    # IndexVariables are eagerly loaded into memory
                    self.assertEqual(v._in_memory, k in actual.dims)
                yield actual
                for k, v in actual.variables.items():
                    if k in vars:
                        self.assertTrue(v._in_memory)
                assert_identical(expected, actual)

        with pytest.raises(AssertionError):
            # make sure the contextmanager works!
            with assert_loads() as ds:
                pass

        with assert_loads() as ds:
            ds.load()

        with assert_loads(['var1', 'dim1', 'dim2']) as ds:
            ds['var1'].load()

        # verify we can read data even after closing the file
        with self.roundtrip(expected) as ds:
            actual = ds.load()
        assert_identical(expected, actual)

    def test_dataset_compute(self):
        expected = create_test_data()

        with self.roundtrip(expected) as actual:
            # Test Dataset.compute()
            for k, v in actual.variables.items():
                # IndexVariables are eagerly cached
                self.assertEqual(v._in_memory, k in actual.dims)

            computed = actual.compute()

            for k, v in actual.variables.items():
                self.assertEqual(v._in_memory, k in actual.dims)
            for v in computed.variables.values():
                self.assertTrue(v._in_memory)

            assert_identical(expected, actual)
            assert_identical(expected, computed)

    def test_pickle(self):
        expected = Dataset({'foo': ('x', [42])})
        with self.roundtrip(
                expected, allow_cleanup_failure=ON_WINDOWS) as roundtripped:
            raw_pickle = pickle.dumps(roundtripped)
            # windows doesn't like opening the same file twice
            roundtripped.close()
            unpickled_ds = pickle.loads(raw_pickle)
            assert_identical(expected, unpickled_ds)

    def test_pickle_dataarray(self):
        expected = Dataset({'foo': ('x', [42])})
        with self.roundtrip(
                expected, allow_cleanup_failure=ON_WINDOWS) as roundtripped:
            unpickled_array = pickle.loads(pickle.dumps(roundtripped['foo']))
            assert_identical(expected['foo'], unpickled_array)

    def test_dataset_caching(self):
        expected = Dataset({'foo': ('x', [5, 6, 7])})
        with self.roundtrip(expected) as actual:
            assert isinstance(actual.foo.variable._data,
                              indexing.MemoryCachedArray)
            assert not actual.foo.variable._in_memory
            actual.foo.values  # cache
            assert actual.foo.variable._in_memory

        with self.roundtrip(expected, open_kwargs={'cache': False}) as actual:
            assert isinstance(actual.foo.variable._data,
                              indexing.CopyOnWriteArray)
            assert not actual.foo.variable._in_memory
            actual.foo.values  # no caching
            assert not actual.foo.variable._in_memory

    def test_roundtrip_None_variable(self):
        expected = Dataset({None: (('x', 'y'), [[0, 1], [2, 3]])})
        with self.roundtrip(expected) as actual:
            assert_identical(expected, actual)

    def test_roundtrip_object_dtype(self):
        floats = np.array([0.0, 0.0, 1.0, 2.0, 3.0], dtype=object)
        floats_nans = np.array([np.nan, np.nan, 1.0, 2.0, 3.0], dtype=object)
        bytes_ = np.array([b'ab', b'cdef', b'g'], dtype=object)
        bytes_nans = np.array([b'ab', b'cdef', np.nan], dtype=object)
        strings = np.array([u'ab', u'cdef', u'g'], dtype=object)
        strings_nans = np.array([u'ab', u'cdef', np.nan], dtype=object)
        all_nans = np.array([np.nan, np.nan], dtype=object)
        original = Dataset({'floats': ('a', floats),
                            'floats_nans': ('a', floats_nans),
                            'bytes': ('b', bytes_),
                            'bytes_nans': ('b', bytes_nans),
                            'strings': ('b', strings),
                            'strings_nans': ('b', strings_nans),
                            'all_nans': ('c', all_nans),
                            'nan': ([], np.nan)})
        expected = original.copy(deep=True)
        with self.roundtrip(original) as actual:
            try:
                assert_identical(expected, actual)
            except AssertionError:
                # Most stores use '' for nans in strings, but some don't.
                # First try the ideal case (where the store returns exactly)
                # the original Dataset), then try a more realistic case.
                # This currently includes all netCDF files when encoding is not
                # explicitly set.
                # https://github.com/pydata/xarray/issues/1647
                expected['bytes_nans'][-1] = b''
                expected['strings_nans'][-1] = u''
                assert_identical(expected, actual)

    def test_roundtrip_string_data(self):
        expected = Dataset({'x': ('t', ['ab', 'cdef'])})
        with self.roundtrip(expected) as actual:
            assert_identical(expected, actual)

    def test_roundtrip_string_encoded_characters(self):
        expected = Dataset({'x': ('t', [u'ab', u'cdef'])})
        expected['x'].encoding['dtype'] = 'S1'
        with self.roundtrip(expected) as actual:
            assert_identical(expected, actual)
            self.assertEqual(actual['x'].encoding['_Encoding'], 'utf-8')

        expected['x'].encoding['_Encoding'] = 'ascii'
        with self.roundtrip(expected) as actual:
            assert_identical(expected, actual)
            self.assertEqual(actual['x'].encoding['_Encoding'], 'ascii')

    def test_roundtrip_numpy_datetime_data(self):
        times = pd.to_datetime(['2000-01-01', '2000-01-02', 'NaT'])
        expected = Dataset({'t': ('t', times), 't0': times[0]})
        kwds = {'encoding': {'t0': {'units': 'days since 1950-01-01'}}}
        with self.roundtrip(expected, save_kwargs=kwds) as actual:
            assert_identical(expected, actual)
            assert actual.t0.encoding['units'] == 'days since 1950-01-01'

    @requires_cftime
    def test_roundtrip_cftime_datetime_data_enable_cftimeindex(self):
        from .test_coding_times import _all_cftime_date_types

        date_types = _all_cftime_date_types()
        for date_type in date_types.values():
            times = [date_type(1, 1, 1), date_type(1, 1, 2)]
            expected = Dataset({'t': ('t', times), 't0': times[0]})
            kwds = {'encoding': {'t0': {'units': 'days since 0001-01-01'}}}
            expected_decoded_t = np.array(times)
            expected_decoded_t0 = np.array([date_type(1, 1, 1)])
            expected_calendar = times[0].calendar

            with warnings.catch_warnings():
                if expected_calendar in {'proleptic_gregorian', 'gregorian'}:
                    warnings.filterwarnings(
                        'ignore', 'Unable to decode time axis')

                with xr.set_options(enable_cftimeindex=True):
                    with self.roundtrip(expected, save_kwargs=kwds) as actual:
                        abs_diff = abs(actual.t.values - expected_decoded_t)
                        assert (abs_diff <= np.timedelta64(1, 's')).all()
                        assert (actual.t.encoding['units'] ==
                                'days since 0001-01-01 00:00:00.000000')
                        assert (actual.t.encoding['calendar'] ==
                                expected_calendar)

                        abs_diff = abs(actual.t0.values - expected_decoded_t0)
                        assert (abs_diff <= np.timedelta64(1, 's')).all()
                        assert (actual.t0.encoding['units'] ==
                                'days since 0001-01-01')
                        assert (actual.t.encoding['calendar'] ==
                                expected_calendar)

    def test_roundtrip_timedelta_data(self):
        time_deltas = pd.to_timedelta(['1h', '2h', 'NaT'])
        expected = Dataset({'td': ('td', time_deltas), 'td0': time_deltas[0]})
        with self.roundtrip(expected) as actual:
            assert_identical(expected, actual)

    def test_roundtrip_float64_data(self):
        expected = Dataset({'x': ('y', np.array([1.0, 2.0, np.pi],
                                                dtype='float64'))})
        with self.roundtrip(expected) as actual:
            assert_identical(expected, actual)

    def test_roundtrip_example_1_netcdf(self):
        expected = open_example_dataset('example_1.nc')
        with self.roundtrip(expected) as actual:
            # we allow the attributes to differ since that
            # will depend on the encoding used.  For example,
            # without CF encoding 'actual' will end up with
            # a dtype attribute.
            assert_equal(expected, actual)

    def test_roundtrip_coordinates(self):
        original = Dataset({'foo': ('x', [0, 1])},
                           {'x': [2, 3], 'y': ('a', [42]), 'z': ('x', [4, 5])})

        with self.roundtrip(original) as actual:
            assert_identical(original, actual)

    def test_roundtrip_global_coordinates(self):
        original = Dataset({'x': [2, 3], 'y': ('a', [42]), 'z': ('x', [4, 5])})
        with self.roundtrip(original) as actual:
            assert_identical(original, actual)

    def test_roundtrip_coordinates_with_space(self):
        original = Dataset(coords={'x': 0, 'y z': 1})
        expected = Dataset({'y z': 1}, {'x': 0})
        with pytest.warns(xr.SerializationWarning):
            with self.roundtrip(original) as actual:
                assert_identical(expected, actual)

    def test_roundtrip_boolean_dtype(self):
        original = create_boolean_data()
        self.assertEqual(original['x'].dtype, 'bool')
        with self.roundtrip(original) as actual:
            assert_identical(original, actual)
            self.assertEqual(actual['x'].dtype, 'bool')

    def test_orthogonal_indexing(self):
        in_memory = create_test_data()
        with self.roundtrip(in_memory) as on_disk:
            indexers = {'dim1': [1, 2, 0], 'dim2': [3, 2, 0, 3],
                        'dim3': np.arange(5)}
            expected = in_memory.isel(**indexers)
            actual = on_disk.isel(**indexers)
            # make sure the array is not yet loaded into memory
            assert not actual['var1'].variable._in_memory
            assert_identical(expected, actual)
            # do it twice, to make sure we're switched from orthogonal -> numpy
            # when we cached the values
            actual = on_disk.isel(**indexers)
            assert_identical(expected, actual)

    def test_vectorized_indexing(self):
        in_memory = create_test_data()
        with self.roundtrip(in_memory) as on_disk:
            indexers = {'dim1': DataArray([0, 2, 0], dims='a'),
                        'dim2': DataArray([0, 2, 3], dims='a')}
            expected = in_memory.isel(**indexers)
            actual = on_disk.isel(**indexers)
            # make sure the array is not yet loaded into memory
            assert not actual['var1'].variable._in_memory
            assert_identical(expected, actual.load())
            # do it twice, to make sure we're switched from
            # vectorized -> numpy when we cached the values
            actual = on_disk.isel(**indexers)
            assert_identical(expected, actual)

        def multiple_indexing(indexers):
            # make sure a sequence of lazy indexings certainly works.
            with self.roundtrip(in_memory) as on_disk:
                actual = on_disk['var3']
                expected = in_memory['var3']
                for ind in indexers:
                    actual = actual.isel(**ind)
                    expected = expected.isel(**ind)
                    # make sure the array is not yet loaded into memory
                    assert not actual.variable._in_memory
                assert_identical(expected, actual.load())

        # two-staged vectorized-indexing
        indexers = [
            {'dim1': DataArray([[0, 7], [2, 6], [3, 5]], dims=['a', 'b']),
             'dim3': DataArray([[0, 4], [1, 3], [2, 2]], dims=['a', 'b'])},
            {'a': DataArray([0, 1], dims=['c']),
             'b': DataArray([0, 1], dims=['c'])}
        ]
        multiple_indexing(indexers)

        # vectorized-slice mixed
        indexers = [
            {'dim1': DataArray([[0, 7], [2, 6], [3, 5]], dims=['a', 'b']),
             'dim3': slice(None, 10)}
        ]
        multiple_indexing(indexers)

        # vectorized-integer mixed
        indexers = [
            {'dim3': 0},
            {'dim1': DataArray([[0, 7], [2, 6], [3, 5]], dims=['a', 'b'])},
            {'a': slice(None, None, 2)}
        ]
        multiple_indexing(indexers)

        # vectorized-integer mixed
        indexers = [
            {'dim3': 0},
            {'dim1': DataArray([[0, 7], [2, 6], [3, 5]], dims=['a', 'b'])},
            {'a': 1, 'b': 0}
        ]
        multiple_indexing(indexers)

        # with negative step slice.
        indexers = [
            {'dim1': DataArray([[0, 7], [2, 6], [3, 5]], dims=['a', 'b']),
             'dim3': slice(-1, 1, -1)},
        ]
        multiple_indexing(indexers)

        # with negative step slice.
        indexers = [
            {'dim1': DataArray([[0, 7], [2, 6], [3, 5]], dims=['a', 'b']),
             'dim3': slice(-1, 1, -2)},
        ]
        multiple_indexing(indexers)

    def test_isel_dataarray(self):
        # Make sure isel works lazily. GH:issue:1688
        in_memory = create_test_data()
        with self.roundtrip(in_memory) as on_disk:
            expected = in_memory.isel(dim2=in_memory['dim2'] < 3)
            actual = on_disk.isel(dim2=on_disk['dim2'] < 3)
            assert_identical(expected, actual)

    def validate_array_type(self, ds):
        # Make sure that only NumpyIndexingAdapter stores a bare np.ndarray.
        def find_and_validate_array(obj):
            # recursively called function. obj: array or array wrapper.
            if hasattr(obj, 'array'):
                if isinstance(obj.array, indexing.ExplicitlyIndexed):
                    find_and_validate_array(obj.array)
                else:
                    if isinstance(obj.array, np.ndarray):
                        assert isinstance(obj, indexing.NumpyIndexingAdapter)
                    elif isinstance(obj.array, dask_array_type):
                        assert isinstance(obj, indexing.DaskIndexingAdapter)
                    elif isinstance(obj.array, pd.Index):
                        assert isinstance(obj, indexing.PandasIndexAdapter)
                    else:
                        raise TypeError('{} is wrapped by {}'.format(
                            type(obj.array), type(obj)))

        for k, v in ds.variables.items():
            find_and_validate_array(v._data)

    def test_array_type_after_indexing(self):
        in_memory = create_test_data()
        with self.roundtrip(in_memory) as on_disk:
            self.validate_array_type(on_disk)
            indexers = {'dim1': [1, 2, 0], 'dim2': [3, 2, 0, 3],
                        'dim3': np.arange(5)}
            expected = in_memory.isel(**indexers)
            actual = on_disk.isel(**indexers)
            assert_identical(expected, actual)
            self.validate_array_type(actual)
            # do it twice, to make sure we're switched from orthogonal -> numpy
            # when we cached the values
            actual = on_disk.isel(**indexers)
            assert_identical(expected, actual)
            self.validate_array_type(actual)

    def test_dropna(self):
        # regression test for GH:issue:1694
        a = np.random.randn(4, 3)
        a[1, 1] = np.NaN
        in_memory = xr.Dataset({'a': (('y', 'x'), a)},
                               coords={'y': np.arange(4), 'x': np.arange(3)})

        assert_identical(in_memory.dropna(dim='x'),
                         in_memory.isel(x=slice(None, None, 2)))

        with self.roundtrip(in_memory) as on_disk:
            self.validate_array_type(on_disk)
            expected = in_memory.dropna(dim='x')
            actual = on_disk.dropna(dim='x')
            assert_identical(expected, actual)

    def test_ondisk_after_print(self):
        """ Make sure print does not load file into memory """
        in_memory = create_test_data()
        with self.roundtrip(in_memory) as on_disk:
            repr(on_disk)
            assert not on_disk['var1']._in_memory


class CFEncodedDataTest(DatasetIOTestCases):

    def test_roundtrip_bytes_with_fill_value(self):
        values = np.array([b'ab', b'cdef', np.nan], dtype=object)
        encoding = {'_FillValue': b'X', 'dtype': 'S1'}
        original = Dataset({'x': ('t', values, {}, encoding)})
        expected = original.copy(deep=True)
        with self.roundtrip(original) as actual:
            assert_identical(expected, actual)

        original = Dataset({'x': ('t', values, {}, {'_FillValue': b''})})
        with self.roundtrip(original) as actual:
            assert_identical(expected, actual)

    def test_roundtrip_string_with_fill_value_nchar(self):
        values = np.array([u'ab', u'cdef', np.nan], dtype=object)
        expected = Dataset({'x': ('t', values)})

        encoding = {'dtype': 'S1', '_FillValue': b'X'}
        original = Dataset({'x': ('t', values, {}, encoding)})
        # Not supported yet.
        with pytest.raises(NotImplementedError):
            with self.roundtrip(original) as actual:
                assert_identical(expected, actual)

    def test_unsigned_roundtrip_mask_and_scale(self):
        decoded = create_unsigned_masked_scaled_data()
        encoded = create_encoded_unsigned_masked_scaled_data()
        with self.roundtrip(decoded) as actual:
            for k in decoded.variables:
                self.assertEqual(decoded.variables[k].dtype,
                                 actual.variables[k].dtype)
            assert_allclose(decoded, actual, decode_bytes=False)
        with self.roundtrip(decoded,
                            open_kwargs=dict(decode_cf=False)) as actual:
            for k in encoded.variables:
                self.assertEqual(encoded.variables[k].dtype,
                                 actual.variables[k].dtype)
            assert_allclose(encoded, actual, decode_bytes=False)
        with self.roundtrip(encoded,
                            open_kwargs=dict(decode_cf=False)) as actual:
            for k in encoded.variables:
                self.assertEqual(encoded.variables[k].dtype,
                                 actual.variables[k].dtype)
            assert_allclose(encoded, actual, decode_bytes=False)
        # make sure roundtrip encoding didn't change the
        # original dataset.
        assert_allclose(
            encoded, create_encoded_unsigned_masked_scaled_data())
        with self.roundtrip(encoded) as actual:
            for k in decoded.variables:
                self.assertEqual(decoded.variables[k].dtype,
                                 actual.variables[k].dtype)
            assert_allclose(decoded, actual, decode_bytes=False)
        with self.roundtrip(encoded,
                            open_kwargs=dict(decode_cf=False)) as actual:
            for k in encoded.variables:
                self.assertEqual(encoded.variables[k].dtype,
                                 actual.variables[k].dtype)
            assert_allclose(encoded, actual, decode_bytes=False)

    def test_roundtrip_mask_and_scale(self):
        decoded = create_masked_and_scaled_data()
        encoded = create_encoded_masked_and_scaled_data()
        with self.roundtrip(decoded) as actual:
            assert_allclose(decoded, actual, decode_bytes=False)
        with self.roundtrip(decoded,
                            open_kwargs=dict(decode_cf=False)) as actual:
            # TODO: this assumes that all roundtrips will first
            # encode.  Is that something we want to test for?
            assert_allclose(encoded, actual, decode_bytes=False)
        with self.roundtrip(encoded,
                            open_kwargs=dict(decode_cf=False)) as actual:
            assert_allclose(encoded, actual, decode_bytes=False)
        # make sure roundtrip encoding didn't change the
        # original dataset.
        assert_allclose(encoded,
                        create_encoded_masked_and_scaled_data(),
                        decode_bytes=False)
        with self.roundtrip(encoded) as actual:
            assert_allclose(decoded, actual, decode_bytes=False)
        with self.roundtrip(encoded,
                            open_kwargs=dict(decode_cf=False)) as actual:
            assert_allclose(encoded, actual, decode_bytes=False)

    def test_coordinates_encoding(self):
        def equals_latlon(obj):
            return obj == 'lat lon' or obj == 'lon lat'

        original = Dataset({'temp': ('x', [0, 1]), 'precip': ('x', [0, -1])},
                           {'lat': ('x', [2, 3]), 'lon': ('x', [4, 5])})
        with self.roundtrip(original) as actual:
            assert_identical(actual, original)
        with create_tmp_file() as tmp_file:
            original.to_netcdf(tmp_file)
            with open_dataset(tmp_file, decode_coords=False) as ds:
                self.assertTrue(equals_latlon(ds['temp'].attrs['coordinates']))
                self.assertTrue(
                    equals_latlon(ds['precip'].attrs['coordinates']))
                self.assertNotIn('coordinates', ds.attrs)
                self.assertNotIn('coordinates', ds['lat'].attrs)
                self.assertNotIn('coordinates', ds['lon'].attrs)

        modified = original.drop(['temp', 'precip'])
        with self.roundtrip(modified) as actual:
            assert_identical(actual, modified)
        with create_tmp_file() as tmp_file:
            modified.to_netcdf(tmp_file)
            with open_dataset(tmp_file, decode_coords=False) as ds:
                self.assertTrue(equals_latlon(ds.attrs['coordinates']))
                self.assertNotIn('coordinates', ds['lat'].attrs)
                self.assertNotIn('coordinates', ds['lon'].attrs)

    def test_roundtrip_endian(self):
        ds = Dataset({'x': np.arange(3, 10, dtype='>i2'),
                      'y': np.arange(3, 20, dtype='<i4'),
                      'z': np.arange(3, 30, dtype='=i8'),
                      'w': ('x', np.arange(3, 10, dtype=np.float))})

        with self.roundtrip(ds) as actual:
            # technically these datasets are slightly different,
            # one hold mixed endian data (ds) the other should be
            # all big endian (actual).  assertDatasetIdentical
            # should still pass though.
            assert_identical(ds, actual)

        if self.engine == 'netcdf4':
            ds['z'].encoding['endian'] = 'big'
            with pytest.raises(NotImplementedError):
                with self.roundtrip(ds) as actual:
                    pass

    def test_invalid_dataarray_names_raise(self):
        te = (TypeError, 'string or None')
        ve = (ValueError, 'string must be length 1 or')
        data = np.random.random((2, 2))
        da = xr.DataArray(data)
        for name, e in zip([0, (4, 5), True, ''], [te, te, te, ve]):
            ds = Dataset({name: da})
            with raises_regex(*e):
                with self.roundtrip(ds):
                    pass

    def test_encoding_kwarg(self):
        ds = Dataset({'x': ('y', np.arange(10.0))})
        kwargs = dict(encoding={'x': {'dtype': 'f4'}})
        with self.roundtrip(ds, save_kwargs=kwargs) as actual:
            self.assertEqual(actual.x.encoding['dtype'], 'f4')
        self.assertEqual(ds.x.encoding, {})

        kwargs = dict(encoding={'x': {'foo': 'bar'}})
        with raises_regex(ValueError, 'unexpected encoding'):
            with self.roundtrip(ds, save_kwargs=kwargs) as actual:
                pass

        kwargs = dict(encoding={'x': 'foo'})
        with raises_regex(ValueError, 'must be castable'):
            with self.roundtrip(ds, save_kwargs=kwargs) as actual:
                pass

        kwargs = dict(encoding={'invalid': {}})
        with pytest.raises(KeyError):
            with self.roundtrip(ds, save_kwargs=kwargs) as actual:
                pass

    def test_encoding_kwarg_dates(self):
        ds = Dataset({'t': pd.date_range('2000-01-01', periods=3)})
        units = 'days since 1900-01-01'
        kwargs = dict(encoding={'t': {'units': units}})
        with self.roundtrip(ds, save_kwargs=kwargs) as actual:
            self.assertEqual(actual.t.encoding['units'], units)
            assert_identical(actual, ds)

    def test_encoding_kwarg_fixed_width_string(self):
        # regression test for GH2149
        for strings in [
            [b'foo', b'bar', b'baz'],
            [u'foo', u'bar', u'baz'],
        ]:
            ds = Dataset({'x': strings})
            kwargs = dict(encoding={'x': {'dtype': 'S1'}})
            with self.roundtrip(ds, save_kwargs=kwargs) as actual:
                self.assertEqual(actual['x'].encoding['dtype'], 'S1')
                assert_identical(actual, ds)

    def test_default_fill_value(self):
        # Test default encoding for float:
        ds = Dataset({'x': ('y', np.arange(10.0))})
        kwargs = dict(encoding={'x': {'dtype': 'f4'}})
        with self.roundtrip(ds, save_kwargs=kwargs) as actual:
            self.assertEqual(actual.x.encoding['_FillValue'],
                             np.nan)
        self.assertEqual(ds.x.encoding, {})

        # Test default encoding for int:
        ds = Dataset({'x': ('y', np.arange(10.0))})
        kwargs = dict(encoding={'x': {'dtype': 'int16'}})
        with warnings.catch_warnings():
            warnings.filterwarnings(
                'ignore', '.*floating point data as an integer')
            with self.roundtrip(ds, save_kwargs=kwargs) as actual:
                self.assertTrue('_FillValue' not in actual.x.encoding)
        self.assertEqual(ds.x.encoding, {})

        # Test default encoding for implicit int:
        ds = Dataset({'x': ('y', np.arange(10, dtype='int16'))})
        with self.roundtrip(ds) as actual:
            self.assertTrue('_FillValue' not in actual.x.encoding)
        self.assertEqual(ds.x.encoding, {})

    def test_explicitly_omit_fill_value(self):
        ds = Dataset({'x': ('y', [np.pi, -np.pi])})
        ds.x.encoding['_FillValue'] = None
        with self.roundtrip(ds) as actual:
            assert '_FillValue' not in actual.x.encoding

    def test_explicitly_omit_fill_value_via_encoding_kwarg(self):
        ds = Dataset({'x': ('y', [np.pi, -np.pi])})
        kwargs = dict(encoding={'x': {'_FillValue': None}})
        with self.roundtrip(ds, save_kwargs=kwargs) as actual:
            assert '_FillValue' not in actual.x.encoding
        self.assertEqual(ds.y.encoding, {})

    def test_explicitly_omit_fill_value_in_coord(self):
        ds = Dataset({'x': ('y', [np.pi, -np.pi])}, coords={'y': [0.0, 1.0]})
        ds.y.encoding['_FillValue'] = None
        with self.roundtrip(ds) as actual:
            assert '_FillValue' not in actual.y.encoding

    def test_explicitly_omit_fill_value_in_coord_via_encoding_kwarg(self):
        ds = Dataset({'x': ('y', [np.pi, -np.pi])}, coords={'y': [0.0, 1.0]})
        kwargs = dict(encoding={'y': {'_FillValue': None}})
        with self.roundtrip(ds, save_kwargs=kwargs) as actual:
            assert '_FillValue' not in actual.y.encoding
        self.assertEqual(ds.y.encoding, {})

    def test_encoding_same_dtype(self):
        ds = Dataset({'x': ('y', np.arange(10.0, dtype='f4'))})
        kwargs = dict(encoding={'x': {'dtype': 'f4'}})
        with self.roundtrip(ds, save_kwargs=kwargs) as actual:
            self.assertEqual(actual.x.encoding['dtype'], 'f4')
        self.assertEqual(ds.x.encoding, {})

    def test_append_write(self):
        # regression for GH1215
        data = create_test_data()
        with self.roundtrip_append(data) as actual:
            assert_identical(data, actual)

    def test_append_overwrite_values(self):
        # regression for GH1215
        data = create_test_data()
        with create_tmp_file(allow_cleanup_failure=False) as tmp_file:
            self.save(data, tmp_file, mode='w')
            data['var2'][:] = -999
            data['var9'] = data['var2'] * 3
            self.save(data[['var2', 'var9']], tmp_file, mode='a')
            with self.open(tmp_file) as actual:
                assert_identical(data, actual)

    def test_append_with_invalid_dim_raises(self):
        data = create_test_data()
        with create_tmp_file(allow_cleanup_failure=False) as tmp_file:
            self.save(data, tmp_file, mode='w')
            data['var9'] = data['var2'] * 3
            data = data.isel(dim1=slice(2, 6))  # modify one dimension
            with raises_regex(ValueError,
                              'Unable to update size for existing dimension'):
                self.save(data, tmp_file, mode='a')

    def test_multiindex_not_implemented(self):
        ds = (Dataset(coords={'y': ('x', [1, 2]), 'z': ('x', ['a', 'b'])})
              .set_index(x=['y', 'z']))
        with raises_regex(NotImplementedError, 'MultiIndex'):
            with self.roundtrip(ds):
                pass


_counter = itertools.count()


@contextlib.contextmanager
def create_tmp_file(suffix='.nc', allow_cleanup_failure=False):
    temp_dir = tempfile.mkdtemp()
    path = os.path.join(temp_dir, 'temp-%s%s' % (next(_counter), suffix))
    try:
        yield path
    finally:
        try:
            shutil.rmtree(temp_dir)
        except OSError:
            if not allow_cleanup_failure:
                raise


@contextlib.contextmanager
def create_tmp_files(nfiles, suffix='.nc', allow_cleanup_failure=False):
    with ExitStack() as stack:
        files = [stack.enter_context(create_tmp_file(suffix,
                                                     allow_cleanup_failure))
                 for apath in np.arange(nfiles)]
        yield files


class BaseNetCDF4Test(CFEncodedDataTest):
    """Tests for both netCDF4-python and h5netcdf."""

    engine = 'netcdf4'

    def test_open_group(self):
        # Create a netCDF file with a dataset stored within a group
        with create_tmp_file() as tmp_file:
            with nc4.Dataset(tmp_file, 'w') as rootgrp:
                foogrp = rootgrp.createGroup('foo')
                ds = foogrp
                ds.createDimension('time', size=10)
                x = np.arange(10)
                ds.createVariable('x', np.int32, dimensions=('time',))
                ds.variables['x'][:] = x

            expected = Dataset()
            expected['x'] = ('time', x)

            # check equivalent ways to specify group
            for group in 'foo', '/foo', 'foo/', '/foo/':
                with self.open(tmp_file, group=group) as actual:
                    assert_equal(actual['x'], expected['x'])

            # check that missing group raises appropriate exception
            with pytest.raises(IOError):
                open_dataset(tmp_file, group='bar')
            with raises_regex(ValueError, 'must be a string'):
                open_dataset(tmp_file, group=(1, 2, 3))

    def test_open_subgroup(self):
        # Create a netCDF file with a dataset stored within a group within a
        # group
        with create_tmp_file() as tmp_file:
            rootgrp = nc4.Dataset(tmp_file, 'w')
            foogrp = rootgrp.createGroup('foo')
            bargrp = foogrp.createGroup('bar')
            ds = bargrp
            ds.createDimension('time', size=10)
            x = np.arange(10)
            ds.createVariable('x', np.int32, dimensions=('time',))
            ds.variables['x'][:] = x
            rootgrp.close()

            expected = Dataset()
            expected['x'] = ('time', x)

            # check equivalent ways to specify group
            for group in 'foo/bar', '/foo/bar', 'foo/bar/', '/foo/bar/':
                with self.open(tmp_file, group=group) as actual:
                    assert_equal(actual['x'], expected['x'])

    def test_write_groups(self):
        data1 = create_test_data()
        data2 = data1 * 2
        with create_tmp_file() as tmp_file:
            self.save(data1, tmp_file, group='data/1')
            self.save(data2, tmp_file, group='data/2', mode='a')
            with self.open(tmp_file, group='data/1') as actual1:
                assert_identical(data1, actual1)
            with self.open(tmp_file, group='data/2') as actual2:
                assert_identical(data2, actual2)

    def test_encoding_kwarg_vlen_string(self):
        for input_strings in [
            [b'foo', b'bar', b'baz'],
            [u'foo', u'bar', u'baz'],
        ]:
            original = Dataset({'x': input_strings})
            expected = Dataset({'x': [u'foo', u'bar', u'baz']})
            kwargs = dict(encoding={'x': {'dtype': str}})
            with self.roundtrip(original, save_kwargs=kwargs) as actual:
                assert actual['x'].encoding['dtype'] is str
                assert_identical(actual, expected)

    def test_roundtrip_string_with_fill_value_vlen(self):
        values = np.array([u'ab', u'cdef', np.nan], dtype=object)
        expected = Dataset({'x': ('t', values)})

        # netCDF4-based backends don't support an explicit fillvalue
        # for variable length strings yet.
        # https://github.com/Unidata/netcdf4-python/issues/730
        # https://github.com/shoyer/h5netcdf/issues/37
        original = Dataset({'x': ('t', values, {}, {'_FillValue': u'XXX'})})
        with pytest.raises(NotImplementedError):
            with self.roundtrip(original) as actual:
                assert_identical(expected, actual)

        original = Dataset({'x': ('t', values, {}, {'_FillValue': u''})})
        with pytest.raises(NotImplementedError):
            with self.roundtrip(original) as actual:
                assert_identical(expected, actual)

    def test_roundtrip_character_array(self):
        with create_tmp_file() as tmp_file:
            values = np.array([['a', 'b', 'c'], ['d', 'e', 'f']], dtype='S')

            with nc4.Dataset(tmp_file, mode='w') as nc:
                nc.createDimension('x', 2)
                nc.createDimension('string3', 3)
                v = nc.createVariable('x', np.dtype('S1'), ('x', 'string3'))
                v[:] = values

            values = np.array(['abc', 'def'], dtype='S')
            expected = Dataset({'x': ('x', values)})
            with open_dataset(tmp_file) as actual:
                assert_identical(expected, actual)
                # regression test for #157
                with self.roundtrip(actual) as roundtripped:
                    assert_identical(expected, roundtripped)

    def test_default_to_char_arrays(self):
        data = Dataset({'x': np.array(['foo', 'zzzz'], dtype='S')})
        with self.roundtrip(data) as actual:
            assert_identical(data, actual)
            self.assertEqual(actual['x'].dtype, np.dtype('S4'))

    def test_open_encodings(self):
        # Create a netCDF file with explicit time units
        # and make sure it makes it into the encodings
        # and survives a round trip
        with create_tmp_file() as tmp_file:
            with nc4.Dataset(tmp_file, 'w') as ds:
                ds.createDimension('time', size=10)
                ds.createVariable('time', np.int32, dimensions=('time',))
                units = 'days since 1999-01-01'
                ds.variables['time'].setncattr('units', units)
                ds.variables['time'][:] = np.arange(10) + 4

            expected = Dataset()

            time = pd.date_range('1999-01-05', periods=10)
            encoding = {'units': units, 'dtype': np.dtype('int32')}
            expected['time'] = ('time', time, {}, encoding)

            with open_dataset(tmp_file) as actual:
                assert_equal(actual['time'], expected['time'])
                actual_encoding = dict((k, v) for k, v in
                                       iteritems(actual['time'].encoding)
                                       if k in expected['time'].encoding)
                self.assertDictEqual(actual_encoding,
                                     expected['time'].encoding)

    def test_dump_encodings(self):
        # regression test for #709
        ds = Dataset({'x': ('y', np.arange(10.0))})
        kwargs = dict(encoding={'x': {'zlib': True}})
        with self.roundtrip(ds, save_kwargs=kwargs) as actual:
            self.assertTrue(actual.x.encoding['zlib'])

    def test_dump_and_open_encodings(self):
        # Create a netCDF file with explicit time units
        # and make sure it makes it into the encodings
        # and survives a round trip
        with create_tmp_file() as tmp_file:
            with nc4.Dataset(tmp_file, 'w') as ds:
                ds.createDimension('time', size=10)
                ds.createVariable('time', np.int32, dimensions=('time',))
                units = 'days since 1999-01-01'
                ds.variables['time'].setncattr('units', units)
                ds.variables['time'][:] = np.arange(10) + 4

            with open_dataset(tmp_file) as xarray_dataset:
                with create_tmp_file() as tmp_file2:
                    xarray_dataset.to_netcdf(tmp_file2)
                    with nc4.Dataset(tmp_file2, 'r') as ds:
                        self.assertEqual(
                            ds.variables['time'].getncattr('units'), units)
                        assert_array_equal(
                            ds.variables['time'], np.arange(10) + 4)

    def test_compression_encoding(self):
        data = create_test_data()
        data['var2'].encoding.update({'zlib': True,
                                      'chunksizes': (5, 5),
                                      'fletcher32': True,
                                      'shuffle': True,
                                      'original_shape': data.var2.shape})
        with self.roundtrip(data) as actual:
            for k, v in iteritems(data['var2'].encoding):
                self.assertEqual(v, actual['var2'].encoding[k])

        # regression test for #156
        expected = data.isel(dim1=0)
        with self.roundtrip(expected) as actual:
            assert_equal(expected, actual)

    def test_encoding_kwarg_compression(self):
        ds = Dataset({'x': np.arange(10.0)})
        encoding = dict(dtype='f4', zlib=True, complevel=9, fletcher32=True,
                        chunksizes=(5,), shuffle=True)
        kwargs = dict(encoding=dict(x=encoding))

        with self.roundtrip(ds, save_kwargs=kwargs) as actual:
            assert_equal(actual, ds)
            self.assertEqual(actual.x.encoding['dtype'], 'f4')
            self.assertEqual(actual.x.encoding['zlib'], True)
            self.assertEqual(actual.x.encoding['complevel'], 9)
            self.assertEqual(actual.x.encoding['fletcher32'], True)
            self.assertEqual(actual.x.encoding['chunksizes'], (5,))
            self.assertEqual(actual.x.encoding['shuffle'], True)

        self.assertEqual(ds.x.encoding, {})

    def test_encoding_chunksizes_unlimited(self):
        # regression test for GH1225
        ds = Dataset({'x': [1, 2, 3], 'y': ('x', [2, 3, 4])})
        ds.variables['x'].encoding = {
            'zlib': False,
            'shuffle': False,
            'complevel': 0,
            'fletcher32': False,
            'contiguous': False,
            'chunksizes': (2 ** 20,),
            'original_shape': (3,),
        }
        with self.roundtrip(ds) as actual:
            assert_equal(ds, actual)

    def test_mask_and_scale(self):
        with create_tmp_file() as tmp_file:
            with nc4.Dataset(tmp_file, mode='w') as nc:
                nc.createDimension('t', 5)
                nc.createVariable('x', 'int16', ('t',), fill_value=-1)
                v = nc.variables['x']
                v.set_auto_maskandscale(False)
                v.add_offset = 10
                v.scale_factor = 0.1
                v[:] = np.array([-1, -1, 0, 1, 2])

            # first make sure netCDF4 reads the masked and scaled data
            # correctly
            with nc4.Dataset(tmp_file, mode='r') as nc:
                expected = np.ma.array([-1, -1, 10, 10.1, 10.2],
                                       mask=[True, True, False, False, False])
                actual = nc.variables['x'][:]
                assert_array_equal(expected, actual)

            # now check xarray
            with open_dataset(tmp_file) as ds:
                expected = create_masked_and_scaled_data()
                assert_identical(expected, ds)

    def test_0dimensional_variable(self):
        # This fix verifies our work-around to this netCDF4-python bug:
        # https://github.com/Unidata/netcdf4-python/pull/220
        with create_tmp_file() as tmp_file:
            with nc4.Dataset(tmp_file, mode='w') as nc:
                v = nc.createVariable('x', 'int16')
                v[...] = 123

            with open_dataset(tmp_file) as ds:
                expected = Dataset({'x': ((), 123)})
                assert_identical(expected, ds)

    def test_already_open_dataset(self):
        with create_tmp_file() as tmp_file:
            with nc4.Dataset(tmp_file, mode='w') as nc:
                v = nc.createVariable('x', 'int')
                v[...] = 42

            nc = nc4.Dataset(tmp_file, mode='r')
            store = backends.NetCDF4DataStore(nc)
            with open_dataset(store) as ds:
                expected = Dataset({'x': ((), 42)})
                assert_identical(expected, ds)

    def test_read_variable_len_strings(self):
        with create_tmp_file() as tmp_file:
            values = np.array(['foo', 'bar', 'baz'], dtype=object)

            with nc4.Dataset(tmp_file, mode='w') as nc:
                nc.createDimension('x', 3)
                v = nc.createVariable('x', str, ('x',))
                v[:] = values

            expected = Dataset({'x': ('x', values)})
            for kwargs in [{}, {'decode_cf': True}]:
                with open_dataset(tmp_file, **kwargs) as actual:
                    assert_identical(expected, actual)


@requires_netCDF4
class NetCDF4DataTest(BaseNetCDF4Test, TestCase):
    @contextlib.contextmanager
    def create_store(self):
        with create_tmp_file() as tmp_file:
            with backends.NetCDF4DataStore.open(tmp_file, mode='w') as store:
                yield store

    def test_variable_order(self):
        # doesn't work with scipy or h5py :(
        ds = Dataset()
        ds['a'] = 1
        ds['z'] = 2
        ds['b'] = 3
        ds.coords['c'] = 4

        with self.roundtrip(ds) as actual:
            self.assertEqual(list(ds.variables), list(actual.variables))

    def test_unsorted_index_raises(self):
        # should be fixed in netcdf4 v1.2.1
        random_data = np.random.random(size=(4, 6))
        dim0 = [0, 1, 2, 3]
        dim1 = [0, 2, 1, 3, 5, 4]  # We will sort this in a later step
        da = xr.DataArray(data=random_data, dims=('dim0', 'dim1'),
                          coords={'dim0': dim0, 'dim1': dim1}, name='randovar')
        ds = da.to_dataset()

        with self.roundtrip(ds) as ondisk:
            inds = np.argsort(dim1)
            ds2 = ondisk.isel(dim1=inds)
            # Older versions of NetCDF4 raise an exception here, and if so we
            # want to ensure we improve (that is, replace) the error message
            try:
                ds2.randovar.values
            except IndexError as err:
                self.assertIn('first by calling .load', str(err))

    def test_88_character_filename_segmentation_fault(self):
        # should be fixed in netcdf4 v1.3.1
        with mock.patch('netCDF4.__version__', '1.2.4'):
            with warnings.catch_warnings():
                message = ('A segmentation fault may occur when the '
                           'file path has exactly 88 characters')
                warnings.filterwarnings('error', message)
                with pytest.raises(Warning):
                    # Need to construct 88 character filepath
                    xr.Dataset().to_netcdf('a' * (88 - len(os.getcwd()) - 1))

    def test_setncattr_string(self):
        list_of_strings = ['list', 'of', 'strings']
        one_element_list_of_strings = ['one element']
        one_string = 'one string'
        attrs = {'foo': list_of_strings,
                 'bar': one_element_list_of_strings,
                 'baz': one_string}
        ds = Dataset({'x': ('y', [1, 2, 3], attrs)},
                     attrs=attrs)

        with self.roundtrip(ds) as actual:
            for totest in [actual, actual['x']]:
                assert_array_equal(list_of_strings, totest.attrs['foo'])
                assert_array_equal(one_element_list_of_strings,
                                   totest.attrs['bar'])
                assert one_string == totest.attrs['baz']

    def test_autoclose_future_warning(self):
        data = create_test_data()
        with create_tmp_file() as tmp_file:
            self.save(data, tmp_file)
            with pytest.warns(FutureWarning):
                with self.open(tmp_file, autoclose=True) as actual:
                    assert_identical(data, actual)


@requires_netCDF4
@requires_dask
class NetCDF4ViaDaskDataTest(NetCDF4DataTest):
    @contextlib.contextmanager
    def roundtrip(self, data, save_kwargs={}, open_kwargs={},
                  allow_cleanup_failure=False):
        with NetCDF4DataTest.roundtrip(
                self, data, save_kwargs, open_kwargs,
                allow_cleanup_failure) as ds:
            yield ds.chunk()

    def test_unsorted_index_raises(self):
        # Skip when using dask because dask rewrites indexers to getitem,
        # dask first pulls items by block.
        pass

    def test_dataset_caching(self):
        # caching behavior differs for dask
        pass

    def test_write_inconsistent_chunks(self):
        # Construct two variables with the same dimensions, but different
        # chunk sizes.
        x = da.zeros((100, 100), dtype='f4', chunks=(50, 100))
        x = DataArray(data=x, dims=('lat', 'lon'), name='x')
        x.encoding['chunksizes'] = (50, 100)
        x.encoding['original_shape'] = (100, 100)
        y = da.ones((100, 100), dtype='f4', chunks=(100, 50))
        y = DataArray(data=y, dims=('lat', 'lon'), name='y')
        y.encoding['chunksizes'] = (100, 50)
        y.encoding['original_shape'] = (100, 100)
        # Put them both into the same dataset
        ds = Dataset({'x': x, 'y': y})
        with self.roundtrip(ds) as actual:
            assert actual['x'].encoding['chunksizes'] == (50, 100)
            assert actual['y'].encoding['chunksizes'] == (100, 50)


@requires_zarr
class BaseZarrTest(CFEncodedDataTest):

    DIMENSION_KEY = '_ARRAY_DIMENSIONS'

    @contextlib.contextmanager
    def create_store(self):
        with self.create_zarr_target() as store_target:
            yield backends.ZarrStore.open_group(store_target, mode='w')

    def save(self, dataset, store_target, **kwargs):
        return dataset.to_zarr(store=store_target, **kwargs)

    @contextlib.contextmanager
    def open(self, store_target, **kwargs):
        with xr.open_zarr(store_target, **kwargs) as ds:
            yield ds

    @contextlib.contextmanager
    def roundtrip(self, data, save_kwargs={}, open_kwargs={},
                  allow_cleanup_failure=False):
        with self.create_zarr_target() as store_target:
            self.save(data, store_target, **save_kwargs)
            with self.open(store_target, **open_kwargs) as ds:
                yield ds

    @contextlib.contextmanager
    def roundtrip_append(self, data, save_kwargs={}, open_kwargs={},
                         allow_cleanup_failure=False):
        pytest.skip("zarr backend does not support appending")

    def test_auto_chunk(self):
        original = create_test_data().chunk()

        with self.roundtrip(
                original, open_kwargs={'auto_chunk': False}) as actual:
            for k, v in actual.variables.items():
                # only index variables should be in memory
                self.assertEqual(v._in_memory, k in actual.dims)
                # there should be no chunks
                self.assertEqual(v.chunks, None)

        with self.roundtrip(
                original, open_kwargs={'auto_chunk': True}) as actual:
            for k, v in actual.variables.items():
                # only index variables should be in memory
                self.assertEqual(v._in_memory, k in actual.dims)
                # chunk size should be the same as original
                self.assertEqual(v.chunks, original[k].chunks)

    def test_write_uneven_dask_chunks(self):
        # regression for GH#2225
        original = create_test_data().chunk({'dim1': 3, 'dim2': 4, 'dim3': 3})

        with self.roundtrip(
                original, open_kwargs={'auto_chunk': True}) as actual:
            for k, v in actual.data_vars.items():
                print(k)
                assert v.chunks == actual[k].chunks

    def test_chunk_encoding(self):
        # These datasets have no dask chunks. All chunking specified in
        # encoding
        data = create_test_data()
        chunks = (5, 5)
        data['var2'].encoding.update({'chunks': chunks})

        with self.roundtrip(data) as actual:
            self.assertEqual(chunks, actual['var2'].encoding['chunks'])

        # expect an error with non-integer chunks
        data['var2'].encoding.update({'chunks': (5, 4.5)})
        with pytest.raises(TypeError):
            with self.roundtrip(data) as actual:
                pass

    def test_chunk_encoding_with_dask(self):
        # These datasets DO have dask chunks. Need to check for various
        # interactions between dask and zarr chunks
        ds = xr.DataArray((np.arange(12)), dims='x', name='var1').to_dataset()

        # - no encoding specified -
        # zarr automatically gets chunk information from dask chunks
        ds_chunk4 = ds.chunk({'x': 4})
        with self.roundtrip(ds_chunk4) as actual:
            self.assertEqual((4,), actual['var1'].encoding['chunks'])

        # should fail if dask_chunks are irregular...
        ds_chunk_irreg = ds.chunk({'x': (5, 4, 3)})
        with pytest.raises(ValueError) as e_info:
            with self.roundtrip(ds_chunk_irreg) as actual:
                pass
        # make sure this error message is correct and not some other error
        assert e_info.match('chunks')

        # ... except if the last chunk is smaller than the first
        ds_chunk_irreg = ds.chunk({'x': (5, 5, 2)})
        with self.roundtrip(ds_chunk_irreg) as actual:
            self.assertEqual((5,), actual['var1'].encoding['chunks'])

        # - encoding specified  -
        # specify compatible encodings
        for chunk_enc in 4, (4, ):
            ds_chunk4['var1'].encoding.update({'chunks': chunk_enc})
            with self.roundtrip(ds_chunk4) as actual:
                self.assertEqual((4,), actual['var1'].encoding['chunks'])

        # TODO: remove this failure once syncronized overlapping writes are
        # supported by xarray
        ds_chunk4['var1'].encoding.update({'chunks': 5})
        with pytest.raises(NotImplementedError):
            with self.roundtrip(ds_chunk4) as actual:
                pass

    def test_hidden_zarr_keys(self):
        expected = create_test_data()
        with self.create_store() as store:
            expected.dump_to_store(store)
            zarr_group = store.ds

            # check that a variable hidden attribute is present and correct
            # JSON only has a single array type, which maps to list in Python.
            # In contrast, dims in xarray is always a tuple.
            for var in expected.variables.keys():
                dims = zarr_group[var].attrs[self.DIMENSION_KEY]
                assert dims == list(expected[var].dims)

            with xr.decode_cf(store):
                # make sure it is hidden
                for var in expected.variables.keys():
                    assert self.DIMENSION_KEY not in expected[var].attrs

            # put it back and try removing from a variable
            del zarr_group.var2.attrs[self.DIMENSION_KEY]
            with pytest.raises(KeyError):
                with xr.decode_cf(store):
                    pass

    def test_write_persistence_modes(self):
        original = create_test_data()

        # overwrite mode
        with self.roundtrip(original, save_kwargs={'mode': 'w'}) as actual:
            assert_identical(original, actual)

        # don't overwrite mode
        with self.roundtrip(original, save_kwargs={'mode': 'w-'}) as actual:
            assert_identical(original, actual)

        # make sure overwriting works as expected
        with self.create_zarr_target() as store:
            self.save(original, store)
            # should overwrite with no error
            self.save(original, store, mode='w')
            with self.open(store) as actual:
                assert_identical(original, actual)
                with pytest.raises(ValueError):
                    self.save(original, store, mode='w-')

        # check that we can't use other persistence modes
        # TODO: reconsider whether other persistence modes should be supported
        with pytest.raises(ValueError):
            with self.roundtrip(original, save_kwargs={'mode': 'a'}) as actual:
                pass

    def test_compressor_encoding(self):
        original = create_test_data()
        # specify a custom compressor
        import zarr
        blosc_comp = zarr.Blosc(cname='zstd', clevel=3, shuffle=2)
        save_kwargs = dict(encoding={'var1': {'compressor': blosc_comp}})
        with self.roundtrip(original, save_kwargs=save_kwargs) as ds:
            actual = ds['var1'].encoding['compressor']
            # get_config returns a dictionary of compressor attributes
            assert actual.get_config() == blosc_comp.get_config()

    def test_group(self):
        original = create_test_data()
        group = 'some/random/path'
        with self.roundtrip(original, save_kwargs={'group': group},
                            open_kwargs={'group': group}) as actual:
            assert_identical(original, actual)

    def test_encoding_kwarg_fixed_width_string(self):
        # not relevant for zarr, since we don't use EncodedStringCoder
        pass

    # TODO: someone who understand caching figure out whether chaching
    # makes sense for Zarr backend
    @pytest.mark.xfail(reason="Zarr caching not implemented")
    def test_dataset_caching(self):
        super(CFEncodedDataTest, self).test_dataset_caching()

    @pytest.mark.xfail(reason="Zarr stores can not be appended to")
    def test_append_write(self):
        super(CFEncodedDataTest, self).test_append_write()

    @pytest.mark.xfail(reason="Zarr stores can not be appended to")
    def test_append_overwrite_values(self):
        super(CFEncodedDataTest, self).test_append_overwrite_values()

    @pytest.mark.xfail(reason="Zarr stores can not be appended to")
    def test_append_with_invalid_dim_raises(self):
        super(CFEncodedDataTest, self).test_append_with_invalid_dim_raises()

    def test_to_zarr_compute_false_roundtrip(self):
        from dask.delayed import Delayed

        original = create_test_data().chunk()

        with self.create_zarr_target() as store:
            delayed_obj = self.save(original, store, compute=False)
            assert isinstance(delayed_obj, Delayed)
            delayed_obj.compute()

            with self.open(store) as actual:
                assert_identical(original, actual)

    def test_encoding_chunksizes(self):
        # regression test for GH2278
        # see also test_encoding_chunksizes_unlimited
        nx, ny, nt = 4, 4, 5
        original = xr.Dataset({}, coords={'x': np.arange(nx),
                                          'y': np.arange(ny),
                                          't': np.arange(nt)})
        original['v'] = xr.Variable(('x', 'y', 't'), np.zeros((nx, ny, nt)))
        original = original.chunk({'t': 1, 'x': 2, 'y': 2})

        with self.roundtrip(original) as ds1:
            assert_equal(ds1, original)
            with self.roundtrip(ds1.isel(t=0)) as ds2:
                assert_equal(ds2, original.isel(t=0))


@requires_zarr
class ZarrDictStoreTest(BaseZarrTest, TestCase):
    @contextlib.contextmanager
    def create_zarr_target(self):
        yield {}


@requires_zarr
class ZarrDirectoryStoreTest(BaseZarrTest, TestCase):
    @contextlib.contextmanager
    def create_zarr_target(self):
        with create_tmp_file(suffix='.zarr') as tmp:
            yield tmp


class ScipyWriteTest(CFEncodedDataTest, NetCDF3Only):

    def test_append_write(self):
        import scipy
        if scipy.__version__ == '1.0.1':
            pytest.xfail('https://github.com/scipy/scipy/issues/8625')
        super(ScipyWriteTest, self).test_append_write()

    def test_append_overwrite_values(self):
        import scipy
        if scipy.__version__ == '1.0.1':
            pytest.xfail('https://github.com/scipy/scipy/issues/8625')
        super(ScipyWriteTest, self).test_append_overwrite_values()


@requires_scipy
class ScipyInMemoryDataTest(ScipyWriteTest, TestCase):
    engine = 'scipy'

    @contextlib.contextmanager
    def create_store(self):
        fobj = BytesIO()
        yield backends.ScipyDataStore(fobj, 'w')

    def test_to_netcdf_explicit_engine(self):
        # regression test for GH1321
        Dataset({'foo': 42}).to_netcdf(engine='scipy')

    def test_bytes_pickle(self):
        data = Dataset({'foo': ('x', [1, 2, 3])})
        fobj = data.to_netcdf()
        with self.open(fobj) as ds:
            unpickled = pickle.loads(pickle.dumps(ds))
            assert_identical(unpickled, data)


@requires_scipy
class ScipyFileObjectTest(ScipyWriteTest, TestCase):
    engine = 'scipy'

    @contextlib.contextmanager
    def create_store(self):
        fobj = BytesIO()
        yield backends.ScipyDataStore(fobj, 'w')

    @contextlib.contextmanager
    def roundtrip(self, data, save_kwargs={}, open_kwargs={},
                  allow_cleanup_failure=False):
        with create_tmp_file() as tmp_file:
            with open(tmp_file, 'wb') as f:
                self.save(data, f, **save_kwargs)
            with open(tmp_file, 'rb') as f:
                with self.open(f, **open_kwargs) as ds:
                    yield ds

    @pytest.mark.skip(reason='cannot pickle file objects')
    def test_pickle(self):
        pass

    @pytest.mark.skip(reason='cannot pickle file objects')
    def test_pickle_dataarray(self):
        pass


@requires_scipy
class ScipyFilePathTest(ScipyWriteTest, TestCase):
    engine = 'scipy'

    @contextlib.contextmanager
    def create_store(self):
        with create_tmp_file() as tmp_file:
            with backends.ScipyDataStore(tmp_file, mode='w') as store:
                yield store

    def test_array_attrs(self):
        ds = Dataset(attrs={'foo': [[1, 2], [3, 4]]})
        with raises_regex(ValueError, 'must be 1-dimensional'):
            with self.roundtrip(ds):
                pass

    def test_roundtrip_example_1_netcdf_gz(self):
        with open_example_dataset('example_1.nc.gz') as expected:
            with open_example_dataset('example_1.nc') as actual:
                assert_identical(expected, actual)

    def test_netcdf3_endianness(self):
        # regression test for GH416
        expected = open_example_dataset('bears.nc', engine='scipy')
        for var in expected.variables.values():
            self.assertTrue(var.dtype.isnative)

    @requires_netCDF4
    def test_nc4_scipy(self):
        with create_tmp_file(allow_cleanup_failure=True) as tmp_file:
            with nc4.Dataset(tmp_file, 'w', format='NETCDF4') as rootgrp:
                rootgrp.createGroup('foo')

            with raises_regex(TypeError, 'pip install netcdf4'):
                open_dataset(tmp_file, engine='scipy')


@requires_netCDF4
class NetCDF3ViaNetCDF4DataTest(CFEncodedDataTest, NetCDF3Only, TestCase):
    engine = 'netcdf4'
    file_format = 'NETCDF3_CLASSIC'

    @contextlib.contextmanager
    def create_store(self):
        with create_tmp_file() as tmp_file:
            with backends.NetCDF4DataStore.open(
                    tmp_file, mode='w', format='NETCDF3_CLASSIC') as store:
                yield store

    def test_encoding_kwarg_vlen_string(self):
        original = Dataset({'x': [u'foo', u'bar', u'baz']})
        kwargs = dict(encoding={'x': {'dtype': str}})
        with raises_regex(ValueError, 'encoding dtype=str for vlen'):
            with self.roundtrip(original, save_kwargs=kwargs):
                pass


@requires_netCDF4
class NetCDF4ClassicViaNetCDF4DataTest(CFEncodedDataTest, NetCDF3Only,
                                       TestCase):
    engine = 'netcdf4'
    file_format = 'NETCDF4_CLASSIC'

    @contextlib.contextmanager
    def create_store(self):
        with create_tmp_file() as tmp_file:
            with backends.NetCDF4DataStore.open(
                    tmp_file, mode='w', format='NETCDF4_CLASSIC') as store:
                yield store


@requires_scipy_or_netCDF4
class GenericNetCDFDataTest(CFEncodedDataTest, NetCDF3Only, TestCase):
    # verify that we can read and write netCDF3 files as long as we have scipy
    # or netCDF4-python installed
    file_format = 'netcdf3_64bit'

    def test_write_store(self):
        # there's no specific store to test here
        pass

    def test_engine(self):
        data = create_test_data()
        with raises_regex(ValueError, 'unrecognized engine'):
            data.to_netcdf('foo.nc', engine='foobar')
        with raises_regex(ValueError, 'invalid engine'):
            data.to_netcdf(engine='netcdf4')

        with create_tmp_file() as tmp_file:
            data.to_netcdf(tmp_file)
            with raises_regex(ValueError, 'unrecognized engine'):
                open_dataset(tmp_file, engine='foobar')

        netcdf_bytes = data.to_netcdf()
        with raises_regex(ValueError, 'can only read'):
            open_dataset(BytesIO(netcdf_bytes), engine='foobar')

    @pytest.mark.xfail(reason='https://github.com/pydata/xarray/issues/2050')
    def test_cross_engine_read_write_netcdf3(self):
        data = create_test_data()
        valid_engines = set()
        if has_netCDF4:
            valid_engines.add('netcdf4')
        if has_scipy:
            valid_engines.add('scipy')

        for write_engine in valid_engines:
            for format in ['NETCDF3_CLASSIC', 'NETCDF3_64BIT']:
                with create_tmp_file() as tmp_file:
                    data.to_netcdf(tmp_file, format=format,
                                   engine=write_engine)
                    for read_engine in valid_engines:
                        with open_dataset(tmp_file,
                                          engine=read_engine) as actual:
                            # hack to allow test to work:
                            # coord comes back as DataArray rather than coord,
                            # and so need to loop through here rather than in
                            # the test function (or we get recursion)
                            [assert_allclose(data[k].variable,
                                             actual[k].variable)
                             for k in data.variables]

    def test_encoding_unlimited_dims(self):
        ds = Dataset({'x': ('y', np.arange(10.0))})
        with self.roundtrip(ds,
                            save_kwargs=dict(unlimited_dims=['y'])) as actual:
            self.assertEqual(actual.encoding['unlimited_dims'], set('y'))
            assert_equal(ds, actual)

        # Regression test for https://github.com/pydata/xarray/issues/2134
        with self.roundtrip(ds,
                            save_kwargs=dict(unlimited_dims='y')) as actual:
            self.assertEqual(actual.encoding['unlimited_dims'], set('y'))
            assert_equal(ds, actual)

        ds.encoding = {'unlimited_dims': ['y']}
        with self.roundtrip(ds) as actual:
            self.assertEqual(actual.encoding['unlimited_dims'], set('y'))
            assert_equal(ds, actual)

        # Regression test for https://github.com/pydata/xarray/issues/2134
        ds.encoding = {'unlimited_dims': 'y'}
        with self.roundtrip(ds) as actual:
            self.assertEqual(actual.encoding['unlimited_dims'], set('y'))
            assert_equal(ds, actual)


@requires_h5netcdf
@requires_netCDF4
class H5NetCDFDataTest(BaseNetCDF4Test, TestCase):
    engine = 'h5netcdf'

    @contextlib.contextmanager
    def create_store(self):
        with create_tmp_file() as tmp_file:
            yield backends.H5NetCDFStore(tmp_file, 'w')

    @pytest.mark.filterwarnings('ignore:complex dtypes are supported by h5py')
    def test_complex(self):
        expected = Dataset({'x': ('y', np.ones(5) + 1j * np.ones(5))})
        with pytest.warns(FutureWarning):
            # TODO: make it possible to write invalid netCDF files from xarray
            # without a warning
            with self.roundtrip(expected) as actual:
                assert_equal(expected, actual)

    @pytest.mark.xfail(reason='https://github.com/pydata/xarray/issues/535')
    def test_cross_engine_read_write_netcdf4(self):
        # Drop dim3, because its labels include strings. These appear to be
        # not properly read with python-netCDF4, which converts them into
        # unicode instead of leaving them as bytes.
        data = create_test_data().drop('dim3')
        data.attrs['foo'] = 'bar'
        valid_engines = ['netcdf4', 'h5netcdf']
        for write_engine in valid_engines:
            with create_tmp_file() as tmp_file:
                data.to_netcdf(tmp_file, engine=write_engine)
                for read_engine in valid_engines:
                    with open_dataset(tmp_file, engine=read_engine) as actual:
                        assert_identical(data, actual)

    def test_read_byte_attrs_as_unicode(self):
        with create_tmp_file() as tmp_file:
            with nc4.Dataset(tmp_file, 'w') as nc:
                nc.foo = b'bar'
            with open_dataset(tmp_file) as actual:
                expected = Dataset(attrs={'foo': 'bar'})
                assert_identical(expected, actual)

    def test_encoding_unlimited_dims(self):
        ds = Dataset({'x': ('y', np.arange(10.0))})
        with self.roundtrip(ds,
                            save_kwargs=dict(unlimited_dims=['y'])) as actual:
            self.assertEqual(actual.encoding['unlimited_dims'], set('y'))
            assert_equal(ds, actual)
        ds.encoding = {'unlimited_dims': ['y']}
        with self.roundtrip(ds) as actual:
            self.assertEqual(actual.encoding['unlimited_dims'], set('y'))
            assert_equal(ds, actual)

    def test_compression_encoding_h5py(self):
        ENCODINGS = (
            # h5py style compression with gzip codec will be converted to
            # NetCDF4-Python style on round-trip
            ({'compression': 'gzip', 'compression_opts': 9},
             {'zlib': True, 'complevel': 9}),
            # What can't be expressed in NetCDF4-Python style is
            # round-tripped unaltered
            ({'compression': 'lzf', 'compression_opts': None},
             {'compression': 'lzf', 'compression_opts': None}),
            # If both styles are used together, h5py format takes precedence
            ({'compression': 'lzf', 'compression_opts': None,
              'zlib': True, 'complevel': 9},
             {'compression': 'lzf', 'compression_opts': None}))

        for compr_in, compr_out in ENCODINGS:
            data = create_test_data()
            compr_common = {
                'chunksizes': (5, 5),
                'fletcher32': True,
                'shuffle': True,
                'original_shape': data.var2.shape
            }
            data['var2'].encoding.update(compr_in)
            data['var2'].encoding.update(compr_common)
            compr_out.update(compr_common)
            with self.roundtrip(data) as actual:
                for k, v in compr_out.items():
                    self.assertEqual(v, actual['var2'].encoding[k])

    def test_compression_check_encoding_h5py(self):
        """When mismatched h5py and NetCDF4-Python encodings are expressed
        in to_netcdf(encoding=...), must raise ValueError
        """
        data = Dataset({'x': ('y', np.arange(10.0))})
        # Compatible encodings are graciously supported
        with create_tmp_file() as tmp_file:
            data.to_netcdf(
                tmp_file, engine='h5netcdf',
                encoding={'x': {'compression': 'gzip', 'zlib': True,
                                'compression_opts': 6, 'complevel': 6}})
            with open_dataset(tmp_file, engine='h5netcdf') as actual:
                assert actual.x.encoding['zlib'] is True
                assert actual.x.encoding['complevel'] == 6

        # Incompatible encodings cause a crash
        with create_tmp_file() as tmp_file:
            with raises_regex(ValueError,
                              "'zlib' and 'compression' encodings mismatch"):
                data.to_netcdf(
                    tmp_file, engine='h5netcdf',
                    encoding={'x': {'compression': 'lzf', 'zlib': True}})

        with create_tmp_file() as tmp_file:
            with raises_regex(
                    ValueError,
                    "'complevel' and 'compression_opts' encodings mismatch"):
                data.to_netcdf(
                    tmp_file, engine='h5netcdf',
                    encoding={'x': {'compression': 'gzip',
                                    'compression_opts': 5, 'complevel': 6}})

    def test_dump_encodings_h5py(self):
        # regression test for #709
        ds = Dataset({'x': ('y', np.arange(10.0))})

        kwargs = {'encoding': {'x': {
            'compression': 'gzip', 'compression_opts': 9}}}
        with self.roundtrip(ds, save_kwargs=kwargs) as actual:
            self.assertEqual(actual.x.encoding['zlib'], True)
            self.assertEqual(actual.x.encoding['complevel'], 9)

        kwargs = {'encoding': {'x': {
            'compression': 'lzf', 'compression_opts': None}}}
        with self.roundtrip(ds, save_kwargs=kwargs) as actual:
            self.assertEqual(actual.x.encoding['compression'], 'lzf')
            self.assertEqual(actual.x.encoding['compression_opts'], None)


@pytest.fixture(params=['scipy', 'netcdf4', 'h5netcdf', 'pynio'])
def readengine(request):
    return request.param


@pytest.fixture(params=[1, 20])
def nfiles(request):
    return request.param


@pytest.fixture(params=[5, None])
def file_cache_maxsize(request):
    maxsize = request.param
    if maxsize is not None:
        with set_options(file_cache_maxsize=maxsize):
            yield maxsize
    else:
        yield maxsize


@pytest.fixture(params=[True, False])
def parallel(request):
    return request.param


@pytest.fixture(params=[None, 5])
def chunks(request):
    return request.param


# using pytest.mark.skipif does not work so this a work around
def skip_if_not_engine(engine):
    if engine == 'netcdf4':
        pytest.importorskip('netCDF4')
    elif engine == 'pynio':
        pytest.importorskip('Nio')
    else:
        pytest.importorskip(engine)


def test_open_mfdataset_manyfiles(readengine, nfiles, parallel, chunks,
                                  file_cache_maxsize):

    # skip certain combinations
    skip_if_not_engine(readengine)

    if not has_dask and parallel:
        pytest.skip('parallel requires dask')

    if ON_WINDOWS:
        pytest.skip('Skipping on Windows')

    randdata = np.random.randn(nfiles)
    original = Dataset({'foo': ('x', randdata)})
    # test standard open_mfdataset approach with too many files
    with create_tmp_files(nfiles) as tmpfiles:
        writeengine = (readengine if readengine != 'pynio' else 'netcdf4')
        # split into multiple sets of temp files
        for ii in original.x.values:
            subds = original.isel(x=slice(ii, ii + 1))
            subds.to_netcdf(tmpfiles[ii], engine=writeengine)

        # check that calculation on opened datasets works properly
        actual = open_mfdataset(tmpfiles, engine=readengine, parallel=parallel,
                                chunks=chunks)

        # check that using open_mfdataset returns dask arrays for variables
        assert isinstance(actual['foo'].data, dask_array_type)

        assert_identical(original, actual)


@requires_scipy_or_netCDF4
class OpenMFDatasetWithDataVarsAndCoordsKwTest(TestCase):
    coord_name = 'lon'
    var_name = 'v1'

    @contextlib.contextmanager
    def setup_files_and_datasets(self):
        ds1, ds2 = self.gen_datasets_with_common_coord_and_time()
        with create_tmp_file() as tmpfile1:
            with create_tmp_file() as tmpfile2:

                # save data to the temporary files
                ds1.to_netcdf(tmpfile1)
                ds2.to_netcdf(tmpfile2)

                yield [tmpfile1, tmpfile2], [ds1, ds2]

    def gen_datasets_with_common_coord_and_time(self):
        # create coordinate data
        nx = 10
        nt = 10
        x = np.arange(nx)
        t1 = np.arange(nt)
        t2 = np.arange(nt, 2 * nt, 1)

        v1 = np.random.randn(nt, nx)
        v2 = np.random.randn(nt, nx)

        ds1 = Dataset(data_vars={self.var_name: (['t', 'x'], v1),
                                 self.coord_name: ('x', 2 * x)},
                      coords={
                          't': (['t', ], t1),
                          'x': (['x', ], x)
        })

        ds2 = Dataset(data_vars={self.var_name: (['t', 'x'], v2),
                                 self.coord_name: ('x', 2 * x)},
                      coords={
                          't': (['t', ], t2),
                          'x': (['x', ], x)
        })

        return ds1, ds2

    def test_open_mfdataset_does_same_as_concat(self):
        options = ['all', 'minimal', 'different', ]

        with self.setup_files_and_datasets() as (files, [ds1, ds2]):
            for opt in options:
                with open_mfdataset(files, data_vars=opt) as ds:
                    kwargs = dict(data_vars=opt, dim='t')
                    ds_expect = xr.concat([ds1, ds2], **kwargs)
                    assert_identical(ds, ds_expect)

                with open_mfdataset(files, coords=opt) as ds:
                    kwargs = dict(coords=opt, dim='t')
                    ds_expect = xr.concat([ds1, ds2], **kwargs)
                    assert_identical(ds, ds_expect)

    def test_common_coord_when_datavars_all(self):
        opt = 'all'

        with self.setup_files_and_datasets() as (files, [ds1, ds2]):
            # open the files with the data_var option
            with open_mfdataset(files, data_vars=opt) as ds:

                coord_shape = ds[self.coord_name].shape
                coord_shape1 = ds1[self.coord_name].shape
                coord_shape2 = ds2[self.coord_name].shape

                var_shape = ds[self.var_name].shape

                self.assertEqual(var_shape, coord_shape)
                self.assertNotEqual(coord_shape1, coord_shape)
                self.assertNotEqual(coord_shape2, coord_shape)

    def test_common_coord_when_datavars_minimal(self):
        opt = 'minimal'

        with self.setup_files_and_datasets() as (files, [ds1, ds2]):
            # open the files using data_vars option
            with open_mfdataset(files, data_vars=opt) as ds:

                coord_shape = ds[self.coord_name].shape
                coord_shape1 = ds1[self.coord_name].shape
                coord_shape2 = ds2[self.coord_name].shape

                var_shape = ds[self.var_name].shape

                self.assertNotEqual(var_shape, coord_shape)
                self.assertEqual(coord_shape1, coord_shape)
                self.assertEqual(coord_shape2, coord_shape)

    def test_invalid_data_vars_value_should_fail(self):

        with self.setup_files_and_datasets() as (files, _):
            with pytest.raises(ValueError):
                with open_mfdataset(files, data_vars='minimum'):
                    pass

            # test invalid coord parameter
            with pytest.raises(ValueError):
                with open_mfdataset(files, coords='minimum'):
                    pass


@requires_dask
@requires_scipy
@requires_netCDF4
class DaskTest(TestCase, DatasetIOTestCases):
    @contextlib.contextmanager
    def create_store(self):
        yield Dataset()

    @contextlib.contextmanager
    def roundtrip(self, data, save_kwargs={}, open_kwargs={},
                  allow_cleanup_failure=False):
        yield data.chunk()

    # Override methods in DatasetIOTestCases - not applicable to dask
    def test_roundtrip_string_encoded_characters(self):
        pass

    def test_roundtrip_coordinates_with_space(self):
        pass

    def test_roundtrip_numpy_datetime_data(self):
        # Override method in DatasetIOTestCases - remove not applicable
        # save_kwds
        times = pd.to_datetime(['2000-01-01', '2000-01-02', 'NaT'])
        expected = Dataset({'t': ('t', times), 't0': times[0]})
        with self.roundtrip(expected) as actual:
            assert_identical(expected, actual)

    def test_roundtrip_cftime_datetime_data_enable_cftimeindex(self):
        # Override method in DatasetIOTestCases - remove not applicable
        # save_kwds
        from .test_coding_times import _all_cftime_date_types

        date_types = _all_cftime_date_types()
        for date_type in date_types.values():
            times = [date_type(1, 1, 1), date_type(1, 1, 2)]
            expected = Dataset({'t': ('t', times), 't0': times[0]})
            expected_decoded_t = np.array(times)
            expected_decoded_t0 = np.array([date_type(1, 1, 1)])

            with xr.set_options(enable_cftimeindex=True):
                with self.roundtrip(expected) as actual:
                    abs_diff = abs(actual.t.values - expected_decoded_t)
                    self.assertTrue((abs_diff <= np.timedelta64(1, 's')).all())

                    abs_diff = abs(actual.t0.values - expected_decoded_t0)
                    self.assertTrue((abs_diff <= np.timedelta64(1, 's')).all())

    def test_roundtrip_cftime_datetime_data_disable_cftimeindex(self):
        # Override method in DatasetIOTestCases - remove not applicable
        # save_kwds
        from .test_coding_times import _all_cftime_date_types

        date_types = _all_cftime_date_types()
        for date_type in date_types.values():
            times = [date_type(1, 1, 1), date_type(1, 1, 2)]
            expected = Dataset({'t': ('t', times), 't0': times[0]})
            expected_decoded_t = np.array(times)
            expected_decoded_t0 = np.array([date_type(1, 1, 1)])

            with xr.set_options(enable_cftimeindex=False):
                with self.roundtrip(expected) as actual:
                    abs_diff = abs(actual.t.values - expected_decoded_t)
                    self.assertTrue((abs_diff <= np.timedelta64(1, 's')).all())

                    abs_diff = abs(actual.t0.values - expected_decoded_t0)
                    self.assertTrue((abs_diff <= np.timedelta64(1, 's')).all())

    def test_write_store(self):
        # Override method in DatasetIOTestCases - not applicable to dask
        pass

    def test_dataset_caching(self):
        expected = Dataset({'foo': ('x', [5, 6, 7])})
        with self.roundtrip(expected) as actual:
            assert not actual.foo.variable._in_memory
            actual.foo.values  # no caching
            assert not actual.foo.variable._in_memory

    def test_open_mfdataset(self):
        original = Dataset({'foo': ('x', np.random.randn(10))})
        with create_tmp_file() as tmp1:
            with create_tmp_file() as tmp2:
                original.isel(x=slice(5)).to_netcdf(tmp1)
                original.isel(x=slice(5, 10)).to_netcdf(tmp2)
                with open_mfdataset([tmp1, tmp2]) as actual:
                    self.assertIsInstance(actual.foo.variable.data, da.Array)
                    self.assertEqual(actual.foo.variable.data.chunks,
                                     ((5, 5),))
                    assert_identical(original, actual)
                with open_mfdataset([tmp1, tmp2], chunks={'x': 3}) as actual:
                    self.assertEqual(actual.foo.variable.data.chunks,
                                     ((3, 2, 3, 2),))

        with raises_regex(IOError, 'no files to open'):
            open_mfdataset('foo-bar-baz-*.nc')

        with raises_regex(ValueError, 'wild-card'):
            open_mfdataset('http://some/remote/uri')

    @requires_pathlib
    def test_open_mfdataset_pathlib(self):
        original = Dataset({'foo': ('x', np.random.randn(10))})
        with create_tmp_file() as tmp1:
            with create_tmp_file() as tmp2:
                tmp1 = Path(tmp1)
                tmp2 = Path(tmp2)
                original.isel(x=slice(5)).to_netcdf(tmp1)
                original.isel(x=slice(5, 10)).to_netcdf(tmp2)
                with open_mfdataset([tmp1, tmp2]) as actual:
                    assert_identical(original, actual)

    def test_attrs_mfdataset(self):
        original = Dataset({'foo': ('x', np.random.randn(10))})
        with create_tmp_file() as tmp1:
            with create_tmp_file() as tmp2:
                ds1 = original.isel(x=slice(5))
                ds2 = original.isel(x=slice(5, 10))
                ds1.attrs['test1'] = 'foo'
                ds2.attrs['test2'] = 'bar'
                ds1.to_netcdf(tmp1)
                ds2.to_netcdf(tmp2)
                with open_mfdataset([tmp1, tmp2]) as actual:
                    # presumes that attributes inherited from
                    # first dataset loaded
                    self.assertEqual(actual.test1, ds1.test1)
                    # attributes from ds2 are not retained, e.g.,
                    with raises_regex(AttributeError,
                                      'no attribute'):
                        actual.test2

    def test_preprocess_mfdataset(self):
        original = Dataset({'foo': ('x', np.random.randn(10))})
        with create_tmp_file() as tmp:
            original.to_netcdf(tmp)

            def preprocess(ds):
                return ds.assign_coords(z=0)

            expected = preprocess(original)
            with open_mfdataset(tmp, preprocess=preprocess) as actual:
                assert_identical(expected, actual)

    def test_save_mfdataset_roundtrip(self):
        original = Dataset({'foo': ('x', np.random.randn(10))})
        datasets = [original.isel(x=slice(5)),
                    original.isel(x=slice(5, 10))]
        with create_tmp_file() as tmp1:
            with create_tmp_file() as tmp2:
                save_mfdataset(datasets, [tmp1, tmp2])
                with open_mfdataset([tmp1, tmp2]) as actual:
                    assert_identical(actual, original)

    def test_save_mfdataset_invalid(self):
        ds = Dataset()
        with raises_regex(ValueError, 'cannot use mode'):
            save_mfdataset([ds, ds], ['same', 'same'])
        with raises_regex(ValueError, 'same length'):
            save_mfdataset([ds, ds], ['only one path'])

    def test_save_mfdataset_invalid_dataarray(self):
        # regression test for GH1555
        da = DataArray([1, 2])
        with raises_regex(TypeError, 'supports writing Dataset'):
            save_mfdataset([da], ['dataarray'])

    @requires_pathlib
    def test_save_mfdataset_pathlib_roundtrip(self):
        original = Dataset({'foo': ('x', np.random.randn(10))})
        datasets = [original.isel(x=slice(5)),
                    original.isel(x=slice(5, 10))]
        with create_tmp_file() as tmp1:
            with create_tmp_file() as tmp2:
                tmp1 = Path(tmp1)
                tmp2 = Path(tmp2)
                save_mfdataset(datasets, [tmp1, tmp2])
                with open_mfdataset([tmp1, tmp2]) as actual:
                    assert_identical(actual, original)

    def test_open_and_do_math(self):
        original = Dataset({'foo': ('x', np.random.randn(10))})
        with create_tmp_file() as tmp:
            original.to_netcdf(tmp)
            with open_mfdataset(tmp) as ds:
                actual = 1.0 * ds
                assert_allclose(original, actual, decode_bytes=False)

    def test_open_mfdataset_concat_dim_none(self):
        with create_tmp_file() as tmp1:
            with create_tmp_file() as tmp2:
                data = Dataset({'x': 0})
                data.to_netcdf(tmp1)
                Dataset({'x': np.nan}).to_netcdf(tmp2)
                with open_mfdataset([tmp1, tmp2], concat_dim=None) as actual:
                    assert_identical(data, actual)

    def test_open_dataset(self):
        original = Dataset({'foo': ('x', np.random.randn(10))})
        with create_tmp_file() as tmp:
            original.to_netcdf(tmp)
            with open_dataset(tmp, chunks={'x': 5}) as actual:
                self.assertIsInstance(actual.foo.variable.data, da.Array)
                self.assertEqual(actual.foo.variable.data.chunks, ((5, 5),))
                assert_identical(original, actual)
            with open_dataset(tmp, chunks=5) as actual:
                assert_identical(original, actual)
            with open_dataset(tmp) as actual:
                self.assertIsInstance(actual.foo.variable.data, np.ndarray)
                assert_identical(original, actual)

    def test_open_single_dataset(self):
        # Test for issue GH #1988. This makes sure that the
        # concat_dim is utilized when specified in open_mfdataset().
        rnddata = np.random.randn(10)
        original = Dataset({'foo': ('x', rnddata)})
        dim = DataArray([100], name='baz', dims='baz')
        expected = Dataset({'foo': (('baz', 'x'), rnddata[np.newaxis, :])},
                           {'baz': [100]})
        with create_tmp_file() as tmp:
            original.to_netcdf(tmp)
            with open_mfdataset([tmp], concat_dim=dim) as actual:
                assert_identical(expected, actual)

    def test_dask_roundtrip(self):
        with create_tmp_file() as tmp:
            data = create_test_data()
            data.to_netcdf(tmp)
            chunks = {'dim1': 4, 'dim2': 4, 'dim3': 4, 'time': 10}
            with open_dataset(tmp, chunks=chunks) as dask_ds:
                assert_identical(data, dask_ds)
                with create_tmp_file() as tmp2:
                    dask_ds.to_netcdf(tmp2)
                    with open_dataset(tmp2) as on_disk:
                        assert_identical(data, on_disk)

    def test_deterministic_names(self):
        with create_tmp_file() as tmp:
            data = create_test_data()
            data.to_netcdf(tmp)
            with open_mfdataset(tmp) as ds:
                original_names = dict((k, v.data.name)
                                      for k, v in ds.data_vars.items())
            with open_mfdataset(tmp) as ds:
                repeat_names = dict((k, v.data.name)
                                    for k, v in ds.data_vars.items())
            for var_name, dask_name in original_names.items():
                self.assertIn(var_name, dask_name)
                self.assertEqual(dask_name[:13], 'open_dataset-')
            self.assertEqual(original_names, repeat_names)

    def test_dataarray_compute(self):
        # Test DataArray.compute() on dask backend.
        # The test for Dataset.compute() is already in DatasetIOTestCases;
        # however dask is the only tested backend which supports DataArrays
        actual = DataArray([1, 2]).chunk()
        computed = actual.compute()
        self.assertFalse(actual._in_memory)
        self.assertTrue(computed._in_memory)
        assert_allclose(actual, computed, decode_bytes=False)

    def test_save_mfdataset_compute_false_roundtrip(self):
        from dask.delayed import Delayed

        original = Dataset({'foo': ('x', np.random.randn(10))}).chunk()
        datasets = [original.isel(x=slice(5)),
                    original.isel(x=slice(5, 10))]
        with create_tmp_file(allow_cleanup_failure=ON_WINDOWS) as tmp1:
            with create_tmp_file(allow_cleanup_failure=ON_WINDOWS) as tmp2:
                delayed_obj = save_mfdataset(datasets, [tmp1, tmp2],
                                             engine=self.engine, compute=False)
                assert isinstance(delayed_obj, Delayed)
                delayed_obj.compute()
                with open_mfdataset([tmp1, tmp2]) as actual:
                    assert_identical(actual, original)


@requires_scipy_or_netCDF4
@requires_pydap
class PydapTest(TestCase):
    def convert_to_pydap_dataset(self, original):
        from pydap.model import GridType, BaseType, DatasetType
        ds = DatasetType('bears', **original.attrs)
        for key, var in original.data_vars.items():
            v = GridType(key)
            v[key] = BaseType(key, var.values, dimensions=var.dims,
                              **var.attrs)
            for d in var.dims:
                v[d] = BaseType(d, var[d].values)
            ds[key] = v
        # check all dims are stored in ds
        for d in original.coords:
            ds[d] = BaseType(d, original[d].values, dimensions=(d, ),
                             **original[d].attrs)
        return ds

    @contextlib.contextmanager
    def create_datasets(self, **kwargs):
        with open_example_dataset('bears.nc') as expected:
            pydap_ds = self.convert_to_pydap_dataset(expected)
            actual = open_dataset(PydapDataStore(pydap_ds))
            # TODO solve this workaround:
            # netcdf converts string to byte not unicode
            expected['bears'] = expected['bears'].astype(str)
            yield actual, expected

    def test_cmp_local_file(self):
        with self.create_datasets() as (actual, expected):
            assert_equal(actual, expected)

            # global attributes should be global attributes on the dataset
            self.assertNotIn('NC_GLOBAL', actual.attrs)
            self.assertIn('history', actual.attrs)

            # we don't check attributes exactly with assertDatasetIdentical()
            # because the test DAP server seems to insert some extra
            # attributes not found in the netCDF file.
            assert actual.attrs.keys() == expected.attrs.keys()

        with self.create_datasets() as (actual, expected):
            assert_equal(
                actual.isel(l=2), expected.isel(l=2))  # noqa: E741

        with self.create_datasets() as (actual, expected):
            assert_equal(actual.isel(i=0, j=-1),
                         expected.isel(i=0, j=-1))

        with self.create_datasets() as (actual, expected):
            assert_equal(actual.isel(j=slice(1, 2)),
                         expected.isel(j=slice(1, 2)))

        with self.create_datasets() as (actual, expected):
            indexers = {'i': [1, 0, 0], 'j': [1, 2, 0, 1]}
            assert_equal(actual.isel(**indexers),
                         expected.isel(**indexers))

        with self.create_datasets() as (actual, expected):
            indexers = {'i': DataArray([0, 1, 0], dims='a'),
                        'j': DataArray([0, 2, 1], dims='a')}
            assert_equal(actual.isel(**indexers),
                         expected.isel(**indexers))

    def test_compatible_to_netcdf(self):
        # make sure it can be saved as a netcdf
        with self.create_datasets() as (actual, expected):
            with create_tmp_file() as tmp_file:
                actual.to_netcdf(tmp_file)
                actual = open_dataset(tmp_file)
                actual['bears'] = actual['bears'].astype(str)
                assert_equal(actual, expected)

    @requires_dask
    def test_dask(self):
        with self.create_datasets(chunks={'j': 2}) as (actual, expected):
            assert_equal(actual, expected)


@network
@requires_scipy_or_netCDF4
@requires_pydap
class PydapOnlineTest(PydapTest):
    @contextlib.contextmanager
    def create_datasets(self, **kwargs):
        url = 'http://test.opendap.org/opendap/hyrax/data/nc/bears.nc'
        actual = open_dataset(url, engine='pydap', **kwargs)
        with open_example_dataset('bears.nc') as expected:
            # workaround to restore string which is converted to byte
            expected['bears'] = expected['bears'].astype(str)
            yield actual, expected

    def test_session(self):
        from pydap.cas.urs import setup_session

        session = setup_session('XarrayTestUser', 'Xarray2017')
        with mock.patch('pydap.client.open_url') as mock_func:
            xr.backends.PydapDataStore.open('http://test.url', session=session)
        mock_func.assert_called_with('http://test.url', session=session)


@requires_scipy
@requires_pynio
class PyNioTest(ScipyWriteTest, TestCase):
    def test_write_store(self):
        # pynio is read-only for now
        pass

    @contextlib.contextmanager
    def open(self, path, **kwargs):
        with open_dataset(path, engine='pynio', **kwargs) as ds:
            yield ds

    def save(self, dataset, path, **kwargs):
        return dataset.to_netcdf(path, engine='scipy', **kwargs)

    def test_weakrefs(self):
        example = Dataset({'foo': ('x', np.arange(5.0))})
        expected = example.rename({'foo': 'bar', 'x': 'y'})

        with create_tmp_file() as tmp_file:
            example.to_netcdf(tmp_file, engine='scipy')
            on_disk = open_dataset(tmp_file, engine='pynio')
            actual = on_disk.rename({'foo': 'bar', 'x': 'y'})
            del on_disk  # trigger garbage collection
            assert_identical(actual, expected)


@requires_pseudonetcdf
@pytest.mark.filterwarnings('ignore:IOAPI_ISPH is assumed to be 6370000')
class PseudoNetCDFFormatTest(TestCase):
    def open(self, path, **kwargs):
        return open_dataset(path, engine='pseudonetcdf', **kwargs)

    @contextlib.contextmanager
    def roundtrip(self, data, save_kwargs={}, open_kwargs={},
                  allow_cleanup_failure=False):
        with create_tmp_file(
                allow_cleanup_failure=allow_cleanup_failure) as path:
            self.save(data, path, **save_kwargs)
            with self.open(path, **open_kwargs) as ds:
                yield ds

    def test_ict_format(self):
        """
        Open a CAMx file and test data variables
        """
        ictfile = open_example_dataset('example.ict',
                                       engine='pseudonetcdf',
                                       backend_kwargs={'format': 'ffi1001'})
        stdattr = {
            'fill_value': -9999.0,
            'missing_value': -9999,
            'scale': 1,
            'llod_flag': -8888,
            'llod_value': 'N/A',
            'ulod_flag': -7777,
            'ulod_value': 'N/A'
        }

        def myatts(**attrs):
            outattr = stdattr.copy()
            outattr.update(attrs)
            return outattr

        input = {
            'coords': {},
            'attrs': {
                'fmt': '1001', 'n_header_lines': 27,
                'PI_NAME': 'Henderson, Barron',
                'ORGANIZATION_NAME': 'U.S. EPA',
                'SOURCE_DESCRIPTION': 'Example file with artificial data',
                'MISSION_NAME': 'JUST_A_TEST',
                'VOLUME_INFO': '1, 1',
                'SDATE': '2018, 04, 27', 'WDATE': '2018, 04, 27',
                'TIME_INTERVAL': '0',
                'INDEPENDENT_VARIABLE': 'Start_UTC',
                'ULOD_FLAG': '-7777', 'ULOD_VALUE': 'N/A',
                'LLOD_FLAG': '-8888',
                'LLOD_VALUE': ('N/A, N/A, N/A, N/A, 0.025'),
                'OTHER_COMMENTS': ('www-air.larc.nasa.gov/missions/etc/' +
                                   'IcarttDataFormat.htm'),
                'REVISION': 'R0',
                'R0': 'No comments for this revision.',
                'TFLAG': 'Start_UTC'
            },
            'dims': {'POINTS': 4},
            'data_vars': {
                'Start_UTC': {
                    'data': [43200.0, 46800.0, 50400.0, 50400.0],
                    'dims': ('POINTS',),
                    'attrs': myatts(
                        units='Start_UTC',
                        standard_name='Start_UTC',
                    )
                },
                'lat': {
                    'data': [41.0, 42.0, 42.0, 42.0],
                    'dims': ('POINTS',),
                    'attrs': myatts(
                        units='degrees_north',
                        standard_name='lat',
                    )
                },
                'lon': {
                    'data': [-71.0, -72.0, -73.0, -74.],
                    'dims': ('POINTS',),
                    'attrs': myatts(
                        units='degrees_east',
                        standard_name='lon',
                    )
                },
                'elev': {
                    'data': [5.0, 15.0, 20.0, 25.0],
                    'dims': ('POINTS',),
                    'attrs': myatts(
                        units='meters',
                        standard_name='elev',
                    )
                },
                'TEST_ppbv': {
                    'data': [1.2345, 2.3456, 3.4567, 4.5678],
                    'dims': ('POINTS',),
                    'attrs': myatts(
                        units='ppbv',
                        standard_name='TEST_ppbv',
                    )
                },
                'TESTM_ppbv': {
                    'data': [2.22, -9999.0, -7777.0, -8888.0],
                    'dims': ('POINTS',),
                    'attrs': myatts(
                        units='ppbv',
                        standard_name='TESTM_ppbv',
                        llod_value=0.025
                    )
                }
            }
        }
        chkfile = Dataset.from_dict(input)
        assert_identical(ictfile, chkfile)

    def test_ict_format_write(self):
        fmtkw = {'format': 'ffi1001'}
        expected = open_example_dataset('example.ict',
                                        engine='pseudonetcdf',
                                        backend_kwargs=fmtkw)
        with self.roundtrip(expected, save_kwargs=fmtkw,
                            open_kwargs={'backend_kwargs': fmtkw}) as actual:
            assert_identical(expected, actual)

    def test_uamiv_format_read(self):
        """
        Open a CAMx file and test data variables
        """
<<<<<<< HEAD
        with warnings.catch_warnings():
            warnings.filterwarnings('ignore', category=UserWarning,
                                    message='IOAPI_ISPH')
            camxfile = open_example_dataset('example.uamiv',
                                            engine='pseudonetcdf',
                                            backend_kwargs={'format': 'uamiv'})
            data = np.arange(20, dtype='f').reshape(1, 1, 4, 5)
            expected = xr.Variable(('TSTEP', 'LAY', 'ROW', 'COL'), data,
                                   dict(units='ppm', long_name='O3'.ljust(16),
                                        var_desc='O3'.ljust(80)))
            actual = camxfile.variables['O3']
            assert_allclose(expected, actual)

            data = np.array(['2002-06-03'], 'datetime64[ns]')
            attrs = dict(bounds='time_bounds',
                         long_name=('synthesized time coordinate ' +
                                    'from SDATE, STIME, STEP ' +
                                    'global attributes'))
            expected = xr.Variable(('TSTEP',), data, attrs)
            actual = camxfile.variables['time']
            assert_allclose(expected, actual)
            camxfile.close()
=======

        camxfile = open_example_dataset('example.uamiv',
                                        engine='pseudonetcdf',
                                        autoclose=True,
                                        backend_kwargs={'format': 'uamiv'})
        data = np.arange(20, dtype='f').reshape(1, 1, 4, 5)
        expected = xr.Variable(('TSTEP', 'LAY', 'ROW', 'COL'), data,
                               dict(units='ppm', long_name='O3'.ljust(16),
                                    var_desc='O3'.ljust(80)))
        actual = camxfile.variables['O3']
        assert_allclose(expected, actual)

        data = np.array(['2002-06-03'], 'datetime64[ns]')
        expected = xr.Variable(('TSTEP',), data,
                               dict(bounds='time_bounds',
                                    long_name=('synthesized time coordinate ' +
                                               'from SDATE, STIME, STEP ' +
                                               'global attributes')))
        actual = camxfile.variables['time']
        assert_allclose(expected, actual)
        camxfile.close()
>>>>>>> 66a8f8dd

    def test_uamiv_format_mfread(self):
        """
        Open a CAMx file and test data variables
        """
<<<<<<< HEAD
        with warnings.catch_warnings():
            warnings.filterwarnings('ignore', category=UserWarning,
                                    message='IOAPI_ISPH')
            camxfile = open_example_mfdataset(
                ['example.uamiv',
                 'example.uamiv'],
                engine='pseudonetcdf',
                concat_dim='TSTEP',
                backend_kwargs={'format': 'uamiv'})
=======

        camxfile = open_example_mfdataset(
            ['example.uamiv',
             'example.uamiv'],
            engine='pseudonetcdf',
            autoclose=True,
            concat_dim='TSTEP',
            backend_kwargs={'format': 'uamiv'})
>>>>>>> 66a8f8dd

            data1 = np.arange(20, dtype='f').reshape(1, 1, 4, 5)
            data = np.concatenate([data1] * 2, axis=0)
            expected = xr.Variable(('TSTEP', 'LAY', 'ROW', 'COL'), data,
                                   dict(units='ppm', long_name='O3'.ljust(16),
                                        var_desc='O3'.ljust(80)))
            actual = camxfile.variables['O3']
            assert_allclose(expected, actual)

            data1 = np.array(['2002-06-03'], 'datetime64[ns]')
            data = np.concatenate([data1] * 2, axis=0)
            attrs = dict(bounds='time_bounds',
                         long_name=('synthesized time coordinate ' +
                                    'from SDATE, STIME, STEP ' +
                                    'global attributes'))
            expected = xr.Variable(('TSTEP',), data, attrs)
            actual = camxfile.variables['time']
            assert_allclose(expected, actual)
            camxfile.close()

    def test_uamiv_format_write(self):
        fmtkw = {'format': 'uamiv'}
<<<<<<< HEAD
        with warnings.catch_warnings():
            warnings.filterwarnings('ignore', category=UserWarning,
                                    message='IOAPI_ISPH')
            expected = open_example_dataset('example.uamiv',
                                            engine='pseudonetcdf',
                                            backend_kwargs=fmtkw)
            with self.roundtrip(
                    expected,
                    save_kwargs=fmtkw,
                    open_kwargs={'backend_kwargs': fmtkw}) as actual:
                assert_identical(expected, actual)
=======

        expected = open_example_dataset('example.uamiv',
                                        engine='pseudonetcdf',
                                        autoclose=False,
                                        backend_kwargs=fmtkw)
        with self.roundtrip(expected,
                            save_kwargs=fmtkw,
                            open_kwargs={'backend_kwargs': fmtkw}) as actual:
            assert_identical(expected, actual)
>>>>>>> 66a8f8dd

        expected.close()

    def save(self, dataset, path, **save_kwargs):
        import PseudoNetCDF as pnc
        pncf = pnc.PseudoNetCDFFile()
        pncf.dimensions = {k: pnc.PseudoNetCDFDimension(pncf, k, v)
                           for k, v in dataset.dims.items()}
        pncf.variables = {k: pnc.PseudoNetCDFVariable(pncf, k, v.dtype.char,
                                                      v.dims,
                                                      values=v.data[...],
                                                      **v.attrs)
                          for k, v in dataset.variables.items()}
        for pk, pv in dataset.attrs.items():
            setattr(pncf, pk, pv)

        pnc.pncwrite(pncf, path, **save_kwargs)


@requires_rasterio
@contextlib.contextmanager
def create_tmp_geotiff(nx=4, ny=3, nz=3,
                       transform=None,
                       transform_args=[5000, 80000, 1000, 2000.],
                       crs={'units': 'm', 'no_defs': True, 'ellps': 'WGS84',
                            'proj': 'utm', 'zone': 18},
                       open_kwargs={}):
    # yields a temporary geotiff file and a corresponding expected DataArray
    import rasterio
    from rasterio.transform import from_origin
    with create_tmp_file(suffix='.tif',
                         allow_cleanup_failure=ON_WINDOWS) as tmp_file:
        # allow 2d or 3d shapes
        if nz == 1:
            data_shape = ny, nx
            write_kwargs = {'indexes': 1}
        else:
            data_shape = nz, ny, nx
            write_kwargs = {}
        data = np.arange(
            nz * ny * nx,
            dtype=rasterio.float32).reshape(
            *data_shape)
        if transform is None:
            transform = from_origin(*transform_args)
        with rasterio.open(
                tmp_file, 'w',
                driver='GTiff', height=ny, width=nx, count=nz,
                crs=crs,
                transform=transform,
                dtype=rasterio.float32,
                **open_kwargs) as s:
            s.write(data, **write_kwargs)
            dx, dy = s.res[0], -s.res[1]

        a, b, c, d = transform_args
        data = data[np.newaxis, ...] if nz == 1 else data
        expected = DataArray(data, dims=('band', 'y', 'x'),
                             coords={
                                 'band': np.arange(nz) + 1,
                                 'y': -np.arange(ny) * d + b + dy / 2,
                                 'x': np.arange(nx) * c + a + dx / 2,
        })
        yield tmp_file, expected


@requires_rasterio
class TestRasterio(TestCase):

    @requires_scipy_or_netCDF4
    def test_serialization(self):
        with create_tmp_geotiff() as (tmp_file, expected):
            # Write it to a netcdf and read again (roundtrip)
            with xr.open_rasterio(tmp_file) as rioda:
                with create_tmp_file(suffix='.nc') as tmp_nc_file:
                    rioda.to_netcdf(tmp_nc_file)
                    with xr.open_dataarray(tmp_nc_file) as ncds:
                        assert_identical(rioda, ncds)

    def test_utm(self):
        with create_tmp_geotiff() as (tmp_file, expected):
            with xr.open_rasterio(tmp_file) as rioda:
                assert_allclose(rioda, expected)
                assert isinstance(rioda.attrs['crs'], basestring)
                assert isinstance(rioda.attrs['res'], tuple)
                assert isinstance(rioda.attrs['is_tiled'], np.uint8)
                assert isinstance(rioda.attrs['transform'], tuple)
                assert len(rioda.attrs['transform']) == 6
                np.testing.assert_array_equal(rioda.attrs['nodatavals'],
                                              [np.NaN, np.NaN, np.NaN])

            # Check no parse coords
            with xr.open_rasterio(tmp_file, parse_coordinates=False) as rioda:
                assert 'x' not in rioda.coords
                assert 'y' not in rioda.coords

    def test_non_rectilinear(self):
        from rasterio.transform import from_origin
        # Create a geotiff file with 2d coordinates
        with create_tmp_geotiff(transform=from_origin(0, 3, 1, 1).rotation(45),
                                crs=None) as (tmp_file, _):
            # Default is to not parse coords
            with xr.open_rasterio(tmp_file) as rioda:
                assert 'x' not in rioda.coords
                assert 'y' not in rioda.coords
                assert 'crs' not in rioda.attrs
                assert isinstance(rioda.attrs['res'], tuple)
                assert isinstance(rioda.attrs['is_tiled'], np.uint8)
                assert isinstance(rioda.attrs['transform'], tuple)
                assert len(rioda.attrs['transform']) == 6

            # See if a warning is raised if we force it
            with self.assertWarns("transformation isn't rectilinear"):
                with xr.open_rasterio(tmp_file,
                                      parse_coordinates=True) as rioda:
                    assert 'x' not in rioda.coords
                    assert 'y' not in rioda.coords

    def test_platecarree(self):
        with create_tmp_geotiff(8, 10, 1, transform_args=[1, 2, 0.5, 2.],
                                crs='+proj=latlong',
                                open_kwargs={'nodata': -9765}) \
                as (tmp_file, expected):
            with xr.open_rasterio(tmp_file) as rioda:
                assert_allclose(rioda, expected)
                assert isinstance(rioda.attrs['crs'], basestring)
                assert isinstance(rioda.attrs['res'], tuple)
                assert isinstance(rioda.attrs['is_tiled'], np.uint8)
                assert isinstance(rioda.attrs['transform'], tuple)
                assert len(rioda.attrs['transform']) == 6
                np.testing.assert_array_equal(rioda.attrs['nodatavals'],
                                              [-9765.])

    def test_notransform(self):
        # regression test for https://github.com/pydata/xarray/issues/1686
        import rasterio
        import warnings

        # Create a geotiff file
        with warnings.catch_warnings():
            # rasterio throws a NotGeoreferencedWarning here, which is
            # expected since we test rasterio's defaults in this case.
            warnings.filterwarnings('ignore', category=UserWarning,
                                    message='Dataset has no geotransform set')
            with create_tmp_file(suffix='.tif') as tmp_file:
                # data
                nx, ny, nz = 4, 3, 3
                data = np.arange(nx * ny * nz,
                                 dtype=rasterio.float32).reshape(nz, ny, nx)
                with rasterio.open(
                        tmp_file, 'w',
                        driver='GTiff', height=ny, width=nx, count=nz,
                        dtype=rasterio.float32) as s:
                    s.write(data)

                # Tests
                expected = DataArray(data,
                                     dims=('band', 'y', 'x'),
                                     coords={'band': [1, 2, 3],
                                             'y': [0.5, 1.5, 2.5],
                                             'x': [0.5, 1.5, 2.5, 3.5],
                                             })
                with xr.open_rasterio(tmp_file) as rioda:
                    assert_allclose(rioda, expected)
                    assert isinstance(rioda.attrs['res'], tuple)
                    assert isinstance(rioda.attrs['is_tiled'], np.uint8)
                    assert isinstance(rioda.attrs['transform'], tuple)
                    assert len(rioda.attrs['transform']) == 6

    def test_indexing(self):
        with create_tmp_geotiff(8, 10, 3, transform_args=[1, 2, 0.5, 2.],
                                crs='+proj=latlong') as (tmp_file, expected):
            with xr.open_rasterio(tmp_file, cache=False) as actual:

                # tests
                # assert_allclose checks all data + coordinates
                assert_allclose(actual, expected)
                assert not actual.variable._in_memory

                # Basic indexer
                ind = {'x': slice(2, 5), 'y': slice(5, 7)}
                assert_allclose(expected.isel(**ind), actual.isel(**ind))
                assert not actual.variable._in_memory

                ind = {'band': slice(1, 2), 'x': slice(2, 5), 'y': slice(5, 7)}
                assert_allclose(expected.isel(**ind), actual.isel(**ind))
                assert not actual.variable._in_memory

                ind = {'band': slice(1, 2), 'x': slice(2, 5), 'y': 0}
                assert_allclose(expected.isel(**ind), actual.isel(**ind))
                assert not actual.variable._in_memory

                # orthogonal indexer
                ind = {'band': np.array([2, 1, 0]),
                       'x': np.array([1, 0]), 'y': np.array([0, 2])}
                assert_allclose(expected.isel(**ind), actual.isel(**ind))
                assert not actual.variable._in_memory

                ind = {'band': np.array([2, 1, 0]),
                       'x': np.array([1, 0]), 'y': 0}
                assert_allclose(expected.isel(**ind), actual.isel(**ind))
                assert not actual.variable._in_memory

                # minus-stepped slice
                ind = {'band': np.array([2, 1, 0]),
                       'x': slice(-1, None, -1), 'y': 0}
                assert_allclose(expected.isel(**ind), actual.isel(**ind))
                assert not actual.variable._in_memory

                ind = {'band': np.array([2, 1, 0]),
                       'x': 1, 'y': slice(-1, 1, -2)}
                assert_allclose(expected.isel(**ind), actual.isel(**ind))
                assert not actual.variable._in_memory

                # empty selection
                ind = {'band': np.array([2, 1, 0]),
                       'x': 1, 'y': slice(2, 2, 1)}
                assert_allclose(expected.isel(**ind), actual.isel(**ind))
                assert not actual.variable._in_memory

                ind = {'band': slice(0, 0), 'x': 1, 'y': 2}
                assert_allclose(expected.isel(**ind), actual.isel(**ind))
                assert not actual.variable._in_memory

                # vectorized indexer
                ind = {'band': DataArray([2, 1, 0], dims='a'),
                       'x': DataArray([1, 0, 0], dims='a'),
                       'y': np.array([0, 2])}
                assert_allclose(expected.isel(**ind), actual.isel(**ind))
                assert not actual.variable._in_memory

                ind = {
                    'band': DataArray([[2, 1, 0], [1, 0, 2]], dims=['a', 'b']),
                    'x': DataArray([[1, 0, 0], [0, 1, 0]], dims=['a', 'b']),
                    'y': 0}
                assert_allclose(expected.isel(**ind), actual.isel(**ind))
                assert not actual.variable._in_memory

                # Selecting lists of bands is fine
                ex = expected.isel(band=[1, 2])
                ac = actual.isel(band=[1, 2])
                assert_allclose(ac, ex)
                ex = expected.isel(band=[0, 2])
                ac = actual.isel(band=[0, 2])
                assert_allclose(ac, ex)

                # Integer indexing
                ex = expected.isel(band=1)
                ac = actual.isel(band=1)
                assert_allclose(ac, ex)

                ex = expected.isel(x=1, y=2)
                ac = actual.isel(x=1, y=2)
                assert_allclose(ac, ex)

                ex = expected.isel(band=0, x=1, y=2)
                ac = actual.isel(band=0, x=1, y=2)
                assert_allclose(ac, ex)

                # Mixed
                ex = actual.isel(x=slice(2), y=slice(2))
                ac = actual.isel(x=[0, 1], y=[0, 1])
                assert_allclose(ac, ex)

                ex = expected.isel(band=0, x=1, y=slice(5, 7))
                ac = actual.isel(band=0, x=1, y=slice(5, 7))
                assert_allclose(ac, ex)

                ex = expected.isel(band=0, x=slice(2, 5), y=2)
                ac = actual.isel(band=0, x=slice(2, 5), y=2)
                assert_allclose(ac, ex)

                # One-element lists
                ex = expected.isel(band=[0], x=slice(2, 5), y=[2])
                ac = actual.isel(band=[0], x=slice(2, 5), y=[2])
                assert_allclose(ac, ex)

    def test_caching(self):
        with create_tmp_geotiff(8, 10, 3, transform_args=[1, 2, 0.5, 2.],
                                crs='+proj=latlong') as (tmp_file, expected):
            # Cache is the default
            with xr.open_rasterio(tmp_file) as actual:

                # This should cache everything
                assert_allclose(actual, expected)

                # once cached, non-windowed indexing should become possible
                ac = actual.isel(x=[2, 4])
                ex = expected.isel(x=[2, 4])
                assert_allclose(ac, ex)

    @requires_dask
    def test_chunks(self):
        with create_tmp_geotiff(8, 10, 3, transform_args=[1, 2, 0.5, 2.],
                                crs='+proj=latlong') as (tmp_file, expected):
            # Chunk at open time
            with xr.open_rasterio(tmp_file, chunks=(1, 2, 2)) as actual:

                import dask.array as da
                self.assertIsInstance(actual.data, da.Array)
                assert 'open_rasterio' in actual.data.name

                # do some arithmetic
                ac = actual.mean()
                ex = expected.mean()
                assert_allclose(ac, ex)

                ac = actual.sel(band=1).mean(dim='x')
                ex = expected.sel(band=1).mean(dim='x')
                assert_allclose(ac, ex)

    def test_pickle_rasterio(self):
        # regression test for https://github.com/pydata/xarray/issues/2121
        with create_tmp_geotiff() as (tmp_file, expected):
            with xr.open_rasterio(tmp_file) as rioda:
                temp = pickle.dumps(rioda)
                with pickle.loads(temp) as actual:
                    assert_equal(actual, rioda)

    def test_ENVI_tags(self):
        rasterio = pytest.importorskip('rasterio', minversion='1.0a')
        from rasterio.transform import from_origin

        # Create an ENVI file with some tags in the ENVI namespace
        # this test uses a custom driver, so we can't use create_tmp_geotiff
        with create_tmp_file(suffix='.dat') as tmp_file:
            # data
            nx, ny, nz = 4, 3, 3
            data = np.arange(nx * ny * nz,
                             dtype=rasterio.float32).reshape(nz, ny, nx)
            transform = from_origin(5000, 80000, 1000, 2000.)
            with rasterio.open(
                    tmp_file, 'w',
                    driver='ENVI', height=ny, width=nx, count=nz,
                    crs={'units': 'm', 'no_defs': True, 'ellps': 'WGS84',
                         'proj': 'utm', 'zone': 18},
                    transform=transform,
                    dtype=rasterio.float32) as s:
                s.update_tags(
                    ns='ENVI',
                    description='{Tagged file}',
                    wavelength='{123.000000, 234.234000, 345.345678}',
                    fwhm='{1.000000, 0.234000, 0.000345}')
                s.write(data)
                dx, dy = s.res[0], -s.res[1]

            # Tests
            coords = {
                'band': [1, 2, 3],
                'y': -np.arange(ny) * 2000 + 80000 + dy / 2,
                'x': np.arange(nx) * 1000 + 5000 + dx / 2,
                'wavelength': ('band', np.array([123, 234.234, 345.345678])),
                'fwhm': ('band', np.array([1, 0.234, 0.000345])),
            }
            expected = DataArray(data, dims=('band', 'y', 'x'), coords=coords)

            with xr.open_rasterio(tmp_file) as rioda:
                assert_allclose(rioda, expected)
                assert isinstance(rioda.attrs['crs'], basestring)
                assert isinstance(rioda.attrs['res'], tuple)
                assert isinstance(rioda.attrs['is_tiled'], np.uint8)
                assert isinstance(rioda.attrs['transform'], tuple)
                assert len(rioda.attrs['transform']) == 6
                # from ENVI tags
                assert isinstance(rioda.attrs['description'], basestring)
                assert isinstance(rioda.attrs['map_info'], basestring)
                assert isinstance(rioda.attrs['samples'], basestring)

    def test_no_mftime(self):
        # rasterio can accept "filename" urguments that are actually urls,
        # including paths to remote files.
        # In issue #1816, we found that these caused dask to break, because
        # the modification time was used to determine the dask token. This
        # tests ensure we can still chunk such files when reading with
        # rasterio.
        with create_tmp_geotiff(8, 10, 3, transform_args=[1, 2, 0.5, 2.],
                                crs='+proj=latlong') as (tmp_file, expected):
            with mock.patch('os.path.getmtime', side_effect=OSError):
                with xr.open_rasterio(tmp_file, chunks=(1, 2, 2)) as actual:
                    import dask.array as da
                    self.assertIsInstance(actual.data, da.Array)
                    assert_allclose(actual, expected)

    @network
    def test_http_url(self):
        # more examples urls here
        # http://download.osgeo.org/geotiff/samples/
        url = 'http://download.osgeo.org/geotiff/samples/made_up/ntf_nord.tif'
        with xr.open_rasterio(url) as actual:
            assert actual.shape == (1, 512, 512)
        # make sure chunking works
        with xr.open_rasterio(url, chunks=(1, 256, 256)) as actual:
            import dask.array as da
            self.assertIsInstance(actual.data, da.Array)


class TestEncodingInvalid(TestCase):

    def test_extract_nc4_variable_encoding(self):
        var = xr.Variable(('x',), [1, 2, 3], {}, {'foo': 'bar'})
        with raises_regex(ValueError, 'unexpected encoding'):
            _extract_nc4_variable_encoding(var, raise_on_invalid=True)

        var = xr.Variable(('x',), [1, 2, 3], {}, {'chunking': (2, 1)})
        encoding = _extract_nc4_variable_encoding(var)
        self.assertEqual({}, encoding)

        # regression test
        var = xr.Variable(('x',), [1, 2, 3], {}, {'shuffle': True})
        encoding = _extract_nc4_variable_encoding(var, raise_on_invalid=True)
        self.assertEqual({'shuffle': True}, encoding)

    def test_extract_h5nc_encoding(self):
        # not supported with h5netcdf (yet)
        var = xr.Variable(('x',), [1, 2, 3], {},
                          {'least_sigificant_digit': 2})
        with raises_regex(ValueError, 'unexpected encoding'):
            _extract_nc4_variable_encoding(var, raise_on_invalid=True)


class MiscObject:
    pass


@requires_netCDF4
class TestValidateAttrs(TestCase):
    def test_validating_attrs(self):
        def new_dataset():
            return Dataset({'data': ('y', np.arange(10.0))},
                           {'y': np.arange(10)})

        def new_dataset_and_dataset_attrs():
            ds = new_dataset()
            return ds, ds.attrs

        def new_dataset_and_data_attrs():
            ds = new_dataset()
            return ds, ds.data.attrs

        def new_dataset_and_coord_attrs():
            ds = new_dataset()
            return ds, ds.coords['y'].attrs

        for new_dataset_and_attrs in [new_dataset_and_dataset_attrs,
                                      new_dataset_and_data_attrs,
                                      new_dataset_and_coord_attrs]:
            ds, attrs = new_dataset_and_attrs()

            attrs[123] = 'test'
            with raises_regex(TypeError, 'Invalid name for attr'):
                ds.to_netcdf('test.nc')

            ds, attrs = new_dataset_and_attrs()
            attrs[MiscObject()] = 'test'
            with raises_regex(TypeError, 'Invalid name for attr'):
                ds.to_netcdf('test.nc')

            ds, attrs = new_dataset_and_attrs()
            attrs[''] = 'test'
            with raises_regex(ValueError, 'Invalid name for attr'):
                ds.to_netcdf('test.nc')

            # This one should work
            ds, attrs = new_dataset_and_attrs()
            attrs['test'] = 'test'
            with create_tmp_file() as tmp_file:
                ds.to_netcdf(tmp_file)

            ds, attrs = new_dataset_and_attrs()
            attrs['test'] = {'a': 5}
            with raises_regex(TypeError, 'Invalid value for attr'):
                ds.to_netcdf('test.nc')

            ds, attrs = new_dataset_and_attrs()
            attrs['test'] = MiscObject()
            with raises_regex(TypeError, 'Invalid value for attr'):
                ds.to_netcdf('test.nc')

            ds, attrs = new_dataset_and_attrs()
            attrs['test'] = 5
            with create_tmp_file() as tmp_file:
                ds.to_netcdf(tmp_file)

            ds, attrs = new_dataset_and_attrs()
            attrs['test'] = 3.14
            with create_tmp_file() as tmp_file:
                ds.to_netcdf(tmp_file)

            ds, attrs = new_dataset_and_attrs()
            attrs['test'] = [1, 2, 3, 4]
            with create_tmp_file() as tmp_file:
                ds.to_netcdf(tmp_file)

            ds, attrs = new_dataset_and_attrs()
            attrs['test'] = (1.9, 2.5)
            with create_tmp_file() as tmp_file:
                ds.to_netcdf(tmp_file)

            ds, attrs = new_dataset_and_attrs()
            attrs['test'] = np.arange(5)
            with create_tmp_file() as tmp_file:
                ds.to_netcdf(tmp_file)

            ds, attrs = new_dataset_and_attrs()
            attrs['test'] = np.arange(12).reshape(3, 4)
            with create_tmp_file() as tmp_file:
                ds.to_netcdf(tmp_file)

            ds, attrs = new_dataset_and_attrs()
            attrs['test'] = 'This is a string'
            with create_tmp_file() as tmp_file:
                ds.to_netcdf(tmp_file)

            ds, attrs = new_dataset_and_attrs()
            attrs['test'] = ''
            with create_tmp_file() as tmp_file:
                ds.to_netcdf(tmp_file)

            ds, attrs = new_dataset_and_attrs()
            attrs['test'] = np.arange(12).reshape(3, 4)
            with create_tmp_file() as tmp_file:
                ds.to_netcdf(tmp_file)


@requires_scipy_or_netCDF4
class TestDataArrayToNetCDF(TestCase):

    def test_dataarray_to_netcdf_no_name(self):
        original_da = DataArray(np.arange(12).reshape((3, 4)))

        with create_tmp_file() as tmp:
            original_da.to_netcdf(tmp)

            with open_dataarray(tmp) as loaded_da:
                assert_identical(original_da, loaded_da)

    def test_dataarray_to_netcdf_with_name(self):
        original_da = DataArray(np.arange(12).reshape((3, 4)),
                                name='test')

        with create_tmp_file() as tmp:
            original_da.to_netcdf(tmp)

            with open_dataarray(tmp) as loaded_da:
                assert_identical(original_da, loaded_da)

    def test_dataarray_to_netcdf_coord_name_clash(self):
        original_da = DataArray(np.arange(12).reshape((3, 4)),
                                dims=['x', 'y'],
                                name='x')

        with create_tmp_file() as tmp:
            original_da.to_netcdf(tmp)

            with open_dataarray(tmp) as loaded_da:
                assert_identical(original_da, loaded_da)

    def test_open_dataarray_options(self):
        data = DataArray(
            np.arange(5), coords={'y': ('x', range(5))}, dims=['x'])

        with create_tmp_file() as tmp:
            data.to_netcdf(tmp)

            expected = data.drop('y')
            with open_dataarray(tmp, drop_variables=['y']) as loaded:
                assert_identical(expected, loaded)

    def test_dataarray_to_netcdf_return_bytes(self):
        # regression test for GH1410
        data = xr.DataArray([1, 2, 3])
        output = data.to_netcdf()
        assert isinstance(output, bytes)

    @requires_pathlib
    def test_dataarray_to_netcdf_no_name_pathlib(self):
        original_da = DataArray(np.arange(12).reshape((3, 4)))

        with create_tmp_file() as tmp:
            tmp = Path(tmp)
            original_da.to_netcdf(tmp)

            with open_dataarray(tmp) as loaded_da:
                assert_identical(original_da, loaded_da)


@requires_scipy_or_netCDF4
def test_no_warning_from_dask_effective_get():
    with create_tmp_file() as tmpfile:
        with pytest.warns(None) as record:
            ds = Dataset()
            ds.to_netcdf(tmpfile)
        assert len(record) == 0<|MERGE_RESOLUTION|>--- conflicted
+++ resolved
@@ -2594,30 +2594,6 @@
         """
         Open a CAMx file and test data variables
         """
-<<<<<<< HEAD
-        with warnings.catch_warnings():
-            warnings.filterwarnings('ignore', category=UserWarning,
-                                    message='IOAPI_ISPH')
-            camxfile = open_example_dataset('example.uamiv',
-                                            engine='pseudonetcdf',
-                                            backend_kwargs={'format': 'uamiv'})
-            data = np.arange(20, dtype='f').reshape(1, 1, 4, 5)
-            expected = xr.Variable(('TSTEP', 'LAY', 'ROW', 'COL'), data,
-                                   dict(units='ppm', long_name='O3'.ljust(16),
-                                        var_desc='O3'.ljust(80)))
-            actual = camxfile.variables['O3']
-            assert_allclose(expected, actual)
-
-            data = np.array(['2002-06-03'], 'datetime64[ns]')
-            attrs = dict(bounds='time_bounds',
-                         long_name=('synthesized time coordinate ' +
-                                    'from SDATE, STIME, STEP ' +
-                                    'global attributes'))
-            expected = xr.Variable(('TSTEP',), data, attrs)
-            actual = camxfile.variables['time']
-            assert_allclose(expected, actual)
-            camxfile.close()
-=======
 
         camxfile = open_example_dataset('example.uamiv',
                                         engine='pseudonetcdf',
@@ -2639,23 +2615,11 @@
         actual = camxfile.variables['time']
         assert_allclose(expected, actual)
         camxfile.close()
->>>>>>> 66a8f8dd
 
     def test_uamiv_format_mfread(self):
         """
         Open a CAMx file and test data variables
         """
-<<<<<<< HEAD
-        with warnings.catch_warnings():
-            warnings.filterwarnings('ignore', category=UserWarning,
-                                    message='IOAPI_ISPH')
-            camxfile = open_example_mfdataset(
-                ['example.uamiv',
-                 'example.uamiv'],
-                engine='pseudonetcdf',
-                concat_dim='TSTEP',
-                backend_kwargs={'format': 'uamiv'})
-=======
 
         camxfile = open_example_mfdataset(
             ['example.uamiv',
@@ -2664,42 +2628,28 @@
             autoclose=True,
             concat_dim='TSTEP',
             backend_kwargs={'format': 'uamiv'})
->>>>>>> 66a8f8dd
-
-            data1 = np.arange(20, dtype='f').reshape(1, 1, 4, 5)
-            data = np.concatenate([data1] * 2, axis=0)
-            expected = xr.Variable(('TSTEP', 'LAY', 'ROW', 'COL'), data,
-                                   dict(units='ppm', long_name='O3'.ljust(16),
-                                        var_desc='O3'.ljust(80)))
-            actual = camxfile.variables['O3']
-            assert_allclose(expected, actual)
-
-            data1 = np.array(['2002-06-03'], 'datetime64[ns]')
-            data = np.concatenate([data1] * 2, axis=0)
-            attrs = dict(bounds='time_bounds',
-                         long_name=('synthesized time coordinate ' +
-                                    'from SDATE, STIME, STEP ' +
-                                    'global attributes'))
-            expected = xr.Variable(('TSTEP',), data, attrs)
-            actual = camxfile.variables['time']
-            assert_allclose(expected, actual)
-            camxfile.close()
+
+        data1 = np.arange(20, dtype='f').reshape(1, 1, 4, 5)
+        data = np.concatenate([data1] * 2, axis=0)
+        expected = xr.Variable(('TSTEP', 'LAY', 'ROW', 'COL'), data,
+                               dict(units='ppm', long_name='O3'.ljust(16),
+                                    var_desc='O3'.ljust(80)))
+        actual = camxfile.variables['O3']
+        assert_allclose(expected, actual)
+
+        data1 = np.array(['2002-06-03'], 'datetime64[ns]')
+        data = np.concatenate([data1] * 2, axis=0)
+        attrs = dict(bounds='time_bounds',
+                     long_name=('synthesized time coordinate ' +
+                                'from SDATE, STIME, STEP ' +
+                                'global attributes'))
+        expected = xr.Variable(('TSTEP',), data, attrs)
+        actual = camxfile.variables['time']
+        assert_allclose(expected, actual)
+        camxfile.close()
 
     def test_uamiv_format_write(self):
         fmtkw = {'format': 'uamiv'}
-<<<<<<< HEAD
-        with warnings.catch_warnings():
-            warnings.filterwarnings('ignore', category=UserWarning,
-                                    message='IOAPI_ISPH')
-            expected = open_example_dataset('example.uamiv',
-                                            engine='pseudonetcdf',
-                                            backend_kwargs=fmtkw)
-            with self.roundtrip(
-                    expected,
-                    save_kwargs=fmtkw,
-                    open_kwargs={'backend_kwargs': fmtkw}) as actual:
-                assert_identical(expected, actual)
-=======
 
         expected = open_example_dataset('example.uamiv',
                                         engine='pseudonetcdf',
@@ -2709,7 +2659,6 @@
                             save_kwargs=fmtkw,
                             open_kwargs={'backend_kwargs': fmtkw}) as actual:
             assert_identical(expected, actual)
->>>>>>> 66a8f8dd
 
         expected.close()
 
