--- conflicted
+++ resolved
@@ -23,21 +23,9 @@
 from xarray.backends.netCDF4_ import _extract_nc4_variable_encoding
 from xarray.backends.pydap_ import PydapDataStore
 from xarray.core import indexing
-<<<<<<< HEAD
-from xarray.core.pycompat import (iteritems, PY2, ExitStack, basestring,
-                                  dask_array_type)
-
-from . import (TestCase, requires_scipy, requires_netCDF4, requires_pydap,
-               requires_scipy_or_netCDF4, requires_dask, requires_h5netcdf,
-               requires_pynio, requires_pnc, requires_pathlib, requires_zarr,
-               requires_rasterio, has_netCDF4, has_scipy, assert_allclose,
-               flaky, network, assert_identical, raises_regex, assert_equal,
-               assert_array_equal)
-=======
 from xarray.core.pycompat import (
     PY2, ExitStack, basestring, dask_array_type, iteritems)
 from xarray.tests import mock
->>>>>>> e1dc5157
 
 from . import (
     TestCase, assert_allclose, assert_array_equal, assert_equal,
