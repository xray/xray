--- conflicted
+++ resolved
@@ -1543,7 +1543,6 @@
             self.check_dtypes_roundtripped(expected, actual)
             assert_identical(expected, actual)
 
-<<<<<<< HEAD
     def test_with_chunkstore(self):
         save_kwargs = {}
         expected = create_test_data()
@@ -1553,9 +1552,7 @@
             with self.open(store_target, **open_kwargs) as ds:
                 assert_equal(ds, expected)
 
-=======
     @requires_dask
->>>>>>> 2c77eb53
     def test_auto_chunk(self):
         original = create_test_data().chunk()
 
