from __future__ import annotations

import contextlib
import gzip
import itertools
import math
import os.path
import pickle
import platform
import re
import shutil
import sys
import tempfile
import uuid
import warnings
from collections.abc import Generator, Iterator, Mapping
from contextlib import ExitStack
from io import BytesIO
from os import listdir
from pathlib import Path
from typing import TYPE_CHECKING, Any, Final, Literal, cast
from unittest.mock import patch

import numpy as np
import pandas as pd
import pytest
from packaging.version import Version
from pandas.errors import OutOfBoundsDatetime

import xarray as xr
from xarray import (
    DataArray,
    Dataset,
    backends,
    load_dataarray,
    load_dataset,
    open_dataarray,
    open_dataset,
    open_mfdataset,
    save_mfdataset,
)
from xarray.backends.common import robust_getitem
from xarray.backends.h5netcdf_ import H5netcdfBackendEntrypoint
from xarray.backends.netcdf3 import _nc3_dtype_coercions
from xarray.backends.netCDF4_ import (
    NetCDF4BackendEntrypoint,
    _extract_nc4_variable_encoding,
)
from xarray.backends.pydap_ import PydapDataStore
from xarray.backends.scipy_ import ScipyBackendEntrypoint
from xarray.coding.cftime_offsets import cftime_range
from xarray.coding.strings import check_vlen_dtype, create_vlen_dtype
from xarray.coding.variables import SerializationWarning
from xarray.conventions import encode_dataset_coordinates
from xarray.core import indexing
from xarray.core.options import set_options
from xarray.core.utils import module_available
from xarray.namedarray.pycompat import array_type
from xarray.tests import (
    assert_allclose,
    assert_array_equal,
    assert_equal,
    assert_identical,
    assert_no_warnings,
    has_dask,
    has_h5netcdf_1_4_0_or_above,
    has_netCDF4,
    has_numpy_2,
    has_scipy,
    has_zarr,
    has_zarr_v3,
    mock,
    network,
    requires_cftime,
    requires_dask,
    requires_fsspec,
    requires_h5netcdf,
    requires_h5netcdf_1_4_0_or_above,
    requires_h5netcdf_ros3,
    requires_iris,
    requires_netCDF4,
    requires_netCDF4_1_6_2_or_above,
    requires_netCDF4_1_7_0_or_above,
    requires_pydap,
    requires_scipy,
    requires_scipy_or_netCDF4,
    requires_zarr,
)
from xarray.tests.test_coding_times import (
    _ALL_CALENDARS,
    _NON_STANDARD_CALENDARS,
    _STANDARD_CALENDARS,
)
from xarray.tests.test_dataset import (
    create_append_string_length_mismatch_test_data,
    create_append_test_data,
    create_test_data,
)

try:
    import netCDF4 as nc4
except ImportError:
    pass

try:
    import dask
    import dask.array as da
except ImportError:
    pass


if has_zarr:
    import zarr
    import zarr.codecs

    if has_zarr_v3:
        from zarr.storage import MemoryStore as KVStore

        ZARR_FORMATS = [2, 3]
    else:
        ZARR_FORMATS = [2]
        try:
            from zarr import (  # type: ignore[attr-defined,no-redef,unused-ignore]
                KVStoreV3 as KVStore,
            )
        except ImportError:
            KVStore = None  # type: ignore[assignment,misc,unused-ignore]
else:
    KVStore = None  # type: ignore[assignment,misc,unused-ignore]
    ZARR_FORMATS = []


@pytest.fixture(scope="module", params=ZARR_FORMATS)
def default_zarr_version(request) -> Generator[None, None]:
    if has_zarr_v3:
        with zarr.config.set(default_zarr_version=request.param):
            yield
    else:
        yield


def skip_if_zarr_format_3(reason: str):
    if has_zarr_v3 and zarr.config["default_zarr_version"] == 3:
        pytest.skip(reason=f"Unsupported with zarr_format=3: {reason}")


def skip_if_zarr_format_2(reason: str):
    if not has_zarr_v3 or (zarr.config["default_zarr_version"] == 2):
        pytest.skip(reason=f"Unsupported with zarr_format=2: {reason}")


ON_WINDOWS = sys.platform == "win32"
default_value = object()
dask_array_type = array_type("dask")

if TYPE_CHECKING:
    from xarray.backends.api import T_NetcdfEngine, T_NetcdfTypes


def open_example_dataset(name, *args, **kwargs) -> Dataset:
    return open_dataset(
        os.path.join(os.path.dirname(__file__), "data", name), *args, **kwargs
    )


def open_example_mfdataset(names, *args, **kwargs) -> Dataset:
    return open_mfdataset(
        [os.path.join(os.path.dirname(__file__), "data", name) for name in names],
        *args,
        **kwargs,
    )


def create_masked_and_scaled_data(dtype: np.dtype) -> Dataset:
    x = np.array([np.nan, np.nan, 10, 10.1, 10.2], dtype=dtype)
    encoding = {
        "_FillValue": -1,
        "add_offset": dtype.type(10),
        "scale_factor": dtype.type(0.1),
        "dtype": "i2",
    }
    return Dataset({"x": ("t", x, {}, encoding)})


def create_encoded_masked_and_scaled_data(dtype: np.dtype) -> Dataset:
    attributes = {
        "_FillValue": -1,
        "add_offset": dtype.type(10),
        "scale_factor": dtype.type(0.1),
    }
    return Dataset(
        {"x": ("t", np.array([-1, -1, 0, 1, 2], dtype=np.int16), attributes)}
    )


def create_unsigned_masked_scaled_data(dtype: np.dtype) -> Dataset:
    encoding = {
        "_FillValue": -1,
        "_Unsigned": "true",
        "dtype": "i1",
        "add_offset": dtype.type(10),
        "scale_factor": dtype.type(0.1),
    }
    x = np.array([10.0, 10.1, 22.7, 22.8, np.nan], dtype=dtype)
    return Dataset({"x": ("t", x, {}, encoding)})


def create_encoded_unsigned_masked_scaled_data(dtype: np.dtype) -> Dataset:
    # These are values as written to the file: the _FillValue will
    # be represented in the signed form.
    attributes = {
        "_FillValue": -1,
        "_Unsigned": "true",
        "add_offset": dtype.type(10),
        "scale_factor": dtype.type(0.1),
    }
    # Create unsigned data corresponding to [0, 1, 127, 128, 255] unsigned
    sb = np.asarray([0, 1, 127, -128, -1], dtype="i1")
    return Dataset({"x": ("t", sb, attributes)})


def create_bad_unsigned_masked_scaled_data(dtype: np.dtype) -> Dataset:
    encoding = {
        "_FillValue": 255,
        "_Unsigned": True,
        "dtype": "i1",
        "add_offset": dtype.type(10),
        "scale_factor": dtype.type(0.1),
    }
    x = np.array([10.0, 10.1, 22.7, 22.8, np.nan], dtype=dtype)
    return Dataset({"x": ("t", x, {}, encoding)})


def create_bad_encoded_unsigned_masked_scaled_data(dtype: np.dtype) -> Dataset:
    # These are values as written to the file: the _FillValue will
    # be represented in the signed form.
    attributes = {
        "_FillValue": -1,
        "_Unsigned": True,
        "add_offset": dtype.type(10),
        "scale_factor": dtype.type(0.1),
    }
    # Create signed data corresponding to [0, 1, 127, 128, 255] unsigned
    sb = np.asarray([0, 1, 127, -128, -1], dtype="i1")
    return Dataset({"x": ("t", sb, attributes)})


def create_signed_masked_scaled_data(dtype: np.dtype) -> Dataset:
    encoding = {
        "_FillValue": -127,
        "_Unsigned": "false",
        "dtype": "i1",
        "add_offset": dtype.type(10),
        "scale_factor": dtype.type(0.1),
    }
    x = np.array([-1.0, 10.1, 22.7, np.nan], dtype=dtype)
    return Dataset({"x": ("t", x, {}, encoding)})


def create_encoded_signed_masked_scaled_data(dtype: np.dtype) -> Dataset:
    # These are values as written to the file: the _FillValue will
    # be represented in the signed form.
    attributes = {
        "_FillValue": -127,
        "_Unsigned": "false",
        "add_offset": dtype.type(10),
        "scale_factor": dtype.type(0.1),
    }
    # Create signed data corresponding to [0, 1, 127, 128, 255] unsigned
    sb = np.asarray([-110, 1, 127, -127], dtype="i1")
    return Dataset({"x": ("t", sb, attributes)})


def create_unsigned_false_masked_scaled_data(dtype: np.dtype) -> Dataset:
    encoding = {
        "_FillValue": 255,
        "_Unsigned": "false",
        "dtype": "u1",
        "add_offset": dtype.type(10),
        "scale_factor": dtype.type(0.1),
    }
    x = np.array([-1.0, 10.1, 22.7, np.nan], dtype=dtype)
    return Dataset({"x": ("t", x, {}, encoding)})


def create_encoded_unsigned_false_masked_scaled_data(dtype: np.dtype) -> Dataset:
    # These are values as written to the file: the _FillValue will
    # be represented in the unsigned form.
    attributes = {
        "_FillValue": 255,
        "_Unsigned": "false",
        "add_offset": dtype.type(10),
        "scale_factor": dtype.type(0.1),
    }
    # Create unsigned data corresponding to [-110, 1, 127, 255] signed
    sb = np.asarray([146, 1, 127, 255], dtype="u1")
    return Dataset({"x": ("t", sb, attributes)})


def create_boolean_data() -> Dataset:
    attributes = {"units": "-"}
    return Dataset({"x": ("t", [True, False, False, True], attributes)})


class TestCommon:
    def test_robust_getitem(self) -> None:
        class UnreliableArrayFailure(Exception):
            pass

        class UnreliableArray:
            def __init__(self, array, failures=1):
                self.array = array
                self.failures = failures

            def __getitem__(self, key):
                if self.failures > 0:
                    self.failures -= 1
                    raise UnreliableArrayFailure
                return self.array[key]

        array = UnreliableArray([0])
        with pytest.raises(UnreliableArrayFailure):
            array[0]
        assert array[0] == 0

        actual = robust_getitem(array, 0, catch=UnreliableArrayFailure, initial_delay=0)
        assert actual == 0


class NetCDF3Only:
    netcdf3_formats: tuple[T_NetcdfTypes, ...] = ("NETCDF3_CLASSIC", "NETCDF3_64BIT")

    @requires_scipy
    def test_dtype_coercion_error(self) -> None:
        """Failing dtype coercion should lead to an error"""
        for dtype, format in itertools.product(
            _nc3_dtype_coercions, self.netcdf3_formats
        ):
            if dtype == "bool":
                # coerced upcast (bool to int8) ==> can never fail
                continue

            # Using the largest representable value, create some data that will
            # no longer compare equal after the coerced downcast
            maxval = np.iinfo(dtype).max
            x = np.array([0, 1, 2, maxval], dtype=dtype)
            ds = Dataset({"x": ("t", x, {})})

            with create_tmp_file(allow_cleanup_failure=False) as path:
                with pytest.raises(ValueError, match="could not safely cast"):
                    ds.to_netcdf(path, format=format)


class DatasetIOBase:
    engine: T_NetcdfEngine | None = None
    file_format: T_NetcdfTypes | None = None

    def create_store(self):
        raise NotImplementedError()

    @contextlib.contextmanager
    def roundtrip(
        self, data, save_kwargs=None, open_kwargs=None, allow_cleanup_failure=False
    ):
        if save_kwargs is None:
            save_kwargs = {}
        if open_kwargs is None:
            open_kwargs = {}
        with create_tmp_file(allow_cleanup_failure=allow_cleanup_failure) as path:
            self.save(data, path, **save_kwargs)
            with self.open(path, **open_kwargs) as ds:
                yield ds

    @contextlib.contextmanager
    def roundtrip_append(
        self, data, save_kwargs=None, open_kwargs=None, allow_cleanup_failure=False
    ):
        if save_kwargs is None:
            save_kwargs = {}
        if open_kwargs is None:
            open_kwargs = {}
        with create_tmp_file(allow_cleanup_failure=allow_cleanup_failure) as path:
            for i, key in enumerate(data.variables):
                mode = "a" if i > 0 else "w"
                self.save(data[[key]], path, mode=mode, **save_kwargs)
            with self.open(path, **open_kwargs) as ds:
                yield ds

    # The save/open methods may be overwritten below
    def save(self, dataset, path, **kwargs):
        return dataset.to_netcdf(
            path, engine=self.engine, format=self.file_format, **kwargs
        )

    @contextlib.contextmanager
    def open(self, path, **kwargs):
        with open_dataset(path, engine=self.engine, **kwargs) as ds:
            yield ds

    def test_zero_dimensional_variable(self) -> None:
        expected = create_test_data()
        expected["float_var"] = ([], 1.0e9, {"units": "units of awesome"})
        expected["bytes_var"] = ([], b"foobar")
        expected["string_var"] = ([], "foobar")
        with self.roundtrip(expected) as actual:
            assert_identical(expected, actual)

    def test_write_store(self) -> None:
        expected = create_test_data()
        with self.create_store() as store:
            expected.dump_to_store(store)
            # we need to cf decode the store because it has time and
            # non-dimension coordinates
            with xr.decode_cf(store) as actual:
                assert_allclose(expected, actual)

    def check_dtypes_roundtripped(self, expected, actual):
        for k in expected.variables:
            expected_dtype = expected.variables[k].dtype

            # For NetCDF3, the backend should perform dtype coercion
            if (
                isinstance(self, NetCDF3Only)
                and str(expected_dtype) in _nc3_dtype_coercions
            ):
                expected_dtype = np.dtype(_nc3_dtype_coercions[str(expected_dtype)])

            actual_dtype = actual.variables[k].dtype
            # TODO: check expected behavior for string dtypes more carefully
            string_kinds = {"O", "S", "U"}
            assert expected_dtype == actual_dtype or (
                expected_dtype.kind in string_kinds
                and actual_dtype.kind in string_kinds
            )

    def test_roundtrip_test_data(self) -> None:
        expected = create_test_data()
        with self.roundtrip(expected) as actual:
            self.check_dtypes_roundtripped(expected, actual)
            assert_identical(expected, actual)

    def test_load(self) -> None:
        expected = create_test_data()

        @contextlib.contextmanager
        def assert_loads(vars=None):
            if vars is None:
                vars = expected
            with self.roundtrip(expected) as actual:
                for k, v in actual.variables.items():
                    # IndexVariables are eagerly loaded into memory
                    assert v._in_memory == (k in actual.dims)
                yield actual
                for k, v in actual.variables.items():
                    if k in vars:
                        assert v._in_memory
                assert_identical(expected, actual)

        with pytest.raises(AssertionError):
            # make sure the contextmanager works!
            with assert_loads() as ds:
                pass

        with assert_loads() as ds:
            ds.load()

        with assert_loads(["var1", "dim1", "dim2"]) as ds:
            ds["var1"].load()

        # verify we can read data even after closing the file
        with self.roundtrip(expected) as ds:
            actual = ds.load()
        assert_identical(expected, actual)

    def test_dataset_compute(self) -> None:
        expected = create_test_data()

        with self.roundtrip(expected) as actual:
            # Test Dataset.compute()
            for k, v in actual.variables.items():
                # IndexVariables are eagerly cached
                assert v._in_memory == (k in actual.dims)

            computed = actual.compute()

            for k, v in actual.variables.items():
                assert v._in_memory == (k in actual.dims)
            for v in computed.variables.values():
                assert v._in_memory

            assert_identical(expected, actual)
            assert_identical(expected, computed)

    def test_pickle(self) -> None:
        expected = Dataset({"foo": ("x", [42])})
        with self.roundtrip(expected, allow_cleanup_failure=ON_WINDOWS) as roundtripped:
            with roundtripped:
                # Windows doesn't like reopening an already open file
                raw_pickle = pickle.dumps(roundtripped)
            with pickle.loads(raw_pickle) as unpickled_ds:
                assert_identical(expected, unpickled_ds)

    @pytest.mark.filterwarnings("ignore:deallocating CachingFileManager")
    def test_pickle_dataarray(self) -> None:
        expected = Dataset({"foo": ("x", [42])})
        with self.roundtrip(expected, allow_cleanup_failure=ON_WINDOWS) as roundtripped:
            with roundtripped:
                raw_pickle = pickle.dumps(roundtripped["foo"])
            # TODO: figure out how to explicitly close the file for the
            # unpickled DataArray?
            unpickled = pickle.loads(raw_pickle)
            assert_identical(expected["foo"], unpickled)

    def test_dataset_caching(self) -> None:
        expected = Dataset({"foo": ("x", [5, 6, 7])})
        with self.roundtrip(expected) as actual:
            assert isinstance(actual.foo.variable._data, indexing.MemoryCachedArray)
            assert not actual.foo.variable._in_memory
            _ = actual.foo.values  # cache
            assert actual.foo.variable._in_memory

        with self.roundtrip(expected, open_kwargs={"cache": False}) as actual:
            assert isinstance(actual.foo.variable._data, indexing.CopyOnWriteArray)
            assert not actual.foo.variable._in_memory
            _ = actual.foo.values  # no caching
            assert not actual.foo.variable._in_memory

    @pytest.mark.filterwarnings("ignore:deallocating CachingFileManager")
    def test_roundtrip_None_variable(self) -> None:
        expected = Dataset({None: (("x", "y"), [[0, 1], [2, 3]])})
        with self.roundtrip(expected) as actual:
            assert_identical(expected, actual)

    def test_roundtrip_object_dtype(self) -> None:
        floats = np.array([0.0, 0.0, 1.0, 2.0, 3.0], dtype=object)
        floats_nans = np.array([np.nan, np.nan, 1.0, 2.0, 3.0], dtype=object)
        bytes_ = np.array([b"ab", b"cdef", b"g"], dtype=object)
        bytes_nans = np.array([b"ab", b"cdef", np.nan], dtype=object)
        strings = np.array(["ab", "cdef", "g"], dtype=object)
        strings_nans = np.array(["ab", "cdef", np.nan], dtype=object)
        all_nans = np.array([np.nan, np.nan], dtype=object)
        original = Dataset(
            {
                "floats": ("a", floats),
                "floats_nans": ("a", floats_nans),
                "bytes": ("b", bytes_),
                "bytes_nans": ("b", bytes_nans),
                "strings": ("b", strings),
                "strings_nans": ("b", strings_nans),
                "all_nans": ("c", all_nans),
                "nan": ([], np.nan),
            }
        )
        expected = original.copy(deep=True)
        with self.roundtrip(original) as actual:
            try:
                assert_identical(expected, actual)
            except AssertionError:
                # Most stores use '' for nans in strings, but some don't.
                # First try the ideal case (where the store returns exactly)
                # the original Dataset), then try a more realistic case.
                # This currently includes all netCDF files when encoding is not
                # explicitly set.
                # https://github.com/pydata/xarray/issues/1647
                # Also Zarr
                expected["bytes_nans"][-1] = b""
                expected["strings_nans"][-1] = ""
                assert_identical(expected, actual)

    def test_roundtrip_string_data(self) -> None:
        expected = Dataset({"x": ("t", ["ab", "cdef"])})
        with self.roundtrip(expected) as actual:
            assert_identical(expected, actual)

    def test_roundtrip_string_encoded_characters(self) -> None:
        expected = Dataset({"x": ("t", ["ab", "cdef"])})
        expected["x"].encoding["dtype"] = "S1"
        with self.roundtrip(expected) as actual:
            assert_identical(expected, actual)
            assert actual["x"].encoding["_Encoding"] == "utf-8"

        expected["x"].encoding["_Encoding"] = "ascii"
        with self.roundtrip(expected) as actual:
            assert_identical(expected, actual)
            assert actual["x"].encoding["_Encoding"] == "ascii"

    def test_roundtrip_numpy_datetime_data(self) -> None:
        times = pd.to_datetime(["2000-01-01", "2000-01-02", "NaT"], unit="ns")
        expected = Dataset({"t": ("t", times), "t0": times[0]})
        kwargs = {"encoding": {"t0": {"units": "days since 1950-01-01"}}}
        with self.roundtrip(expected, save_kwargs=kwargs) as actual:
            assert_identical(expected, actual)
            assert actual.t0.encoding["units"] == "days since 1950-01-01"

    @requires_cftime
    def test_roundtrip_cftime_datetime_data(self) -> None:
        from xarray.tests.test_coding_times import _all_cftime_date_types

        date_types = _all_cftime_date_types()
        for date_type in date_types.values():
            times = [date_type(1, 1, 1), date_type(1, 1, 2)]
            expected = Dataset({"t": ("t", times), "t0": times[0]})
            kwargs = {"encoding": {"t0": {"units": "days since 0001-01-01"}}}
            expected_decoded_t = np.array(times)
            expected_decoded_t0 = np.array([date_type(1, 1, 1)])
            expected_calendar = times[0].calendar

            with warnings.catch_warnings():
                if expected_calendar in {"proleptic_gregorian", "standard"}:
                    warnings.filterwarnings("ignore", "Unable to decode time axis")

                with self.roundtrip(expected, save_kwargs=kwargs) as actual:
                    abs_diff = abs(actual.t.values - expected_decoded_t)
                    assert (abs_diff <= np.timedelta64(1, "s")).all()
                    assert (
                        actual.t.encoding["units"]
                        == "days since 0001-01-01 00:00:00.000000"
                    )
                    assert actual.t.encoding["calendar"] == expected_calendar

                    abs_diff = abs(actual.t0.values - expected_decoded_t0)
                    assert (abs_diff <= np.timedelta64(1, "s")).all()
                    assert actual.t0.encoding["units"] == "days since 0001-01-01"
                    assert actual.t.encoding["calendar"] == expected_calendar

    def test_roundtrip_timedelta_data(self) -> None:
        time_deltas = pd.to_timedelta(["1h", "2h", "NaT"])  # type: ignore[arg-type, unused-ignore]
        expected = Dataset({"td": ("td", time_deltas), "td0": time_deltas[0]})
        with self.roundtrip(expected) as actual:
            assert_identical(expected, actual)

    def test_roundtrip_float64_data(self) -> None:
        expected = Dataset({"x": ("y", np.array([1.0, 2.0, np.pi], dtype="float64"))})
        with self.roundtrip(expected) as actual:
            assert_identical(expected, actual)

    def test_roundtrip_example_1_netcdf(self) -> None:
        with open_example_dataset("example_1.nc") as expected:
            with self.roundtrip(expected) as actual:
                # we allow the attributes to differ since that
                # will depend on the encoding used.  For example,
                # without CF encoding 'actual' will end up with
                # a dtype attribute.
                assert_equal(expected, actual)

    def test_roundtrip_coordinates(self) -> None:
        original = Dataset(
            {"foo": ("x", [0, 1])}, {"x": [2, 3], "y": ("a", [42]), "z": ("x", [4, 5])}
        )

        with self.roundtrip(original) as actual:
            assert_identical(original, actual)

        original["foo"].encoding["coordinates"] = "y"
        with self.roundtrip(original, open_kwargs={"decode_coords": False}) as expected:
            # check roundtripping when decode_coords=False
            with self.roundtrip(
                expected, open_kwargs={"decode_coords": False}
            ) as actual:
                assert_identical(expected, actual)

    def test_roundtrip_global_coordinates(self) -> None:
        original = Dataset(
            {"foo": ("x", [0, 1])}, {"x": [2, 3], "y": ("a", [42]), "z": ("x", [4, 5])}
        )
        with self.roundtrip(original) as actual:
            assert_identical(original, actual)

        # test that global "coordinates" is as expected
        _, attrs = encode_dataset_coordinates(original)
        assert attrs["coordinates"] == "y"

        # test warning when global "coordinates" is already set
        original.attrs["coordinates"] = "foo"
        with pytest.warns(SerializationWarning):
            _, attrs = encode_dataset_coordinates(original)
            assert attrs["coordinates"] == "foo"

    def test_roundtrip_coordinates_with_space(self) -> None:
        original = Dataset(coords={"x": 0, "y z": 1})
        expected = Dataset({"y z": 1}, {"x": 0})
        with pytest.warns(SerializationWarning):
            with self.roundtrip(original) as actual:
                assert_identical(expected, actual)

    def test_roundtrip_boolean_dtype(self) -> None:
        original = create_boolean_data()
        assert original["x"].dtype == "bool"
        with self.roundtrip(original) as actual:
            assert_identical(original, actual)
            assert actual["x"].dtype == "bool"
            # this checks for preserving dtype during second roundtrip
            # see https://github.com/pydata/xarray/issues/7652#issuecomment-1476956975
            with self.roundtrip(actual) as actual2:
                assert_identical(original, actual2)
                assert actual2["x"].dtype == "bool"

    def test_orthogonal_indexing(self) -> None:
        in_memory = create_test_data()
        with self.roundtrip(in_memory) as on_disk:
            indexers = {"dim1": [1, 2, 0], "dim2": [3, 2, 0, 3], "dim3": np.arange(5)}
            expected = in_memory.isel(indexers)
            actual = on_disk.isel(**indexers)
            # make sure the array is not yet loaded into memory
            assert not actual["var1"].variable._in_memory
            assert_identical(expected, actual)
            # do it twice, to make sure we're switched from orthogonal -> numpy
            # when we cached the values
            actual = on_disk.isel(**indexers)
            assert_identical(expected, actual)

    def test_vectorized_indexing(self) -> None:
        in_memory = create_test_data()
        with self.roundtrip(in_memory) as on_disk:
            indexers = {
                "dim1": DataArray([0, 2, 0], dims="a"),
                "dim2": DataArray([0, 2, 3], dims="a"),
            }
            expected = in_memory.isel(indexers)
            actual = on_disk.isel(**indexers)
            # make sure the array is not yet loaded into memory
            assert not actual["var1"].variable._in_memory
            assert_identical(expected, actual.load())
            # do it twice, to make sure we're switched from
            # vectorized -> numpy when we cached the values
            actual = on_disk.isel(**indexers)
            assert_identical(expected, actual)

        def multiple_indexing(indexers):
            # make sure a sequence of lazy indexings certainly works.
            with self.roundtrip(in_memory) as on_disk:
                actual = on_disk["var3"]
                expected = in_memory["var3"]
                for ind in indexers:
                    actual = actual.isel(ind)
                    expected = expected.isel(ind)
                    # make sure the array is not yet loaded into memory
                    assert not actual.variable._in_memory
                assert_identical(expected, actual.load())

        # two-staged vectorized-indexing
        indexers2 = [
            {
                "dim1": DataArray([[0, 7], [2, 6], [3, 5]], dims=["a", "b"]),
                "dim3": DataArray([[0, 4], [1, 3], [2, 2]], dims=["a", "b"]),
            },
            {"a": DataArray([0, 1], dims=["c"]), "b": DataArray([0, 1], dims=["c"])},
        ]
        multiple_indexing(indexers2)

        # vectorized-slice mixed
        indexers3 = [
            {
                "dim1": DataArray([[0, 7], [2, 6], [3, 5]], dims=["a", "b"]),
                "dim3": slice(None, 10),
            }
        ]
        multiple_indexing(indexers3)

        # vectorized-integer mixed
        indexers4 = [
            {"dim3": 0},
            {"dim1": DataArray([[0, 7], [2, 6], [3, 5]], dims=["a", "b"])},
            {"a": slice(None, None, 2)},
        ]
        multiple_indexing(indexers4)

        # vectorized-integer mixed
        indexers5 = [
            {"dim3": 0},
            {"dim1": DataArray([[0, 7], [2, 6], [3, 5]], dims=["a", "b"])},
            {"a": 1, "b": 0},
        ]
        multiple_indexing(indexers5)

    def test_vectorized_indexing_negative_step(self) -> None:
        # use dask explicitly when present
        open_kwargs: dict[str, Any] | None
        if has_dask:
            open_kwargs = {"chunks": {}}
        else:
            open_kwargs = None
        in_memory = create_test_data()

        def multiple_indexing(indexers):
            # make sure a sequence of lazy indexings certainly works.
            with self.roundtrip(in_memory, open_kwargs=open_kwargs) as on_disk:
                actual = on_disk["var3"]
                expected = in_memory["var3"]
                for ind in indexers:
                    actual = actual.isel(ind)
                    expected = expected.isel(ind)
                    # make sure the array is not yet loaded into memory
                    assert not actual.variable._in_memory
                assert_identical(expected, actual.load())

        # with negative step slice.
        indexers = [
            {
                "dim1": DataArray([[0, 7], [2, 6], [3, 5]], dims=["a", "b"]),
                "dim3": slice(-1, 1, -1),
            }
        ]
        multiple_indexing(indexers)

        # with negative step slice.
        indexers = [
            {
                "dim1": DataArray([[0, 7], [2, 6], [3, 5]], dims=["a", "b"]),
                "dim3": slice(-1, 1, -2),
            }
        ]
        multiple_indexing(indexers)

    def test_outer_indexing_reversed(self) -> None:
        # regression test for GH6560
        ds = xr.Dataset(
            {"z": (("t", "p", "y", "x"), np.ones((1, 1, 31, 40)))},
        )

        with self.roundtrip(ds) as on_disk:
            subset = on_disk.isel(t=[0], p=0).z[:, ::10, ::10][:, ::-1, :]
            assert subset.sizes == subset.load().sizes

    def test_isel_dataarray(self) -> None:
        # Make sure isel works lazily. GH:issue:1688
        in_memory = create_test_data()
        with self.roundtrip(in_memory) as on_disk:
            expected = in_memory.isel(dim2=in_memory["dim2"] < 3)
            actual = on_disk.isel(dim2=on_disk["dim2"] < 3)
            assert_identical(expected, actual)

    def validate_array_type(self, ds):
        # Make sure that only NumpyIndexingAdapter stores a bare np.ndarray.
        def find_and_validate_array(obj):
            # recursively called function. obj: array or array wrapper.
            if hasattr(obj, "array"):
                if isinstance(obj.array, indexing.ExplicitlyIndexed):
                    find_and_validate_array(obj.array)
                else:
                    if isinstance(obj.array, np.ndarray):
                        assert isinstance(obj, indexing.NumpyIndexingAdapter)
                    elif isinstance(obj.array, dask_array_type):
                        assert isinstance(obj, indexing.DaskIndexingAdapter)
                    elif isinstance(obj.array, pd.Index):
                        assert isinstance(obj, indexing.PandasIndexingAdapter)
                    else:
                        raise TypeError(f"{type(obj.array)} is wrapped by {type(obj)}")

        for _k, v in ds.variables.items():
            find_and_validate_array(v._data)

    def test_array_type_after_indexing(self) -> None:
        in_memory = create_test_data()
        with self.roundtrip(in_memory) as on_disk:
            self.validate_array_type(on_disk)
            indexers = {"dim1": [1, 2, 0], "dim2": [3, 2, 0, 3], "dim3": np.arange(5)}
            expected = in_memory.isel(indexers)
            actual = on_disk.isel(**indexers)
            assert_identical(expected, actual)
            self.validate_array_type(actual)
            # do it twice, to make sure we're switched from orthogonal -> numpy
            # when we cached the values
            actual = on_disk.isel(**indexers)
            assert_identical(expected, actual)
            self.validate_array_type(actual)

    def test_dropna(self) -> None:
        # regression test for GH:issue:1694
        a = np.random.randn(4, 3)
        a[1, 1] = np.nan
        in_memory = xr.Dataset(
            {"a": (("y", "x"), a)}, coords={"y": np.arange(4), "x": np.arange(3)}
        )

        assert_identical(
            in_memory.dropna(dim="x"), in_memory.isel(x=slice(None, None, 2))
        )

        with self.roundtrip(in_memory) as on_disk:
            self.validate_array_type(on_disk)
            expected = in_memory.dropna(dim="x")
            actual = on_disk.dropna(dim="x")
            assert_identical(expected, actual)

    def test_ondisk_after_print(self) -> None:
        """Make sure print does not load file into memory"""
        in_memory = create_test_data()
        with self.roundtrip(in_memory) as on_disk:
            repr(on_disk)
            assert not on_disk["var1"]._in_memory


class CFEncodedBase(DatasetIOBase):
    def test_roundtrip_bytes_with_fill_value(self) -> None:
        values = np.array([b"ab", b"cdef", np.nan], dtype=object)
        encoding = {"_FillValue": b"X", "dtype": "S1"}
        original = Dataset({"x": ("t", values, {}, encoding)})
        expected = original.copy(deep=True)
        with self.roundtrip(original) as actual:
            assert_identical(expected, actual)

        original = Dataset({"x": ("t", values, {}, {"_FillValue": b""})})
        with self.roundtrip(original) as actual:
            assert_identical(expected, actual)

    def test_roundtrip_string_with_fill_value_nchar(self) -> None:
        values = np.array(["ab", "cdef", np.nan], dtype=object)
        expected = Dataset({"x": ("t", values)})

        encoding = {"dtype": "S1", "_FillValue": b"X"}
        original = Dataset({"x": ("t", values, {}, encoding)})
        # Not supported yet.
        with pytest.raises(NotImplementedError):
            with self.roundtrip(original) as actual:
                assert_identical(expected, actual)

    def test_roundtrip_empty_vlen_string_array(self) -> None:
        # checks preserving vlen dtype for empty arrays GH7862
        dtype = create_vlen_dtype(str)
        original = Dataset({"a": np.array([], dtype=dtype)})
        assert check_vlen_dtype(original["a"].dtype) is str
        with self.roundtrip(original) as actual:
            assert_identical(original, actual)
            if np.issubdtype(actual["a"].dtype, object):
                # only check metadata for capable backends
                # eg. NETCDF3 based backends do not roundtrip metadata
                if actual["a"].dtype.metadata is not None:
                    assert check_vlen_dtype(actual["a"].dtype) is str
            else:
                # zarr v3 sends back "<U1"
                assert np.issubdtype(actual["a"].dtype, np.dtype("=U1"))

    @pytest.mark.parametrize(
        "decoded_fn, encoded_fn",
        [
            (
                create_unsigned_masked_scaled_data,
                create_encoded_unsigned_masked_scaled_data,
            ),
            pytest.param(
                create_bad_unsigned_masked_scaled_data,
                create_bad_encoded_unsigned_masked_scaled_data,
                marks=pytest.mark.xfail(reason="Bad _Unsigned attribute."),
            ),
            (
                create_signed_masked_scaled_data,
                create_encoded_signed_masked_scaled_data,
            ),
            (
                create_unsigned_false_masked_scaled_data,
                create_encoded_unsigned_false_masked_scaled_data,
            ),
            (create_masked_and_scaled_data, create_encoded_masked_and_scaled_data),
        ],
    )
    @pytest.mark.parametrize("dtype", [np.dtype("float64"), np.dtype("float32")])
    def test_roundtrip_mask_and_scale(self, decoded_fn, encoded_fn, dtype) -> None:
        if hasattr(self, "zarr_version") and dtype == np.float32:
            pytest.skip("float32 will be treated as float64 in zarr")
        decoded = decoded_fn(dtype)
        encoded = encoded_fn(dtype)
        if decoded["x"].encoding["dtype"] == "u1" and not (
            self.engine == "netcdf4"
            and self.file_format is None
            or self.file_format == "NETCDF4"
        ):
            pytest.skip("uint8 data can't be written to non-NetCDF4 data")

        with self.roundtrip(decoded) as actual:
            for k in decoded.variables:
                assert decoded.variables[k].dtype == actual.variables[k].dtype
                # CF _FillValue is always on-disk type
                assert (
                    decoded.variables[k].encoding["_FillValue"]
                    == actual.variables[k].encoding["_FillValue"]
                )
            assert_allclose(decoded, actual, decode_bytes=False)

        with self.roundtrip(decoded, open_kwargs=dict(decode_cf=False)) as actual:
            # TODO: this assumes that all roundtrips will first
            # encode.  Is that something we want to test for?
            for k in encoded.variables:
                assert encoded.variables[k].dtype == actual.variables[k].dtype
                # CF _FillValue is always on-disk type
                assert (
                    decoded.variables[k].encoding["_FillValue"]
                    == actual.variables[k].attrs["_FillValue"]
                )
            assert_allclose(encoded, actual, decode_bytes=False)

        with self.roundtrip(encoded, open_kwargs=dict(decode_cf=False)) as actual:
            for k in encoded.variables:
                assert encoded.variables[k].dtype == actual.variables[k].dtype
                # CF _FillValue is always on-disk type
                assert (
                    encoded.variables[k].attrs["_FillValue"]
                    == actual.variables[k].attrs["_FillValue"]
                )
            assert_allclose(encoded, actual, decode_bytes=False)

        # make sure roundtrip encoding didn't change the
        # original dataset.
        assert_allclose(encoded, encoded_fn(dtype), decode_bytes=False)

        with self.roundtrip(encoded) as actual:
            for k in decoded.variables:
                assert decoded.variables[k].dtype == actual.variables[k].dtype
            assert_allclose(decoded, actual, decode_bytes=False)

    @pytest.mark.parametrize(
        ("fill_value", "exp_fill_warning"),
        [
            (np.int8(-1), False),
            (np.uint8(255), True),
            (-1, False),
            (255, True),
        ],
    )
    def test_roundtrip_unsigned(self, fill_value, exp_fill_warning):
        @contextlib.contextmanager
        def _roundtrip_with_warnings(*args, **kwargs):
            is_np2 = module_available("numpy", minversion="2.0.0.dev0")
            if exp_fill_warning and is_np2:
                warn_checker: contextlib.AbstractContextManager = pytest.warns(
                    SerializationWarning,
                    match="_FillValue attribute can't be represented",
                )
            else:
                warn_checker = contextlib.nullcontext()
            with warn_checker:
                with self.roundtrip(*args, **kwargs) as actual:
                    yield actual

        # regression/numpy2 test for
        encoding = {
            "_FillValue": fill_value,
            "_Unsigned": "true",
            "dtype": "i1",
        }
        x = np.array([0, 1, 127, 128, 254, np.nan], dtype=np.float32)
        decoded = Dataset({"x": ("t", x, {}, encoding)})

        attributes = {
            "_FillValue": fill_value,
            "_Unsigned": "true",
        }
        # Create unsigned data corresponding to [0, 1, 127, 128, 255] unsigned
        sb = np.asarray([0, 1, 127, -128, -2, -1], dtype="i1")
        encoded = Dataset({"x": ("t", sb, attributes)})
        unsigned_dtype = np.dtype(f"u{sb.dtype.itemsize}")

        with _roundtrip_with_warnings(decoded) as actual:
            for k in decoded.variables:
                assert decoded.variables[k].dtype == actual.variables[k].dtype
                exp_fv = decoded.variables[k].encoding["_FillValue"]
                if exp_fill_warning:
                    exp_fv = np.array(exp_fv, dtype=unsigned_dtype).view(sb.dtype)
                assert exp_fv == actual.variables[k].encoding["_FillValue"]
            assert_allclose(decoded, actual, decode_bytes=False)

        with _roundtrip_with_warnings(
            decoded, open_kwargs=dict(decode_cf=False)
        ) as actual:
            for k in encoded.variables:
                assert encoded.variables[k].dtype == actual.variables[k].dtype
                exp_fv = encoded.variables[k].attrs["_FillValue"]
                if exp_fill_warning:
                    exp_fv = np.array(exp_fv, dtype=unsigned_dtype).view(sb.dtype)
                assert exp_fv == actual.variables[k].attrs["_FillValue"]
            assert_allclose(encoded, actual, decode_bytes=False)

    @staticmethod
    def _create_cf_dataset():
        original = Dataset(
            dict(
                variable=(
                    ("ln_p", "latitude", "longitude"),
                    np.arange(8, dtype="f4").reshape(2, 2, 2),
                    {"ancillary_variables": "std_devs det_lim"},
                ),
                std_devs=(
                    ("ln_p", "latitude", "longitude"),
                    np.arange(0.1, 0.9, 0.1).reshape(2, 2, 2),
                    {"standard_name": "standard_error"},
                ),
                det_lim=(
                    (),
                    0.1,
                    {"standard_name": "detection_minimum"},
                ),
            ),
            dict(
                latitude=("latitude", [0, 1], {"units": "degrees_north"}),
                longitude=("longitude", [0, 1], {"units": "degrees_east"}),
                latlon=((), -1, {"grid_mapping_name": "latitude_longitude"}),
                latitude_bnds=(("latitude", "bnds2"), [[0, 1], [1, 2]]),
                longitude_bnds=(("longitude", "bnds2"), [[0, 1], [1, 2]]),
                areas=(
                    ("latitude", "longitude"),
                    [[1, 1], [1, 1]],
                    {"units": "degree^2"},
                ),
                ln_p=(
                    "ln_p",
                    [1.0, 0.5],
                    {
                        "standard_name": "atmosphere_ln_pressure_coordinate",
                        "computed_standard_name": "air_pressure",
                    },
                ),
                P0=((), 1013.25, {"units": "hPa"}),
            ),
        )
        original["variable"].encoding.update(
            {"cell_measures": "area: areas", "grid_mapping": "latlon"},
        )
        original.coords["latitude"].encoding.update(
            dict(grid_mapping="latlon", bounds="latitude_bnds")
        )
        original.coords["longitude"].encoding.update(
            dict(grid_mapping="latlon", bounds="longitude_bnds")
        )
        original.coords["ln_p"].encoding.update({"formula_terms": "p0: P0 lev : ln_p"})
        return original

    def test_grid_mapping_and_bounds_are_not_coordinates_in_file(self) -> None:
        original = self._create_cf_dataset()
        with create_tmp_file() as tmp_file:
            original.to_netcdf(tmp_file)
            with open_dataset(tmp_file, decode_coords=False) as ds:
                assert ds.coords["latitude"].attrs["bounds"] == "latitude_bnds"
                assert ds.coords["longitude"].attrs["bounds"] == "longitude_bnds"
                assert "coordinates" not in ds["variable"].attrs
                assert "coordinates" not in ds.attrs

    def test_coordinate_variables_after_dataset_roundtrip(self) -> None:
        original = self._create_cf_dataset()
        with self.roundtrip(original, open_kwargs={"decode_coords": "all"}) as actual:
            assert_identical(actual, original)

        with self.roundtrip(original) as actual:
            expected = original.reset_coords(
                ["latitude_bnds", "longitude_bnds", "areas", "P0", "latlon"]
            )
            # equal checks that coords and data_vars are equal which
            # should be enough
            # identical would require resetting a number of attributes
            # skip that.
            assert_equal(actual, expected)

    def test_grid_mapping_and_bounds_are_coordinates_after_dataarray_roundtrip(
        self,
    ) -> None:
        original = self._create_cf_dataset()
        # The DataArray roundtrip should have the same warnings as the
        # Dataset, but we already tested for those, so just go for the
        # new warnings.  It would appear that there is no way to tell
        # pytest "This warning and also this warning should both be
        # present".
        # xarray/tests/test_conventions.py::TestCFEncodedDataStore
        # needs the to_dataset. The other backends should be fine
        # without it.
        with pytest.warns(
            UserWarning,
            match=(
                r"Variable\(s\) referenced in bounds not in variables: "
                r"\['l(at|ong)itude_bnds'\]"
            ),
        ):
            with self.roundtrip(
                original["variable"].to_dataset(), open_kwargs={"decode_coords": "all"}
            ) as actual:
                assert_identical(actual, original["variable"].to_dataset())

    @requires_iris
    def test_coordinate_variables_after_iris_roundtrip(self) -> None:
        original = self._create_cf_dataset()
        iris_cube = original["variable"].to_iris()
        actual = DataArray.from_iris(iris_cube)
        # Bounds will be missing (xfail)
        del original.coords["latitude_bnds"], original.coords["longitude_bnds"]
        # Ancillary vars will be missing
        # Those are data_vars, and will be dropped when grabbing the variable
        assert_identical(actual, original["variable"])

    def test_coordinates_encoding(self) -> None:
        def equals_latlon(obj):
            return obj == "lat lon" or obj == "lon lat"

        original = Dataset(
            {"temp": ("x", [0, 1]), "precip": ("x", [0, -1])},
            {"lat": ("x", [2, 3]), "lon": ("x", [4, 5])},
        )
        with self.roundtrip(original) as actual:
            assert_identical(actual, original)
        with create_tmp_file() as tmp_file:
            original.to_netcdf(tmp_file)
            with open_dataset(tmp_file, decode_coords=False) as ds:
                assert equals_latlon(ds["temp"].attrs["coordinates"])
                assert equals_latlon(ds["precip"].attrs["coordinates"])
                assert "coordinates" not in ds.attrs
                assert "coordinates" not in ds["lat"].attrs
                assert "coordinates" not in ds["lon"].attrs

        modified = original.drop_vars(["temp", "precip"])
        with self.roundtrip(modified) as actual:
            assert_identical(actual, modified)
        with create_tmp_file() as tmp_file:
            modified.to_netcdf(tmp_file)
            with open_dataset(tmp_file, decode_coords=False) as ds:
                assert equals_latlon(ds.attrs["coordinates"])
                assert "coordinates" not in ds["lat"].attrs
                assert "coordinates" not in ds["lon"].attrs

        original["temp"].encoding["coordinates"] = "lat"
        with self.roundtrip(original) as actual:
            assert_identical(actual, original)
        original["precip"].encoding["coordinates"] = "lat"
        with create_tmp_file() as tmp_file:
            original.to_netcdf(tmp_file)
            with open_dataset(tmp_file, decode_coords=True) as ds:
                assert "lon" not in ds["temp"].encoding["coordinates"]
                assert "lon" not in ds["precip"].encoding["coordinates"]
                assert "coordinates" not in ds["lat"].encoding
                assert "coordinates" not in ds["lon"].encoding

    def test_roundtrip_endian(self) -> None:
        skip_if_zarr_format_3("zarr v3 has not implemented endian support yet")
        ds = Dataset(
            {
                "x": np.arange(3, 10, dtype=">i2"),
                "y": np.arange(3, 20, dtype="<i4"),
                "z": np.arange(3, 30, dtype="=i8"),
                "w": ("x", np.arange(3, 10, dtype=float)),
            }
        )

        with self.roundtrip(ds) as actual:
            # technically these datasets are slightly different,
            # one hold mixed endian data (ds) the other should be
            # all big endian (actual).  assertDatasetIdentical
            # should still pass though.
            assert_identical(ds, actual)

        if self.engine == "netcdf4":
            ds["z"].encoding["endian"] = "big"
            with pytest.raises(NotImplementedError):
                with self.roundtrip(ds) as actual:
                    pass

    def test_invalid_dataarray_names_raise(self) -> None:
        te = (TypeError, "string or None")
        ve = (ValueError, "string must be length 1 or")
        data = np.random.random((2, 2))
        da = xr.DataArray(data)
        for name, (error, msg) in zip(
            [0, (4, 5), True, ""], [te, te, te, ve], strict=True
        ):
            ds = Dataset({name: da})
            with pytest.raises(error) as excinfo:
                with self.roundtrip(ds):
                    pass
            excinfo.match(msg)
            excinfo.match(repr(name))

    def test_encoding_kwarg(self) -> None:
        ds = Dataset({"x": ("y", np.arange(10.0))})

        kwargs: dict[str, Any] = dict(encoding={"x": {"dtype": "f4"}})
        with self.roundtrip(ds, save_kwargs=kwargs) as actual:
            encoded_dtype = actual.x.encoding["dtype"]
            # On OS X, dtype sometimes switches endianness for unclear reasons
            assert encoded_dtype.kind == "f" and encoded_dtype.itemsize == 4
        assert ds.x.encoding == {}

        kwargs = dict(encoding={"x": {"foo": "bar"}})
        with pytest.raises(ValueError, match=r"unexpected encoding"):
            with self.roundtrip(ds, save_kwargs=kwargs) as actual:
                pass

        kwargs = dict(encoding={"x": "foo"})
        with pytest.raises(ValueError, match=r"must be castable"):
            with self.roundtrip(ds, save_kwargs=kwargs) as actual:
                pass

        kwargs = dict(encoding={"invalid": {}})
        with pytest.raises(KeyError):
            with self.roundtrip(ds, save_kwargs=kwargs) as actual:
                pass

    def test_encoding_kwarg_dates(self) -> None:
        ds = Dataset({"t": pd.date_range("2000-01-01", periods=3)})
        units = "days since 1900-01-01"
        kwargs = dict(encoding={"t": {"units": units}})
        with self.roundtrip(ds, save_kwargs=kwargs) as actual:
            assert actual.t.encoding["units"] == units
            assert_identical(actual, ds)

    def test_encoding_kwarg_fixed_width_string(self) -> None:
        # regression test for GH2149
        for strings in [[b"foo", b"bar", b"baz"], ["foo", "bar", "baz"]]:
            ds = Dataset({"x": strings})
            kwargs = dict(encoding={"x": {"dtype": "S1"}})
            with self.roundtrip(ds, save_kwargs=kwargs) as actual:
                assert actual["x"].encoding["dtype"] == "S1"
                assert_identical(actual, ds)

    def test_default_fill_value(self) -> None:
        # Test default encoding for float:
        ds = Dataset({"x": ("y", np.arange(10.0))})
        kwargs = dict(encoding={"x": {"dtype": "f4"}})
        with self.roundtrip(ds, save_kwargs=kwargs) as actual:
            assert math.isnan(actual.x.encoding["_FillValue"])
        assert ds.x.encoding == {}

        # Test default encoding for int:
        ds = Dataset({"x": ("y", np.arange(10.0))})
        kwargs = dict(encoding={"x": {"dtype": "int16"}})
        with warnings.catch_warnings():
            warnings.filterwarnings("ignore", ".*floating point data as an integer")
            with self.roundtrip(ds, save_kwargs=kwargs) as actual:
                assert "_FillValue" not in actual.x.encoding
        assert ds.x.encoding == {}

        # Test default encoding for implicit int:
        ds = Dataset({"x": ("y", np.arange(10, dtype="int16"))})
        with self.roundtrip(ds) as actual:
            assert "_FillValue" not in actual.x.encoding
        assert ds.x.encoding == {}

    def test_explicitly_omit_fill_value(self) -> None:
        ds = Dataset({"x": ("y", [np.pi, -np.pi])})
        ds.x.encoding["_FillValue"] = None
        with self.roundtrip(ds) as actual:
            assert "_FillValue" not in actual.x.encoding

    def test_explicitly_omit_fill_value_via_encoding_kwarg(self) -> None:
        ds = Dataset({"x": ("y", [np.pi, -np.pi])})
        kwargs = dict(encoding={"x": {"_FillValue": None}})
        # _FillValue is not a valid encoding for Zarr
        with self.roundtrip(ds, save_kwargs=kwargs) as actual:
            assert "_FillValue" not in actual.x.encoding
        assert ds.y.encoding == {}

    def test_explicitly_omit_fill_value_in_coord(self) -> None:
        ds = Dataset({"x": ("y", [np.pi, -np.pi])}, coords={"y": [0.0, 1.0]})
        ds.y.encoding["_FillValue"] = None
        with self.roundtrip(ds) as actual:
            assert "_FillValue" not in actual.y.encoding

    def test_explicitly_omit_fill_value_in_coord_via_encoding_kwarg(self) -> None:
        ds = Dataset({"x": ("y", [np.pi, -np.pi])}, coords={"y": [0.0, 1.0]})
        kwargs = dict(encoding={"y": {"_FillValue": None}})
        with self.roundtrip(ds, save_kwargs=kwargs) as actual:
            assert "_FillValue" not in actual.y.encoding
        assert ds.y.encoding == {}

    def test_encoding_same_dtype(self) -> None:
        ds = Dataset({"x": ("y", np.arange(10.0, dtype="f4"))})
        kwargs = dict(encoding={"x": {"dtype": "f4"}})
        with self.roundtrip(ds, save_kwargs=kwargs) as actual:
            encoded_dtype = actual.x.encoding["dtype"]
            # On OS X, dtype sometimes switches endianness for unclear reasons
            assert encoded_dtype.kind == "f" and encoded_dtype.itemsize == 4
        assert ds.x.encoding == {}

    def test_append_write(self) -> None:
        # regression for GH1215
        data = create_test_data()
        with self.roundtrip_append(data) as actual:
            assert_identical(data, actual)

    def test_append_overwrite_values(self) -> None:
        # regression for GH1215
        data = create_test_data()
        with create_tmp_file(allow_cleanup_failure=False) as tmp_file:
            self.save(data, tmp_file, mode="w")
            data["var2"][:] = -999
            data["var9"] = data["var2"] * 3
            self.save(data[["var2", "var9"]], tmp_file, mode="a")
            with self.open(tmp_file) as actual:
                assert_identical(data, actual)

    def test_append_with_invalid_dim_raises(self) -> None:
        data = create_test_data()
        with create_tmp_file(allow_cleanup_failure=False) as tmp_file:
            self.save(data, tmp_file, mode="w")
            data["var9"] = data["var2"] * 3
            data = data.isel(dim1=slice(2, 6))  # modify one dimension
            with pytest.raises(
                ValueError, match=r"Unable to update size for existing dimension"
            ):
                self.save(data, tmp_file, mode="a")

    def test_multiindex_not_implemented(self) -> None:
        ds = Dataset(coords={"y": ("x", [1, 2]), "z": ("x", ["a", "b"])}).set_index(
            x=["y", "z"]
        )
        with pytest.raises(NotImplementedError, match=r"MultiIndex"):
            with self.roundtrip(ds):
                pass

        # regression GH8628 (can serialize reset multi-index level coordinates)
        ds_reset = ds.reset_index("x")
        with self.roundtrip(ds_reset) as actual:
            assert_identical(actual, ds_reset)


class NetCDFBase(CFEncodedBase):
    """Tests for all netCDF3 and netCDF4 backends."""

    @pytest.mark.skipif(
        ON_WINDOWS, reason="Windows does not allow modifying open files"
    )
    def test_refresh_from_disk(self) -> None:
        # regression test for https://github.com/pydata/xarray/issues/4862

        with create_tmp_file() as example_1_path:
            with create_tmp_file() as example_1_modified_path:
                with open_example_dataset("example_1.nc") as example_1:
                    self.save(example_1, example_1_path)

                    example_1.rh.values += 100
                    self.save(example_1, example_1_modified_path)

                a = open_dataset(example_1_path, engine=self.engine).load()

                # Simulate external process modifying example_1.nc while this script is running
                shutil.copy(example_1_modified_path, example_1_path)

                # Reopen example_1.nc (modified) as `b`; note that `a` has NOT been closed
                b = open_dataset(example_1_path, engine=self.engine).load()

                try:
                    assert not np.array_equal(a.rh.values, b.rh.values)
                finally:
                    a.close()
                    b.close()

    def test_byte_attrs(self, byte_attrs_dataset: dict[str, Any]) -> None:
        # test for issue #9407
        input = byte_attrs_dataset["input"]
        expected = byte_attrs_dataset["expected"]
        with self.roundtrip(input) as actual:
            assert_identical(actual, expected)


_counter = itertools.count()


@contextlib.contextmanager
def create_tmp_file(
    suffix: str = ".nc", allow_cleanup_failure: bool = False
) -> Iterator[str]:
    temp_dir = tempfile.mkdtemp()
    path = os.path.join(temp_dir, f"temp-{next(_counter)}{suffix}")
    try:
        yield path
    finally:
        try:
            shutil.rmtree(temp_dir)
        except OSError:
            if not allow_cleanup_failure:
                raise


@contextlib.contextmanager
def create_tmp_files(
    nfiles: int, suffix: str = ".nc", allow_cleanup_failure: bool = False
) -> Iterator[list[str]]:
    with ExitStack() as stack:
        files = [
            stack.enter_context(create_tmp_file(suffix, allow_cleanup_failure))
            for _ in range(nfiles)
        ]
        yield files


class NetCDF4Base(NetCDFBase):
    """Tests for both netCDF4-python and h5netcdf."""

    engine: T_NetcdfEngine = "netcdf4"

    def test_open_group(self) -> None:
        # Create a netCDF file with a dataset stored within a group
        with create_tmp_file() as tmp_file:
            with nc4.Dataset(tmp_file, "w") as rootgrp:
                foogrp = rootgrp.createGroup("foo")
                ds = foogrp
                ds.createDimension("time", size=10)
                x = np.arange(10)
                ds.createVariable("x", np.int32, dimensions=("time",))
                ds.variables["x"][:] = x

            expected = Dataset()
            expected["x"] = ("time", x)

            # check equivalent ways to specify group
            for group in "foo", "/foo", "foo/", "/foo/":
                with self.open(tmp_file, group=group) as actual:
                    assert_equal(actual["x"], expected["x"])

            # check that missing group raises appropriate exception
            with pytest.raises(OSError):
                open_dataset(tmp_file, group="bar")
            with pytest.raises(ValueError, match=r"must be a string"):
                open_dataset(tmp_file, group=(1, 2, 3))

    def test_open_subgroup(self) -> None:
        # Create a netCDF file with a dataset stored within a group within a
        # group
        with create_tmp_file() as tmp_file:
            rootgrp = nc4.Dataset(tmp_file, "w")
            foogrp = rootgrp.createGroup("foo")
            bargrp = foogrp.createGroup("bar")
            ds = bargrp
            ds.createDimension("time", size=10)
            x = np.arange(10)
            ds.createVariable("x", np.int32, dimensions=("time",))
            ds.variables["x"][:] = x
            rootgrp.close()

            expected = Dataset()
            expected["x"] = ("time", x)

            # check equivalent ways to specify group
            for group in "foo/bar", "/foo/bar", "foo/bar/", "/foo/bar/":
                with self.open(tmp_file, group=group) as actual:
                    assert_equal(actual["x"], expected["x"])

    def test_write_groups(self) -> None:
        data1 = create_test_data()
        data2 = data1 * 2
        with create_tmp_file() as tmp_file:
            self.save(data1, tmp_file, group="data/1")
            self.save(data2, tmp_file, group="data/2", mode="a")
            with self.open(tmp_file, group="data/1") as actual1:
                assert_identical(data1, actual1)
            with self.open(tmp_file, group="data/2") as actual2:
                assert_identical(data2, actual2)

    @pytest.mark.parametrize(
        "input_strings, is_bytes",
        [
            ([b"foo", b"bar", b"baz"], True),
            (["foo", "bar", "baz"], False),
            (["foó", "bár", "baź"], False),
        ],
    )
    def test_encoding_kwarg_vlen_string(
        self, input_strings: list[str], is_bytes: bool
    ) -> None:
        original = Dataset({"x": input_strings})

        expected_string = ["foo", "bar", "baz"] if is_bytes else input_strings
        expected = Dataset({"x": expected_string})
        kwargs = dict(encoding={"x": {"dtype": str}})
        with self.roundtrip(original, save_kwargs=kwargs) as actual:
            assert actual["x"].encoding["dtype"] == "=U3"
            assert actual["x"].dtype == "=U3"
            assert_identical(actual, expected)

    @pytest.mark.parametrize("fill_value", ["XXX", "", "bár"])
    def test_roundtrip_string_with_fill_value_vlen(self, fill_value: str) -> None:
        values = np.array(["ab", "cdef", np.nan], dtype=object)
        expected = Dataset({"x": ("t", values)})

        original = Dataset({"x": ("t", values, {}, {"_FillValue": fill_value})})
        with self.roundtrip(original) as actual:
            assert_identical(expected, actual)

        original = Dataset({"x": ("t", values, {}, {"_FillValue": ""})})
        with self.roundtrip(original) as actual:
            assert_identical(expected, actual)

    def test_roundtrip_character_array(self) -> None:
        with create_tmp_file() as tmp_file:
            values = np.array([["a", "b", "c"], ["d", "e", "f"]], dtype="S")

            with nc4.Dataset(tmp_file, mode="w") as nc:
                nc.createDimension("x", 2)
                nc.createDimension("string3", 3)
                v = nc.createVariable("x", np.dtype("S1"), ("x", "string3"))
                v[:] = values

            values = np.array(["abc", "def"], dtype="S")
            expected = Dataset({"x": ("x", values)})
            with open_dataset(tmp_file) as actual:
                assert_identical(expected, actual)
                # regression test for #157
                with self.roundtrip(actual) as roundtripped:
                    assert_identical(expected, roundtripped)

    def test_default_to_char_arrays(self) -> None:
        data = Dataset({"x": np.array(["foo", "zzzz"], dtype="S")})
        with self.roundtrip(data) as actual:
            assert_identical(data, actual)
            assert actual["x"].dtype == np.dtype("S4")

    def test_open_encodings(self) -> None:
        # Create a netCDF file with explicit time units
        # and make sure it makes it into the encodings
        # and survives a round trip
        with create_tmp_file() as tmp_file:
            with nc4.Dataset(tmp_file, "w") as ds:
                ds.createDimension("time", size=10)
                ds.createVariable("time", np.int32, dimensions=("time",))
                units = "days since 1999-01-01"
                ds.variables["time"].setncattr("units", units)
                ds.variables["time"][:] = np.arange(10) + 4

            expected = Dataset()

            time = pd.date_range("1999-01-05", periods=10)
            encoding = {"units": units, "dtype": np.dtype("int32")}
            expected["time"] = ("time", time, {}, encoding)

            with open_dataset(tmp_file) as actual:
                assert_equal(actual["time"], expected["time"])
                actual_encoding = {
                    k: v
                    for k, v in actual["time"].encoding.items()
                    if k in expected["time"].encoding
                }
                assert actual_encoding == expected["time"].encoding

    def test_dump_encodings(self) -> None:
        # regression test for #709
        ds = Dataset({"x": ("y", np.arange(10.0))})
        kwargs = dict(encoding={"x": {"zlib": True}})
        with self.roundtrip(ds, save_kwargs=kwargs) as actual:
            assert actual.x.encoding["zlib"]

    def test_dump_and_open_encodings(self) -> None:
        # Create a netCDF file with explicit time units
        # and make sure it makes it into the encodings
        # and survives a round trip
        with create_tmp_file() as tmp_file:
            with nc4.Dataset(tmp_file, "w") as ds:
                ds.createDimension("time", size=10)
                ds.createVariable("time", np.int32, dimensions=("time",))
                units = "days since 1999-01-01"
                ds.variables["time"].setncattr("units", units)
                ds.variables["time"][:] = np.arange(10) + 4

            with open_dataset(tmp_file) as xarray_dataset:
                with create_tmp_file() as tmp_file2:
                    xarray_dataset.to_netcdf(tmp_file2)
                    with nc4.Dataset(tmp_file2, "r") as ds:
                        assert ds.variables["time"].getncattr("units") == units
                        assert_array_equal(ds.variables["time"], np.arange(10) + 4)

    def test_compression_encoding_legacy(self) -> None:
        data = create_test_data()
        data["var2"].encoding.update(
            {
                "zlib": True,
                "chunksizes": (5, 5),
                "fletcher32": True,
                "shuffle": True,
                "original_shape": data.var2.shape,
            }
        )
        with self.roundtrip(data) as actual:
            for k, v in data["var2"].encoding.items():
                assert v == actual["var2"].encoding[k]

        # regression test for #156
        expected = data.isel(dim1=0)
        with self.roundtrip(expected) as actual:
            assert_equal(expected, actual)

    def test_encoding_kwarg_compression(self) -> None:
        ds = Dataset({"x": np.arange(10.0)})
        encoding = dict(
            dtype="f4",
            zlib=True,
            complevel=9,
            fletcher32=True,
            chunksizes=(5,),
            shuffle=True,
        )
        kwargs = dict(encoding=dict(x=encoding))

        with self.roundtrip(ds, save_kwargs=kwargs) as actual:
            assert_equal(actual, ds)
            assert actual.x.encoding["dtype"] == "f4"
            assert actual.x.encoding["zlib"]
            assert actual.x.encoding["complevel"] == 9
            assert actual.x.encoding["fletcher32"]
            assert actual.x.encoding["chunksizes"] == (5,)
            assert actual.x.encoding["shuffle"]

        assert ds.x.encoding == {}

    def test_keep_chunksizes_if_no_original_shape(self) -> None:
        ds = Dataset({"x": [1, 2, 3]})
        chunksizes = (2,)
        ds.variables["x"].encoding = {"chunksizes": chunksizes}

        with self.roundtrip(ds) as actual:
            assert_identical(ds, actual)
            assert_array_equal(
                ds["x"].encoding["chunksizes"], actual["x"].encoding["chunksizes"]
            )

    def test_preferred_chunks_is_present(self) -> None:
        ds = Dataset({"x": [1, 2, 3]})
        chunksizes = (2,)
        ds.variables["x"].encoding = {"chunksizes": chunksizes}

        with self.roundtrip(ds) as actual:
            assert actual["x"].encoding["preferred_chunks"] == {"x": 2}

    @requires_dask
    def test_auto_chunking_is_based_on_disk_chunk_sizes(self) -> None:
        x_size = y_size = 1000
        y_chunksize = y_size
        x_chunksize = 10

        with dask.config.set({"array.chunk-size": "100KiB"}):
            with self.chunked_roundtrip(
                (1, y_size, x_size),
                (1, y_chunksize, x_chunksize),
                open_kwargs={"chunks": "auto"},
            ) as ds:
                t_chunks, y_chunks, x_chunks = ds["image"].data.chunks
                assert all(np.asanyarray(y_chunks) == y_chunksize)
                # Check that the chunk size is a multiple of the file chunk size
                assert all(np.asanyarray(x_chunks) % x_chunksize == 0)

    @requires_dask
    def test_base_chunking_uses_disk_chunk_sizes(self) -> None:
        x_size = y_size = 1000
        y_chunksize = y_size
        x_chunksize = 10

        with self.chunked_roundtrip(
            (1, y_size, x_size),
            (1, y_chunksize, x_chunksize),
            open_kwargs={"chunks": {}},
        ) as ds:
            for chunksizes, expected in zip(
                ds["image"].data.chunks, (1, y_chunksize, x_chunksize), strict=True
            ):
                assert all(np.asanyarray(chunksizes) == expected)

    @contextlib.contextmanager
    def chunked_roundtrip(
        self,
        array_shape: tuple[int, int, int],
        chunk_sizes: tuple[int, int, int],
        open_kwargs: dict[str, Any] | None = None,
    ) -> Generator[Dataset, None, None]:
        t_size, y_size, x_size = array_shape
        t_chunksize, y_chunksize, x_chunksize = chunk_sizes

        image = xr.DataArray(
            np.arange(t_size * x_size * y_size, dtype=np.int16).reshape(
                (t_size, y_size, x_size)
            ),
            dims=["t", "y", "x"],
        )
        image.encoding = {"chunksizes": (t_chunksize, y_chunksize, x_chunksize)}
        dataset = xr.Dataset(dict(image=image))

        with self.roundtrip(dataset, open_kwargs=open_kwargs) as ds:
            yield ds

    def test_preferred_chunks_are_disk_chunk_sizes(self) -> None:
        x_size = y_size = 1000
        y_chunksize = y_size
        x_chunksize = 10

        with self.chunked_roundtrip(
            (1, y_size, x_size), (1, y_chunksize, x_chunksize)
        ) as ds:
            assert ds["image"].encoding["preferred_chunks"] == {
                "t": 1,
                "y": y_chunksize,
                "x": x_chunksize,
            }

    def test_encoding_chunksizes_unlimited(self) -> None:
        # regression test for GH1225
        ds = Dataset({"x": [1, 2, 3], "y": ("x", [2, 3, 4])})
        ds.variables["x"].encoding = {
            "zlib": False,
            "shuffle": False,
            "complevel": 0,
            "fletcher32": False,
            "contiguous": False,
            "chunksizes": (2**20,),
            "original_shape": (3,),
        }
        with self.roundtrip(ds) as actual:
            assert_equal(ds, actual)

    def test_mask_and_scale(self) -> None:
        with create_tmp_file() as tmp_file:
            with nc4.Dataset(tmp_file, mode="w") as nc:
                nc.createDimension("t", 5)
                nc.createVariable("x", "int16", ("t",), fill_value=-1)
                v = nc.variables["x"]
                v.set_auto_maskandscale(False)
                v.add_offset = 10
                v.scale_factor = 0.1
                v[:] = np.array([-1, -1, 0, 1, 2])
                dtype = type(v.scale_factor)

            # first make sure netCDF4 reads the masked and scaled data
            # correctly
            with nc4.Dataset(tmp_file, mode="r") as nc:
                expected = np.ma.array(
                    [-1, -1, 10, 10.1, 10.2], mask=[True, True, False, False, False]
                )
                actual = nc.variables["x"][:]
                assert_array_equal(expected, actual)

            # now check xarray
            with open_dataset(tmp_file) as ds:
                expected = create_masked_and_scaled_data(np.dtype(dtype))
                assert_identical(expected, ds)

    def test_0dimensional_variable(self) -> None:
        # This fix verifies our work-around to this netCDF4-python bug:
        # https://github.com/Unidata/netcdf4-python/pull/220
        with create_tmp_file() as tmp_file:
            with nc4.Dataset(tmp_file, mode="w") as nc:
                v = nc.createVariable("x", "int16")
                v[...] = 123

            with open_dataset(tmp_file) as ds:
                expected = Dataset({"x": ((), 123)})
                assert_identical(expected, ds)

    def test_read_variable_len_strings(self) -> None:
        with create_tmp_file() as tmp_file:
            values = np.array(["foo", "bar", "baz"], dtype=object)

            with nc4.Dataset(tmp_file, mode="w") as nc:
                nc.createDimension("x", 3)
                v = nc.createVariable("x", str, ("x",))
                v[:] = values

            expected = Dataset({"x": ("x", values)})
            for kwargs in [{}, {"decode_cf": True}]:
                with open_dataset(tmp_file, **cast(dict, kwargs)) as actual:
                    assert_identical(expected, actual)

    def test_encoding_unlimited_dims(self) -> None:
        ds = Dataset({"x": ("y", np.arange(10.0))})
        with self.roundtrip(ds, save_kwargs=dict(unlimited_dims=["y"])) as actual:
            assert actual.encoding["unlimited_dims"] == set("y")
            assert_equal(ds, actual)
        ds.encoding = {"unlimited_dims": ["y"]}
        with self.roundtrip(ds) as actual:
            assert actual.encoding["unlimited_dims"] == set("y")
            assert_equal(ds, actual)

    def test_raise_on_forward_slashes_in_names(self) -> None:
        # test for forward slash in variable names and dimensions
        # see GH 7943
        data_vars: list[dict[str, Any]] = [
            {"PASS/FAIL": (["PASSFAIL"], np.array([0]))},
            {"PASS/FAIL": np.array([0])},
            {"PASSFAIL": (["PASS/FAIL"], np.array([0]))},
        ]
        for dv in data_vars:
            ds = Dataset(data_vars=dv)
            with pytest.raises(ValueError, match="Forward slashes '/' are not allowed"):
                with self.roundtrip(ds):
                    pass

    @requires_netCDF4
    def test_encoding_enum__no_fill_value(self, recwarn):
        with create_tmp_file() as tmp_file:
            cloud_type_dict = {"clear": 0, "cloudy": 1}
            with nc4.Dataset(tmp_file, mode="w") as nc:
                nc.createDimension("time", size=2)
                cloud_type = nc.createEnumType("u1", "cloud_type", cloud_type_dict)
                v = nc.createVariable(
                    "clouds",
                    cloud_type,
                    "time",
                    fill_value=None,
                )
                v[:] = 1
            with open_dataset(tmp_file) as original:
                save_kwargs = {}
                # We don't expect any errors.
                # This is effectively a void context manager
                expected_warnings = 0
                if self.engine == "h5netcdf":
                    if not has_h5netcdf_1_4_0_or_above:
                        save_kwargs["invalid_netcdf"] = True
                        expected_warnings = 1
                        expected_msg = "You are writing invalid netcdf features to file"
                    else:
                        expected_warnings = 1
                        expected_msg = "Creating variable with default fill_value 0 which IS defined in enum type"

                with self.roundtrip(original, save_kwargs=save_kwargs) as actual:
                    assert len(recwarn) == expected_warnings
                    if expected_warnings:
                        assert issubclass(recwarn[0].category, UserWarning)
                        assert str(recwarn[0].message).startswith(expected_msg)
                    assert_equal(original, actual)
                    assert (
                        actual.clouds.encoding["dtype"].metadata["enum"]
                        == cloud_type_dict
                    )
                    if not (
                        self.engine == "h5netcdf" and not has_h5netcdf_1_4_0_or_above
                    ):
                        # not implemented in h5netcdf yet
                        assert (
                            actual.clouds.encoding["dtype"].metadata["enum_name"]
                            == "cloud_type"
                        )

    @requires_netCDF4
    def test_encoding_enum__multiple_variable_with_enum(self):
        with create_tmp_file() as tmp_file:
            cloud_type_dict = {"clear": 0, "cloudy": 1, "missing": 255}
            with nc4.Dataset(tmp_file, mode="w") as nc:
                nc.createDimension("time", size=2)
                cloud_type = nc.createEnumType("u1", "cloud_type", cloud_type_dict)
                nc.createVariable(
                    "clouds",
                    cloud_type,
                    "time",
                    fill_value=255,
                )
                nc.createVariable(
                    "tifa",
                    cloud_type,
                    "time",
                    fill_value=255,
                )
            with open_dataset(tmp_file) as original:
                save_kwargs = {}
                if self.engine == "h5netcdf" and not has_h5netcdf_1_4_0_or_above:
                    save_kwargs["invalid_netcdf"] = True
                with self.roundtrip(original, save_kwargs=save_kwargs) as actual:
                    assert_equal(original, actual)
                    assert (
                        actual.clouds.encoding["dtype"] == actual.tifa.encoding["dtype"]
                    )
                    assert (
                        actual.clouds.encoding["dtype"].metadata
                        == actual.tifa.encoding["dtype"].metadata
                    )
                    assert (
                        actual.clouds.encoding["dtype"].metadata["enum"]
                        == cloud_type_dict
                    )
                    if not (
                        self.engine == "h5netcdf" and not has_h5netcdf_1_4_0_or_above
                    ):
                        # not implemented in h5netcdf yet
                        assert (
                            actual.clouds.encoding["dtype"].metadata["enum_name"]
                            == "cloud_type"
                        )

    @requires_netCDF4
    def test_encoding_enum__error_multiple_variable_with_changing_enum(self):
        """
        Given 2 variables, if they share the same enum type,
        the 2 enum definition should be identical.
        """
        with create_tmp_file() as tmp_file:
            cloud_type_dict = {"clear": 0, "cloudy": 1, "missing": 255}
            with nc4.Dataset(tmp_file, mode="w") as nc:
                nc.createDimension("time", size=2)
                cloud_type = nc.createEnumType("u1", "cloud_type", cloud_type_dict)
                nc.createVariable(
                    "clouds",
                    cloud_type,
                    "time",
                    fill_value=255,
                )
                nc.createVariable(
                    "tifa",
                    cloud_type,
                    "time",
                    fill_value=255,
                )
            with open_dataset(tmp_file) as original:
                assert (
                    original.clouds.encoding["dtype"].metadata
                    == original.tifa.encoding["dtype"].metadata
                )
                modified_enum = original.clouds.encoding["dtype"].metadata["enum"]
                modified_enum.update({"neblig": 2})
                original.clouds.encoding["dtype"] = np.dtype(
                    "u1",
                    metadata={"enum": modified_enum, "enum_name": "cloud_type"},
                )
                if not (self.engine == "h5netcdf" and not has_h5netcdf_1_4_0_or_above):
                    # not implemented yet in h5netcdf
                    with pytest.raises(
                        ValueError,
                        match=(
                            "Cannot save variable .*"
                            " because an enum `cloud_type` already exists in the Dataset .*"
                        ),
                    ):
                        with self.roundtrip(original):
                            pass


@requires_netCDF4
class TestNetCDF4Data(NetCDF4Base):
    @contextlib.contextmanager
    def create_store(self):
        with create_tmp_file() as tmp_file:
            with backends.NetCDF4DataStore.open(tmp_file, mode="w") as store:
                yield store

    def test_variable_order(self) -> None:
        # doesn't work with scipy or h5py :(
        ds = Dataset()
        ds["a"] = 1
        ds["z"] = 2
        ds["b"] = 3
        ds.coords["c"] = 4

        with self.roundtrip(ds) as actual:
            assert list(ds.variables) == list(actual.variables)

    def test_unsorted_index_raises(self) -> None:
        # should be fixed in netcdf4 v1.2.1
        random_data = np.random.random(size=(4, 6))
        dim0 = [0, 1, 2, 3]
        dim1 = [0, 2, 1, 3, 5, 4]  # We will sort this in a later step
        da = xr.DataArray(
            data=random_data,
            dims=("dim0", "dim1"),
            coords={"dim0": dim0, "dim1": dim1},
            name="randovar",
        )
        ds = da.to_dataset()

        with self.roundtrip(ds) as ondisk:
            inds = np.argsort(dim1)
            ds2 = ondisk.isel(dim1=inds)
            # Older versions of NetCDF4 raise an exception here, and if so we
            # want to ensure we improve (that is, replace) the error message
            try:
                _ = ds2.randovar.values
            except IndexError as err:
                assert "first by calling .load" in str(err)

    def test_setncattr_string(self) -> None:
        list_of_strings = ["list", "of", "strings"]
        one_element_list_of_strings = ["one element"]
        one_string = "one string"
        attrs = {
            "foo": list_of_strings,
            "bar": one_element_list_of_strings,
            "baz": one_string,
        }
        ds = Dataset({"x": ("y", [1, 2, 3], attrs)}, attrs=attrs)

        with self.roundtrip(ds) as actual:
            for totest in [actual, actual["x"]]:
                assert_array_equal(list_of_strings, totest.attrs["foo"])
                assert_array_equal(one_element_list_of_strings, totest.attrs["bar"])
                assert one_string == totest.attrs["baz"]

    @pytest.mark.parametrize(
        "compression",
        [
            None,
            "zlib",
            "szip",
            "zstd",
            "blosc_lz",
            "blosc_lz4",
            "blosc_lz4hc",
            "blosc_zlib",
            "blosc_zstd",
        ],
    )
    @requires_netCDF4_1_6_2_or_above
    @pytest.mark.xfail(ON_WINDOWS, reason="new compression not yet implemented")
    def test_compression_encoding(self, compression: str | None) -> None:
        data = create_test_data(dim_sizes=(20, 80, 10))
        encoding_params: dict[str, Any] = dict(compression=compression, blosc_shuffle=1)
        data["var2"].encoding.update(encoding_params)
        data["var2"].encoding.update(
            {
                "chunksizes": (20, 40),
                "original_shape": data.var2.shape,
                "blosc_shuffle": 1,
                "fletcher32": False,
            }
        )
        with self.roundtrip(data) as actual:
            expected_encoding = data["var2"].encoding.copy()
            # compression does not appear in the retrieved encoding, that differs
            # from the input encoding. shuffle also chantges. Here we modify the
            # expected encoding to account for this
            compression = expected_encoding.pop("compression")
            blosc_shuffle = expected_encoding.pop("blosc_shuffle")
            if compression is not None:
                if "blosc" in compression and blosc_shuffle:
                    expected_encoding["blosc"] = {
                        "compressor": compression,
                        "shuffle": blosc_shuffle,
                    }
                    expected_encoding["shuffle"] = False
                elif compression == "szip":
                    expected_encoding["szip"] = {
                        "coding": "nn",
                        "pixels_per_block": 8,
                    }
                    expected_encoding["shuffle"] = False
                else:
                    # This will set a key like zlib=true which is what appears in
                    # the encoding when we read it.
                    expected_encoding[compression] = True
                    if compression == "zstd":
                        expected_encoding["shuffle"] = False
            else:
                expected_encoding["shuffle"] = False

            actual_encoding = actual["var2"].encoding
            assert expected_encoding.items() <= actual_encoding.items()
        if (
            encoding_params["compression"] is not None
            and "blosc" not in encoding_params["compression"]
        ):
            # regression test for #156
            expected = data.isel(dim1=0)
            with self.roundtrip(expected) as actual:
                assert_equal(expected, actual)

    @pytest.mark.skip(reason="https://github.com/Unidata/netcdf4-python/issues/1195")
    def test_refresh_from_disk(self) -> None:
        super().test_refresh_from_disk()

    @requires_netCDF4_1_7_0_or_above
    def test_roundtrip_complex(self):
        expected = Dataset({"x": ("y", np.ones(5) + 1j * np.ones(5))})
        skwargs = dict(auto_complex=True)
        okwargs = dict(auto_complex=True)
        with self.roundtrip(
            expected, save_kwargs=skwargs, open_kwargs=okwargs
        ) as actual:
            assert_equal(expected, actual)


@requires_netCDF4
class TestNetCDF4AlreadyOpen:
    def test_base_case(self) -> None:
        with create_tmp_file() as tmp_file:
            with nc4.Dataset(tmp_file, mode="w") as nc:
                v = nc.createVariable("x", "int")
                v[...] = 42

            nc = nc4.Dataset(tmp_file, mode="r")
            store = backends.NetCDF4DataStore(nc)
            with open_dataset(store) as ds:
                expected = Dataset({"x": ((), 42)})
                assert_identical(expected, ds)

    def test_group(self) -> None:
        with create_tmp_file() as tmp_file:
            with nc4.Dataset(tmp_file, mode="w") as nc:
                group = nc.createGroup("g")
                v = group.createVariable("x", "int")
                v[...] = 42

            nc = nc4.Dataset(tmp_file, mode="r")
            store = backends.NetCDF4DataStore(nc.groups["g"])
            with open_dataset(store) as ds:
                expected = Dataset({"x": ((), 42)})
                assert_identical(expected, ds)

            nc = nc4.Dataset(tmp_file, mode="r")
            store = backends.NetCDF4DataStore(nc, group="g")
            with open_dataset(store) as ds:
                expected = Dataset({"x": ((), 42)})
                assert_identical(expected, ds)

            with nc4.Dataset(tmp_file, mode="r") as nc:
                with pytest.raises(ValueError, match="must supply a root"):
                    backends.NetCDF4DataStore(nc.groups["g"], group="g")

    def test_deepcopy(self) -> None:
        # regression test for https://github.com/pydata/xarray/issues/4425
        with create_tmp_file() as tmp_file:
            with nc4.Dataset(tmp_file, mode="w") as nc:
                nc.createDimension("x", 10)
                v = nc.createVariable("y", np.int32, ("x",))
                v[:] = np.arange(10)

            h5 = nc4.Dataset(tmp_file, mode="r")
            store = backends.NetCDF4DataStore(h5)
            with open_dataset(store) as ds:
                copied = ds.copy(deep=True)
                expected = Dataset({"y": ("x", np.arange(10))})
                assert_identical(expected, copied)


@requires_netCDF4
@requires_dask
@pytest.mark.filterwarnings("ignore:deallocating CachingFileManager")
class TestNetCDF4ViaDaskData(TestNetCDF4Data):
    @contextlib.contextmanager
    def roundtrip(
        self, data, save_kwargs=None, open_kwargs=None, allow_cleanup_failure=False
    ):
        if open_kwargs is None:
            open_kwargs = {}
        if save_kwargs is None:
            save_kwargs = {}
        open_kwargs.setdefault("chunks", -1)
        with TestNetCDF4Data.roundtrip(
            self, data, save_kwargs, open_kwargs, allow_cleanup_failure
        ) as ds:
            yield ds

    def test_unsorted_index_raises(self) -> None:
        # Skip when using dask because dask rewrites indexers to getitem,
        # dask first pulls items by block.
        pass

    @pytest.mark.skip(reason="caching behavior differs for dask")
    def test_dataset_caching(self) -> None:
        pass

    def test_write_inconsistent_chunks(self) -> None:
        # Construct two variables with the same dimensions, but different
        # chunk sizes.
        x = da.zeros((100, 100), dtype="f4", chunks=(50, 100))
        x = DataArray(data=x, dims=("lat", "lon"), name="x")
        x.encoding["chunksizes"] = (50, 100)
        x.encoding["original_shape"] = (100, 100)
        y = da.ones((100, 100), dtype="f4", chunks=(100, 50))
        y = DataArray(data=y, dims=("lat", "lon"), name="y")
        y.encoding["chunksizes"] = (100, 50)
        y.encoding["original_shape"] = (100, 100)
        # Put them both into the same dataset
        ds = Dataset({"x": x, "y": y})
        with self.roundtrip(ds) as actual:
            assert actual["x"].encoding["chunksizes"] == (50, 100)
            assert actual["y"].encoding["chunksizes"] == (100, 50)

    # Flaky test. Very open to contributions on fixing this
    @pytest.mark.flaky
    def test_roundtrip_coordinates(self) -> None:
        super().test_roundtrip_coordinates()


@requires_zarr
@pytest.mark.usefixtures("default_zarr_version")
class ZarrBase(CFEncodedBase):
    DIMENSION_KEY = "_ARRAY_DIMENSIONS"
    zarr_version = 2
    version_kwargs: dict[str, Any] = {}

    def create_zarr_target(self):
        raise NotImplementedError

    @contextlib.contextmanager
    def create_store(self):
        with self.create_zarr_target() as store_target:
            yield backends.ZarrStore.open_group(
                store_target, mode="w", **self.version_kwargs
            )

    def save(self, dataset, store_target, **kwargs):  # type: ignore[override]
        return dataset.to_zarr(store=store_target, **kwargs, **self.version_kwargs)

    @contextlib.contextmanager
    def open(self, path, **kwargs):
        with xr.open_dataset(
            path, engine="zarr", mode="r", **kwargs, **self.version_kwargs
        ) as ds:
            yield ds

    @contextlib.contextmanager
    def roundtrip(
        self, data, save_kwargs=None, open_kwargs=None, allow_cleanup_failure=False
    ):
        if save_kwargs is None:
            save_kwargs = {}
        if open_kwargs is None:
            open_kwargs = {}
        with self.create_zarr_target() as store_target:
            self.save(data, store_target, **save_kwargs)
            with self.open(store_target, **open_kwargs) as ds:
                yield ds

    @pytest.mark.parametrize("consolidated", [False, True, None])
    def test_roundtrip_consolidated(self, consolidated) -> None:
        expected = create_test_data()
        with self.roundtrip(
            expected,
            save_kwargs={"consolidated": consolidated},
            open_kwargs={"backend_kwargs": {"consolidated": consolidated}},
        ) as actual:
            self.check_dtypes_roundtripped(expected, actual)
            assert_identical(expected, actual)

    def test_read_non_consolidated_warning(self) -> None:
        expected = create_test_data()
        with self.create_zarr_target() as store:
            self.save(
                expected, store_target=store, consolidated=False, **self.version_kwargs
            )
            with pytest.warns(
                RuntimeWarning,
                match="Failed to open Zarr store with consolidated",
            ):
                with xr.open_zarr(store, **self.version_kwargs) as ds:
                    assert_identical(ds, expected)

    def test_non_existent_store(self) -> None:
        with pytest.raises(FileNotFoundError, match="No such file or directory"):
            xr.open_zarr(f"{uuid.uuid4()}")

    @pytest.mark.skipif(has_zarr_v3, reason="chunk_store not implemented in zarr v3")
    def test_with_chunkstore(self) -> None:
        expected = create_test_data()
        with (
            self.create_zarr_target() as store_target,
            self.create_zarr_target() as chunk_store,
        ):
            save_kwargs = {"chunk_store": chunk_store}
            self.save(expected, store_target, **save_kwargs)
            # the chunk store must have been populated with some entries
            assert len(chunk_store) > 0
            open_kwargs = {"backend_kwargs": {"chunk_store": chunk_store}}
            with self.open(store_target, **open_kwargs) as ds:
                assert_equal(ds, expected)

    @requires_dask
    def test_auto_chunk(self) -> None:
        original = create_test_data().chunk()

        with self.roundtrip(original, open_kwargs={"chunks": None}) as actual:
            for k, v in actual.variables.items():
                # only index variables should be in memory
                assert v._in_memory == (k in actual.dims)
                # there should be no chunks
                assert v.chunks is None

        with self.roundtrip(original, open_kwargs={"chunks": {}}) as actual:
            for k, v in actual.variables.items():
                # only index variables should be in memory
                assert v._in_memory == (k in actual.dims)
                # chunk size should be the same as original
                assert v.chunks == original[k].chunks

    @requires_dask
    @pytest.mark.filterwarnings("ignore:The specified chunks separate:UserWarning")
    def test_manual_chunk(self) -> None:
        original = create_test_data().chunk({"dim1": 3, "dim2": 4, "dim3": 3})

        # Using chunks = None should return non-chunked arrays
        open_kwargs: dict[str, Any] = {"chunks": None}
        with self.roundtrip(original, open_kwargs=open_kwargs) as actual:
            for k, v in actual.variables.items():
                # only index variables should be in memory
                assert v._in_memory == (k in actual.dims)
                # there should be no chunks
                assert v.chunks is None

        # uniform arrays
        for i in range(2, 6):
            rechunked = original.chunk(chunks=i)
            open_kwargs = {"chunks": i}
            with self.roundtrip(original, open_kwargs=open_kwargs) as actual:
                for k, v in actual.variables.items():
                    # only index variables should be in memory
                    assert v._in_memory == (k in actual.dims)
                    # chunk size should be the same as rechunked
                    assert v.chunks == rechunked[k].chunks

        chunks = {"dim1": 2, "dim2": 3, "dim3": 5}
        rechunked = original.chunk(chunks=chunks)

        open_kwargs = {
            "chunks": chunks,
            "backend_kwargs": {"overwrite_encoded_chunks": True},
        }
        with self.roundtrip(original, open_kwargs=open_kwargs) as actual:
            for k, v in actual.variables.items():
                assert v.chunks == rechunked[k].chunks

            with self.roundtrip(actual) as auto:
                # encoding should have changed
                for k, v in actual.variables.items():
                    assert v.chunks == rechunked[k].chunks

                assert_identical(actual, auto)
                assert_identical(actual.load(), auto.load())

    @requires_dask
    def test_warning_on_bad_chunks(self) -> None:
        original = create_test_data().chunk({"dim1": 4, "dim2": 3, "dim3": 3})

        bad_chunks = (2, {"dim2": (3, 3, 2, 1)})
        for chunks in bad_chunks:
            kwargs = {"chunks": chunks}
            with pytest.warns(UserWarning):
                with self.roundtrip(original, open_kwargs=kwargs) as actual:
                    for k, v in actual.variables.items():
                        # only index variables should be in memory
                        assert v._in_memory == (k in actual.dims)

        good_chunks: tuple[dict[str, Any], ...] = ({"dim2": 3}, {"dim3": (6, 4)}, {})
        for chunks in good_chunks:
            kwargs = {"chunks": chunks}
            with assert_no_warnings():
                with self.roundtrip(original, open_kwargs=kwargs) as actual:
                    for k, v in actual.variables.items():
                        # only index variables should be in memory
                        assert v._in_memory == (k in actual.dims)

    @requires_dask
    def test_deprecate_auto_chunk(self) -> None:
        original = create_test_data().chunk()
        with pytest.raises(TypeError):
            with self.roundtrip(original, open_kwargs={"auto_chunk": True}) as actual:
                for k, v in actual.variables.items():
                    # only index variables should be in memory
                    assert v._in_memory == (k in actual.dims)
                    # chunk size should be the same as original
                    assert v.chunks == original[k].chunks

        with pytest.raises(TypeError):
            with self.roundtrip(original, open_kwargs={"auto_chunk": False}) as actual:
                for k, v in actual.variables.items():
                    # only index variables should be in memory
                    assert v._in_memory == (k in actual.dims)
                    # there should be no chunks
                    assert v.chunks is None

    @requires_dask
    def test_write_uneven_dask_chunks(self) -> None:
        # regression for GH#2225
        original = create_test_data().chunk({"dim1": 3, "dim2": 4, "dim3": 3})
        with self.roundtrip(original, open_kwargs={"chunks": {}}) as actual:
            for k, v in actual.data_vars.items():
                assert v.chunks == actual[k].chunks

    def test_chunk_encoding(self) -> None:
        # These datasets have no dask chunks. All chunking specified in
        # encoding
        data = create_test_data()
        chunks = (5, 5)
        data["var2"].encoding.update({"chunks": chunks})

        with self.roundtrip(data) as actual:
            assert chunks == actual["var2"].encoding["chunks"]

        # expect an error with non-integer chunks
        data["var2"].encoding.update({"chunks": (5, 4.5)})
        with pytest.raises(TypeError):
            with self.roundtrip(data) as actual:
                pass

    @requires_dask
    @pytest.mark.skipif(
        ON_WINDOWS,
        reason="Very flaky on Windows CI. Can re-enable assuming it starts consistently passing.",
    )
    def test_chunk_encoding_with_dask(self) -> None:
        # These datasets DO have dask chunks. Need to check for various
        # interactions between dask and zarr chunks
        ds = xr.DataArray((np.arange(12)), dims="x", name="var1").to_dataset()

        # - no encoding specified -
        # zarr automatically gets chunk information from dask chunks
        ds_chunk4 = ds.chunk({"x": 4})
        with self.roundtrip(ds_chunk4) as actual:
            assert (4,) == actual["var1"].encoding["chunks"]

        # should fail if dask_chunks are irregular...
        ds_chunk_irreg = ds.chunk({"x": (5, 4, 3)})
        with pytest.raises(ValueError, match=r"uniform chunk sizes."):
            with self.roundtrip(ds_chunk_irreg) as actual:
                pass

        # should fail if encoding["chunks"] clashes with dask_chunks
        badenc = ds.chunk({"x": 4})
        badenc.var1.encoding["chunks"] = (6,)
        with pytest.raises(ValueError, match=r"named 'var1' would overlap"):
            with self.roundtrip(badenc) as actual:
                pass

        # unless...
        with self.roundtrip(badenc, save_kwargs={"safe_chunks": False}) as actual:
            # don't actually check equality because the data could be corrupted
            pass

        # if dask chunks (4) are an integer multiple of zarr chunks (2) it should not fail...
        goodenc = ds.chunk({"x": 4})
        goodenc.var1.encoding["chunks"] = (2,)
        with self.roundtrip(goodenc) as actual:
            pass

        # if initial dask chunks are aligned, size of last dask chunk doesn't matter
        goodenc = ds.chunk({"x": (3, 3, 6)})
        goodenc.var1.encoding["chunks"] = (3,)
        with self.roundtrip(goodenc) as actual:
            pass

        goodenc = ds.chunk({"x": (3, 6, 3)})
        goodenc.var1.encoding["chunks"] = (3,)
        with self.roundtrip(goodenc) as actual:
            pass

        # ... also if the last chunk is irregular
        ds_chunk_irreg = ds.chunk({"x": (5, 5, 2)})
        with self.roundtrip(ds_chunk_irreg) as actual:
            assert (5,) == actual["var1"].encoding["chunks"]
        # re-save Zarr arrays
        with self.roundtrip(ds_chunk_irreg) as original:
            with self.roundtrip(original) as actual:
                assert_identical(original, actual)

        # but itermediate unaligned chunks are bad
        badenc = ds.chunk({"x": (3, 5, 3, 1)})
        badenc.var1.encoding["chunks"] = (3,)
        with pytest.raises(ValueError, match=r"would overlap multiple dask chunks"):
            with self.roundtrip(badenc) as actual:
                pass

        # - encoding specified  -
        # specify compatible encodings
        for chunk_enc in 4, (4,):
            ds_chunk4["var1"].encoding.update({"chunks": chunk_enc})
            with self.roundtrip(ds_chunk4) as actual:
                assert (4,) == actual["var1"].encoding["chunks"]

        # TODO: remove this failure once synchronized overlapping writes are
        # supported by xarray
        ds_chunk4["var1"].encoding.update({"chunks": 5})
        with pytest.raises(ValueError, match=r"named 'var1' would overlap"):
            with self.roundtrip(ds_chunk4) as actual:
                pass
        # override option
        with self.roundtrip(ds_chunk4, save_kwargs={"safe_chunks": False}) as actual:
            # don't actually check equality because the data could be corrupted
            pass

    def test_drop_encoding(self):
        with open_example_dataset("example_1.nc") as ds:
            encodings = {v: {**ds[v].encoding} for v in ds.data_vars}
            with self.create_zarr_target() as store:
                ds.to_zarr(store, encoding=encodings)

    def test_hidden_zarr_keys(self) -> None:
        skip_if_zarr_format_3("This test is unnecessary; no hidden Zarr keys")

        expected = create_test_data()
        with self.create_store() as store:
            expected.dump_to_store(store)
            zarr_group = store.ds

            # check that a variable hidden attribute is present and correct
            # JSON only has a single array type, which maps to list in Python.
            # In contrast, dims in xarray is always a tuple.
            for var in expected.variables.keys():
                dims = zarr_group[var].attrs[self.DIMENSION_KEY]
                assert dims == list(expected[var].dims)

            with xr.decode_cf(store):
                # make sure it is hidden
                for var in expected.variables.keys():
                    assert self.DIMENSION_KEY not in expected[var].attrs

            if has_zarr_v3:
                # temporary workaround for https://github.com/zarr-developers/zarr-python/issues/2338
                zarr_group.store._is_open = True

            # put it back and try removing from a variable
            del zarr_group["var2"].attrs[self.DIMENSION_KEY]
            with pytest.raises(KeyError):
                with xr.decode_cf(store):
                    pass

    def test_dimension_names(self) -> None:
        skip_if_zarr_format_2("No dimension names in V2")

        expected = create_test_data()
        with self.create_store() as store:
            expected.dump_to_store(store)
            zarr_group = store.ds
            for var in zarr_group:
                assert expected[var].dims == zarr_group[var].metadata.dimension_names

    @pytest.mark.parametrize("group", [None, "group1"])
    def test_write_persistence_modes(self, group) -> None:
        original = create_test_data()

        # overwrite mode
        with self.roundtrip(
            original,
            save_kwargs={"mode": "w", "group": group},
            open_kwargs={"group": group},
        ) as actual:
            assert_identical(original, actual)

        # don't overwrite mode
        with self.roundtrip(
            original,
            save_kwargs={"mode": "w-", "group": group},
            open_kwargs={"group": group},
        ) as actual:
            assert_identical(original, actual)

        # make sure overwriting works as expected
        with self.create_zarr_target() as store:
            self.save(original, store)
            # should overwrite with no error
            self.save(original, store, mode="w", group=group)
            with self.open(store, group=group) as actual:
                assert_identical(original, actual)
                with pytest.raises((ValueError, FileExistsError)):
                    self.save(original, store, mode="w-")

        # check append mode for normal write
        with self.roundtrip(
            original,
            save_kwargs={"mode": "a", "group": group},
            open_kwargs={"group": group},
        ) as actual:
            assert_identical(original, actual)

        # check append mode for append write
        ds, ds_to_append, _ = create_append_test_data()
        with self.create_zarr_target() as store_target:
            ds.to_zarr(store_target, mode="w", group=group, **self.version_kwargs)
            ds_to_append.to_zarr(
                store_target, append_dim="time", group=group, **self.version_kwargs
            )
            original = xr.concat([ds, ds_to_append], dim="time")
            actual = xr.open_dataset(
                store_target, group=group, engine="zarr", **self.version_kwargs
            )
            assert_identical(original, actual)

    def test_compressor_encoding(self) -> None:
        original = create_test_data()
        # specify a custom compressor

        if has_zarr_v3 and zarr.config.config["default_zarr_version"] == 3:
            encoding_key = "codecs"
            # all parameters need to be explicitly specified in order for the comparison to pass below
            encoding = {
                encoding_key: (
                    zarr.codecs.BytesCodec(endian="little"),
                    zarr.codecs.BloscCodec(
                        cname="zstd",
                        clevel=3,
                        shuffle="shuffle",
                        typesize=8,
                        blocksize=0,
                    ),
                )
            }
        else:
            from numcodecs.blosc import Blosc

            encoding_key = "compressor"
            encoding = {encoding_key: Blosc(cname="zstd", clevel=3, shuffle=2)}

        save_kwargs = dict(encoding={"var1": encoding})

        with self.roundtrip(original, save_kwargs=save_kwargs) as ds:
            enc = ds["var1"].encoding[encoding_key]
            if has_zarr_v3 and zarr.config.config["default_zarr_version"] == 3:
                # TODO: figure out a cleaner way to do this comparison
                codecs = zarr.core.metadata.v3.parse_codecs(enc)
                assert codecs == encoding[encoding_key]
            else:
                assert enc == encoding[encoding_key]

    def test_group(self) -> None:
        original = create_test_data()
        group = "some/random/path"
        with self.roundtrip(
            original, save_kwargs={"group": group}, open_kwargs={"group": group}
        ) as actual:
            assert_identical(original, actual)

    def test_zarr_mode_w_overwrites_encoding(self) -> None:
        data = Dataset({"foo": ("x", [1.0, 1.0, 1.0])})
        with self.create_zarr_target() as store:
            data.to_zarr(
                store, **self.version_kwargs, encoding={"foo": {"add_offset": 1}}
            )
            np.testing.assert_equal(
                zarr.open_group(store, **self.version_kwargs)["foo"], data.foo.data - 1
            )
            data.to_zarr(
                store,
                **self.version_kwargs,
                encoding={"foo": {"add_offset": 0}},
                mode="w",
            )
            np.testing.assert_equal(
                zarr.open_group(store, **self.version_kwargs)["foo"], data.foo.data
            )

    def test_encoding_kwarg_fixed_width_string(self) -> None:
        # not relevant for zarr, since we don't use EncodedStringCoder
        pass

    def test_dataset_caching(self) -> None:
        super().test_dataset_caching()

    def test_append_write(self) -> None:
        super().test_append_write()

    def test_append_with_mode_rplus_success(self) -> None:
        original = Dataset({"foo": ("x", [1])})
        modified = Dataset({"foo": ("x", [2])})
        with self.create_zarr_target() as store:
            original.to_zarr(store, **self.version_kwargs)
            modified.to_zarr(store, mode="r+", **self.version_kwargs)
            with self.open(store) as actual:
                assert_identical(actual, modified)

    def test_append_with_mode_rplus_fails(self) -> None:
        original = Dataset({"foo": ("x", [1])})
        modified = Dataset({"bar": ("x", [2])})
        with self.create_zarr_target() as store:
            original.to_zarr(store, **self.version_kwargs)
            with pytest.raises(
                ValueError, match="dataset contains non-pre-existing variables"
            ):
                modified.to_zarr(store, mode="r+", **self.version_kwargs)

    def test_append_with_invalid_dim_raises(self) -> None:
        ds, ds_to_append, _ = create_append_test_data()
        with self.create_zarr_target() as store_target:
            ds.to_zarr(store_target, mode="w", **self.version_kwargs)
            with pytest.raises(
                ValueError, match="does not match any existing dataset dimensions"
            ):
                ds_to_append.to_zarr(
                    store_target, append_dim="notvalid", **self.version_kwargs
                )

    def test_append_with_no_dims_raises(self) -> None:
        with self.create_zarr_target() as store_target:
            Dataset({"foo": ("x", [1])}).to_zarr(
                store_target, mode="w", **self.version_kwargs
            )
            with pytest.raises(ValueError, match="different dimension names"):
                Dataset({"foo": ("y", [2])}).to_zarr(
                    store_target, mode="a", **self.version_kwargs
                )

    def test_append_with_append_dim_not_set_raises(self) -> None:
        ds, ds_to_append, _ = create_append_test_data()
        with self.create_zarr_target() as store_target:
            ds.to_zarr(store_target, mode="w", **self.version_kwargs)
            with pytest.raises(ValueError, match="different dimension sizes"):
                ds_to_append.to_zarr(store_target, mode="a", **self.version_kwargs)

    def test_append_with_mode_not_a_raises(self) -> None:
        ds, ds_to_append, _ = create_append_test_data()
        with self.create_zarr_target() as store_target:
            ds.to_zarr(store_target, mode="w", **self.version_kwargs)
            with pytest.raises(ValueError, match="cannot set append_dim unless"):
                ds_to_append.to_zarr(
                    store_target, mode="w", append_dim="time", **self.version_kwargs
                )

    def test_append_with_existing_encoding_raises(self) -> None:
        ds, ds_to_append, _ = create_append_test_data()
        with self.create_zarr_target() as store_target:
            ds.to_zarr(store_target, mode="w", **self.version_kwargs)
            with pytest.raises(ValueError, match="but encoding was provided"):
                ds_to_append.to_zarr(
                    store_target,
                    append_dim="time",
                    encoding={"da": {"compressor": None}},
                    **self.version_kwargs,
                )

    @pytest.mark.parametrize("dtype", ["U", "S"])
    def test_append_string_length_mismatch_raises(self, dtype) -> None:
        skip_if_zarr_format_3("This actually works fine with Zarr format 3")
        ds, ds_to_append = create_append_string_length_mismatch_test_data(dtype)
        with self.create_zarr_target() as store_target:
            ds.to_zarr(store_target, mode="w", **self.version_kwargs)
            with pytest.raises(ValueError, match="Mismatched dtypes for variable"):
                ds_to_append.to_zarr(
                    store_target, append_dim="time", **self.version_kwargs
                )

    @pytest.mark.parametrize("dtype", ["U", "S"])
    def test_append_string_length_mismatch_works(self, dtype) -> None:
        skip_if_zarr_format_2("This doesn't work with Zarr format 2")
        # ...but it probably would if we used object dtype
        ds, ds_to_append = create_append_string_length_mismatch_test_data(dtype)
        expected = xr.concat([ds, ds_to_append], dim="time")
        with self.create_zarr_target() as store_target:
            ds.to_zarr(store_target, mode="w", **self.version_kwargs)
            ds_to_append.to_zarr(store_target, append_dim="time", **self.version_kwargs)
            actual = xr.open_dataset(store_target, engine="zarr")
            xr.testing.assert_identical(expected, actual)

    def test_check_encoding_is_consistent_after_append(self) -> None:
        ds, ds_to_append, _ = create_append_test_data()

        # check encoding consistency
        with self.create_zarr_target() as store_target:
            import numcodecs

            encoding_value: Any
            if has_zarr_v3 and zarr.config.config["default_zarr_version"] == 3:
                compressor = zarr.codecs.BloscCodec()
                encoding_key = "codecs"
                encoding_value = [zarr.codecs.BytesCodec(), compressor]
            else:
                compressor = numcodecs.Blosc()
                encoding_key = "compressor"
                encoding_value = compressor

            encoding = {"da": {encoding_key: encoding_value}}
            ds.to_zarr(store_target, mode="w", encoding=encoding, **self.version_kwargs)
            original_ds = xr.open_dataset(
                store_target, engine="zarr", **self.version_kwargs
            )
            original_encoding = original_ds["da"].encoding[encoding_key]
            ds_to_append.to_zarr(store_target, append_dim="time", **self.version_kwargs)
            actual_ds = xr.open_dataset(
                store_target, engine="zarr", **self.version_kwargs
            )

            actual_encoding = actual_ds["da"].encoding[encoding_key]
            assert original_encoding == actual_encoding
            assert_identical(
                xr.open_dataset(
                    store_target, engine="zarr", **self.version_kwargs
                ).compute(),
                xr.concat([ds, ds_to_append], dim="time"),
            )

    def test_append_with_new_variable(self) -> None:
        ds, ds_to_append, ds_with_new_var = create_append_test_data()

        # check append mode for new variable
        with self.create_zarr_target() as store_target:
            xr.concat([ds, ds_to_append], dim="time").to_zarr(
                store_target, mode="w", **self.version_kwargs
            )
            ds_with_new_var.to_zarr(store_target, mode="a", **self.version_kwargs)
            combined = xr.concat([ds, ds_to_append], dim="time")
            combined["new_var"] = ds_with_new_var["new_var"]
            assert_identical(
                combined,
                xr.open_dataset(store_target, engine="zarr", **self.version_kwargs),
            )

    def test_append_with_append_dim_no_overwrite(self) -> None:
        ds, ds_to_append, _ = create_append_test_data()
        with self.create_zarr_target() as store_target:
            ds.to_zarr(store_target, mode="w", **self.version_kwargs)
            original = xr.concat([ds, ds_to_append], dim="time")
            original2 = xr.concat([original, ds_to_append], dim="time")

            # overwrite a coordinate;
            # for mode='a-', this will not get written to the store
            # because it does not have the append_dim as a dim
            lon = ds_to_append.lon.to_numpy().copy()
            lon[:] = -999
            ds_to_append["lon"] = lon
            ds_to_append.to_zarr(
                store_target, mode="a-", append_dim="time", **self.version_kwargs
            )
            actual = xr.open_dataset(store_target, engine="zarr", **self.version_kwargs)
            assert_identical(original, actual)

            # by default, mode="a" will overwrite all coordinates.
            ds_to_append.to_zarr(store_target, append_dim="time", **self.version_kwargs)
            actual = xr.open_dataset(store_target, engine="zarr", **self.version_kwargs)
            lon = original2.lon.to_numpy().copy()
            lon[:] = -999
            original2["lon"] = lon
            assert_identical(original2, actual)

    @requires_dask
    def test_to_zarr_compute_false_roundtrip(self) -> None:
        from dask.delayed import Delayed

        original = create_test_data().chunk()

        with self.create_zarr_target() as store:
            delayed_obj = self.save(original, store, compute=False)
            assert isinstance(delayed_obj, Delayed)

            # make sure target store has not been written to yet
            with pytest.raises(AssertionError):
                with self.open(store) as actual:
                    assert_identical(original, actual)

            delayed_obj.compute()

            with self.open(store) as actual:
                assert_identical(original, actual)

    @requires_dask
    def test_to_zarr_append_compute_false_roundtrip(self) -> None:
        from dask.delayed import Delayed

        ds, ds_to_append, _ = create_append_test_data()
        ds, ds_to_append = ds.chunk(), ds_to_append.chunk()

        with pytest.warns(SerializationWarning):
            with self.create_zarr_target() as store:
                delayed_obj = self.save(ds, store, compute=False, mode="w")
                assert isinstance(delayed_obj, Delayed)

                with pytest.raises(AssertionError):
                    with self.open(store) as actual:
                        assert_identical(ds, actual)

                delayed_obj.compute()

                with self.open(store) as actual:
                    assert_identical(ds, actual)

                delayed_obj = self.save(
                    ds_to_append, store, compute=False, append_dim="time"
                )
                assert isinstance(delayed_obj, Delayed)

                with pytest.raises(AssertionError):
                    with self.open(store) as actual:
                        assert_identical(
                            xr.concat([ds, ds_to_append], dim="time"), actual
                        )

                delayed_obj.compute()

                with self.open(store) as actual:
                    assert_identical(xr.concat([ds, ds_to_append], dim="time"), actual)

    @pytest.mark.parametrize("chunk", [False, True])
    def test_save_emptydim(self, chunk) -> None:
        if chunk and not has_dask:
            pytest.skip("requires dask")
        ds = Dataset({"x": (("a", "b"), np.empty((5, 0))), "y": ("a", [1, 2, 5, 8, 9])})
        if chunk:
            ds = ds.chunk({})  # chunk dataset to save dask array
        with self.roundtrip(ds) as ds_reload:
            assert_identical(ds, ds_reload)

    @requires_dask
    def test_no_warning_from_open_emptydim_with_chunks(self) -> None:
        ds = Dataset({"x": (("a", "b"), np.empty((5, 0)))}).chunk({"a": 1})
        with assert_no_warnings():
            with self.roundtrip(ds, open_kwargs=dict(chunks={"a": 1})) as ds_reload:
                assert_identical(ds, ds_reload)

    @pytest.mark.parametrize("consolidated", [False, True, None])
    @pytest.mark.parametrize("compute", [False, True])
    @pytest.mark.parametrize("use_dask", [False, True])
    @pytest.mark.parametrize("write_empty", [False, True, None])
    def test_write_region(self, consolidated, compute, use_dask, write_empty) -> None:
        if (use_dask or not compute) and not has_dask:
            pytest.skip("requires dask")

        zeros = Dataset({"u": (("x",), np.zeros(10))})
        nonzeros = Dataset({"u": (("x",), np.arange(1, 11))})

        if use_dask:
            zeros = zeros.chunk(2)
            nonzeros = nonzeros.chunk(2)

        with self.create_zarr_target() as store:
            zeros.to_zarr(
                store,
                consolidated=consolidated,
                compute=compute,
                encoding={"u": dict(chunks=2)},
                **self.version_kwargs,
            )
            if compute:
                with xr.open_zarr(
                    store, consolidated=consolidated, **self.version_kwargs
                ) as actual:
                    assert_identical(actual, zeros)
            for i in range(0, 10, 2):
                region = {"x": slice(i, i + 2)}
                nonzeros.isel(region).to_zarr(
                    store,
                    region=region,
                    consolidated=consolidated,
                    write_empty_chunks=write_empty,
                    **self.version_kwargs,
                )
            with xr.open_zarr(
                store, consolidated=consolidated, **self.version_kwargs
            ) as actual:
                assert_identical(actual, nonzeros)

    @pytest.mark.parametrize("mode", [None, "r+", "a"])
    def test_write_region_mode(self, mode) -> None:
        zeros = Dataset({"u": (("x",), np.zeros(10))})
        nonzeros = Dataset({"u": (("x",), np.arange(1, 11))})
        with self.create_zarr_target() as store:
            zeros.to_zarr(store, **self.version_kwargs)
            for region in [{"x": slice(5)}, {"x": slice(5, 10)}]:
                nonzeros.isel(region).to_zarr(
                    store, region=region, mode=mode, **self.version_kwargs
                )
            with xr.open_zarr(store, **self.version_kwargs) as actual:
                assert_identical(actual, nonzeros)

    @requires_dask
    def test_write_preexisting_override_metadata(self) -> None:
        """Metadata should be overridden if mode="a" but not in mode="r+"."""
        original = Dataset(
            {"u": (("x",), np.zeros(10), {"variable": "original"})},
            attrs={"global": "original"},
        )
        both_modified = Dataset(
            {"u": (("x",), np.ones(10), {"variable": "modified"})},
            attrs={"global": "modified"},
        )
        global_modified = Dataset(
            {"u": (("x",), np.ones(10), {"variable": "original"})},
            attrs={"global": "modified"},
        )
        only_new_data = Dataset(
            {"u": (("x",), np.ones(10), {"variable": "original"})},
            attrs={"global": "original"},
        )

        with self.create_zarr_target() as store:
            original.to_zarr(store, compute=False, **self.version_kwargs)
            both_modified.to_zarr(store, mode="a", **self.version_kwargs)
            with self.open(store) as actual:
                # NOTE: this arguably incorrect -- we should probably be
                # overriding the variable metadata, too. See the TODO note in
                # ZarrStore.set_variables.
                assert_identical(actual, global_modified)

        with self.create_zarr_target() as store:
            original.to_zarr(store, compute=False, **self.version_kwargs)
            both_modified.to_zarr(store, mode="r+", **self.version_kwargs)
            with self.open(store) as actual:
                assert_identical(actual, only_new_data)

        with self.create_zarr_target() as store:
            original.to_zarr(store, compute=False, **self.version_kwargs)
            # with region, the default mode becomes r+
            both_modified.to_zarr(
                store, region={"x": slice(None)}, **self.version_kwargs
            )
            with self.open(store) as actual:
                assert_identical(actual, only_new_data)

    def test_write_region_errors(self) -> None:
        data = Dataset({"u": (("x",), np.arange(5))})
        data2 = Dataset({"u": (("x",), np.array([10, 11]))})

        @contextlib.contextmanager
        def setup_and_verify_store(expected=data):
            with self.create_zarr_target() as store:
                data.to_zarr(store, **self.version_kwargs)
                yield store
                with self.open(store) as actual:
                    assert_identical(actual, expected)

        # verify the base case works
        expected = Dataset({"u": (("x",), np.array([10, 11, 2, 3, 4]))})
        with setup_and_verify_store(expected) as store:
            data2.to_zarr(store, region={"x": slice(2)}, **self.version_kwargs)

        with setup_and_verify_store() as store:
            with pytest.raises(
                ValueError,
                match=re.escape(
                    "cannot set region unless mode='a', mode='a-', mode='r+' or mode=None"
                ),
            ):
                data.to_zarr(
                    store, region={"x": slice(None)}, mode="w", **self.version_kwargs
                )

        with setup_and_verify_store() as store:
            with pytest.raises(TypeError, match=r"must be a dict"):
                data.to_zarr(store, region=slice(None), **self.version_kwargs)  # type: ignore[call-overload]

        with setup_and_verify_store() as store:
            with pytest.raises(TypeError, match=r"must be slice objects"):
                data2.to_zarr(store, region={"x": [0, 1]}, **self.version_kwargs)  # type: ignore[dict-item]

        with setup_and_verify_store() as store:
            with pytest.raises(ValueError, match=r"step on all slices"):
                data2.to_zarr(
                    store, region={"x": slice(None, None, 2)}, **self.version_kwargs
                )

        with setup_and_verify_store() as store:
            with pytest.raises(
                ValueError,
                match=r"all keys in ``region`` are not in Dataset dimensions",
            ):
                data.to_zarr(store, region={"y": slice(None)}, **self.version_kwargs)

        with setup_and_verify_store() as store:
            with pytest.raises(
                ValueError,
                match=r"all variables in the dataset to write must have at least one dimension in common",
            ):
                data2.assign(v=2).to_zarr(
                    store, region={"x": slice(2)}, **self.version_kwargs
                )

        with setup_and_verify_store() as store:
            with pytest.raises(
                ValueError, match=r"cannot list the same dimension in both"
            ):
                data.to_zarr(
                    store,
                    region={"x": slice(None)},
                    append_dim="x",
                    **self.version_kwargs,
                )

        with setup_and_verify_store() as store:
            with pytest.raises(
                ValueError,
                match=r"variable 'u' already exists with different dimension sizes",
            ):
                data2.to_zarr(store, region={"x": slice(3)}, **self.version_kwargs)

    @requires_dask
    def test_encoding_chunksizes(self) -> None:
        # regression test for GH2278
        # see also test_encoding_chunksizes_unlimited
        nx, ny, nt = 4, 4, 5
        original = xr.Dataset(
            {},
            coords={
                "x": np.arange(nx),
                "y": np.arange(ny),
                "t": np.arange(nt),
            },
        )
        original["v"] = xr.Variable(("x", "y", "t"), np.zeros((nx, ny, nt)))
        original = original.chunk({"t": 1, "x": 2, "y": 2})

        with self.roundtrip(original) as ds1:
            assert_equal(ds1, original)
            with self.roundtrip(ds1.isel(t=0)) as ds2:
                assert_equal(ds2, original.isel(t=0))

    @requires_dask
    def test_chunk_encoding_with_partial_dask_chunks(self) -> None:
        original = xr.Dataset(
            {"x": xr.DataArray(np.random.random(size=(6, 8)), dims=("a", "b"))}
        ).chunk({"a": 3})

        with self.roundtrip(
            original, save_kwargs={"encoding": {"x": {"chunks": [3, 2]}}}
        ) as ds1:
            assert_equal(ds1, original)

    @requires_dask
    def test_chunk_encoding_with_larger_dask_chunks(self) -> None:
        original = xr.Dataset({"a": ("x", [1, 2, 3, 4])}).chunk({"x": 2})

        with self.roundtrip(
            original, save_kwargs={"encoding": {"a": {"chunks": [1]}}}
        ) as ds1:
            assert_equal(ds1, original)

    @requires_cftime
    def test_open_zarr_use_cftime(self) -> None:
        ds = create_test_data()
        with self.create_zarr_target() as store_target:
            ds.to_zarr(store_target, **self.version_kwargs)
            ds_a = xr.open_zarr(store_target, **self.version_kwargs)
            assert_identical(ds, ds_a)
            ds_b = xr.open_zarr(store_target, use_cftime=True, **self.version_kwargs)
            assert xr.coding.times.contains_cftime_datetimes(ds_b.time.variable)

    def test_write_read_select_write(self) -> None:
        # Test for https://github.com/pydata/xarray/issues/4084
        ds = create_test_data()

        # NOTE: using self.roundtrip, which uses open_dataset, will not trigger the bug.
        with self.create_zarr_target() as initial_store:
            ds.to_zarr(initial_store, mode="w", **self.version_kwargs)
            ds1 = xr.open_zarr(initial_store, **self.version_kwargs)

            # Combination of where+squeeze triggers error on write.
            ds_sel = ds1.where(ds1.coords["dim3"] == "a", drop=True).squeeze("dim3")
            with self.create_zarr_target() as final_store:
                ds_sel.to_zarr(final_store, mode="w", **self.version_kwargs)

    @pytest.mark.parametrize("obj", [Dataset(), DataArray(name="foo")])
    def test_attributes(self, obj) -> None:
        obj = obj.copy()

        obj.attrs["good"] = {"key": "value"}
        ds = obj if isinstance(obj, Dataset) else obj.to_dataset()
        with self.create_zarr_target() as store_target:
            ds.to_zarr(store_target, **self.version_kwargs)
            assert_identical(ds, xr.open_zarr(store_target, **self.version_kwargs))

        obj.attrs["bad"] = DataArray()
        ds = obj if isinstance(obj, Dataset) else obj.to_dataset()
        with self.create_zarr_target() as store_target:
            with pytest.raises(TypeError, match=r"Invalid attribute in Dataset.attrs."):
                ds.to_zarr(store_target, **self.version_kwargs)

    @requires_dask
    @pytest.mark.parametrize("dtype", ["datetime64[ns]", "timedelta64[ns]"])
    def test_chunked_datetime64_or_timedelta64(self, dtype) -> None:
        # Generalized from @malmans2's test in PR #8253
        original = create_test_data().astype(dtype).chunk(1)
        with self.roundtrip(original, open_kwargs={"chunks": {}}) as actual:
            for name, actual_var in actual.variables.items():
                assert original[name].chunks == actual_var.chunks
            assert original.chunks == actual.chunks

    @requires_cftime
    @requires_dask
    def test_chunked_cftime_datetime(self) -> None:
        # Based on @malmans2's test in PR #8253
        times = cftime_range("2000", freq="D", periods=3)
        original = xr.Dataset(data_vars={"chunked_times": (["time"], times)})
        original = original.chunk({"time": 1})
        with self.roundtrip(original, open_kwargs={"chunks": {}}) as actual:
            for name, actual_var in actual.variables.items():
                assert original[name].chunks == actual_var.chunks
            assert original.chunks == actual.chunks


@requires_zarr
@pytest.mark.skipif(
    KVStore is None, reason="zarr-python 2.x or ZARR_V3_EXPERIMENTAL_API is unset."
)
class TestInstrumentedZarrStore:
    if has_zarr_v3:
        methods = [
            "get",
            "set",
            "list_dir",
            "list_prefix",
        ]
    else:
        methods = [
            "__iter__",
            "__contains__",
            "__setitem__",
            "__getitem__",
            "listdir",
            "list_prefix",
        ]

    @contextlib.contextmanager
    def create_zarr_target(self):
        if Version(zarr.__version__) < Version("2.18.0"):
            pytest.skip("Instrumented tests only work on latest Zarr.")

        if has_zarr_v3:
            kwargs = {"mode": "a"}
        else:
            kwargs = {}  # type: ignore[arg-type,unused-ignore]

        store = KVStore({}, **kwargs)  # type: ignore[arg-type,unused-ignore]
        yield store

    def make_patches(self, store):
        from unittest.mock import MagicMock

        return {
            method: MagicMock(
                f"KVStore.{method}",
                side_effect=getattr(store, method),
                autospec=True,
            )
            for method in self.methods
        }

    def summarize(self, patches):
        summary = {}
        for name, patch_ in patches.items():
            count = 0
            for call in patch_.mock_calls:
                if "zarr.json" not in call.args:
                    count += 1
            summary[name.strip("_")] = count
        return summary

    def check_requests(self, expected, patches):
        summary = self.summarize(patches)
        for k in summary:
            assert summary[k] <= expected[k], (k, summary)

    def test_append(self) -> None:
        original = Dataset({"foo": ("x", [1])}, coords={"x": [0]})
        modified = Dataset({"foo": ("x", [2])}, coords={"x": [1]})

        with self.create_zarr_target() as store:
            if has_zarr_v3:
                # TOOD: verify these
                expected = {
                    "set": 17,
                    "get": 12,
                    "list_dir": 3,
                    "list_prefix": 0,
                }
            else:
                expected = {
                    "iter": 3,
                    "contains": 18,
                    "setitem": 10,
                    "getitem": 13,
                    "listdir": 2,
                    "list_prefix": 2,
                }

            patches = self.make_patches(store)
            with patch.multiple(KVStore, **patches):
                original.to_zarr(store)
            self.check_requests(expected, patches)

            patches = self.make_patches(store)
            # v2024.03.0: {'iter': 6, 'contains': 2, 'setitem': 5, 'getitem': 10, 'listdir': 6, 'list_prefix': 0}
            # 6057128b: {'iter': 5, 'contains': 2, 'setitem': 5, 'getitem': 10, "listdir": 5, "list_prefix": 0}
            if has_zarr_v3:
                expected = {
                    "set": 10,
                    "get": 16,  # TODO: fixme upstream (should be 8)
                    "list_dir": 3,  # TODO: fixme upstream (should be 2)
                    "list_prefix": 0,
                }
            else:
                expected = {
                    "iter": 3,
                    "contains": 9,
                    "setitem": 6,
                    "getitem": 13,
                    "listdir": 2,
                    "list_prefix": 0,
                }

            with patch.multiple(KVStore, **patches):
                modified.to_zarr(store, mode="a", append_dim="x")
            self.check_requests(expected, patches)

            patches = self.make_patches(store)

            if has_zarr_v3:
                expected = {
                    "set": 10,
                    "get": 16,  # TODO: fixme upstream (should be 8)
                    "list_dir": 3,  # TODO: fixme upstream (should be 2)
                    "list_prefix": 0,
                }
            else:
                expected = {
                    "iter": 3,
                    "contains": 9,
                    "setitem": 6,
                    "getitem": 13,
                    "listdir": 2,
                    "list_prefix": 0,
                }

            with patch.multiple(KVStore, **patches):
                modified.to_zarr(store, mode="a-", append_dim="x")
            self.check_requests(expected, patches)

            with open_dataset(store, engine="zarr") as actual:
                assert_identical(
                    actual, xr.concat([original, modified, modified], dim="x")
                )

    @requires_dask
    def test_region_write(self) -> None:
        ds = Dataset({"foo": ("x", [1, 2, 3])}, coords={"x": [1, 2, 3]}).chunk()
        with self.create_zarr_target() as store:
            if has_zarr_v3:
                expected = {
                    "set": 5,
                    "get": 10,
                    "list_dir": 3,
                    "list_prefix": 0,
                }
            else:
                expected = {
                    "iter": 3,
                    "contains": 16,
                    "setitem": 9,
                    "getitem": 13,
                    "listdir": 2,
                    "list_prefix": 4,
                }

            patches = self.make_patches(store)
            with patch.multiple(KVStore, **patches):
                ds.to_zarr(store, mode="w", compute=False)
            self.check_requests(expected, patches)

            # v2024.03.0: {'iter': 5, 'contains': 2, 'setitem': 1, 'getitem': 6, 'listdir': 5, 'list_prefix': 0}
            # 6057128b: {'iter': 4, 'contains': 2, 'setitem': 1, 'getitem': 5, 'listdir': 4, 'list_prefix': 0}
            if has_zarr_v3:
                expected = {
                    "set": 1,
                    "get": 3,
                    "list_dir": 2,
                    "list_prefix": 0,
                }
            else:
                expected = {
                    "iter": 2,
                    "contains": 4,
                    "setitem": 1,
                    "getitem": 4,
                    "listdir": 2,
                    "list_prefix": 0,
                }

            patches = self.make_patches(store)
            with patch.multiple(KVStore, **patches):
                ds.to_zarr(store, region={"x": slice(None)})
            self.check_requests(expected, patches)

            # v2024.03.0: {'iter': 6, 'contains': 4, 'setitem': 1, 'getitem': 11, 'listdir': 6, 'list_prefix': 0}
            # 6057128b: {'iter': 4, 'contains': 2, 'setitem': 1, 'getitem': 7, 'listdir': 4, 'list_prefix': 0}
            if has_zarr_v3:
                expected = {
                    "set": 1,
                    "get": 5,
                    "list_dir": 2,
                    "list_prefix": 0,
                }
            else:
                expected = {
                    "iter": 2,
                    "contains": 4,
                    "setitem": 1,
                    "getitem": 6,
                    "listdir": 2,
                    "list_prefix": 0,
                }

            patches = self.make_patches(store)
            with patch.multiple(KVStore, **patches):
                ds.to_zarr(store, region="auto")
            self.check_requests(expected, patches)

            if has_zarr_v3:
                expected = {
                    "set": 0,
                    "get": 5,
                    "list_dir": 1,
                    "list_prefix": 0,
                }
            else:
                expected = {
                    "iter": 2,
                    "contains": 4,
                    "setitem": 1,
                    "getitem": 6,
                    "listdir": 2,
                    "list_prefix": 0,
                }

            patches = self.make_patches(store)
            with patch.multiple(KVStore, **patches):
                with open_dataset(store, engine="zarr") as actual:
                    assert_identical(actual, ds)
            self.check_requests(expected, patches)


@requires_zarr
class TestZarrDictStore(ZarrBase):
    @contextlib.contextmanager
    def create_zarr_target(self):
        if has_zarr_v3:
            yield zarr.storage.MemoryStore({}, mode="a")
        else:
            yield {}


@requires_zarr
@pytest.mark.skipif(
    ON_WINDOWS,
    reason="Very flaky on Windows CI. Can re-enable assuming it starts consistently passing.",
)
class TestZarrDirectoryStore(ZarrBase):
    @contextlib.contextmanager
    def create_zarr_target(self):
        with create_tmp_file(suffix=".zarr") as tmp:
            yield tmp

    @contextlib.contextmanager
    def create_store(self):
        with self.create_zarr_target() as store_target:
            group = backends.ZarrStore.open_group(store_target, mode="a")
            yield group


@requires_zarr
class TestZarrWriteEmpty(TestZarrDirectoryStore):
    @contextlib.contextmanager
    def temp_dir(self) -> Iterator[tuple[str, str]]:
        with tempfile.TemporaryDirectory() as d:
            store = os.path.join(d, "test.zarr")
            yield d, store

    @contextlib.contextmanager
    def roundtrip_dir(
        self,
        data,
        store,
        save_kwargs=None,
        open_kwargs=None,
        allow_cleanup_failure=False,
    ) -> Iterator[Dataset]:
        if save_kwargs is None:
            save_kwargs = {}
        if open_kwargs is None:
            open_kwargs = {}

        data.to_zarr(store, **save_kwargs, **self.version_kwargs)
        with xr.open_dataset(
            store, engine="zarr", **open_kwargs, **self.version_kwargs
        ) as ds:
            yield ds

    @pytest.mark.parametrize("consolidated", [True, False, None])
    @pytest.mark.parametrize("write_empty", [True, False, None])
    @pytest.mark.skipif(
        has_zarr_v3, reason="zarr-python 3.x removed write_empty_chunks"
    )
    def test_write_empty(
        self, consolidated: bool | None, write_empty: bool | None
    ) -> None:
        if write_empty is False:
            expected = ["0.1.0", "1.1.0"]
        else:
            expected = [
                "0.0.0",
                "0.0.1",
                "0.1.0",
                "0.1.1",
                "1.0.0",
                "1.0.1",
                "1.1.0",
                "1.1.1",
            ]

        ds = xr.Dataset(
            data_vars={
                "test": (
                    ("Z", "Y", "X"),
                    np.array([np.nan, np.nan, 1.0, np.nan]).reshape((1, 2, 2)),
                )
            }
        )

        if has_dask:
            ds["test"] = ds["test"].chunk(1)
            encoding = None
        else:
            encoding = {"test": {"chunks": (1, 1, 1)}}

        with self.temp_dir() as (d, store):
            ds.to_zarr(
                store,
                mode="w",
                encoding=encoding,
                write_empty_chunks=write_empty,
            )

            with self.roundtrip_dir(
                ds,
                store,
                {"mode": "a", "append_dim": "Z", "write_empty_chunks": write_empty},
            ) as a_ds:
                expected_ds = xr.concat([ds, ds], dim="Z")

                assert_identical(a_ds, expected_ds)

                ls = listdir(os.path.join(store, "test"))
                assert set(expected) == set([file for file in ls if file[0] != "."])

    def test_avoid_excess_metadata_calls(self) -> None:
        """Test that chunk requests do not trigger redundant metadata requests.

        This test targets logic in backends.zarr.ZarrArrayWrapper, asserting that calls
        to retrieve chunk data after initialization do not trigger additional
        metadata requests.

        https://github.com/pydata/xarray/issues/8290
        """
        ds = xr.Dataset(data_vars={"test": (("Z",), np.array([123]).reshape(1))})

        # The call to retrieve metadata performs a group lookup. We patch Group.__getitem__
        # so that we can inspect calls to this method - specifically count of calls.
        # Use of side_effect means that calls are passed through to the original method
        # rather than a mocked method.

        Group: Any
        if has_zarr_v3:
            Group = zarr.AsyncGroup
            patched = patch.object(
                Group, "getitem", side_effect=Group.getitem, autospec=True
            )
        else:
            Group = zarr.Group
            patched = patch.object(
                Group, "__getitem__", side_effect=Group.__getitem__, autospec=True
            )

        with self.create_zarr_target() as store, patched as mock:
            ds.to_zarr(store, mode="w")

            # We expect this to request array metadata information, so call_count should be == 1,
            xrds = xr.open_zarr(store)
            call_count = mock.call_count
            assert call_count == 1

            # compute() requests array data, which should not trigger additional metadata requests
            # we assert that the number of calls has not increased after fetchhing the array
            xrds.test.compute(scheduler="sync")
            assert mock.call_count == call_count


@requires_zarr
@requires_fsspec
@pytest.mark.skipif(has_zarr_v3, reason="Difficult to test.")
def test_zarr_storage_options() -> None:
    pytest.importorskip("aiobotocore")
    ds = create_test_data()
    store_target = "memory://test.zarr"
    ds.to_zarr(store_target, storage_options={"test": "zarr_write"})
    ds_a = xr.open_zarr(store_target, storage_options={"test": "zarr_read"})
    assert_identical(ds, ds_a)


@requires_zarr
def test_zarr_version_deprecated() -> None:
    ds = create_test_data()
    store: Any
    if has_zarr_v3:
        store = KVStore()
    else:
        store = {}

    with pytest.warns(FutureWarning, match="zarr_version"):
        ds.to_zarr(store=store, zarr_version=2)

    with pytest.warns(FutureWarning, match="zarr_version"):
        xr.open_zarr(store=store, zarr_version=2)

    with pytest.raises(ValueError, match="zarr_format"):
        xr.open_zarr(store=store, zarr_version=2, zarr_format=3)


@requires_scipy
class TestScipyInMemoryData(CFEncodedBase, NetCDF3Only):
    engine: T_NetcdfEngine = "scipy"

    @contextlib.contextmanager
    def create_store(self):
        fobj = BytesIO()
        yield backends.ScipyDataStore(fobj, "w")

    def test_to_netcdf_explicit_engine(self) -> None:
        # regression test for GH1321
        Dataset({"foo": 42}).to_netcdf(engine="scipy")

    def test_bytes_pickle(self) -> None:
        data = Dataset({"foo": ("x", [1, 2, 3])})
        fobj = data.to_netcdf()
        with self.open(fobj) as ds:
            unpickled = pickle.loads(pickle.dumps(ds))
            assert_identical(unpickled, data)


@requires_scipy
class TestScipyFileObject(CFEncodedBase, NetCDF3Only):
    engine: T_NetcdfEngine = "scipy"

    @contextlib.contextmanager
    def create_store(self):
        fobj = BytesIO()
        yield backends.ScipyDataStore(fobj, "w")

    @contextlib.contextmanager
    def roundtrip(
        self, data, save_kwargs=None, open_kwargs=None, allow_cleanup_failure=False
    ):
        if save_kwargs is None:
            save_kwargs = {}
        if open_kwargs is None:
            open_kwargs = {}
        with create_tmp_file() as tmp_file:
            with open(tmp_file, "wb") as f:
                self.save(data, f, **save_kwargs)
            with open(tmp_file, "rb") as f:
                with self.open(f, **open_kwargs) as ds:
                    yield ds

    @pytest.mark.skip(reason="cannot pickle file objects")
    def test_pickle(self) -> None:
        pass

    @pytest.mark.skip(reason="cannot pickle file objects")
    def test_pickle_dataarray(self) -> None:
        pass


@requires_scipy
class TestScipyFilePath(CFEncodedBase, NetCDF3Only):
    engine: T_NetcdfEngine = "scipy"

    @contextlib.contextmanager
    def create_store(self):
        with create_tmp_file() as tmp_file:
            with backends.ScipyDataStore(tmp_file, mode="w") as store:
                yield store

    def test_array_attrs(self) -> None:
        ds = Dataset(attrs={"foo": [[1, 2], [3, 4]]})
        with pytest.raises(ValueError, match=r"must be 1-dimensional"):
            with self.roundtrip(ds):
                pass

    def test_roundtrip_example_1_netcdf_gz(self) -> None:
        with open_example_dataset("example_1.nc.gz") as expected:
            with open_example_dataset("example_1.nc") as actual:
                assert_identical(expected, actual)

    def test_netcdf3_endianness(self) -> None:
        # regression test for GH416
        with open_example_dataset("bears.nc", engine="scipy") as expected:
            for var in expected.variables.values():
                assert var.dtype.isnative

    @requires_netCDF4
    def test_nc4_scipy(self) -> None:
        with create_tmp_file(allow_cleanup_failure=True) as tmp_file:
            with nc4.Dataset(tmp_file, "w", format="NETCDF4") as rootgrp:
                rootgrp.createGroup("foo")

            with pytest.raises(TypeError, match=r"pip install netcdf4"):
                open_dataset(tmp_file, engine="scipy")


@requires_netCDF4
class TestNetCDF3ViaNetCDF4Data(CFEncodedBase, NetCDF3Only):
    engine: T_NetcdfEngine = "netcdf4"
    file_format: T_NetcdfTypes = "NETCDF3_CLASSIC"

    @contextlib.contextmanager
    def create_store(self):
        with create_tmp_file() as tmp_file:
            with backends.NetCDF4DataStore.open(
                tmp_file, mode="w", format="NETCDF3_CLASSIC"
            ) as store:
                yield store

    def test_encoding_kwarg_vlen_string(self) -> None:
        original = Dataset({"x": ["foo", "bar", "baz"]})
        kwargs = dict(encoding={"x": {"dtype": str}})
        with pytest.raises(ValueError, match=r"encoding dtype=str for vlen"):
            with self.roundtrip(original, save_kwargs=kwargs):
                pass


@requires_netCDF4
class TestNetCDF4ClassicViaNetCDF4Data(CFEncodedBase, NetCDF3Only):
    engine: T_NetcdfEngine = "netcdf4"
    file_format: T_NetcdfTypes = "NETCDF4_CLASSIC"

    @contextlib.contextmanager
    def create_store(self):
        with create_tmp_file() as tmp_file:
            with backends.NetCDF4DataStore.open(
                tmp_file, mode="w", format="NETCDF4_CLASSIC"
            ) as store:
                yield store


@requires_scipy_or_netCDF4
class TestGenericNetCDFData(CFEncodedBase, NetCDF3Only):
    # verify that we can read and write netCDF3 files as long as we have scipy
    # or netCDF4-python installed
    file_format: T_NetcdfTypes = "NETCDF3_64BIT"

    def test_write_store(self) -> None:
        # there's no specific store to test here
        pass

    @requires_scipy
    def test_engine(self) -> None:
        data = create_test_data()
        with pytest.raises(ValueError, match=r"unrecognized engine"):
            data.to_netcdf("foo.nc", engine="foobar")  # type: ignore[call-overload]
        with pytest.raises(ValueError, match=r"invalid engine"):
            data.to_netcdf(engine="netcdf4")

        with create_tmp_file() as tmp_file:
            data.to_netcdf(tmp_file)
            with pytest.raises(ValueError, match=r"unrecognized engine"):
                open_dataset(tmp_file, engine="foobar")

        netcdf_bytes = data.to_netcdf()
        with pytest.raises(ValueError, match=r"unrecognized engine"):
            open_dataset(BytesIO(netcdf_bytes), engine="foobar")

    def test_cross_engine_read_write_netcdf3(self) -> None:
        data = create_test_data()
        valid_engines: set[T_NetcdfEngine] = set()
        if has_netCDF4:
            valid_engines.add("netcdf4")
        if has_scipy:
            valid_engines.add("scipy")

        for write_engine in valid_engines:
            for format in self.netcdf3_formats:
                with create_tmp_file() as tmp_file:
                    data.to_netcdf(tmp_file, format=format, engine=write_engine)
                    for read_engine in valid_engines:
                        with open_dataset(tmp_file, engine=read_engine) as actual:
                            # hack to allow test to work:
                            # coord comes back as DataArray rather than coord,
                            # and so need to loop through here rather than in
                            # the test function (or we get recursion)
                            [
                                assert_allclose(data[k].variable, actual[k].variable)
                                for k in data.variables
                            ]

    def test_encoding_unlimited_dims(self) -> None:
        ds = Dataset({"x": ("y", np.arange(10.0))})
        with self.roundtrip(ds, save_kwargs=dict(unlimited_dims=["y"])) as actual:
            assert actual.encoding["unlimited_dims"] == set("y")
            assert_equal(ds, actual)

        # Regression test for https://github.com/pydata/xarray/issues/2134
        with self.roundtrip(ds, save_kwargs=dict(unlimited_dims="y")) as actual:
            assert actual.encoding["unlimited_dims"] == set("y")
            assert_equal(ds, actual)

        ds.encoding = {"unlimited_dims": ["y"]}
        with self.roundtrip(ds) as actual:
            assert actual.encoding["unlimited_dims"] == set("y")
            assert_equal(ds, actual)

        # Regression test for https://github.com/pydata/xarray/issues/2134
        ds.encoding = {"unlimited_dims": "y"}
        with self.roundtrip(ds) as actual:
            assert actual.encoding["unlimited_dims"] == set("y")
            assert_equal(ds, actual)


@requires_h5netcdf
@requires_netCDF4
@pytest.mark.filterwarnings("ignore:use make_scale(name) instead")
class TestH5NetCDFData(NetCDF4Base):
    engine: T_NetcdfEngine = "h5netcdf"

    @contextlib.contextmanager
    def create_store(self):
        with create_tmp_file() as tmp_file:
            yield backends.H5NetCDFStore.open(tmp_file, "w")

    @pytest.mark.skipif(
        has_h5netcdf_1_4_0_or_above, reason="only valid for h5netcdf < 1.4.0"
    )
    def test_complex(self) -> None:
        expected = Dataset({"x": ("y", np.ones(5) + 1j * np.ones(5))})
        save_kwargs = {"invalid_netcdf": True}
        with pytest.warns(UserWarning, match="You are writing invalid netcdf features"):
            with self.roundtrip(expected, save_kwargs=save_kwargs) as actual:
                assert_equal(expected, actual)

    @pytest.mark.skipif(
        has_h5netcdf_1_4_0_or_above, reason="only valid for h5netcdf < 1.4.0"
    )
    @pytest.mark.parametrize("invalid_netcdf", [None, False])
    def test_complex_error(self, invalid_netcdf) -> None:
        import h5netcdf

        expected = Dataset({"x": ("y", np.ones(5) + 1j * np.ones(5))})
        save_kwargs = {"invalid_netcdf": invalid_netcdf}
        with pytest.raises(
            h5netcdf.CompatibilityError, match="are not a supported NetCDF feature"
        ):
            with self.roundtrip(expected, save_kwargs=save_kwargs) as actual:
                assert_equal(expected, actual)

    def test_numpy_bool_(self) -> None:
        # h5netcdf loads booleans as numpy.bool_, this type needs to be supported
        # when writing invalid_netcdf datasets in order to support a roundtrip
        expected = Dataset({"x": ("y", np.ones(5), {"numpy_bool": np.bool_(True)})})
        save_kwargs = {"invalid_netcdf": True}
        with pytest.warns(UserWarning, match="You are writing invalid netcdf features"):
            with self.roundtrip(expected, save_kwargs=save_kwargs) as actual:
                assert_identical(expected, actual)

    def test_cross_engine_read_write_netcdf4(self) -> None:
        # Drop dim3, because its labels include strings. These appear to be
        # not properly read with python-netCDF4, which converts them into
        # unicode instead of leaving them as bytes.
        data = create_test_data().drop_vars("dim3")
        data.attrs["foo"] = "bar"
        valid_engines: list[T_NetcdfEngine] = ["netcdf4", "h5netcdf"]
        for write_engine in valid_engines:
            with create_tmp_file() as tmp_file:
                data.to_netcdf(tmp_file, engine=write_engine)
                for read_engine in valid_engines:
                    with open_dataset(tmp_file, engine=read_engine) as actual:
                        assert_identical(data, actual)

    def test_read_byte_attrs_as_unicode(self) -> None:
        with create_tmp_file() as tmp_file:
            with nc4.Dataset(tmp_file, "w") as nc:
                nc.foo = b"bar"
            with open_dataset(tmp_file) as actual:
                expected = Dataset(attrs={"foo": "bar"})
                assert_identical(expected, actual)

    def test_encoding_unlimited_dims(self) -> None:
        ds = Dataset({"x": ("y", np.arange(10.0))})
        with self.roundtrip(ds, save_kwargs=dict(unlimited_dims=["y"])) as actual:
            assert actual.encoding["unlimited_dims"] == set("y")
            assert_equal(ds, actual)
        ds.encoding = {"unlimited_dims": ["y"]}
        with self.roundtrip(ds) as actual:
            assert actual.encoding["unlimited_dims"] == set("y")
            assert_equal(ds, actual)

    def test_compression_encoding_h5py(self) -> None:
        ENCODINGS: tuple[tuple[dict[str, Any], dict[str, Any]], ...] = (
            # h5py style compression with gzip codec will be converted to
            # NetCDF4-Python style on round-trip
            (
                {"compression": "gzip", "compression_opts": 9},
                {"zlib": True, "complevel": 9},
            ),
            # What can't be expressed in NetCDF4-Python style is
            # round-tripped unaltered
            (
                {"compression": "lzf", "compression_opts": None},
                {"compression": "lzf", "compression_opts": None},
            ),
            # If both styles are used together, h5py format takes precedence
            (
                {
                    "compression": "lzf",
                    "compression_opts": None,
                    "zlib": True,
                    "complevel": 9,
                },
                {"compression": "lzf", "compression_opts": None},
            ),
        )

        for compr_in, compr_out in ENCODINGS:
            data = create_test_data()
            compr_common = {
                "chunksizes": (5, 5),
                "fletcher32": True,
                "shuffle": True,
                "original_shape": data.var2.shape,
            }
            data["var2"].encoding.update(compr_in)
            data["var2"].encoding.update(compr_common)
            compr_out.update(compr_common)
            data["scalar"] = ("scalar_dim", np.array([2.0]))
            data["scalar"] = data["scalar"][0]
            with self.roundtrip(data) as actual:
                for k, v in compr_out.items():
                    assert v == actual["var2"].encoding[k]

    def test_compression_check_encoding_h5py(self) -> None:
        """When mismatched h5py and NetCDF4-Python encodings are expressed
        in to_netcdf(encoding=...), must raise ValueError
        """
        data = Dataset({"x": ("y", np.arange(10.0))})
        # Compatible encodings are graciously supported
        with create_tmp_file() as tmp_file:
            data.to_netcdf(
                tmp_file,
                engine="h5netcdf",
                encoding={
                    "x": {
                        "compression": "gzip",
                        "zlib": True,
                        "compression_opts": 6,
                        "complevel": 6,
                    }
                },
            )
            with open_dataset(tmp_file, engine="h5netcdf") as actual:
                assert actual.x.encoding["zlib"] is True
                assert actual.x.encoding["complevel"] == 6

        # Incompatible encodings cause a crash
        with create_tmp_file() as tmp_file:
            with pytest.raises(
                ValueError, match=r"'zlib' and 'compression' encodings mismatch"
            ):
                data.to_netcdf(
                    tmp_file,
                    engine="h5netcdf",
                    encoding={"x": {"compression": "lzf", "zlib": True}},
                )

        with create_tmp_file() as tmp_file:
            with pytest.raises(
                ValueError,
                match=r"'complevel' and 'compression_opts' encodings mismatch",
            ):
                data.to_netcdf(
                    tmp_file,
                    engine="h5netcdf",
                    encoding={
                        "x": {
                            "compression": "gzip",
                            "compression_opts": 5,
                            "complevel": 6,
                        }
                    },
                )

    def test_dump_encodings_h5py(self) -> None:
        # regression test for #709
        ds = Dataset({"x": ("y", np.arange(10.0))})

        kwargs = {"encoding": {"x": {"compression": "gzip", "compression_opts": 9}}}
        with self.roundtrip(ds, save_kwargs=kwargs) as actual:
            assert actual.x.encoding["zlib"]
            assert actual.x.encoding["complevel"] == 9

        kwargs = {"encoding": {"x": {"compression": "lzf", "compression_opts": None}}}
        with self.roundtrip(ds, save_kwargs=kwargs) as actual:
            assert actual.x.encoding["compression"] == "lzf"
            assert actual.x.encoding["compression_opts"] is None

    def test_decode_utf8_warning(self) -> None:
        title = b"\xc3"
        with create_tmp_file() as tmp_file:
            with nc4.Dataset(tmp_file, "w") as f:
                f.title = title
            with pytest.warns(UnicodeWarning, match="returning bytes undecoded") as w:
                ds = xr.load_dataset(tmp_file, engine="h5netcdf")
                assert ds.title == title
                assert "attribute 'title' of h5netcdf object '/'" in str(w[0].message)

    def test_byte_attrs(self, byte_attrs_dataset: dict[str, Any]) -> None:
        with pytest.raises(ValueError, match=byte_attrs_dataset["h5netcdf_error"]):
            super().test_byte_attrs(byte_attrs_dataset)

    @requires_h5netcdf_1_4_0_or_above
    def test_roundtrip_complex(self):
        expected = Dataset({"x": ("y", np.ones(5) + 1j * np.ones(5))})
        with self.roundtrip(expected) as actual:
            assert_equal(expected, actual)


@requires_h5netcdf
@requires_netCDF4
class TestH5NetCDFAlreadyOpen:
    def test_open_dataset_group(self) -> None:
        import h5netcdf

        with create_tmp_file() as tmp_file:
            with nc4.Dataset(tmp_file, mode="w") as nc:
                group = nc.createGroup("g")
                v = group.createVariable("x", "int")
                v[...] = 42

            kwargs = {"decode_vlen_strings": True}

            h5 = h5netcdf.File(tmp_file, mode="r", **kwargs)
            store = backends.H5NetCDFStore(h5["g"])
            with open_dataset(store) as ds:
                expected = Dataset({"x": ((), 42)})
                assert_identical(expected, ds)

            h5 = h5netcdf.File(tmp_file, mode="r", **kwargs)
            store = backends.H5NetCDFStore(h5, group="g")
            with open_dataset(store) as ds:
                expected = Dataset({"x": ((), 42)})
                assert_identical(expected, ds)

    def test_deepcopy(self) -> None:
        import h5netcdf

        with create_tmp_file() as tmp_file:
            with nc4.Dataset(tmp_file, mode="w") as nc:
                nc.createDimension("x", 10)
                v = nc.createVariable("y", np.int32, ("x",))
                v[:] = np.arange(10)

            kwargs = {"decode_vlen_strings": True}

            h5 = h5netcdf.File(tmp_file, mode="r", **kwargs)
            store = backends.H5NetCDFStore(h5)
            with open_dataset(store) as ds:
                copied = ds.copy(deep=True)
                expected = Dataset({"y": ("x", np.arange(10))})
                assert_identical(expected, copied)


@requires_h5netcdf
class TestH5NetCDFFileObject(TestH5NetCDFData):
    engine: T_NetcdfEngine = "h5netcdf"

    def test_open_badbytes(self) -> None:
        with pytest.raises(ValueError, match=r"HDF5 as bytes"):
            with open_dataset(b"\211HDF\r\n\032\n", engine="h5netcdf"):  # type: ignore[arg-type]
                pass
        with pytest.raises(
            ValueError, match=r"match in any of xarray's currently installed IO"
        ):
            with open_dataset(b"garbage"):  # type: ignore[arg-type]
                pass
        with pytest.raises(ValueError, match=r"can only read bytes"):
            with open_dataset(b"garbage", engine="netcdf4"):  # type: ignore[arg-type]
                pass
        with pytest.raises(
            ValueError, match=r"not the signature of a valid netCDF4 file"
        ):
            with open_dataset(BytesIO(b"garbage"), engine="h5netcdf"):
                pass

    def test_open_twice(self) -> None:
        expected = create_test_data()
        expected.attrs["foo"] = "bar"
        with create_tmp_file() as tmp_file:
            expected.to_netcdf(tmp_file, engine="h5netcdf")
            with open(tmp_file, "rb") as f:
                with open_dataset(f, engine="h5netcdf"):
                    with open_dataset(f, engine="h5netcdf"):
                        pass

    @requires_scipy
    def test_open_fileobj(self) -> None:
        # open in-memory datasets instead of local file paths
        expected = create_test_data().drop_vars("dim3")
        expected.attrs["foo"] = "bar"
        with create_tmp_file() as tmp_file:
            expected.to_netcdf(tmp_file, engine="h5netcdf")

            with open(tmp_file, "rb") as f:
                with open_dataset(f, engine="h5netcdf") as actual:
                    assert_identical(expected, actual)

                f.seek(0)
                with open_dataset(f) as actual:
                    assert_identical(expected, actual)

                f.seek(0)
                with BytesIO(f.read()) as bio:
                    with open_dataset(bio, engine="h5netcdf") as actual:
                        assert_identical(expected, actual)

                f.seek(0)
                with pytest.raises(TypeError, match="not a valid NetCDF 3"):
                    open_dataset(f, engine="scipy")

            # TODO: this additional open is required since scipy seems to close the file
            # when it fails on the TypeError (though didn't when we used
            # `raises_regex`?). Ref https://github.com/pydata/xarray/pull/5191
            with open(tmp_file, "rb") as f:
                f.seek(8)
                open_dataset(f)


@requires_h5netcdf
@requires_dask
@pytest.mark.filterwarnings("ignore:deallocating CachingFileManager")
class TestH5NetCDFViaDaskData(TestH5NetCDFData):
    @contextlib.contextmanager
    def roundtrip(
        self, data, save_kwargs=None, open_kwargs=None, allow_cleanup_failure=False
    ):
        if save_kwargs is None:
            save_kwargs = {}
        if open_kwargs is None:
            open_kwargs = {}
        open_kwargs.setdefault("chunks", -1)
        with TestH5NetCDFData.roundtrip(
            self, data, save_kwargs, open_kwargs, allow_cleanup_failure
        ) as ds:
            yield ds

    @pytest.mark.skip(reason="caching behavior differs for dask")
    def test_dataset_caching(self) -> None:
        pass

    def test_write_inconsistent_chunks(self) -> None:
        # Construct two variables with the same dimensions, but different
        # chunk sizes.
        x = da.zeros((100, 100), dtype="f4", chunks=(50, 100))
        x = DataArray(data=x, dims=("lat", "lon"), name="x")
        x.encoding["chunksizes"] = (50, 100)
        x.encoding["original_shape"] = (100, 100)
        y = da.ones((100, 100), dtype="f4", chunks=(100, 50))
        y = DataArray(data=y, dims=("lat", "lon"), name="y")
        y.encoding["chunksizes"] = (100, 50)
        y.encoding["original_shape"] = (100, 100)
        # Put them both into the same dataset
        ds = Dataset({"x": x, "y": y})
        with self.roundtrip(ds) as actual:
            assert actual["x"].encoding["chunksizes"] == (50, 100)
            assert actual["y"].encoding["chunksizes"] == (100, 50)


@requires_h5netcdf_ros3
class TestH5NetCDFDataRos3Driver(TestCommon):
    engine: T_NetcdfEngine = "h5netcdf"
    test_remote_dataset: str = (
        "https://www.unidata.ucar.edu/software/netcdf/examples/OMI-Aura_L2-example.nc"
    )

    @pytest.mark.filterwarnings("ignore:Duplicate dimension names")
    def test_get_variable_list(self) -> None:
        with open_dataset(
            self.test_remote_dataset,
            engine="h5netcdf",
            backend_kwargs={"driver": "ros3"},
        ) as actual:
            assert "Temperature" in list(actual)

    @pytest.mark.filterwarnings("ignore:Duplicate dimension names")
    def test_get_variable_list_empty_driver_kwds(self) -> None:
        driver_kwds = {
            "secret_id": b"",
            "secret_key": b"",
        }
        backend_kwargs = {"driver": "ros3", "driver_kwds": driver_kwds}

        with open_dataset(
            self.test_remote_dataset, engine="h5netcdf", backend_kwargs=backend_kwargs
        ) as actual:
            assert "Temperature" in list(actual)


@pytest.fixture(params=["scipy", "netcdf4", "h5netcdf", "zarr"])
def readengine(request):
    return request.param


@pytest.fixture(params=[1, 20])
def nfiles(request):
    return request.param


@pytest.fixture(params=[5, None])
def file_cache_maxsize(request):
    maxsize = request.param
    if maxsize is not None:
        with set_options(file_cache_maxsize=maxsize):
            yield maxsize
    else:
        yield maxsize


@pytest.fixture(params=[True, False])
def parallel(request):
    return request.param


@pytest.fixture(params=[None, 5])
def chunks(request):
    return request.param


@pytest.fixture(params=["tmp_path", "ZipStore", "Dict"])
def tmp_store(request, tmp_path):
    if request.param == "tmp_path":
        return tmp_path
    elif request.param == "ZipStore":
        from zarr.storage import ZipStore

        path = tmp_path / "store.zip"
        return ZipStore(path)
    elif request.param == "Dict":
        return dict()
    else:
        raise ValueError("not supported")


# using pytest.mark.skipif does not work so this a work around
def skip_if_not_engine(engine):
    if engine == "netcdf4":
        pytest.importorskip("netCDF4")
    else:
        pytest.importorskip(engine)


@requires_dask
@pytest.mark.filterwarnings("ignore:use make_scale(name) instead")
@pytest.mark.skip(
    reason="Flaky test which can cause the worker to crash (so don't xfail). Very open to contributions fixing this"
)
def test_open_mfdataset_manyfiles(
    readengine, nfiles, parallel, chunks, file_cache_maxsize
):
    # skip certain combinations
    skip_if_not_engine(readengine)

    randdata = np.random.randn(nfiles)
    original = Dataset({"foo": ("x", randdata)})
    # test standard open_mfdataset approach with too many files
    with create_tmp_files(nfiles) as tmpfiles:
        # split into multiple sets of temp files
        for ii in original.x.values:
            subds = original.isel(x=slice(ii, ii + 1))
            if readengine != "zarr":
                subds.to_netcdf(tmpfiles[ii], engine=readengine)
            else:  # if writeengine == "zarr":
                subds.to_zarr(store=tmpfiles[ii])

        # check that calculation on opened datasets works properly
        with open_mfdataset(
            tmpfiles,
            combine="nested",
            concat_dim="x",
            engine=readengine,
            parallel=parallel,
            chunks=chunks if (not chunks and readengine != "zarr") else "auto",
        ) as actual:
            # check that using open_mfdataset returns dask arrays for variables
            assert isinstance(actual["foo"].data, dask_array_type)

            assert_identical(original, actual)


@requires_netCDF4
@requires_dask
def test_open_mfdataset_can_open_path_objects() -> None:
    dataset = os.path.join(os.path.dirname(__file__), "data", "example_1.nc")
    with open_mfdataset(Path(dataset)) as actual:
        assert isinstance(actual, Dataset)


@requires_netCDF4
@requires_dask
def test_open_mfdataset_list_attr() -> None:
    """
    Case when an attribute of type list differs across the multiple files
    """
    from netCDF4 import Dataset

    with create_tmp_files(2) as nfiles:
        for i in range(2):
            with Dataset(nfiles[i], "w") as f:
                f.createDimension("x", 3)
                vlvar = f.createVariable("test_var", np.int32, ("x"))
                # here create an attribute as a list
                vlvar.test_attr = [f"string a {i}", f"string b {i}"]
                vlvar[:] = np.arange(3)

        with open_dataset(nfiles[0]) as ds1:
            with open_dataset(nfiles[1]) as ds2:
                original = xr.concat([ds1, ds2], dim="x")
                with xr.open_mfdataset(
                    [nfiles[0], nfiles[1]], combine="nested", concat_dim="x"
                ) as actual:
                    assert_identical(actual, original)


@requires_scipy_or_netCDF4
@requires_dask
class TestOpenMFDatasetWithDataVarsAndCoordsKw:
    coord_name = "lon"
    var_name = "v1"

    @contextlib.contextmanager
    def setup_files_and_datasets(self, fuzz=0):
        ds1, ds2 = self.gen_datasets_with_common_coord_and_time()

        # to test join='exact'
        ds1["x"] = ds1.x + fuzz

        with create_tmp_file() as tmpfile1:
            with create_tmp_file() as tmpfile2:
                # save data to the temporary files
                ds1.to_netcdf(tmpfile1)
                ds2.to_netcdf(tmpfile2)

                yield [tmpfile1, tmpfile2], [ds1, ds2]

    def gen_datasets_with_common_coord_and_time(self):
        # create coordinate data
        nx = 10
        nt = 10
        x = np.arange(nx)
        t1 = np.arange(nt)
        t2 = np.arange(nt, 2 * nt, 1)

        v1 = np.random.randn(nt, nx)
        v2 = np.random.randn(nt, nx)

        ds1 = Dataset(
            data_vars={self.var_name: (["t", "x"], v1), self.coord_name: ("x", 2 * x)},
            coords={"t": (["t"], t1), "x": (["x"], x)},
        )

        ds2 = Dataset(
            data_vars={self.var_name: (["t", "x"], v2), self.coord_name: ("x", 2 * x)},
            coords={"t": (["t"], t2), "x": (["x"], x)},
        )

        return ds1, ds2

    @pytest.mark.parametrize(
        "combine, concat_dim", [("nested", "t"), ("by_coords", None)]
    )
    @pytest.mark.parametrize("opt", ["all", "minimal", "different"])
    @pytest.mark.parametrize("join", ["outer", "inner", "left", "right"])
    def test_open_mfdataset_does_same_as_concat(
        self, combine, concat_dim, opt, join
    ) -> None:
        with self.setup_files_and_datasets() as (files, [ds1, ds2]):
            if combine == "by_coords":
                files.reverse()
            with open_mfdataset(
                files, data_vars=opt, combine=combine, concat_dim=concat_dim, join=join
            ) as ds:
                ds_expect = xr.concat([ds1, ds2], data_vars=opt, dim="t", join=join)
                assert_identical(ds, ds_expect)

    @pytest.mark.parametrize(
        ["combine_attrs", "attrs", "expected", "expect_error"],
        (
            pytest.param("drop", [{"a": 1}, {"a": 2}], {}, False, id="drop"),
            pytest.param(
                "override", [{"a": 1}, {"a": 2}], {"a": 1}, False, id="override"
            ),
            pytest.param(
                "no_conflicts", [{"a": 1}, {"a": 2}], None, True, id="no_conflicts"
            ),
            pytest.param(
                "identical",
                [{"a": 1, "b": 2}, {"a": 1, "c": 3}],
                None,
                True,
                id="identical",
            ),
            pytest.param(
                "drop_conflicts",
                [{"a": 1, "b": 2}, {"b": -1, "c": 3}],
                {"a": 1, "c": 3},
                False,
                id="drop_conflicts",
            ),
        ),
    )
    def test_open_mfdataset_dataset_combine_attrs(
        self, combine_attrs, attrs, expected, expect_error
    ):
        with self.setup_files_and_datasets() as (files, [ds1, ds2]):
            # Give the files an inconsistent attribute
            for i, f in enumerate(files):
                ds = open_dataset(f).load()
                ds.attrs = attrs[i]
                ds.close()
                ds.to_netcdf(f)

            if expect_error:
                with pytest.raises(xr.MergeError):
                    xr.open_mfdataset(
                        files,
                        combine="nested",
                        concat_dim="t",
                        combine_attrs=combine_attrs,
                    )
            else:
                with xr.open_mfdataset(
                    files,
                    combine="nested",
                    concat_dim="t",
                    combine_attrs=combine_attrs,
                ) as ds:
                    assert ds.attrs == expected

    def test_open_mfdataset_dataset_attr_by_coords(self) -> None:
        """
        Case when an attribute differs across the multiple files
        """
        with self.setup_files_and_datasets() as (files, [ds1, ds2]):
            # Give the files an inconsistent attribute
            for i, f in enumerate(files):
                ds = open_dataset(f).load()
                ds.attrs["test_dataset_attr"] = 10 + i
                ds.close()
                ds.to_netcdf(f)

            with xr.open_mfdataset(files, combine="nested", concat_dim="t") as ds:
                assert ds.test_dataset_attr == 10

    def test_open_mfdataset_dataarray_attr_by_coords(self) -> None:
        """
        Case when an attribute of a member DataArray differs across the multiple files
        """
        with self.setup_files_and_datasets() as (files, [ds1, ds2]):
            # Give the files an inconsistent attribute
            for i, f in enumerate(files):
                ds = open_dataset(f).load()
                ds["v1"].attrs["test_dataarray_attr"] = i
                ds.close()
                ds.to_netcdf(f)

            with xr.open_mfdataset(files, combine="nested", concat_dim="t") as ds:
                assert ds["v1"].test_dataarray_attr == 0

    @pytest.mark.parametrize(
        "combine, concat_dim", [("nested", "t"), ("by_coords", None)]
    )
    @pytest.mark.parametrize("opt", ["all", "minimal", "different"])
    def test_open_mfdataset_exact_join_raises_error(
        self, combine, concat_dim, opt
    ) -> None:
        with self.setup_files_and_datasets(fuzz=0.1) as (files, [ds1, ds2]):
            if combine == "by_coords":
                files.reverse()
            with pytest.raises(
                ValueError, match=r"cannot align objects.*join.*exact.*"
            ):
                open_mfdataset(
                    files,
                    data_vars=opt,
                    combine=combine,
                    concat_dim=concat_dim,
                    join="exact",
                )

    def test_common_coord_when_datavars_all(self) -> None:
        opt: Final = "all"

        with self.setup_files_and_datasets() as (files, [ds1, ds2]):
            # open the files with the data_var option
            with open_mfdataset(
                files, data_vars=opt, combine="nested", concat_dim="t"
            ) as ds:
                coord_shape = ds[self.coord_name].shape
                coord_shape1 = ds1[self.coord_name].shape
                coord_shape2 = ds2[self.coord_name].shape

                var_shape = ds[self.var_name].shape

                assert var_shape == coord_shape
                assert coord_shape1 != coord_shape
                assert coord_shape2 != coord_shape

    def test_common_coord_when_datavars_minimal(self) -> None:
        opt: Final = "minimal"

        with self.setup_files_and_datasets() as (files, [ds1, ds2]):
            # open the files using data_vars option
            with open_mfdataset(
                files, data_vars=opt, combine="nested", concat_dim="t"
            ) as ds:
                coord_shape = ds[self.coord_name].shape
                coord_shape1 = ds1[self.coord_name].shape
                coord_shape2 = ds2[self.coord_name].shape

                var_shape = ds[self.var_name].shape

                assert var_shape != coord_shape
                assert coord_shape1 == coord_shape
                assert coord_shape2 == coord_shape

    def test_invalid_data_vars_value_should_fail(self) -> None:
        with self.setup_files_and_datasets() as (files, _):
            with pytest.raises(ValueError):
                with open_mfdataset(files, data_vars="minimum", combine="by_coords"):  # type: ignore[arg-type]
                    pass

            # test invalid coord parameter
            with pytest.raises(ValueError):
                with open_mfdataset(files, coords="minimum", combine="by_coords"):
                    pass


@requires_dask
@requires_scipy
@requires_netCDF4
class TestDask(DatasetIOBase):
    @contextlib.contextmanager
    def create_store(self):
        yield Dataset()

    @contextlib.contextmanager
    def roundtrip(
        self, data, save_kwargs=None, open_kwargs=None, allow_cleanup_failure=False
    ):
        yield data.chunk()

    # Override methods in DatasetIOBase - not applicable to dask
    def test_roundtrip_string_encoded_characters(self) -> None:
        pass

    def test_roundtrip_coordinates_with_space(self) -> None:
        pass

    def test_roundtrip_numpy_datetime_data(self) -> None:
        # Override method in DatasetIOBase - remove not applicable
        # save_kwargs
        times = pd.to_datetime(["2000-01-01", "2000-01-02", "NaT"], unit="ns")
        expected = Dataset({"t": ("t", times), "t0": times[0]})
        with self.roundtrip(expected) as actual:
            assert_identical(expected, actual)

    def test_roundtrip_cftime_datetime_data(self) -> None:
        # Override method in DatasetIOBase - remove not applicable
        # save_kwargs
        from xarray.tests.test_coding_times import _all_cftime_date_types

        date_types = _all_cftime_date_types()
        for date_type in date_types.values():
            times = [date_type(1, 1, 1), date_type(1, 1, 2)]
            expected = Dataset({"t": ("t", times), "t0": times[0]})
            expected_decoded_t = np.array(times)
            expected_decoded_t0 = np.array([date_type(1, 1, 1)])

            with self.roundtrip(expected) as actual:
                abs_diff = abs(actual.t.values - expected_decoded_t)
                assert (abs_diff <= np.timedelta64(1, "s")).all()

                abs_diff = abs(actual.t0.values - expected_decoded_t0)
                assert (abs_diff <= np.timedelta64(1, "s")).all()

    def test_write_store(self) -> None:
        # Override method in DatasetIOBase - not applicable to dask
        pass

    def test_dataset_caching(self) -> None:
        expected = Dataset({"foo": ("x", [5, 6, 7])})
        with self.roundtrip(expected) as actual:
            assert not actual.foo.variable._in_memory
            _ = actual.foo.values  # no caching
            assert not actual.foo.variable._in_memory

    def test_open_mfdataset(self) -> None:
        original = Dataset({"foo": ("x", np.random.randn(10))})
        with create_tmp_file() as tmp1:
            with create_tmp_file() as tmp2:
                original.isel(x=slice(5)).to_netcdf(tmp1)
                original.isel(x=slice(5, 10)).to_netcdf(tmp2)
                with open_mfdataset(
                    [tmp1, tmp2], concat_dim="x", combine="nested"
                ) as actual:
                    assert isinstance(actual.foo.variable.data, da.Array)
                    assert actual.foo.variable.data.chunks == ((5, 5),)
                    assert_identical(original, actual)
                with open_mfdataset(
                    [tmp1, tmp2], concat_dim="x", combine="nested", chunks={"x": 3}
                ) as actual:
                    assert actual.foo.variable.data.chunks == ((3, 2, 3, 2),)

        with pytest.raises(OSError, match=r"no files to open"):
            open_mfdataset("foo-bar-baz-*.nc")
        with pytest.raises(ValueError, match=r"wild-card"):
            open_mfdataset("http://some/remote/uri")

    @requires_fsspec
    def test_open_mfdataset_no_files(self) -> None:
        pytest.importorskip("aiobotocore")

        # glob is attempted as of #4823, but finds no files
        with pytest.raises(OSError, match=r"no files"):
            open_mfdataset("http://some/remote/uri", engine="zarr")

    def test_open_mfdataset_2d(self) -> None:
        original = Dataset({"foo": (["x", "y"], np.random.randn(10, 8))})
        with create_tmp_file() as tmp1:
            with create_tmp_file() as tmp2:
                with create_tmp_file() as tmp3:
                    with create_tmp_file() as tmp4:
                        original.isel(x=slice(5), y=slice(4)).to_netcdf(tmp1)
                        original.isel(x=slice(5, 10), y=slice(4)).to_netcdf(tmp2)
                        original.isel(x=slice(5), y=slice(4, 8)).to_netcdf(tmp3)
                        original.isel(x=slice(5, 10), y=slice(4, 8)).to_netcdf(tmp4)
                        with open_mfdataset(
                            [[tmp1, tmp2], [tmp3, tmp4]],
                            combine="nested",
                            concat_dim=["y", "x"],
                        ) as actual:
                            assert isinstance(actual.foo.variable.data, da.Array)
                            assert actual.foo.variable.data.chunks == ((5, 5), (4, 4))
                            assert_identical(original, actual)
                        with open_mfdataset(
                            [[tmp1, tmp2], [tmp3, tmp4]],
                            combine="nested",
                            concat_dim=["y", "x"],
                            chunks={"x": 3, "y": 2},
                        ) as actual:
                            assert actual.foo.variable.data.chunks == (
                                (3, 2, 3, 2),
                                (2, 2, 2, 2),
                            )

    def test_open_mfdataset_pathlib(self) -> None:
        original = Dataset({"foo": ("x", np.random.randn(10))})
        with create_tmp_file() as tmps1:
            with create_tmp_file() as tmps2:
                tmp1 = Path(tmps1)
                tmp2 = Path(tmps2)
                original.isel(x=slice(5)).to_netcdf(tmp1)
                original.isel(x=slice(5, 10)).to_netcdf(tmp2)
                with open_mfdataset(
                    [tmp1, tmp2], concat_dim="x", combine="nested"
                ) as actual:
                    assert_identical(original, actual)

    def test_open_mfdataset_2d_pathlib(self) -> None:
        original = Dataset({"foo": (["x", "y"], np.random.randn(10, 8))})
        with create_tmp_file() as tmps1:
            with create_tmp_file() as tmps2:
                with create_tmp_file() as tmps3:
                    with create_tmp_file() as tmps4:
                        tmp1 = Path(tmps1)
                        tmp2 = Path(tmps2)
                        tmp3 = Path(tmps3)
                        tmp4 = Path(tmps4)
                        original.isel(x=slice(5), y=slice(4)).to_netcdf(tmp1)
                        original.isel(x=slice(5, 10), y=slice(4)).to_netcdf(tmp2)
                        original.isel(x=slice(5), y=slice(4, 8)).to_netcdf(tmp3)
                        original.isel(x=slice(5, 10), y=slice(4, 8)).to_netcdf(tmp4)
                        with open_mfdataset(
                            [[tmp1, tmp2], [tmp3, tmp4]],
                            combine="nested",
                            concat_dim=["y", "x"],
                        ) as actual:
                            assert_identical(original, actual)

    def test_open_mfdataset_2(self) -> None:
        original = Dataset({"foo": ("x", np.random.randn(10))})
        with create_tmp_file() as tmp1:
            with create_tmp_file() as tmp2:
                original.isel(x=slice(5)).to_netcdf(tmp1)
                original.isel(x=slice(5, 10)).to_netcdf(tmp2)

                with open_mfdataset(
                    [tmp1, tmp2], concat_dim="x", combine="nested"
                ) as actual:
                    assert_identical(original, actual)

    def test_attrs_mfdataset(self) -> None:
        original = Dataset({"foo": ("x", np.random.randn(10))})
        with create_tmp_file() as tmp1:
            with create_tmp_file() as tmp2:
                ds1 = original.isel(x=slice(5))
                ds2 = original.isel(x=slice(5, 10))
                ds1.attrs["test1"] = "foo"
                ds2.attrs["test2"] = "bar"
                ds1.to_netcdf(tmp1)
                ds2.to_netcdf(tmp2)
                with open_mfdataset(
                    [tmp1, tmp2], concat_dim="x", combine="nested"
                ) as actual:
                    # presumes that attributes inherited from
                    # first dataset loaded
                    assert actual.test1 == ds1.test1
                    # attributes from ds2 are not retained, e.g.,
                    with pytest.raises(AttributeError, match=r"no attribute"):
                        _ = actual.test2

    def test_open_mfdataset_attrs_file(self) -> None:
        original = Dataset({"foo": ("x", np.random.randn(10))})
        with create_tmp_files(2) as (tmp1, tmp2):
            ds1 = original.isel(x=slice(5))
            ds2 = original.isel(x=slice(5, 10))
            ds1.attrs["test1"] = "foo"
            ds2.attrs["test2"] = "bar"
            ds1.to_netcdf(tmp1)
            ds2.to_netcdf(tmp2)
            with open_mfdataset(
                [tmp1, tmp2], concat_dim="x", combine="nested", attrs_file=tmp2
            ) as actual:
                # attributes are inherited from the master file
                assert actual.attrs["test2"] == ds2.attrs["test2"]
                # attributes from ds1 are not retained, e.g.,
                assert "test1" not in actual.attrs

    def test_open_mfdataset_attrs_file_path(self) -> None:
        original = Dataset({"foo": ("x", np.random.randn(10))})
        with create_tmp_files(2) as (tmps1, tmps2):
            tmp1 = Path(tmps1)
            tmp2 = Path(tmps2)
            ds1 = original.isel(x=slice(5))
            ds2 = original.isel(x=slice(5, 10))
            ds1.attrs["test1"] = "foo"
            ds2.attrs["test2"] = "bar"
            ds1.to_netcdf(tmp1)
            ds2.to_netcdf(tmp2)
            with open_mfdataset(
                [tmp1, tmp2], concat_dim="x", combine="nested", attrs_file=tmp2
            ) as actual:
                # attributes are inherited from the master file
                assert actual.attrs["test2"] == ds2.attrs["test2"]
                # attributes from ds1 are not retained, e.g.,
                assert "test1" not in actual.attrs

    def test_open_mfdataset_auto_combine(self) -> None:
        original = Dataset({"foo": ("x", np.random.randn(10)), "x": np.arange(10)})
        with create_tmp_file() as tmp1:
            with create_tmp_file() as tmp2:
                original.isel(x=slice(5)).to_netcdf(tmp1)
                original.isel(x=slice(5, 10)).to_netcdf(tmp2)

                with open_mfdataset([tmp2, tmp1], combine="by_coords") as actual:
                    assert_identical(original, actual)

    def test_open_mfdataset_raise_on_bad_combine_args(self) -> None:
        # Regression test for unhelpful error shown in #5230
        original = Dataset({"foo": ("x", np.random.randn(10)), "x": np.arange(10)})
        with create_tmp_file() as tmp1:
            with create_tmp_file() as tmp2:
                original.isel(x=slice(5)).to_netcdf(tmp1)
                original.isel(x=slice(5, 10)).to_netcdf(tmp2)
                with pytest.raises(ValueError, match="`concat_dim` has no effect"):
                    open_mfdataset([tmp1, tmp2], concat_dim="x")

    def test_encoding_mfdataset(self) -> None:
        original = Dataset(
            {
                "foo": ("t", np.random.randn(10)),
                "t": ("t", pd.date_range(start="2010-01-01", periods=10, freq="1D")),
            }
        )
        original.t.encoding["units"] = "days since 2010-01-01"

        with create_tmp_file() as tmp1:
            with create_tmp_file() as tmp2:
                ds1 = original.isel(t=slice(5))
                ds2 = original.isel(t=slice(5, 10))
                ds1.t.encoding["units"] = "days since 2010-01-01"
                ds2.t.encoding["units"] = "days since 2000-01-01"
                ds1.to_netcdf(tmp1)
                ds2.to_netcdf(tmp2)
                with open_mfdataset([tmp1, tmp2], combine="nested") as actual:
                    assert actual.t.encoding["units"] == original.t.encoding["units"]
                    assert actual.t.encoding["units"] == ds1.t.encoding["units"]
                    assert actual.t.encoding["units"] != ds2.t.encoding["units"]

    def test_preprocess_mfdataset(self) -> None:
        original = Dataset({"foo": ("x", np.random.randn(10))})
        with create_tmp_file() as tmp:
            original.to_netcdf(tmp)

            def preprocess(ds):
                return ds.assign_coords(z=0)

            expected = preprocess(original)
            with open_mfdataset(
                tmp, preprocess=preprocess, combine="by_coords"
            ) as actual:
                assert_identical(expected, actual)

    def test_save_mfdataset_roundtrip(self) -> None:
        original = Dataset({"foo": ("x", np.random.randn(10))})
        datasets = [original.isel(x=slice(5)), original.isel(x=slice(5, 10))]
        with create_tmp_file() as tmp1:
            with create_tmp_file() as tmp2:
                save_mfdataset(datasets, [tmp1, tmp2])
                with open_mfdataset(
                    [tmp1, tmp2], concat_dim="x", combine="nested"
                ) as actual:
                    assert_identical(actual, original)

    def test_save_mfdataset_invalid(self) -> None:
        ds = Dataset()
        with pytest.raises(ValueError, match=r"cannot use mode"):
            save_mfdataset([ds, ds], ["same", "same"])
        with pytest.raises(ValueError, match=r"same length"):
            save_mfdataset([ds, ds], ["only one path"])

    def test_save_mfdataset_invalid_dataarray(self) -> None:
        # regression test for GH1555
        da = DataArray([1, 2])
        with pytest.raises(TypeError, match=r"supports writing Dataset"):
            save_mfdataset([da], ["dataarray"])

    def test_save_mfdataset_pathlib_roundtrip(self) -> None:
        original = Dataset({"foo": ("x", np.random.randn(10))})
        datasets = [original.isel(x=slice(5)), original.isel(x=slice(5, 10))]
        with create_tmp_file() as tmps1:
            with create_tmp_file() as tmps2:
                tmp1 = Path(tmps1)
                tmp2 = Path(tmps2)
                save_mfdataset(datasets, [tmp1, tmp2])
                with open_mfdataset(
                    [tmp1, tmp2], concat_dim="x", combine="nested"
                ) as actual:
                    assert_identical(actual, original)

    def test_save_mfdataset_pass_kwargs(self) -> None:
        # create a timeseries to store in a netCDF file
        times = [0, 1]
        time = xr.DataArray(times, dims=("time",))

        # create a simple dataset to write using save_mfdataset
        test_ds = xr.Dataset()
        test_ds["time"] = time

        # make sure the times are written as double and
        # turn off fill values
        encoding = dict(time=dict(dtype="double"))
        unlimited_dims = ["time"]

        # set the output file name
        output_path = "test.nc"

        # attempt to write the dataset with the encoding and unlimited args
        # passed through
        xr.save_mfdataset(
            [test_ds], [output_path], encoding=encoding, unlimited_dims=unlimited_dims
        )

    def test_open_and_do_math(self) -> None:
        original = Dataset({"foo": ("x", np.random.randn(10))})
        with create_tmp_file() as tmp:
            original.to_netcdf(tmp)
            with open_mfdataset(tmp, combine="by_coords") as ds:
                actual = 1.0 * ds
                assert_allclose(original, actual, decode_bytes=False)

    def test_open_mfdataset_concat_dim_none(self) -> None:
        with create_tmp_file() as tmp1:
            with create_tmp_file() as tmp2:
                data = Dataset({"x": 0})
                data.to_netcdf(tmp1)
                Dataset({"x": np.nan}).to_netcdf(tmp2)
                with open_mfdataset(
                    [tmp1, tmp2], concat_dim=None, combine="nested"
                ) as actual:
                    assert_identical(data, actual)

    def test_open_mfdataset_concat_dim_default_none(self) -> None:
        with create_tmp_file() as tmp1:
            with create_tmp_file() as tmp2:
                data = Dataset({"x": 0})
                data.to_netcdf(tmp1)
                Dataset({"x": np.nan}).to_netcdf(tmp2)
                with open_mfdataset([tmp1, tmp2], combine="nested") as actual:
                    assert_identical(data, actual)

    def test_open_dataset(self) -> None:
        original = Dataset({"foo": ("x", np.random.randn(10))})
        with create_tmp_file() as tmp:
            original.to_netcdf(tmp)
            with open_dataset(tmp, chunks={"x": 5}) as actual:
                assert isinstance(actual.foo.variable.data, da.Array)
                assert actual.foo.variable.data.chunks == ((5, 5),)
                assert_identical(original, actual)
            with open_dataset(tmp, chunks=5) as actual:
                assert_identical(original, actual)
            with open_dataset(tmp) as actual:
                assert isinstance(actual.foo.variable.data, np.ndarray)
                assert_identical(original, actual)

    def test_open_single_dataset(self) -> None:
        # Test for issue GH #1988. This makes sure that the
        # concat_dim is utilized when specified in open_mfdataset().
        rnddata = np.random.randn(10)
        original = Dataset({"foo": ("x", rnddata)})
        dim = DataArray([100], name="baz", dims="baz")
        expected = Dataset(
            {"foo": (("baz", "x"), rnddata[np.newaxis, :])}, {"baz": [100]}
        )
        with create_tmp_file() as tmp:
            original.to_netcdf(tmp)
            with open_mfdataset([tmp], concat_dim=dim, combine="nested") as actual:
                assert_identical(expected, actual)

    def test_open_multi_dataset(self) -> None:
        # Test for issue GH #1988 and #2647. This makes sure that the
        # concat_dim is utilized when specified in open_mfdataset().
        # The additional wrinkle is to ensure that a length greater
        # than one is tested as well due to numpy's implicit casting
        # of 1-length arrays to booleans in tests, which allowed
        # #2647 to still pass the test_open_single_dataset(),
        # which is itself still needed as-is because the original
        # bug caused one-length arrays to not be used correctly
        # in concatenation.
        rnddata = np.random.randn(10)
        original = Dataset({"foo": ("x", rnddata)})
        dim = DataArray([100, 150], name="baz", dims="baz")
        expected = Dataset(
            {"foo": (("baz", "x"), np.tile(rnddata[np.newaxis, :], (2, 1)))},
            {"baz": [100, 150]},
        )
        with create_tmp_file() as tmp1, create_tmp_file() as tmp2:
            original.to_netcdf(tmp1)
            original.to_netcdf(tmp2)
            with open_mfdataset(
                [tmp1, tmp2], concat_dim=dim, combine="nested"
            ) as actual:
                assert_identical(expected, actual)

    # Flaky test. Very open to contributions on fixing this
    @pytest.mark.flaky
    def test_dask_roundtrip(self) -> None:
        with create_tmp_file() as tmp:
            data = create_test_data()
            data.to_netcdf(tmp)
            chunks = {"dim1": 4, "dim2": 4, "dim3": 4, "time": 10}
            with open_dataset(tmp, chunks=chunks) as dask_ds:
                assert_identical(data, dask_ds)
                with create_tmp_file() as tmp2:
                    dask_ds.to_netcdf(tmp2)
                    with open_dataset(tmp2) as on_disk:
                        assert_identical(data, on_disk)

    def test_deterministic_names(self) -> None:
        with create_tmp_file() as tmp:
            data = create_test_data()
            data.to_netcdf(tmp)
            with open_mfdataset(tmp, combine="by_coords") as ds:
                original_names = {k: v.data.name for k, v in ds.data_vars.items()}
            with open_mfdataset(tmp, combine="by_coords") as ds:
                repeat_names = {k: v.data.name for k, v in ds.data_vars.items()}
            for var_name, dask_name in original_names.items():
                assert var_name in dask_name
                assert dask_name[:13] == "open_dataset-"
            assert original_names == repeat_names

    def test_dataarray_compute(self) -> None:
        # Test DataArray.compute() on dask backend.
        # The test for Dataset.compute() is already in DatasetIOBase;
        # however dask is the only tested backend which supports DataArrays
        actual = DataArray([1, 2]).chunk()
        computed = actual.compute()
        assert not actual._in_memory
        assert computed._in_memory
        assert_allclose(actual, computed, decode_bytes=False)

    def test_save_mfdataset_compute_false_roundtrip(self) -> None:
        from dask.delayed import Delayed

        original = Dataset({"foo": ("x", np.random.randn(10))}).chunk()
        datasets = [original.isel(x=slice(5)), original.isel(x=slice(5, 10))]
        with create_tmp_file(allow_cleanup_failure=ON_WINDOWS) as tmp1:
            with create_tmp_file(allow_cleanup_failure=ON_WINDOWS) as tmp2:
                delayed_obj = save_mfdataset(
                    datasets, [tmp1, tmp2], engine=self.engine, compute=False
                )
                assert isinstance(delayed_obj, Delayed)
                delayed_obj.compute()
                with open_mfdataset(
                    [tmp1, tmp2], combine="nested", concat_dim="x"
                ) as actual:
                    assert_identical(actual, original)

    def test_load_dataset(self) -> None:
        with create_tmp_file() as tmp:
            original = Dataset({"foo": ("x", np.random.randn(10))})
            original.to_netcdf(tmp)
            ds = load_dataset(tmp)
            # this would fail if we used open_dataset instead of load_dataset
            ds.to_netcdf(tmp)

    def test_load_dataarray(self) -> None:
        with create_tmp_file() as tmp:
            original = Dataset({"foo": ("x", np.random.randn(10))})
            original.to_netcdf(tmp)
            ds = load_dataarray(tmp)
            # this would fail if we used open_dataarray instead of
            # load_dataarray
            ds.to_netcdf(tmp)

    @pytest.mark.skipif(
        ON_WINDOWS,
        reason="counting number of tasks in graph fails on windows for some reason",
    )
    def test_inline_array(self) -> None:
        with create_tmp_file() as tmp:
            original = Dataset({"foo": ("x", np.random.randn(10))})
            original.to_netcdf(tmp)
            chunks = {"time": 10}

            def num_graph_nodes(obj):
                return len(obj.__dask_graph__())

            with (
                open_dataset(tmp, inline_array=False, chunks=chunks) as not_inlined_ds,
                open_dataset(tmp, inline_array=True, chunks=chunks) as inlined_ds,
            ):
                assert num_graph_nodes(inlined_ds) < num_graph_nodes(not_inlined_ds)

            with (
                open_dataarray(
                    tmp, inline_array=False, chunks=chunks
                ) as not_inlined_da,
                open_dataarray(tmp, inline_array=True, chunks=chunks) as inlined_da,
            ):
                assert num_graph_nodes(inlined_da) < num_graph_nodes(not_inlined_da)


@requires_scipy_or_netCDF4
@requires_pydap
@pytest.mark.filterwarnings("ignore:The binary mode of fromstring is deprecated")
class TestPydap:
    def convert_to_pydap_dataset(self, original):
        from pydap.model import BaseType, DatasetType, GridType

        ds = DatasetType("bears", **original.attrs)
        for key, var in original.data_vars.items():
            v = GridType(key)
            v[key] = BaseType(key, var.values, dimensions=var.dims, **var.attrs)
            for d in var.dims:
                v[d] = BaseType(d, var[d].values)
            ds[key] = v
        # check all dims are stored in ds
        for d in original.coords:
            ds[d] = BaseType(
                d, original[d].values, dimensions=(d,), **original[d].attrs
            )
        return ds

    @contextlib.contextmanager
    def create_datasets(self, **kwargs):
        with open_example_dataset("bears.nc") as expected:
            pydap_ds = self.convert_to_pydap_dataset(expected)
            actual = open_dataset(PydapDataStore(pydap_ds))
            # TODO solve this workaround:
            # netcdf converts string to byte not unicode
            expected["bears"] = expected["bears"].astype(str)
            yield actual, expected

    def test_cmp_local_file(self) -> None:
        with self.create_datasets() as (actual, expected):
            assert_equal(actual, expected)

            # global attributes should be global attributes on the dataset
            assert "NC_GLOBAL" not in actual.attrs
            assert "history" in actual.attrs

            # we don't check attributes exactly with assertDatasetIdentical()
            # because the test DAP server seems to insert some extra
            # attributes not found in the netCDF file.
            assert actual.attrs.keys() == expected.attrs.keys()

        with self.create_datasets() as (actual, expected):
            assert_equal(actual[{"l": 2}], expected[{"l": 2}])

        with self.create_datasets() as (actual, expected):
            assert_equal(actual.isel(i=0, j=-1), expected.isel(i=0, j=-1))

        with self.create_datasets() as (actual, expected):
            assert_equal(actual.isel(j=slice(1, 2)), expected.isel(j=slice(1, 2)))

        with self.create_datasets() as (actual, expected):
            indexers = {"i": [1, 0, 0], "j": [1, 2, 0, 1]}
            assert_equal(actual.isel(**indexers), expected.isel(**indexers))

        with self.create_datasets() as (actual, expected):
            indexers2 = {
                "i": DataArray([0, 1, 0], dims="a"),
                "j": DataArray([0, 2, 1], dims="a"),
            }
            assert_equal(actual.isel(**indexers2), expected.isel(**indexers2))

    def test_compatible_to_netcdf(self) -> None:
        # make sure it can be saved as a netcdf
        with self.create_datasets() as (actual, expected):
            with create_tmp_file() as tmp_file:
                actual.to_netcdf(tmp_file)
                with open_dataset(tmp_file) as actual2:
                    actual2["bears"] = actual2["bears"].astype(str)
                    assert_equal(actual2, expected)

    @requires_dask
    def test_dask(self) -> None:
        with self.create_datasets(chunks={"j": 2}) as (actual, expected):
            assert_equal(actual, expected)


@network
@requires_scipy_or_netCDF4
@requires_pydap
class TestPydapOnline(TestPydap):
    @contextlib.contextmanager
    def create_datasets(self, **kwargs):
        url = "http://test.opendap.org/opendap/data/nc/bears.nc"
        actual = open_dataset(url, engine="pydap", **kwargs)
        with open_example_dataset("bears.nc") as expected:
            # workaround to restore string which is converted to byte
            expected["bears"] = expected["bears"].astype(str)
            yield actual, expected

    def test_session(self) -> None:
        from pydap.cas.urs import setup_session

        session = setup_session("XarrayTestUser", "Xarray2017")
        with mock.patch("pydap.client.open_url") as mock_func:
            xr.backends.PydapDataStore.open("http://test.url", session=session)
        mock_func.assert_called_with(
            url="http://test.url",
            application=None,
            session=session,
            output_grid=True,
            timeout=120,
        )


class TestEncodingInvalid:
    def test_extract_nc4_variable_encoding(self) -> None:
        var = xr.Variable(("x",), [1, 2, 3], {}, {"foo": "bar"})
        with pytest.raises(ValueError, match=r"unexpected encoding"):
            _extract_nc4_variable_encoding(var, raise_on_invalid=True)

        var = xr.Variable(("x",), [1, 2, 3], {}, {"chunking": (2, 1)})
        encoding = _extract_nc4_variable_encoding(var)
        assert {} == encoding

        # regression test
        var = xr.Variable(("x",), [1, 2, 3], {}, {"shuffle": True})
        encoding = _extract_nc4_variable_encoding(var, raise_on_invalid=True)
        assert {"shuffle": True} == encoding

        # Variables with unlim dims must be chunked on output.
        var = xr.Variable(("x",), [1, 2, 3], {}, {"contiguous": True})
        encoding = _extract_nc4_variable_encoding(var, unlimited_dims=("x",))
        assert {} == encoding

    @requires_netCDF4
    def test_extract_nc4_variable_encoding_netcdf4(self):
        # New netCDF4 1.6.0 compression argument.
        var = xr.Variable(("x",), [1, 2, 3], {}, {"compression": "szlib"})
        _extract_nc4_variable_encoding(var, backend="netCDF4", raise_on_invalid=True)

    @pytest.mark.xfail
    def test_extract_h5nc_encoding(self) -> None:
        # not supported with h5netcdf (yet)
        var = xr.Variable(("x",), [1, 2, 3], {}, {"least_significant_digit": 2})
        with pytest.raises(ValueError, match=r"unexpected encoding"):
            _extract_nc4_variable_encoding(var, raise_on_invalid=True)


class MiscObject:
    pass


@requires_netCDF4
class TestValidateAttrs:
    def test_validating_attrs(self) -> None:
        def new_dataset():
            return Dataset({"data": ("y", np.arange(10.0))}, {"y": np.arange(10)})

        def new_dataset_and_dataset_attrs():
            ds = new_dataset()
            return ds, ds.attrs

        def new_dataset_and_data_attrs():
            ds = new_dataset()
            return ds, ds.data.attrs

        def new_dataset_and_coord_attrs():
            ds = new_dataset()
            return ds, ds.coords["y"].attrs

        for new_dataset_and_attrs in [
            new_dataset_and_dataset_attrs,
            new_dataset_and_data_attrs,
            new_dataset_and_coord_attrs,
        ]:
            ds, attrs = new_dataset_and_attrs()

            attrs[123] = "test"
            with pytest.raises(TypeError, match=r"Invalid name for attr: 123"):
                ds.to_netcdf("test.nc")

            ds, attrs = new_dataset_and_attrs()
            attrs[MiscObject()] = "test"
            with pytest.raises(TypeError, match=r"Invalid name for attr: "):
                ds.to_netcdf("test.nc")

            ds, attrs = new_dataset_and_attrs()
            attrs[""] = "test"
            with pytest.raises(ValueError, match=r"Invalid name for attr '':"):
                ds.to_netcdf("test.nc")

            # This one should work
            ds, attrs = new_dataset_and_attrs()
            attrs["test"] = "test"
            with create_tmp_file() as tmp_file:
                ds.to_netcdf(tmp_file)

            ds, attrs = new_dataset_and_attrs()
            attrs["test"] = {"a": 5}
            with pytest.raises(TypeError, match=r"Invalid value for attr 'test'"):
                ds.to_netcdf("test.nc")

            ds, attrs = new_dataset_and_attrs()
            attrs["test"] = MiscObject()
            with pytest.raises(TypeError, match=r"Invalid value for attr 'test'"):
                ds.to_netcdf("test.nc")

            ds, attrs = new_dataset_and_attrs()
            attrs["test"] = 5
            with create_tmp_file() as tmp_file:
                ds.to_netcdf(tmp_file)

            ds, attrs = new_dataset_and_attrs()
            attrs["test"] = 3.14
            with create_tmp_file() as tmp_file:
                ds.to_netcdf(tmp_file)

            ds, attrs = new_dataset_and_attrs()
            attrs["test"] = [1, 2, 3, 4]
            with create_tmp_file() as tmp_file:
                ds.to_netcdf(tmp_file)

            ds, attrs = new_dataset_and_attrs()
            attrs["test"] = (1.9, 2.5)
            with create_tmp_file() as tmp_file:
                ds.to_netcdf(tmp_file)

            ds, attrs = new_dataset_and_attrs()
            attrs["test"] = np.arange(5)
            with create_tmp_file() as tmp_file:
                ds.to_netcdf(tmp_file)

            ds, attrs = new_dataset_and_attrs()
            attrs["test"] = "This is a string"
            with create_tmp_file() as tmp_file:
                ds.to_netcdf(tmp_file)

            ds, attrs = new_dataset_and_attrs()
            attrs["test"] = ""
            with create_tmp_file() as tmp_file:
                ds.to_netcdf(tmp_file)


@requires_scipy_or_netCDF4
class TestDataArrayToNetCDF:
    def test_dataarray_to_netcdf_no_name(self) -> None:
        original_da = DataArray(np.arange(12).reshape((3, 4)))

        with create_tmp_file() as tmp:
            original_da.to_netcdf(tmp)

            with open_dataarray(tmp) as loaded_da:
                assert_identical(original_da, loaded_da)

    def test_dataarray_to_netcdf_with_name(self) -> None:
        original_da = DataArray(np.arange(12).reshape((3, 4)), name="test")

        with create_tmp_file() as tmp:
            original_da.to_netcdf(tmp)

            with open_dataarray(tmp) as loaded_da:
                assert_identical(original_da, loaded_da)

    def test_dataarray_to_netcdf_coord_name_clash(self) -> None:
        original_da = DataArray(
            np.arange(12).reshape((3, 4)), dims=["x", "y"], name="x"
        )

        with create_tmp_file() as tmp:
            original_da.to_netcdf(tmp)

            with open_dataarray(tmp) as loaded_da:
                assert_identical(original_da, loaded_da)

    def test_open_dataarray_options(self) -> None:
        data = DataArray(np.arange(5), coords={"y": ("x", range(5))}, dims=["x"])

        with create_tmp_file() as tmp:
            data.to_netcdf(tmp)

            expected = data.drop_vars("y")
            with open_dataarray(tmp, drop_variables=["y"]) as loaded:
                assert_identical(expected, loaded)

    @requires_scipy
    def test_dataarray_to_netcdf_return_bytes(self) -> None:
        # regression test for GH1410
        data = xr.DataArray([1, 2, 3])
        output = data.to_netcdf()
        assert isinstance(output, bytes)

    def test_dataarray_to_netcdf_no_name_pathlib(self) -> None:
        original_da = DataArray(np.arange(12).reshape((3, 4)))

        with create_tmp_file() as tmps:
            tmp = Path(tmps)
            original_da.to_netcdf(tmp)

            with open_dataarray(tmp) as loaded_da:
                assert_identical(original_da, loaded_da)


@requires_zarr
class TestDataArrayToZarr:
    def skip_if_zarr_python_3_and_zip_store(self, store) -> None:
        if has_zarr_v3 and isinstance(store, zarr.storage.zip.ZipStore):
            pytest.skip(
                reason="zarr-python 3.x doesn't support reopening ZipStore with a new mode."
            )

    def test_dataarray_to_zarr_no_name(self, tmp_store) -> None:
        self.skip_if_zarr_python_3_and_zip_store(tmp_store)
        original_da = DataArray(np.arange(12).reshape((3, 4)))

        original_da.to_zarr(tmp_store)

        with open_dataarray(tmp_store, engine="zarr") as loaded_da:
            assert_identical(original_da, loaded_da)

    def test_dataarray_to_zarr_with_name(self, tmp_store) -> None:
        self.skip_if_zarr_python_3_and_zip_store(tmp_store)
        original_da = DataArray(np.arange(12).reshape((3, 4)), name="test")

        original_da.to_zarr(tmp_store)

        with open_dataarray(tmp_store, engine="zarr") as loaded_da:
            assert_identical(original_da, loaded_da)

    def test_dataarray_to_zarr_coord_name_clash(self, tmp_store) -> None:
        self.skip_if_zarr_python_3_and_zip_store(tmp_store)
        original_da = DataArray(
            np.arange(12).reshape((3, 4)), dims=["x", "y"], name="x"
        )

        original_da.to_zarr(tmp_store)

        with open_dataarray(tmp_store, engine="zarr") as loaded_da:
            assert_identical(original_da, loaded_da)

    def test_open_dataarray_options(self, tmp_store) -> None:
        self.skip_if_zarr_python_3_and_zip_store(tmp_store)
        data = DataArray(np.arange(5), coords={"y": ("x", range(1, 6))}, dims=["x"])

        data.to_zarr(tmp_store)

        expected = data.drop_vars("y")
        with open_dataarray(tmp_store, engine="zarr", drop_variables=["y"]) as loaded:
            assert_identical(expected, loaded)

    @requires_dask
    def test_dataarray_to_zarr_compute_false(self, tmp_store) -> None:
        from dask.delayed import Delayed

        skip_if_zarr_format_3(tmp_store)
        original_da = DataArray(np.arange(12).reshape((3, 4)))

        output = original_da.to_zarr(tmp_store, compute=False)
        assert isinstance(output, Delayed)
        output.compute()
        with open_dataarray(tmp_store, engine="zarr") as loaded_da:
            assert_identical(original_da, loaded_da)


@requires_scipy_or_netCDF4
def test_no_warning_from_dask_effective_get() -> None:
    with create_tmp_file() as tmpfile:
        with assert_no_warnings():
            ds = Dataset()
            ds.to_netcdf(tmpfile)


@requires_scipy_or_netCDF4
def test_source_encoding_always_present() -> None:
    # Test for GH issue #2550.
    rnddata = np.random.randn(10)
    original = Dataset({"foo": ("x", rnddata)})
    with create_tmp_file() as tmp:
        original.to_netcdf(tmp)
        with open_dataset(tmp) as ds:
            assert ds.encoding["source"] == tmp


@requires_scipy_or_netCDF4
def test_source_encoding_always_present_with_pathlib() -> None:
    # Test for GH issue #5888.
    rnddata = np.random.randn(10)
    original = Dataset({"foo": ("x", rnddata)})
    with create_tmp_file() as tmp:
        original.to_netcdf(tmp)
        with open_dataset(Path(tmp)) as ds:
            assert ds.encoding["source"] == tmp


@requires_h5netcdf
@requires_fsspec
def test_source_encoding_always_present_with_fsspec() -> None:
    import fsspec

    rnddata = np.random.randn(10)
    original = Dataset({"foo": ("x", rnddata)})
    with create_tmp_file() as tmp:
        original.to_netcdf(tmp)

        fs = fsspec.filesystem("file")
        with fs.open(tmp) as f, open_dataset(f) as ds:
            assert ds.encoding["source"] == tmp


def _assert_no_dates_out_of_range_warning(record):
    undesired_message = "dates out of range"
    for warning in record:
        assert undesired_message not in str(warning.message)


@requires_scipy_or_netCDF4
@pytest.mark.parametrize("calendar", _STANDARD_CALENDARS)
def test_use_cftime_standard_calendar_default_in_range(calendar) -> None:
    x = [0, 1]
    time = [0, 720]
    units_date = "2000-01-01"
    units = "days since 2000-01-01"
    original = DataArray(x, [("time", time)], name="x").to_dataset()
    for v in ["x", "time"]:
        original[v].attrs["units"] = units
        original[v].attrs["calendar"] = calendar

    x_timedeltas = np.array(x).astype("timedelta64[D]")
    time_timedeltas = np.array(time).astype("timedelta64[D]")
    decoded_x = np.datetime64(units_date, "ns") + x_timedeltas
    decoded_time = np.datetime64(units_date, "ns") + time_timedeltas
    expected_x = DataArray(decoded_x, [("time", decoded_time)], name="x")
    expected_time = DataArray(decoded_time, [("time", decoded_time)], name="time")

    with create_tmp_file() as tmp_file:
        original.to_netcdf(tmp_file)
        with warnings.catch_warnings(record=True) as record:
            with open_dataset(tmp_file) as ds:
                assert_identical(expected_x, ds.x)
                assert_identical(expected_time, ds.time)
            _assert_no_dates_out_of_range_warning(record)


@requires_cftime
@requires_scipy_or_netCDF4
@pytest.mark.parametrize("calendar", _STANDARD_CALENDARS)
@pytest.mark.parametrize("units_year", [1500, 2500])
def test_use_cftime_standard_calendar_default_out_of_range(
    calendar, units_year
) -> None:
    import cftime

    x = [0, 1]
    time = [0, 720]
    units = f"days since {units_year}-01-01"
    original = DataArray(x, [("time", time)], name="x").to_dataset()
    for v in ["x", "time"]:
        original[v].attrs["units"] = units
        original[v].attrs["calendar"] = calendar

    decoded_x = cftime.num2date(x, units, calendar, only_use_cftime_datetimes=True)
    decoded_time = cftime.num2date(
        time, units, calendar, only_use_cftime_datetimes=True
    )
    expected_x = DataArray(decoded_x, [("time", decoded_time)], name="x")
    expected_time = DataArray(decoded_time, [("time", decoded_time)], name="time")

    with create_tmp_file() as tmp_file:
        original.to_netcdf(tmp_file)
        with pytest.warns(SerializationWarning):
            with open_dataset(tmp_file) as ds:
                assert_identical(expected_x, ds.x)
                assert_identical(expected_time, ds.time)


@requires_cftime
@requires_scipy_or_netCDF4
@pytest.mark.parametrize("calendar", _ALL_CALENDARS)
@pytest.mark.parametrize("units_year", [1500, 2000, 2500])
def test_use_cftime_true(calendar, units_year) -> None:
    import cftime

    x = [0, 1]
    time = [0, 720]
    units = f"days since {units_year}-01-01"
    original = DataArray(x, [("time", time)], name="x").to_dataset()
    for v in ["x", "time"]:
        original[v].attrs["units"] = units
        original[v].attrs["calendar"] = calendar

    decoded_x = cftime.num2date(x, units, calendar, only_use_cftime_datetimes=True)
    decoded_time = cftime.num2date(
        time, units, calendar, only_use_cftime_datetimes=True
    )
    expected_x = DataArray(decoded_x, [("time", decoded_time)], name="x")
    expected_time = DataArray(decoded_time, [("time", decoded_time)], name="time")

    with create_tmp_file() as tmp_file:
        original.to_netcdf(tmp_file)
        with warnings.catch_warnings(record=True) as record:
            with open_dataset(tmp_file, use_cftime=True) as ds:
                assert_identical(expected_x, ds.x)
                assert_identical(expected_time, ds.time)
            _assert_no_dates_out_of_range_warning(record)


@requires_scipy_or_netCDF4
@pytest.mark.parametrize("calendar", _STANDARD_CALENDARS)
@pytest.mark.xfail(
    has_numpy_2, reason="https://github.com/pandas-dev/pandas/issues/56996"
)
def test_use_cftime_false_standard_calendar_in_range(calendar) -> None:
    x = [0, 1]
    time = [0, 720]
    units_date = "2000-01-01"
    units = "days since 2000-01-01"
    original = DataArray(x, [("time", time)], name="x").to_dataset()
    for v in ["x", "time"]:
        original[v].attrs["units"] = units
        original[v].attrs["calendar"] = calendar

    x_timedeltas = np.array(x).astype("timedelta64[D]")
    time_timedeltas = np.array(time).astype("timedelta64[D]")
    decoded_x = np.datetime64(units_date, "ns") + x_timedeltas
    decoded_time = np.datetime64(units_date, "ns") + time_timedeltas
    expected_x = DataArray(decoded_x, [("time", decoded_time)], name="x")
    expected_time = DataArray(decoded_time, [("time", decoded_time)], name="time")

    with create_tmp_file() as tmp_file:
        original.to_netcdf(tmp_file)
        with warnings.catch_warnings(record=True) as record:
            with open_dataset(tmp_file, use_cftime=False) as ds:
                assert_identical(expected_x, ds.x)
                assert_identical(expected_time, ds.time)
            _assert_no_dates_out_of_range_warning(record)


@requires_scipy_or_netCDF4
@pytest.mark.parametrize("calendar", _STANDARD_CALENDARS)
@pytest.mark.parametrize("units_year", [1500, 2500])
def test_use_cftime_false_standard_calendar_out_of_range(calendar, units_year) -> None:
    x = [0, 1]
    time = [0, 720]
    units = f"days since {units_year}-01-01"
    original = DataArray(x, [("time", time)], name="x").to_dataset()
    for v in ["x", "time"]:
        original[v].attrs["units"] = units
        original[v].attrs["calendar"] = calendar

    with create_tmp_file() as tmp_file:
        original.to_netcdf(tmp_file)
        with pytest.raises((OutOfBoundsDatetime, ValueError)):
            open_dataset(tmp_file, use_cftime=False)


@requires_scipy_or_netCDF4
@pytest.mark.parametrize("calendar", _NON_STANDARD_CALENDARS)
@pytest.mark.parametrize("units_year", [1500, 2000, 2500])
def test_use_cftime_false_nonstandard_calendar(calendar, units_year) -> None:
    x = [0, 1]
    time = [0, 720]
    units = f"days since {units_year}"
    original = DataArray(x, [("time", time)], name="x").to_dataset()
    for v in ["x", "time"]:
        original[v].attrs["units"] = units
        original[v].attrs["calendar"] = calendar

    with create_tmp_file() as tmp_file:
        original.to_netcdf(tmp_file)
        with pytest.raises((OutOfBoundsDatetime, ValueError)):
            open_dataset(tmp_file, use_cftime=False)


@pytest.mark.parametrize("engine", ["netcdf4", "scipy"])
def test_invalid_netcdf_raises(engine) -> None:
    data = create_test_data()
    with pytest.raises(ValueError, match=r"unrecognized option 'invalid_netcdf'"):
        data.to_netcdf("foo.nc", engine=engine, invalid_netcdf=True)


@requires_zarr
def test_encode_zarr_attr_value() -> None:
    # array -> list
    arr = np.array([1, 2, 3])
    expected1 = [1, 2, 3]
    actual1 = backends.zarr.encode_zarr_attr_value(arr)
    assert isinstance(actual1, list)
    assert actual1 == expected1

    # scalar array -> scalar
    sarr = np.array(1)[()]
    expected2 = 1
    actual2 = backends.zarr.encode_zarr_attr_value(sarr)
    assert isinstance(actual2, int)
    assert actual2 == expected2

    # string -> string (no change)
    expected3 = "foo"
    actual3 = backends.zarr.encode_zarr_attr_value(expected3)
    assert isinstance(actual3, str)
    assert actual3 == expected3


@requires_zarr
def test_extract_zarr_variable_encoding() -> None:
    var = xr.Variable("x", [1, 2])
    actual = backends.zarr.extract_zarr_variable_encoding(var)
    assert "chunks" in actual
    assert actual["chunks"] is None

    var = xr.Variable("x", [1, 2], encoding={"chunks": (1,)})
    actual = backends.zarr.extract_zarr_variable_encoding(var)
    assert actual["chunks"] == (1,)

    # does not raise on invalid
    var = xr.Variable("x", [1, 2], encoding={"foo": (1,)})
    actual = backends.zarr.extract_zarr_variable_encoding(var)

    # raises on invalid
    var = xr.Variable("x", [1, 2], encoding={"foo": (1,)})
    with pytest.raises(ValueError, match=r"unexpected encoding parameters"):
        actual = backends.zarr.extract_zarr_variable_encoding(
            var, raise_on_invalid=True
        )


@requires_zarr
@requires_fsspec
@pytest.mark.filterwarnings("ignore:deallocating CachingFileManager")
def test_open_fsspec() -> None:
    import fsspec

    if not hasattr(zarr.storage, "FSStore") or not hasattr(
        zarr.storage.FSStore, "getitems"
    ):
        pytest.skip("zarr too old")

    ds = open_dataset(os.path.join(os.path.dirname(__file__), "data", "example_1.nc"))

    m = fsspec.filesystem("memory")
    mm = m.get_mapper("out1.zarr")
    ds.to_zarr(mm)  # old interface
    ds0 = ds.copy()
    ds0["time"] = ds.time + pd.to_timedelta("1 day")
    mm = m.get_mapper("out2.zarr")
    ds0.to_zarr(mm)  # old interface

    # single dataset
    url = "memory://out2.zarr"
    ds2 = open_dataset(url, engine="zarr")
    xr.testing.assert_equal(ds0, ds2)

    # single dataset with caching
    url = "simplecache::memory://out2.zarr"
    ds2 = open_dataset(url, engine="zarr")
    xr.testing.assert_equal(ds0, ds2)

    # open_mfdataset requires dask
    if has_dask:
        # multi dataset
        url = "memory://out*.zarr"
        ds2 = open_mfdataset(url, engine="zarr")
        xr.testing.assert_equal(xr.concat([ds, ds0], dim="time"), ds2)

        # multi dataset with caching
        url = "simplecache::memory://out*.zarr"
        ds2 = open_mfdataset(url, engine="zarr")
        xr.testing.assert_equal(xr.concat([ds, ds0], dim="time"), ds2)


@requires_h5netcdf
@requires_netCDF4
def test_load_single_value_h5netcdf(tmp_path: Path) -> None:
    """Test that numeric single-element vector attributes are handled fine.

    At present (h5netcdf v0.8.1), the h5netcdf exposes single-valued numeric variable
    attributes as arrays of length 1, as opposed to scalars for the NetCDF4
    backend.  This was leading to a ValueError upon loading a single value from
    a file, see #4471.  Test that loading causes no failure.
    """
    ds = xr.Dataset(
        {
            "test": xr.DataArray(
                np.array([0]), dims=("x",), attrs={"scale_factor": 1, "add_offset": 0}
            )
        }
    )
    ds.to_netcdf(tmp_path / "test.nc")
    with xr.open_dataset(tmp_path / "test.nc", engine="h5netcdf") as ds2:
        ds2["test"][0].load()


@requires_zarr
@requires_dask
@pytest.mark.parametrize(
    "chunks", ["auto", -1, {}, {"x": "auto"}, {"x": -1}, {"x": "auto", "y": -1}]
)
def test_open_dataset_chunking_zarr(chunks, tmp_path: Path) -> None:
    encoded_chunks = 100
    dask_arr = da.from_array(
        np.ones((500, 500), dtype="float64"), chunks=encoded_chunks
    )
    ds = xr.Dataset(
        {
            "test": xr.DataArray(
                dask_arr,
                dims=("x", "y"),
            )
        }
    )
    ds["test"].encoding["chunks"] = encoded_chunks
    ds.to_zarr(tmp_path / "test.zarr")

    with dask.config.set({"array.chunk-size": "1MiB"}):
        expected = ds.chunk(chunks)
        with open_dataset(
            tmp_path / "test.zarr", engine="zarr", chunks=chunks
        ) as actual:
            xr.testing.assert_chunks_equal(actual, expected)


@requires_zarr
@requires_dask
@pytest.mark.parametrize(
    "chunks", ["auto", -1, {}, {"x": "auto"}, {"x": -1}, {"x": "auto", "y": -1}]
)
@pytest.mark.filterwarnings("ignore:The specified chunks separate")
def test_chunking_consintency(chunks, tmp_path: Path) -> None:
    encoded_chunks: dict[str, Any] = {}
    dask_arr = da.from_array(
        np.ones((500, 500), dtype="float64"), chunks=encoded_chunks
    )
    ds = xr.Dataset(
        {
            "test": xr.DataArray(
                dask_arr,
                dims=("x", "y"),
            )
        }
    )
    ds["test"].encoding["chunks"] = encoded_chunks
    ds.to_zarr(tmp_path / "test.zarr")
    ds.to_netcdf(tmp_path / "test.nc")

    with dask.config.set({"array.chunk-size": "1MiB"}):
        expected = ds.chunk(chunks)
        with xr.open_dataset(
            tmp_path / "test.zarr", engine="zarr", chunks=chunks
        ) as actual:
            xr.testing.assert_chunks_equal(actual, expected)

        with xr.open_dataset(tmp_path / "test.nc", chunks=chunks) as actual:
            xr.testing.assert_chunks_equal(actual, expected)


def _check_guess_can_open_and_open(entrypoint, obj, engine, expected):
    assert entrypoint.guess_can_open(obj)
    with open_dataset(obj, engine=engine) as actual:
        assert_identical(expected, actual)


@requires_netCDF4
def test_netcdf4_entrypoint(tmp_path: Path) -> None:
    entrypoint = NetCDF4BackendEntrypoint()
    ds = create_test_data()

    path = tmp_path / "foo"
    ds.to_netcdf(path, format="NETCDF3_CLASSIC")
    _check_guess_can_open_and_open(entrypoint, path, engine="netcdf4", expected=ds)
    _check_guess_can_open_and_open(entrypoint, str(path), engine="netcdf4", expected=ds)

    path = tmp_path / "bar"
    ds.to_netcdf(path, format="NETCDF4_CLASSIC")
    _check_guess_can_open_and_open(entrypoint, path, engine="netcdf4", expected=ds)
    _check_guess_can_open_and_open(entrypoint, str(path), engine="netcdf4", expected=ds)

    assert entrypoint.guess_can_open("http://something/remote")
    assert entrypoint.guess_can_open("something-local.nc")
    assert entrypoint.guess_can_open("something-local.nc4")
    assert entrypoint.guess_can_open("something-local.cdf")
    assert not entrypoint.guess_can_open("not-found-and-no-extension")

    path = tmp_path / "baz"
    with open(path, "wb") as f:
        f.write(b"not-a-netcdf-file")
    assert not entrypoint.guess_can_open(path)


@requires_scipy
def test_scipy_entrypoint(tmp_path: Path) -> None:
    entrypoint = ScipyBackendEntrypoint()
    ds = create_test_data()

    path = tmp_path / "foo"
    ds.to_netcdf(path, engine="scipy")
    _check_guess_can_open_and_open(entrypoint, path, engine="scipy", expected=ds)
    _check_guess_can_open_and_open(entrypoint, str(path), engine="scipy", expected=ds)
    with open(path, "rb") as f:
        _check_guess_can_open_and_open(entrypoint, f, engine="scipy", expected=ds)

    contents = ds.to_netcdf(engine="scipy")
    _check_guess_can_open_and_open(entrypoint, contents, engine="scipy", expected=ds)
    _check_guess_can_open_and_open(
        entrypoint, BytesIO(contents), engine="scipy", expected=ds
    )

    path = tmp_path / "foo.nc.gz"
    with gzip.open(path, mode="wb") as f:
        f.write(contents)
    _check_guess_can_open_and_open(entrypoint, path, engine="scipy", expected=ds)
    _check_guess_can_open_and_open(entrypoint, str(path), engine="scipy", expected=ds)

    assert entrypoint.guess_can_open("something-local.nc")
    assert entrypoint.guess_can_open("something-local.nc.gz")
    assert not entrypoint.guess_can_open("not-found-and-no-extension")
    assert not entrypoint.guess_can_open(b"not-a-netcdf-file")  # type: ignore[arg-type]


@requires_h5netcdf
def test_h5netcdf_entrypoint(tmp_path: Path) -> None:
    entrypoint = H5netcdfBackendEntrypoint()
    ds = create_test_data()

    path = tmp_path / "foo"
    ds.to_netcdf(path, engine="h5netcdf")
    _check_guess_can_open_and_open(entrypoint, path, engine="h5netcdf", expected=ds)
    _check_guess_can_open_and_open(
        entrypoint, str(path), engine="h5netcdf", expected=ds
    )
    with open(path, "rb") as f:
        _check_guess_can_open_and_open(entrypoint, f, engine="h5netcdf", expected=ds)

    assert entrypoint.guess_can_open("something-local.nc")
    assert entrypoint.guess_can_open("something-local.nc4")
    assert entrypoint.guess_can_open("something-local.cdf")
    assert not entrypoint.guess_can_open("not-found-and-no-extension")


@requires_netCDF4
@pytest.mark.parametrize("str_type", (str, np.str_))
def test_write_file_from_np_str(
    str_type: type[str] | type[np.str_], tmpdir: str
) -> None:
    # https://github.com/pydata/xarray/pull/5264
    scenarios = [str_type(v) for v in ["scenario_a", "scenario_b", "scenario_c"]]
    years = range(2015, 2100 + 1)
    tdf = pd.DataFrame(
        data=np.random.random((len(scenarios), len(years))),
        columns=years,
        index=scenarios,
    )
    tdf.index.name = "scenario"
    tdf.columns.name = "year"
    tdf = cast(pd.DataFrame, tdf.stack())
    tdf.name = "tas"

    txr = tdf.to_xarray()

    txr.to_netcdf(tmpdir.join("test.nc"))


@requires_zarr
@requires_netCDF4
class TestNCZarr:
    @property
    def netcdfc_version(self):
        return Version(nc4.getlibversion().split()[0].split("-development")[0])

    def _create_nczarr(self, filename):
        if self.netcdfc_version < Version("4.8.1"):
            pytest.skip("requires netcdf-c>=4.8.1")
        if platform.system() == "Windows" and self.netcdfc_version == Version("4.8.1"):
            # Bug in netcdf-c==4.8.1 (typo: Nan instead of NaN)
            # https://github.com/Unidata/netcdf-c/issues/2265
            pytest.skip("netcdf-c==4.8.1 has issues on Windows")

        ds = create_test_data()
        # Drop dim3: netcdf-c does not support dtype='<U1'
        # https://github.com/Unidata/netcdf-c/issues/2259
        ds = ds.drop_vars("dim3")

        ds.to_netcdf(f"file://{filename}#mode=nczarr")
        return ds

    def test_open_nczarr(self) -> None:
        with create_tmp_file(suffix=".zarr") as tmp:
            expected = self._create_nczarr(tmp)
            actual = xr.open_zarr(tmp, consolidated=False)
            assert_identical(expected, actual)

    def test_overwriting_nczarr(self) -> None:
        with create_tmp_file(suffix=".zarr") as tmp:
            ds = self._create_nczarr(tmp)
            expected = ds[["var1"]]
            expected.to_zarr(tmp, mode="w")
            actual = xr.open_zarr(tmp, consolidated=False)
            assert_identical(expected, actual)

    @pytest.mark.parametrize("mode", ["a", "r+"])
    @pytest.mark.filterwarnings("ignore:.*non-consolidated metadata.*")
    def test_raise_writing_to_nczarr(self, mode) -> None:
        if self.netcdfc_version > Version("4.8.1"):
            pytest.skip("netcdf-c>4.8.1 adds the _ARRAY_DIMENSIONS attribute")

        with create_tmp_file(suffix=".zarr") as tmp:
            ds = self._create_nczarr(tmp)
            with pytest.raises(
                KeyError, match="missing the attribute `_ARRAY_DIMENSIONS`,"
            ):
                ds.to_zarr(tmp, mode=mode)


@requires_netCDF4
@requires_dask
@pytest.mark.usefixtures("default_zarr_version")
def test_pickle_open_mfdataset_dataset():
    with open_example_mfdataset(["bears.nc"]) as ds:
        assert_identical(ds, pickle.loads(pickle.dumps(ds)))


@requires_zarr
@pytest.mark.usefixtures("default_zarr_version")
def test_zarr_closing_internal_zip_store():
    store_name = "tmp.zarr.zip"
    original_da = DataArray(np.arange(12).reshape((3, 4)))
    original_da.to_zarr(store_name, mode="w")

    with open_dataarray(store_name, engine="zarr") as loaded_da:
        assert_identical(original_da, loaded_da)


@requires_zarr
@pytest.mark.usefixtures("default_zarr_version")
class TestZarrRegionAuto:
    def test_zarr_region_auto_all(self, tmp_path):
        x = np.arange(0, 50, 10)
        y = np.arange(0, 20, 2)
        data = np.ones((5, 10))
        ds = xr.Dataset(
            {
                "test": xr.DataArray(
                    data,
                    dims=("x", "y"),
                    coords={"x": x, "y": y},
                )
            }
        )
        ds.to_zarr(tmp_path / "test.zarr")

        ds_region = 1 + ds.isel(x=slice(2, 4), y=slice(6, 8))
        ds_region.to_zarr(tmp_path / "test.zarr", region="auto")

        ds_updated = xr.open_zarr(tmp_path / "test.zarr")

        expected = ds.copy()
        expected["test"][2:4, 6:8] += 1
        assert_identical(ds_updated, expected)

    def test_zarr_region_auto_mixed(self, tmp_path):
        x = np.arange(0, 50, 10)
        y = np.arange(0, 20, 2)
        data = np.ones((5, 10))
        ds = xr.Dataset(
            {
                "test": xr.DataArray(
                    data,
                    dims=("x", "y"),
                    coords={"x": x, "y": y},
                )
            }
        )
        ds.to_zarr(tmp_path / "test.zarr")

        ds_region = 1 + ds.isel(x=slice(2, 4), y=slice(6, 8))
        ds_region.to_zarr(
            tmp_path / "test.zarr", region={"x": "auto", "y": slice(6, 8)}
        )

        ds_updated = xr.open_zarr(tmp_path / "test.zarr")

        expected = ds.copy()
        expected["test"][2:4, 6:8] += 1
        assert_identical(ds_updated, expected)

    def test_zarr_region_auto_noncontiguous(self, tmp_path):
        x = np.arange(0, 50, 10)
        y = np.arange(0, 20, 2)
        data = np.ones((5, 10))
        ds = xr.Dataset(
            {
                "test": xr.DataArray(
                    data,
                    dims=("x", "y"),
                    coords={"x": x, "y": y},
                )
            }
        )
        ds.to_zarr(tmp_path / "test.zarr")

        ds_region = 1 + ds.isel(x=[0, 2, 3], y=[5, 6])
        with pytest.raises(ValueError):
            ds_region.to_zarr(tmp_path / "test.zarr", region={"x": "auto", "y": "auto"})

    def test_zarr_region_auto_new_coord_vals(self, tmp_path):
        x = np.arange(0, 50, 10)
        y = np.arange(0, 20, 2)
        data = np.ones((5, 10))
        ds = xr.Dataset(
            {
                "test": xr.DataArray(
                    data,
                    dims=("x", "y"),
                    coords={"x": x, "y": y},
                )
            }
        )
        ds.to_zarr(tmp_path / "test.zarr")

        x = np.arange(5, 55, 10)
        y = np.arange(0, 20, 2)
        data = np.ones((5, 10))
        ds = xr.Dataset(
            {
                "test": xr.DataArray(
                    data,
                    dims=("x", "y"),
                    coords={"x": x, "y": y},
                )
            }
        )

        ds_region = 1 + ds.isel(x=slice(2, 4), y=slice(6, 8))
        with pytest.raises(KeyError):
            ds_region.to_zarr(tmp_path / "test.zarr", region={"x": "auto", "y": "auto"})

    def test_zarr_region_index_write(self, tmp_path):
        from xarray.backends.zarr import ZarrStore

        x = np.arange(0, 50, 10)
        y = np.arange(0, 20, 2)
        data = np.ones((5, 10))
        ds = xr.Dataset(
            {
                "test": xr.DataArray(
                    data,
                    dims=("x", "y"),
                    coords={"x": x, "y": y},
                )
            }
        )

        region_slice = dict(x=slice(2, 4), y=slice(6, 8))
        ds_region = 1 + ds.isel(region_slice)

        ds.to_zarr(tmp_path / "test.zarr")

        region: Mapping[str, slice] | Literal["auto"]
        for region in [region_slice, "auto"]:  # type: ignore[assignment]
            with patch.object(
                ZarrStore,
                "set_variables",
                side_effect=ZarrStore.set_variables,
                autospec=True,
            ) as mock:
                ds_region.to_zarr(tmp_path / "test.zarr", region=region, mode="r+")

                # should write the data vars but never the index vars with auto mode
                for call in mock.call_args_list:
                    written_variables = call.args[1].keys()
                    assert "test" in written_variables
                    assert "x" not in written_variables
                    assert "y" not in written_variables

    def test_zarr_region_append(self, tmp_path):
        x = np.arange(0, 50, 10)
        y = np.arange(0, 20, 2)
        data = np.ones((5, 10))
        ds = xr.Dataset(
            {
                "test": xr.DataArray(
                    data,
                    dims=("x", "y"),
                    coords={"x": x, "y": y},
                )
            }
        )
        ds.to_zarr(tmp_path / "test.zarr")

        x_new = np.arange(40, 70, 10)
        data_new = np.ones((3, 10))
        ds_new = xr.Dataset(
            {
                "test": xr.DataArray(
                    data_new,
                    dims=("x", "y"),
                    coords={"x": x_new, "y": y},
                )
            }
        )

        # Now it is valid to use auto region detection with the append mode,
        # but it is still unsafe to modify dimensions or metadata using the region
        # parameter.
        with pytest.raises(KeyError):
            ds_new.to_zarr(
                tmp_path / "test.zarr", mode="a", append_dim="x", region="auto"
            )


@requires_zarr
@pytest.mark.usefixtures("default_zarr_version")
def test_zarr_region(tmp_path):
    x = np.arange(0, 50, 10)
    y = np.arange(0, 20, 2)
    data = np.ones((5, 10))
    ds = xr.Dataset(
        {
            "test": xr.DataArray(
                data,
                dims=("x", "y"),
                coords={"x": x, "y": y},
            )
        }
    )
    ds.to_zarr(tmp_path / "test.zarr")

    ds_transposed = ds.transpose("y", "x")

    ds_region = 1 + ds_transposed.isel(x=[0], y=[0])
    ds_region.to_zarr(
        tmp_path / "test.zarr", region={"x": slice(0, 1), "y": slice(0, 1)}
    )

    # Write without region
    ds_transposed.to_zarr(tmp_path / "test.zarr", mode="r+")


@requires_zarr
@requires_dask
@pytest.mark.usefixtures("default_zarr_version")
def test_zarr_region_chunk_partial(tmp_path):
    """
    Check that writing to partial chunks with `region` fails, assuming `safe_chunks=False`.
    """
    ds = (
        xr.DataArray(np.arange(120).reshape(4, 3, -1), dims=list("abc"))
        .rename("var1")
        .to_dataset()
    )

    ds.chunk(5).to_zarr(tmp_path / "foo.zarr", compute=False, mode="w")
    with pytest.raises(ValueError):
        for r in range(ds.sizes["a"]):
            ds.chunk(3).isel(a=[r]).to_zarr(
                tmp_path / "foo.zarr", region=dict(a=slice(r, r + 1))
            )


@requires_zarr
@requires_dask
@pytest.mark.usefixtures("default_zarr_version")
def test_zarr_append_chunk_partial(tmp_path):
    t_coords = np.array([np.datetime64("2020-01-01").astype("datetime64[ns]")])
    data = np.ones((10, 10))

    da = xr.DataArray(
        data.reshape((-1, 10, 10)),
        dims=["time", "x", "y"],
        coords={"time": t_coords},
        name="foo",
    )
    da.to_zarr(tmp_path / "foo.zarr", mode="w", encoding={"foo": {"chunks": (5, 5, 1)}})

    new_time = np.array([np.datetime64("2021-01-01").astype("datetime64[ns]")])

    da2 = xr.DataArray(
        data.reshape((-1, 10, 10)),
        dims=["time", "x", "y"],
        coords={"time": new_time},
        name="foo",
    )
    with pytest.raises(ValueError, match="encoding was provided"):
        da2.to_zarr(
            tmp_path / "foo.zarr",
            append_dim="time",
            mode="a",
            encoding={"foo": {"chunks": (1, 1, 1)}},
        )

    # chunking with dask sidesteps the encoding check, so we need a different check
    with pytest.raises(ValueError, match="Specified zarr chunks"):
        da2.chunk({"x": 1, "y": 1, "time": 1}).to_zarr(
            tmp_path / "foo.zarr", append_dim="time", mode="a"
        )


@requires_zarr
@requires_dask
@pytest.mark.usefixtures("default_zarr_version")
def test_zarr_region_chunk_partial_offset(tmp_path):
    # https://github.com/pydata/xarray/pull/8459#issuecomment-1819417545
    store = tmp_path / "foo.zarr"
    data = np.ones((30,))
    da = xr.DataArray(data, dims=["x"], coords={"x": range(30)}, name="foo").chunk(x=10)
    da.to_zarr(store, compute=False)

    da.isel(x=slice(10)).chunk(x=(10,)).to_zarr(store, region="auto")

    da.isel(x=slice(5, 25)).chunk(x=(10, 10)).to_zarr(
        store, safe_chunks=False, region="auto"
    )

<<<<<<< HEAD
    # This write is unsafe, and should raise an error, but does not.
    # with pytest.raises(ValueError):
    #     da.isel(x=slice(5, 25)).chunk(x=(10, 10)).to_zarr(store, region="auto")


def test_backend_array_deprecation_warning(capsys):
    class CustomBackendArray(xr.backends.common.BackendArray):
        def __init__(self):
            array = self.get_array()
            self.shape = array.shape
            self.dtype = array.dtype

        def get_array(self):
            return np.arange(10)

        def __getitem__(self, key):
            return xr.core.indexing.explicit_indexing_adapter(
                key, self.shape, xr.core.indexing.IndexingSupport.BASIC, self._getitem
            )

        def _getitem(self, key):
            array = self.get_array()
            return array[key]

    cba = CustomBackendArray()
    indexer = xr.core.indexing.VectorizedIndexer(key=(np.array([0]),))

    la = xr.core.indexing.LazilyIndexedArray(cba, indexer)

    with warnings.catch_warnings(record=True) as w:
        warnings.simplefilter("always")
        la.vindex[indexer.tuple].get_duck_array()

    captured = capsys.readouterr()
    assert len(w) == 1
    assert issubclass(w[-1].category, PendingDeprecationWarning)
    assert (
        "The array `CustomBackendArray` does not support indexing using the .vindex and .oindex properties."
        in str(w[-1].message)
    )
    assert "The __getitem__ method is being used instead." in str(w[-1].message)
    assert "This fallback behavior will be removed in a future version." in str(
        w[-1].message
    )
    assert (
        "Please ensure that the backend array `CustomBackendArray` implements support for the .vindex and .oindex properties to avoid potential issues."
        in str(w[-1].message)
    )
    assert captured.out == ""
=======
    with pytest.raises(ValueError):
        da.isel(x=slice(5, 25)).chunk(x=(10, 10)).to_zarr(store, region="auto")


@requires_zarr
@requires_dask
@pytest.mark.usefixtures("default_zarr_version")
def test_zarr_safe_chunk_append_dim(tmp_path):
    store = tmp_path / "foo.zarr"
    data = np.ones((20,))
    da = xr.DataArray(data, dims=["x"], coords={"x": range(20)}, name="foo").chunk(x=5)

    da.isel(x=slice(0, 7)).to_zarr(store, safe_chunks=True, mode="w")
    with pytest.raises(ValueError):
        # If the first chunk is smaller than the border size then raise an error
        da.isel(x=slice(7, 11)).chunk(x=(2, 2)).to_zarr(
            store, append_dim="x", safe_chunks=True
        )

    da.isel(x=slice(0, 7)).to_zarr(store, safe_chunks=True, mode="w")
    # If the first chunk is of the size of the border size then it is valid
    da.isel(x=slice(7, 11)).chunk(x=(3, 1)).to_zarr(
        store, safe_chunks=True, append_dim="x"
    )
    assert xr.open_zarr(store)["foo"].equals(da.isel(x=slice(0, 11)))

    da.isel(x=slice(0, 7)).to_zarr(store, safe_chunks=True, mode="w")
    # If the first chunk is of the size of the border size + N * zchunk then it is valid
    da.isel(x=slice(7, 17)).chunk(x=(8, 2)).to_zarr(
        store, safe_chunks=True, append_dim="x"
    )
    assert xr.open_zarr(store)["foo"].equals(da.isel(x=slice(0, 17)))

    da.isel(x=slice(0, 7)).to_zarr(store, safe_chunks=True, mode="w")
    with pytest.raises(ValueError):
        # If the first chunk is valid but the other are not then raise an error
        da.isel(x=slice(7, 14)).chunk(x=(3, 3, 1)).to_zarr(
            store, append_dim="x", safe_chunks=True
        )

    da.isel(x=slice(0, 7)).to_zarr(store, safe_chunks=True, mode="w")
    with pytest.raises(ValueError):
        # If the first chunk have a size bigger than the border size but not enough
        # to complete the size of the next chunk then an error must be raised
        da.isel(x=slice(7, 14)).chunk(x=(4, 3)).to_zarr(
            store, append_dim="x", safe_chunks=True
        )

    da.isel(x=slice(0, 7)).to_zarr(store, safe_chunks=True, mode="w")
    # Append with a single chunk it's totally valid,
    # and it does not matter the size of the chunk
    da.isel(x=slice(7, 19)).chunk(x=-1).to_zarr(store, append_dim="x", safe_chunks=True)
    assert xr.open_zarr(store)["foo"].equals(da.isel(x=slice(0, 19)))


@requires_zarr
@requires_dask
@pytest.mark.usefixtures("default_zarr_version")
def test_zarr_safe_chunk_region(tmp_path):
    store = tmp_path / "foo.zarr"

    arr = xr.DataArray(
        list(range(11)), dims=["a"], coords={"a": list(range(11))}, name="foo"
    ).chunk(a=3)
    arr.to_zarr(store, mode="w")

    modes: list[Literal["r+", "a"]] = ["r+", "a"]
    for mode in modes:
        with pytest.raises(ValueError):
            # There are two Dask chunks on the same Zarr chunk,
            # which means that it is unsafe in any mode
            arr.isel(a=slice(0, 3)).chunk(a=(2, 1)).to_zarr(
                store, region="auto", mode=mode
            )

        with pytest.raises(ValueError):
            # the first chunk is covering the border size, but it is not
            # completely covering the second chunk, which means that it is
            # unsafe in any mode
            arr.isel(a=slice(1, 5)).chunk(a=(3, 1)).to_zarr(
                store, region="auto", mode=mode
            )

        with pytest.raises(ValueError):
            # The first chunk is safe but the other two chunks are overlapping with
            # the same Zarr chunk
            arr.isel(a=slice(0, 5)).chunk(a=(3, 1, 1)).to_zarr(
                store, region="auto", mode=mode
            )

        # Fully update two contiguous chunks is safe in any mode
        arr.isel(a=slice(3, 9)).to_zarr(store, region="auto", mode=mode)

        # The last chunk is considered full based on their current size (2)
        arr.isel(a=slice(9, 11)).to_zarr(store, region="auto", mode=mode)
        arr.isel(a=slice(6, None)).chunk(a=-1).to_zarr(store, region="auto", mode=mode)

    # Write the last chunk of a region partially is safe in "a" mode
    arr.isel(a=slice(3, 8)).to_zarr(store, region="auto", mode="a")
    with pytest.raises(ValueError):
        # with "r+" mode it is invalid to write partial chunk
        arr.isel(a=slice(3, 8)).to_zarr(store, region="auto", mode="r+")

    # This is safe with mode "a", the border size is covered by the first chunk of Dask
    arr.isel(a=slice(1, 4)).chunk(a=(2, 1)).to_zarr(store, region="auto", mode="a")
    with pytest.raises(ValueError):
        # This is considered unsafe in mode "r+" because it is writing in a partial chunk
        arr.isel(a=slice(1, 4)).chunk(a=(2, 1)).to_zarr(store, region="auto", mode="r+")

    # This is safe on mode "a" because there is a single dask chunk
    arr.isel(a=slice(1, 5)).chunk(a=(4,)).to_zarr(store, region="auto", mode="a")
    with pytest.raises(ValueError):
        # This is unsafe on mode "r+", because the Dask chunk is partially writing
        # in the first chunk of Zarr
        arr.isel(a=slice(1, 5)).chunk(a=(4,)).to_zarr(store, region="auto", mode="r+")

    # The first chunk is completely covering the first Zarr chunk
    # and the last chunk is a partial one
    arr.isel(a=slice(0, 5)).chunk(a=(3, 2)).to_zarr(store, region="auto", mode="a")

    with pytest.raises(ValueError):
        # The last chunk is partial, so it is considered unsafe on mode "r+"
        arr.isel(a=slice(0, 5)).chunk(a=(3, 2)).to_zarr(store, region="auto", mode="r+")

    # The first chunk is covering the border size (2 elements)
    # and also the second chunk (3 elements), so it is valid
    arr.isel(a=slice(1, 8)).chunk(a=(5, 2)).to_zarr(store, region="auto", mode="a")

    with pytest.raises(ValueError):
        # The first chunk is not fully covering the first zarr chunk
        arr.isel(a=slice(1, 8)).chunk(a=(5, 2)).to_zarr(store, region="auto", mode="r+")

    with pytest.raises(ValueError):
        # Validate that the border condition is not affecting the "r+" mode
        arr.isel(a=slice(1, 9)).to_zarr(store, region="auto", mode="r+")

    arr.isel(a=slice(10, 11)).to_zarr(store, region="auto", mode="a")
    with pytest.raises(ValueError):
        # Validate that even if we write with a single Dask chunk on the last Zarr
        # chunk it is still unsafe if it is not fully covering it
        # (the last Zarr chunk has size 2)
        arr.isel(a=slice(10, 11)).to_zarr(store, region="auto", mode="r+")

    # Validate the same as the above test but in the beginning of the last chunk
    arr.isel(a=slice(9, 10)).to_zarr(store, region="auto", mode="a")
    with pytest.raises(ValueError):
        arr.isel(a=slice(9, 10)).to_zarr(store, region="auto", mode="r+")

    arr.isel(a=slice(7, None)).chunk(a=-1).to_zarr(store, region="auto", mode="a")
    with pytest.raises(ValueError):
        # Test that even a Dask chunk that covers the last Zarr chunk can be unsafe
        # if it is partial covering other Zarr chunks
        arr.isel(a=slice(7, None)).chunk(a=-1).to_zarr(store, region="auto", mode="r+")

    with pytest.raises(ValueError):
        # If the chunk is of size equal to the one in the Zarr encoding, but
        # it is partially writing in the first chunk then raise an error
        arr.isel(a=slice(8, None)).chunk(a=3).to_zarr(store, region="auto", mode="r+")

    with pytest.raises(ValueError):
        arr.isel(a=slice(5, -1)).chunk(a=5).to_zarr(store, region="auto", mode="r+")

    # Test if the code is detecting the last chunk correctly
    data = np.random.RandomState(0).randn(2920, 25, 53)
    ds = xr.Dataset({"temperature": (("time", "lat", "lon"), data)})
    chunks = {"time": 1000, "lat": 25, "lon": 53}
    ds.chunk(chunks).to_zarr(store, compute=False, mode="w")
    region = {"time": slice(1000, 2000, 1)}
    chunk = ds.isel(region)
    chunk = chunk.chunk()
    chunk.chunk().to_zarr(store, region=region)
>>>>>>> cdec18fb
<|MERGE_RESOLUTION|>--- conflicted
+++ resolved
@@ -6316,57 +6316,6 @@
         store, safe_chunks=False, region="auto"
     )
 
-<<<<<<< HEAD
-    # This write is unsafe, and should raise an error, but does not.
-    # with pytest.raises(ValueError):
-    #     da.isel(x=slice(5, 25)).chunk(x=(10, 10)).to_zarr(store, region="auto")
-
-
-def test_backend_array_deprecation_warning(capsys):
-    class CustomBackendArray(xr.backends.common.BackendArray):
-        def __init__(self):
-            array = self.get_array()
-            self.shape = array.shape
-            self.dtype = array.dtype
-
-        def get_array(self):
-            return np.arange(10)
-
-        def __getitem__(self, key):
-            return xr.core.indexing.explicit_indexing_adapter(
-                key, self.shape, xr.core.indexing.IndexingSupport.BASIC, self._getitem
-            )
-
-        def _getitem(self, key):
-            array = self.get_array()
-            return array[key]
-
-    cba = CustomBackendArray()
-    indexer = xr.core.indexing.VectorizedIndexer(key=(np.array([0]),))
-
-    la = xr.core.indexing.LazilyIndexedArray(cba, indexer)
-
-    with warnings.catch_warnings(record=True) as w:
-        warnings.simplefilter("always")
-        la.vindex[indexer.tuple].get_duck_array()
-
-    captured = capsys.readouterr()
-    assert len(w) == 1
-    assert issubclass(w[-1].category, PendingDeprecationWarning)
-    assert (
-        "The array `CustomBackendArray` does not support indexing using the .vindex and .oindex properties."
-        in str(w[-1].message)
-    )
-    assert "The __getitem__ method is being used instead." in str(w[-1].message)
-    assert "This fallback behavior will be removed in a future version." in str(
-        w[-1].message
-    )
-    assert (
-        "Please ensure that the backend array `CustomBackendArray` implements support for the .vindex and .oindex properties to avoid potential issues."
-        in str(w[-1].message)
-    )
-    assert captured.out == ""
-=======
     with pytest.raises(ValueError):
         da.isel(x=slice(5, 25)).chunk(x=(10, 10)).to_zarr(store, region="auto")
 
@@ -6537,5 +6486,4 @@
     region = {"time": slice(1000, 2000, 1)}
     chunk = ds.isel(region)
     chunk = chunk.chunk()
-    chunk.chunk().to_zarr(store, region=region)
->>>>>>> cdec18fb
+    chunk.chunk().to_zarr(store, region=region)