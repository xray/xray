from __future__ import absolute_import
from __future__ import division
from __future__ import print_function
from io import BytesIO
from threading import Lock
import contextlib
import itertools
import os.path
import pickle
import shutil
import tempfile
import unittest
import sys

import numpy as np
import pandas as pd
import pytest

import xarray as xr
from xarray import (Dataset, DataArray, open_dataset, open_dataarray,
                    open_mfdataset, backends, save_mfdataset)
from xarray.backends.common import robust_getitem
from xarray.backends.netCDF4_ import _extract_nc4_variable_encoding
from xarray.core import indexing
from xarray.core.pycompat import iteritems, PY2, ExitStack, basestring

from . import (TestCase, requires_scipy, requires_netCDF4, requires_pydap,
               requires_scipy_or_netCDF4, requires_dask, requires_h5netcdf,
               requires_pynio, requires_pathlib, has_netCDF4, has_scipy,
               assert_allclose, flaky, network, requires_rasterio,
               assert_identical)
from .test_dataset import create_test_data

from xarray.tests import mock

try:
    import netCDF4 as nc4
except ImportError:
    pass

try:
    import dask.array as da
except ImportError:
    pass

try:
    from pathlib import Path
except ImportError:
    try:
        from pathlib2 import Path
    except ImportError:
        pass


ON_WINDOWS = sys.platform == 'win32'


def open_example_dataset(name, *args, **kwargs):
    return open_dataset(os.path.join(os.path.dirname(__file__), 'data', name),
                        *args, **kwargs)


def create_masked_and_scaled_data():
    x = np.array([np.nan, np.nan, 10, 10.1, 10.2])
    encoding = {'_FillValue': -1, 'add_offset': 10,
                'scale_factor': np.float32(0.1), 'dtype': 'i2'}
    return Dataset({'x': ('t', x, {}, encoding)})


def create_encoded_masked_and_scaled_data():
    attributes = {'_FillValue': -1, 'add_offset': 10,
                  'scale_factor': np.float32(0.1)}
    return Dataset({'x': ('t', [-1, -1, 0, 1, 2], attributes)})


def create_unsigned_masked_scaled_data():
    encoding = {'_FillValue': 255, '_Unsigned': 'true', 'dtype': 'i1',
                'add_offset': 10, 'scale_factor': np.float32(0.1)}
    x = np.array([10.0, 10.1, 22.7, 22.8, np.nan])
    return Dataset({'x': ('t', x, {}, encoding)})


def create_encoded_unsigned_masked_scaled_data():
    # These are values as written to the file: the _FillValue will
    # be represented in the signed form.
    attributes = {'_FillValue': -1, '_Unsigned': 'true',
                  'add_offset': 10, 'scale_factor': np.float32(0.1)}
    # Create signed data corresponding to [0, 1, 127, 128, 255] unsigned
    sb = np.asarray([0, 1, 127, -128, -1], dtype='i1')
    return Dataset({'x': ('t', sb, attributes)})


def create_boolean_data():
    attributes = {'units': '-'}
    return Dataset({'x': ('t', [True, False, False, True], attributes)})


class TestCommon(TestCase):
    def test_robust_getitem(self):

        class UnreliableArrayFailure(Exception):
            pass

        class UnreliableArray(object):
            def __init__(self, array, failures=1):
                self.array = array
                self.failures = failures

            def __getitem__(self, key):
                if self.failures > 0:
                    self.failures -= 1
                    raise UnreliableArrayFailure
                return self.array[key]

        array = UnreliableArray([0])
        with self.assertRaises(UnreliableArrayFailure):
            array[0]
        self.assertEqual(array[0], 0)

        actual = robust_getitem(array, 0, catch=UnreliableArrayFailure,
                                initial_delay=0)
        self.assertEqual(actual, 0)


class Only32BitTypes(object):
    pass


class DatasetIOTestCases(object):
    autoclose = False

    def create_store(self):
        raise NotImplementedError

    def roundtrip(self, data, **kwargs):
        raise NotImplementedError

    def test_zero_dimensional_variable(self):
        expected = create_test_data()
        expected['float_var'] = ([], 1.0e9, {'units': 'units of awesome'})
        expected['string_var'] = ([], np.array('foobar', dtype='S'))
        with self.roundtrip(expected) as actual:
            self.assertDatasetAllClose(expected, actual)

    def test_write_store(self):
        expected = create_test_data()
        with self.create_store() as store:
            expected.dump_to_store(store)
            # we need to cf decode the store because it has time and
            # non-dimension coordinates
            with xr.decode_cf(store) as actual:
                self.assertDatasetAllClose(expected, actual)

    def check_dtypes_roundtripped(self, expected, actual):
        for k in expected:
            expected_dtype = expected.variables[k].dtype
            if (isinstance(self, Only32BitTypes) and
                    expected_dtype == 'int64'):
                # downcast
                expected_dtype = np.dtype('int32')
            actual_dtype = actual.variables[k].dtype
            # TODO: check expected behavior for string dtypes more carefully
            string_kinds = {'O', 'S', 'U'}
            assert (expected_dtype == actual_dtype or
                    (expected_dtype.kind in string_kinds and
                     actual_dtype.kind in string_kinds))

    def test_roundtrip_test_data(self):
        expected = create_test_data()
        with self.roundtrip(expected) as actual:
            self.check_dtypes_roundtripped(expected, actual)
            self.assertDatasetAllClose(expected, actual)

    def test_load(self):
        expected = create_test_data()

        @contextlib.contextmanager
        def assert_loads(vars=None):
            if vars is None:
                vars = expected
            with self.roundtrip(expected) as actual:
                for k, v in actual.variables.items():
                    # IndexVariables are eagerly loaded into memory
                    self.assertEqual(v._in_memory, k in actual.dims)
                yield actual
                for k, v in actual.variables.items():
                    if k in vars:
                        self.assertTrue(v._in_memory)
                self.assertDatasetAllClose(expected, actual)

        with self.assertRaises(AssertionError):
            # make sure the contextmanager works!
            with assert_loads() as ds:
                pass

        with assert_loads() as ds:
            ds.load()

        with assert_loads(['var1', 'dim1', 'dim2']) as ds:
            ds['var1'].load()

        # verify we can read data even after closing the file
        with self.roundtrip(expected) as ds:
            actual = ds.load()
        self.assertDatasetAllClose(expected, actual)

    def test_dataset_compute(self):
        expected = create_test_data()

        with self.roundtrip(expected) as actual:
            # Test Dataset.compute()
            for k, v in actual.variables.items():
                # IndexVariables are eagerly cached
                self.assertEqual(v._in_memory, k in actual.dims)

            computed = actual.compute()

            for k, v in actual.variables.items():
                self.assertEqual(v._in_memory, k in actual.dims)
            for v in computed.variables.values():
                self.assertTrue(v._in_memory)

            self.assertDatasetAllClose(expected, actual)
            self.assertDatasetAllClose(expected, computed)

    def test_pickle(self):
        expected = Dataset({'foo': ('x', [42])})
        with self.roundtrip(
                expected, allow_cleanup_failure=ON_WINDOWS) as roundtripped:
            raw_pickle = pickle.dumps(roundtripped)
            # windows doesn't like opening the same file twice
            roundtripped.close()
            unpickled_ds = pickle.loads(raw_pickle)
            self.assertDatasetIdentical(expected, unpickled_ds)

    def test_pickle_dataarray(self):
        expected = Dataset({'foo': ('x', [42])})
        with self.roundtrip(
                expected, allow_cleanup_failure=ON_WINDOWS) as roundtripped:
            unpickled_array = pickle.loads(pickle.dumps(roundtripped['foo']))
            self.assertDatasetIdentical(expected['foo'], unpickled_array)

    def test_dataset_caching(self):
        expected = Dataset({'foo': ('x', [5, 6, 7])})
        with self.roundtrip(expected) as actual:
            assert isinstance(actual.foo.variable._data,
                              indexing.MemoryCachedArray)
            assert not actual.foo.variable._in_memory
            actual.foo.values  # cache
            assert actual.foo.variable._in_memory

        with self.roundtrip(expected, open_kwargs={'cache': False}) as actual:
            assert isinstance(actual.foo.variable._data,
                              indexing.CopyOnWriteArray)
            assert not actual.foo.variable._in_memory
            actual.foo.values  # no caching
            assert not actual.foo.variable._in_memory

    def test_roundtrip_None_variable(self):
        expected = Dataset({None: (('x', 'y'), [[0, 1], [2, 3]])})
        with self.roundtrip(expected) as actual:
            self.assertDatasetAllClose(expected, actual)

    def test_roundtrip_object_dtype(self):
        floats = np.array([0.0, 0.0, 1.0, 2.0, 3.0], dtype=object)
        floats_nans = np.array([np.nan, np.nan, 1.0, 2.0, 3.0], dtype=object)
        letters = np.array(['ab', 'cdef', 'g'], dtype=object)
        letters_nans = np.array(['ab', 'cdef', np.nan], dtype=object)
        all_nans = np.array([np.nan, np.nan], dtype=object)
        original = Dataset({'floats': ('a', floats),
                            'floats_nans': ('a', floats_nans),
                            'letters': ('b', letters),
                            'letters_nans': ('b', letters_nans),
                            'all_nans': ('c', all_nans),
                            'nan': ([], np.nan)})
        expected = original.copy(deep=True)
        if isinstance(self, Only32BitTypes):
            # for netCDF3 tests, expect the results to come back as characters
            expected['letters_nans'] = expected['letters_nans'].astype('S')
            expected['letters'] = expected['letters'].astype('S')
        with self.roundtrip(original) as actual:
            try:
                self.assertDatasetIdentical(expected, actual)
            except AssertionError:
                # Most stores use '' for nans in strings, but some don't
                # first try the ideal case (where the store returns exactly)
                # the original Dataset), then try a more realistic case.
                # ScipyDataTest, NetCDF3ViaNetCDF4DataTest and NetCDF4DataTest
                # all end up using this case.
                expected['letters_nans'][-1] = ''
                self.assertDatasetIdentical(expected, actual)

    def test_roundtrip_string_data(self):
        expected = Dataset({'x': ('t', ['ab', 'cdef'])})
        with self.roundtrip(expected) as actual:
            if isinstance(self, Only32BitTypes):
                expected['x'] = expected['x'].astype('S')
            self.assertDatasetIdentical(expected, actual)

    def test_roundtrip_datetime_data(self):
        times = pd.to_datetime(['2000-01-01', '2000-01-02', 'NaT'])
        expected = Dataset({'t': ('t', times), 't0': times[0]})
        kwds = {'encoding': {'t0': {'units': 'days since 1950-01-01'}}}
        with self.roundtrip(expected, save_kwargs=kwds) as actual:
            self.assertDatasetIdentical(expected, actual)
            self.assertEquals(actual.t0.encoding['units'],
                              'days since 1950-01-01')

    def test_roundtrip_timedelta_data(self):
        time_deltas = pd.to_timedelta(['1h', '2h', 'NaT'])
        expected = Dataset({'td': ('td', time_deltas), 'td0': time_deltas[0]})
        with self.roundtrip(expected) as actual:
            self.assertDatasetIdentical(expected, actual)

    def test_roundtrip_float64_data(self):
        expected = Dataset({'x': ('y', np.array([1.0, 2.0, np.pi],
                                                dtype='float64'))})
        with self.roundtrip(expected) as actual:
            self.assertDatasetIdentical(expected, actual)

    def test_roundtrip_example_1_netcdf(self):
        expected = open_example_dataset('example_1.nc')
        with self.roundtrip(expected) as actual:
            # we allow the attributes to differ since that
            # will depend on the encoding used.  For example,
            # without CF encoding 'actual' will end up with
            # a dtype attribute.
            self.assertDatasetEqual(expected, actual)

    def test_roundtrip_coordinates(self):
        original = Dataset({'foo': ('x', [0, 1])},
                           {'x': [2, 3], 'y': ('a', [42]), 'z': ('x', [4, 5])})

        with self.roundtrip(original) as actual:
            self.assertDatasetIdentical(original, actual)

        expected = original.drop('foo')
        with self.roundtrip(expected) as actual:
            self.assertDatasetIdentical(expected, actual)

    def test_roundtrip_boolean_dtype(self):
        original = create_boolean_data()
        self.assertEqual(original['x'].dtype, 'bool')
        with self.roundtrip(original) as actual:
            self.assertDatasetIdentical(original, actual)
            self.assertEqual(actual['x'].dtype, 'bool')

    def test_orthogonal_indexing(self):
        in_memory = create_test_data()
        with self.roundtrip(in_memory) as on_disk:
            indexers = {'dim1': np.arange(3), 'dim2': np.arange(4),
                        'dim3': np.arange(5)}
            expected = in_memory.isel(**indexers)
            actual = on_disk.isel(**indexers)
            self.assertDatasetAllClose(expected, actual)
            # do it twice, to make sure we're switched from orthogonal -> numpy
            # when we cached the values
            actual = on_disk.isel(**indexers)
            self.assertDatasetAllClose(expected, actual)


class CFEncodedDataTest(DatasetIOTestCases):

    def test_roundtrip_strings_with_fill_value(self):
        values = np.array(['ab', 'cdef', np.nan], dtype=object)
        encoding = {'_FillValue': np.string_('X'), 'dtype': np.dtype('S1')}
        original = Dataset({'x': ('t', values, {}, encoding)})
        expected = original.copy(deep=True)
        expected['x'][:2] = values[:2].astype('S')
        with self.roundtrip(original) as actual:
            self.assertDatasetIdentical(expected, actual)

        original = Dataset({'x': ('t', values, {}, {'_FillValue': '\x00'})})
        if not isinstance(self, Only32BitTypes):
            # these stores can save unicode strings
            expected = original.copy(deep=True)
        if isinstance(self, BaseNetCDF4Test):
            # netCDF4 can't keep track of an empty _FillValue for VLEN
            # variables
            expected['x'][-1] = ''
        elif (isinstance(self, (NetCDF3ViaNetCDF4DataTest,
                                NetCDF4ClassicViaNetCDF4DataTest))
              or (has_netCDF4 and
                  (type(self) is GenericNetCDFDataTest or
                   type(self) is GenericNetCDFDataTestAutocloseTrue))):
            # netCDF4 can't keep track of an empty _FillValue for nc3, either:
            # https://github.com/Unidata/netcdf4-python/issues/273
            expected['x'][-1] = np.string_('')
        with self.roundtrip(original) as actual:
            self.assertDatasetIdentical(expected, actual)

    def test_unsigned_roundtrip_mask_and_scale(self):
        decoded = create_unsigned_masked_scaled_data()
        encoded = create_encoded_unsigned_masked_scaled_data()
        with self.roundtrip(decoded) as actual:
            for k in decoded.variables:
                self.assertEqual(decoded.variables[k].dtype,
                                 actual.variables[k].dtype)
            self.assertDatasetAllClose(decoded, actual)
        with self.roundtrip(decoded,
                            open_kwargs=dict(decode_cf=False)) as actual:
            for k in encoded.variables:
                self.assertEqual(encoded.variables[k].dtype,
                                 actual.variables[k].dtype)
            self.assertDatasetAllClose(encoded, actual)
        with self.roundtrip(encoded,
                            open_kwargs=dict(decode_cf=False)) as actual:
            for k in encoded.variables:
                self.assertEqual(encoded.variables[k].dtype,
                                 actual.variables[k].dtype)
            self.assertDatasetAllClose(encoded, actual)
        # make sure roundtrip encoding didn't change the
        # original dataset.
        self.assertDatasetIdentical(
            encoded, create_encoded_unsigned_masked_scaled_data())
        with self.roundtrip(encoded) as actual:
            for k in decoded.variables:
                self.assertEqual(decoded.variables[k].dtype,
                                 actual.variables[k].dtype)
            self.assertDatasetAllClose(decoded, actual)
        with self.roundtrip(encoded,
                            open_kwargs=dict(decode_cf=False)) as actual:
            for k in encoded.variables:
                self.assertEqual(encoded.variables[k].dtype,
                                 actual.variables[k].dtype)
            self.assertDatasetAllClose(encoded, actual)

    def test_roundtrip_mask_and_scale(self):
        decoded = create_masked_and_scaled_data()
        encoded = create_encoded_masked_and_scaled_data()
        with self.roundtrip(decoded) as actual:
            self.assertDatasetAllClose(decoded, actual)
        with self.roundtrip(decoded,
                            open_kwargs=dict(decode_cf=False)) as actual:
            # TODO: this assumes that all roundtrips will first
            # encode.  Is that something we want to test for?
            self.assertDatasetAllClose(encoded, actual)
        with self.roundtrip(encoded,
                            open_kwargs=dict(decode_cf=False)) as actual:
            self.assertDatasetAllClose(encoded, actual)
        # make sure roundtrip encoding didn't change the
        # original dataset.
        self.assertDatasetIdentical(encoded,
                                    create_encoded_masked_and_scaled_data())
        with self.roundtrip(encoded) as actual:
            self.assertDatasetAllClose(decoded, actual)
        with self.roundtrip(encoded,
                            open_kwargs=dict(decode_cf=False)) as actual:
            self.assertDatasetAllClose(encoded, actual)

    def test_coordinates_encoding(self):
        def equals_latlon(obj):
            return obj == 'lat lon' or obj == 'lon lat'

        original = Dataset({'temp': ('x', [0, 1]), 'precip': ('x', [0, -1])},
                           {'lat': ('x', [2, 3]), 'lon': ('x', [4, 5])})
        with self.roundtrip(original) as actual:
            self.assertDatasetIdentical(actual, original)
        with create_tmp_file() as tmp_file:
            original.to_netcdf(tmp_file)
            with open_dataset(tmp_file, decode_coords=False) as ds:
                self.assertTrue(equals_latlon(ds['temp'].attrs['coordinates']))
                self.assertTrue(equals_latlon(ds['precip'].attrs['coordinates']))
                self.assertNotIn('coordinates', ds.attrs)
                self.assertNotIn('coordinates', ds['lat'].attrs)
                self.assertNotIn('coordinates', ds['lon'].attrs)

        modified = original.drop(['temp', 'precip'])
        with self.roundtrip(modified) as actual:
            self.assertDatasetIdentical(actual, modified)
        with create_tmp_file() as tmp_file:
            modified.to_netcdf(tmp_file)
            with open_dataset(tmp_file, decode_coords=False) as ds:
                self.assertTrue(equals_latlon(ds.attrs['coordinates']))
                self.assertNotIn('coordinates', ds['lat'].attrs)
                self.assertNotIn('coordinates', ds['lon'].attrs)

    def test_roundtrip_endian(self):
        ds = Dataset({'x': np.arange(3, 10, dtype='>i2'),
                      'y': np.arange(3, 20, dtype='<i4'),
                      'z': np.arange(3, 30, dtype='=i8'),
                      'w': ('x', np.arange(3, 10, dtype=np.float))})

        with self.roundtrip(ds) as actual:
            # technically these datasets are slightly different,
            # one hold mixed endian data (ds) the other should be
            # all big endian (actual).  assertDatasetIdentical
            # should still pass though.
            self.assertDatasetIdentical(ds, actual)

        if type(self) is NetCDF4DataTest:
            ds['z'].encoding['endian'] = 'big'
            with self.assertRaises(NotImplementedError):
                with self.roundtrip(ds) as actual:
                    pass

    def test_invalid_dataarray_names_raise(self):
        te = (TypeError, 'string or None')
        ve = (ValueError, 'string must be length 1 or')
        data = np.random.random((2, 2))
        da = xr.DataArray(data)
        for name, e in zip([0, (4, 5), True, ''], [te, te, te, ve]):
            ds = Dataset({name: da})
            with self.assertRaisesRegexp(*e):
                with self.roundtrip(ds) as actual:
                    pass

    def test_encoding_kwarg(self):
        ds = Dataset({'x': ('y', np.arange(10.0))})
        kwargs = dict(encoding={'x': {'dtype': 'f4'}})
        with self.roundtrip(ds, save_kwargs=kwargs) as actual:
            self.assertEqual(actual.x.encoding['dtype'], 'f4')
        self.assertEqual(ds.x.encoding, {})

        kwargs = dict(encoding={'x': {'foo': 'bar'}})
        with self.assertRaisesRegexp(ValueError, 'unexpected encoding'):
            with self.roundtrip(ds, save_kwargs=kwargs) as actual:
                pass

        kwargs = dict(encoding={'x': 'foo'})
        with self.assertRaisesRegexp(ValueError, 'must be castable'):
            with self.roundtrip(ds, save_kwargs=kwargs) as actual:
                pass

        kwargs = dict(encoding={'invalid': {}})
        with self.assertRaises(KeyError):
            with self.roundtrip(ds, save_kwargs=kwargs) as actual:
                pass

        ds = Dataset({'t': pd.date_range('2000-01-01', periods=3)})
        units = 'days since 1900-01-01'
        kwargs = dict(encoding={'t': {'units': units}})
        with self.roundtrip(ds, save_kwargs=kwargs) as actual:
            self.assertEqual(actual.t.encoding['units'], units)
            self.assertDatasetIdentical(actual, ds)

    def test_default_fill_value(self):
        # Test default encoding for float:
        ds = Dataset({'x': ('y', np.arange(10.0))})
        kwargs = dict(encoding={'x': {'dtype': 'f4'}})
        with self.roundtrip(ds, save_kwargs=kwargs) as actual:
            self.assertEqual(actual.x.encoding['_FillValue'],
                             np.nan)
        self.assertEqual(ds.x.encoding, {})

        # Test default encoding for int:
        ds = Dataset({'x': ('y', np.arange(10.0))})
        kwargs = dict(encoding={'x': {'dtype': 'int16'}})
        with self.roundtrip(ds, save_kwargs=kwargs) as actual:
            self.assertTrue('_FillValue' not in actual.x.encoding)
        self.assertEqual(ds.x.encoding, {})

        # Test default encoding for implicit int:
        ds = Dataset({'x': ('y', np.arange(10, dtype='int16'))})
        with self.roundtrip(ds) as actual:
            self.assertTrue('_FillValue' not in actual.x.encoding)
        self.assertEqual(ds.x.encoding, {})

    def test_encoding_same_dtype(self):
        ds = Dataset({'x': ('y', np.arange(10.0, dtype='f4'))})
        kwargs = dict(encoding={'x': {'dtype': 'f4'}})
        with self.roundtrip(ds, save_kwargs=kwargs) as actual:
            self.assertEqual(actual.x.encoding['dtype'], 'f4')
        self.assertEqual(ds.x.encoding, {})


_counter = itertools.count()


@contextlib.contextmanager
def create_tmp_file(suffix='.nc', allow_cleanup_failure=False):
    temp_dir = tempfile.mkdtemp()
    path = os.path.join(temp_dir, 'temp-%s%s' % (next(_counter), suffix))
    try:
        yield path
    finally:
        try:
            shutil.rmtree(temp_dir)
        except OSError:
            if not allow_cleanup_failure:
                raise


@contextlib.contextmanager
def create_tmp_files(nfiles, suffix='.nc', allow_cleanup_failure=False):
    with ExitStack() as stack:
        files = [stack.enter_context(create_tmp_file(suffix,
                                                     allow_cleanup_failure))
                 for apath in np.arange(nfiles)]
        yield files


@requires_netCDF4
class BaseNetCDF4Test(CFEncodedDataTest):
    def test_open_group(self):
        # Create a netCDF file with a dataset stored within a group
        with create_tmp_file() as tmp_file:
            with nc4.Dataset(tmp_file, 'w') as rootgrp:
                foogrp = rootgrp.createGroup('foo')
                ds = foogrp
                ds.createDimension('time', size=10)
                x = np.arange(10)
                ds.createVariable('x', np.int32, dimensions=('time',))
                ds.variables['x'][:] = x

            expected = Dataset()
            expected['x'] = ('time', x)

            # check equivalent ways to specify group
            for group in 'foo', '/foo', 'foo/', '/foo/':
                with open_dataset(tmp_file, group=group) as actual:
                    self.assertVariableEqual(actual['x'], expected['x'])

            # check that missing group raises appropriate exception
            with self.assertRaises(IOError):
                open_dataset(tmp_file, group='bar')
            with self.assertRaisesRegexp(ValueError, 'must be a string'):
                open_dataset(tmp_file, group=(1, 2, 3))

    def test_open_subgroup(self):
        # Create a netCDF file with a dataset stored within a group within a group
        with create_tmp_file() as tmp_file:
            rootgrp = nc4.Dataset(tmp_file, 'w')
            foogrp = rootgrp.createGroup('foo')
            bargrp = foogrp.createGroup('bar')
            ds = bargrp
            ds.createDimension('time', size=10)
            x = np.arange(10)
            ds.createVariable('x', np.int32, dimensions=('time',))
            ds.variables['x'][:] = x
            rootgrp.close()

            expected = Dataset()
            expected['x'] = ('time', x)

            # check equivalent ways to specify group
            for group in 'foo/bar', '/foo/bar', 'foo/bar/', '/foo/bar/':
                with open_dataset(tmp_file, group=group) as actual:
                    self.assertVariableEqual(actual['x'], expected['x'])

    def test_write_groups(self):
        data1 = create_test_data()
        data2 = data1 * 2
        with create_tmp_file() as tmp_file:
            data1.to_netcdf(tmp_file, group='data/1')
            data2.to_netcdf(tmp_file, group='data/2', mode='a')
            with open_dataset(tmp_file, group='data/1') as actual1:
                self.assertDatasetIdentical(data1, actual1)
            with open_dataset(tmp_file, group='data/2') as actual2:
                self.assertDatasetIdentical(data2, actual2)

    def test_roundtrip_character_array(self):
        with create_tmp_file() as tmp_file:
            values = np.array([['a', 'b', 'c'], ['d', 'e', 'f']], dtype='S')

            with nc4.Dataset(tmp_file, mode='w') as nc:
                nc.createDimension('x', 2)
                nc.createDimension('string3', 3)
                v = nc.createVariable('x', np.dtype('S1'), ('x', 'string3'))
                v[:] = values

            values = np.array(['abc', 'def'], dtype='S')
            expected = Dataset({'x': ('x', values)})
            with open_dataset(tmp_file) as actual:
                self.assertDatasetIdentical(expected, actual)
                # regression test for #157
                with self.roundtrip(actual) as roundtripped:
                    self.assertDatasetIdentical(expected, roundtripped)

    def test_default_to_char_arrays(self):
        data = Dataset({'x': np.array(['foo', 'zzzz'], dtype='S')})
        with self.roundtrip(data) as actual:
            self.assertDatasetIdentical(data, actual)
            self.assertEqual(actual['x'].dtype, np.dtype('S4'))

    def test_open_encodings(self):
        # Create a netCDF file with explicit time units
        # and make sure it makes it into the encodings
        # and survives a round trip
        with create_tmp_file() as tmp_file:
            with nc4.Dataset(tmp_file, 'w') as ds:
                ds.createDimension('time', size=10)
                ds.createVariable('time', np.int32, dimensions=('time',))
                units = 'days since 1999-01-01'
                ds.variables['time'].setncattr('units', units)
                ds.variables['time'][:] = np.arange(10) + 4

            expected = Dataset()

            time = pd.date_range('1999-01-05', periods=10)
            encoding = {'units': units, 'dtype': np.dtype('int32')}
            expected['time'] = ('time', time, {}, encoding)

            with open_dataset(tmp_file) as actual:
                self.assertVariableEqual(actual['time'], expected['time'])
                actual_encoding = dict((k, v) for k, v in
                                       iteritems(actual['time'].encoding)
                                       if k in expected['time'].encoding)
                self.assertDictEqual(actual_encoding, expected['time'].encoding)

    def test_dump_encodings(self):
        # regression test for #709
        ds = Dataset({'x': ('y', np.arange(10.0))})
        kwargs = dict(encoding={'x': {'zlib': True}})
        with self.roundtrip(ds, save_kwargs=kwargs) as actual:
            self.assertTrue(actual.x.encoding['zlib'])

    def test_dump_and_open_encodings(self):
        # Create a netCDF file with explicit time units
        # and make sure it makes it into the encodings
        # and survives a round trip
        with create_tmp_file() as tmp_file:
            with nc4.Dataset(tmp_file, 'w') as ds:
                ds.createDimension('time', size=10)
                ds.createVariable('time', np.int32, dimensions=('time',))
                units = 'days since 1999-01-01'
                ds.variables['time'].setncattr('units', units)
                ds.variables['time'][:] = np.arange(10) + 4

            with open_dataset(tmp_file) as xarray_dataset:
                with create_tmp_file() as tmp_file2:
                    xarray_dataset.to_netcdf(tmp_file2)
                    with nc4.Dataset(tmp_file2, 'r') as ds:
                        self.assertEqual(ds.variables['time'].getncattr('units'), units)
                        self.assertArrayEqual(ds.variables['time'], np.arange(10) + 4)

    def test_compression_encoding(self):
        data = create_test_data()
        data['var2'].encoding.update({'zlib': True,
                                      'chunksizes': (5, 5),
                                      'fletcher32': True,
                                      'shuffle': True,
                                      'original_shape': data.var2.shape})
        with self.roundtrip(data) as actual:
            for k, v in iteritems(data['var2'].encoding):
                self.assertEqual(v, actual['var2'].encoding[k])

        # regression test for #156
        expected = data.isel(dim1=0)
        with self.roundtrip(expected) as actual:
            self.assertDatasetEqual(expected, actual)

    def test_mask_and_scale(self):
        with create_tmp_file() as tmp_file:
            with nc4.Dataset(tmp_file, mode='w') as nc:
                nc.createDimension('t', 5)
                nc.createVariable('x', 'int16', ('t',), fill_value=-1)
                v = nc.variables['x']
                v.set_auto_maskandscale(False)
                v.add_offset = 10
                v.scale_factor = 0.1
                v[:] = np.array([-1, -1, 0, 1, 2])

            # first make sure netCDF4 reads the masked and scaled data
            # correctly
            with nc4.Dataset(tmp_file, mode='r') as nc:
                expected = np.ma.array([-1, -1, 10, 10.1, 10.2],
                                       mask=[True, True, False, False, False])
                actual = nc.variables['x'][:]
                self.assertArrayEqual(expected, actual)

            # now check xarray
            with open_dataset(tmp_file) as ds:
                expected = create_masked_and_scaled_data()
                self.assertDatasetIdentical(expected, ds)

    def test_0dimensional_variable(self):
        # This fix verifies our work-around to this netCDF4-python bug:
        # https://github.com/Unidata/netcdf4-python/pull/220
        with create_tmp_file() as tmp_file:
            with nc4.Dataset(tmp_file, mode='w') as nc:
                v = nc.createVariable('x', 'int16')
                v[...] = 123

            with open_dataset(tmp_file) as ds:
                expected = Dataset({'x': ((), 123)})
                self.assertDatasetIdentical(expected, ds)

    def test_already_open_dataset(self):
        with create_tmp_file() as tmp_file:
            with nc4.Dataset(tmp_file, mode='w') as nc:
                v = nc.createVariable('x', 'int')
                v[...] = 42

            nc = nc4.Dataset(tmp_file, mode='r')
            with backends.NetCDF4DataStore(nc, autoclose=False) as store:
                with open_dataset(store) as ds:
                    expected = Dataset({'x': ((), 42)})
                    self.assertDatasetIdentical(expected, ds)

    def test_variable_len_strings(self):
        with create_tmp_file() as tmp_file:
            values = np.array(['foo', 'bar', 'baz'], dtype=object)

            with nc4.Dataset(tmp_file, mode='w') as nc:
                nc.createDimension('x', 3)
                v = nc.createVariable('x', str, ('x',))
                v[:] = values

            expected = Dataset({'x': ('x', values)})
            for kwargs in [{}, {'decode_cf': True}]:
                with open_dataset(tmp_file, **kwargs) as actual:
                    self.assertDatasetIdentical(expected, actual)


@requires_netCDF4
class NetCDF4DataTest(BaseNetCDF4Test, TestCase):
    autoclose = False

    @contextlib.contextmanager
    def create_store(self):
        with create_tmp_file() as tmp_file:
            with backends.NetCDF4DataStore.open(tmp_file, mode='w') as store:
                yield store

    @contextlib.contextmanager
    def roundtrip(self, data, save_kwargs={}, open_kwargs={},
                  allow_cleanup_failure=False):
        with create_tmp_file(
                allow_cleanup_failure=allow_cleanup_failure) as tmp_file:
            data.to_netcdf(tmp_file, **save_kwargs)
            with open_dataset(tmp_file,
                              autoclose=self.autoclose, **open_kwargs) as ds:
                yield ds

    def test_variable_order(self):
        # doesn't work with scipy or h5py :(
        ds = Dataset()
        ds['a'] = 1
        ds['z'] = 2
        ds['b'] = 3
        ds.coords['c'] = 4

        with self.roundtrip(ds) as actual:
            self.assertEqual(list(ds), list(actual))

    def test_unsorted_index_raises(self):
        # should be fixed in netcdf4 v1.2.1
        random_data = np.random.random(size=(4, 6))
        dim0 = [0, 1, 2, 3]
        dim1 = [0, 2, 1, 3, 5, 4]  # We will sort this in a later step
        da = xr.DataArray(data=random_data, dims=('dim0', 'dim1'),
                          coords={'dim0': dim0, 'dim1': dim1}, name='randovar')
        ds = da.to_dataset()

        with self.roundtrip(ds) as ondisk:
            inds = np.argsort(dim1)
            ds2 = ondisk.isel(dim1=inds)
            try:
                print(ds2.randovar.values)  # should raise IndexError in netCDF4
            except IndexError as err:
                self.assertIn('first by calling .load', str(err))


class NetCDF4DataStoreAutocloseTrue(NetCDF4DataTest):
    autoclose = True


@requires_netCDF4
@requires_dask
class NetCDF4ViaDaskDataTest(NetCDF4DataTest):
    @contextlib.contextmanager
    def roundtrip(self, data, save_kwargs={}, open_kwargs={},
                  allow_cleanup_failure=False):
        with NetCDF4DataTest.roundtrip(
                self, data, save_kwargs, open_kwargs,
                allow_cleanup_failure) as ds:
            yield ds.chunk()

    def test_unsorted_index_raises(self):
        # Skip when using dask because dask rewrites indexers to getitem,
        # dask first pulls items by block.
        pass

    def test_dataset_caching(self):
        # caching behavior differs for dask
        pass


class NetCDF4ViaDaskDataTestAutocloseTrue(NetCDF4ViaDaskDataTest):
    autoclose = True


@requires_scipy
class ScipyInMemoryDataTest(CFEncodedDataTest, Only32BitTypes, TestCase):
    @contextlib.contextmanager
    def create_store(self):
        fobj = BytesIO()
        yield backends.ScipyDataStore(fobj, 'w')

    @contextlib.contextmanager
    def roundtrip(self, data, save_kwargs={}, open_kwargs={},
                  allow_cleanup_failure=False):
        serialized = data.to_netcdf(**save_kwargs)
        with open_dataset(serialized, engine='scipy',
                          autoclose=self.autoclose, **open_kwargs) as ds:
            yield ds

    def test_to_netcdf_explicit_engine(self):
        # regression test for GH1321
        Dataset({'foo': 42}).to_netcdf(engine='scipy')

    @pytest.mark.skipif(PY2, reason='cannot pickle BytesIO on Python 2')
    def test_bytesio_pickle(self):
        data = Dataset({'foo': ('x', [1, 2, 3])})
        fobj = BytesIO(data.to_netcdf())
        with open_dataset(fobj, autoclose=self.autoclose) as ds:
            unpickled = pickle.loads(pickle.dumps(ds))
            self.assertDatasetIdentical(unpickled, data)


class ScipyInMemoryDataTestAutocloseTrue(ScipyInMemoryDataTest):
    autoclose = True


@requires_scipy
class ScipyFileObjectTest(CFEncodedDataTest, Only32BitTypes, TestCase):
    @contextlib.contextmanager
    def create_store(self):
        fobj = BytesIO()
        yield backends.ScipyDataStore(fobj, 'w')

    @contextlib.contextmanager
    def roundtrip(self, data, save_kwargs={}, open_kwargs={},
                  allow_cleanup_failure=False):
        with create_tmp_file() as tmp_file:
            with open(tmp_file, 'wb') as f:
                data.to_netcdf(f, **save_kwargs)
            with open(tmp_file, 'rb') as f:
                with open_dataset(f, engine='scipy', **open_kwargs) as ds:
                    yield ds

    @pytest.mark.skip(reason='cannot pickle file objects')
    def test_pickle(self):
        pass

    @pytest.mark.skip(reason='cannot pickle file objects')
    def test_pickle_dataarray(self):
        pass


@requires_scipy
class ScipyFilePathTest(CFEncodedDataTest, Only32BitTypes, TestCase):
    @contextlib.contextmanager
    def create_store(self):
        with create_tmp_file() as tmp_file:
            with backends.ScipyDataStore(tmp_file, mode='w') as store:
                yield store

    @contextlib.contextmanager
    def roundtrip(self, data, save_kwargs={}, open_kwargs={},
                  allow_cleanup_failure=False):
        with create_tmp_file(
                allow_cleanup_failure=allow_cleanup_failure) as tmp_file:
            data.to_netcdf(tmp_file, engine='scipy', **save_kwargs)
            with open_dataset(tmp_file, engine='scipy',
                              autoclose=self.autoclose, **open_kwargs) as ds:
                yield ds

    def test_array_attrs(self):
        ds = Dataset(attrs={'foo': [[1, 2], [3, 4]]})
        with self.assertRaisesRegexp(ValueError, 'must be 1-dimensional'):
            with self.roundtrip(ds) as roundtripped:
                pass

    def test_roundtrip_example_1_netcdf_gz(self):
        if sys.version_info[:2] < (2, 7):
            with self.assertRaisesRegexp(ValueError,
                                         'gzipped netCDF not supported'):
                open_example_dataset('example_1.nc.gz')
        else:
            with open_example_dataset('example_1.nc.gz') as expected:
                with open_example_dataset('example_1.nc') as actual:
                    self.assertDatasetIdentical(expected, actual)

    def test_netcdf3_endianness(self):
        # regression test for GH416
        expected = open_example_dataset('bears.nc', engine='scipy')
        for var in expected.values():
            self.assertTrue(var.dtype.isnative)

    @requires_netCDF4
    def test_nc4_scipy(self):
        with create_tmp_file() as tmp_file:
            with nc4.Dataset(tmp_file, 'w', format='NETCDF4') as rootgrp:
                rootgrp.createGroup('foo')

            with self.assertRaisesRegexp(TypeError, 'pip install netcdf4'):
                open_dataset(tmp_file, engine='scipy')


class ScipyFilePathTestAutocloseTrue(ScipyFilePathTest):
    autoclose = True


@requires_netCDF4
class NetCDF3ViaNetCDF4DataTest(CFEncodedDataTest, Only32BitTypes, TestCase):
    @contextlib.contextmanager
    def create_store(self):
        with create_tmp_file() as tmp_file:
            with backends.NetCDF4DataStore.open(
                    tmp_file, mode='w', format='NETCDF3_CLASSIC') as store:
                yield store

    @contextlib.contextmanager
    def roundtrip(self, data, save_kwargs={}, open_kwargs={},
                  allow_cleanup_failure=False):
        with create_tmp_file(
                allow_cleanup_failure=allow_cleanup_failure) as tmp_file:
            data.to_netcdf(tmp_file, format='NETCDF3_CLASSIC',
                           engine='netcdf4', **save_kwargs)
            with open_dataset(tmp_file, engine='netcdf4',
                              autoclose=self.autoclose, **open_kwargs) as ds:
                yield ds


class NetCDF3ViaNetCDF4DataTestAutocloseTrue(NetCDF3ViaNetCDF4DataTest):
    autoclose = True


@requires_netCDF4
class NetCDF4ClassicViaNetCDF4DataTest(CFEncodedDataTest, Only32BitTypes,
                                       TestCase):
    @contextlib.contextmanager
    def create_store(self):
        with create_tmp_file() as tmp_file:
            with backends.NetCDF4DataStore.open(
                    tmp_file, mode='w', format='NETCDF4_CLASSIC') as store:
                yield store

    @contextlib.contextmanager
    def roundtrip(self, data, save_kwargs={}, open_kwargs={},
                  allow_cleanup_failure=False):
        with create_tmp_file(
                allow_cleanup_failure=allow_cleanup_failure) as tmp_file:
            data.to_netcdf(tmp_file, format='NETCDF4_CLASSIC',
                           engine='netcdf4', **save_kwargs)
            with open_dataset(tmp_file, engine='netcdf4',
                              autoclose=self.autoclose, **open_kwargs) as ds:
                yield ds


class NetCDF4ClassicViaNetCDF4DataTestAutocloseTrue(
        NetCDF4ClassicViaNetCDF4DataTest):
    autoclose = True


@requires_scipy_or_netCDF4
class GenericNetCDFDataTest(CFEncodedDataTest, Only32BitTypes, TestCase):
    # verify that we can read and write netCDF3 files as long as we have scipy
    # or netCDF4-python installed

    def test_write_store(self):
        # there's no specific store to test here
        pass

    @contextlib.contextmanager
    def roundtrip(self, data, save_kwargs={}, open_kwargs={},
                  allow_cleanup_failure=False):
        with create_tmp_file(
                allow_cleanup_failure=allow_cleanup_failure) as tmp_file:
            data.to_netcdf(tmp_file, format='netcdf3_64bit', **save_kwargs)
            with open_dataset(tmp_file,
                              autoclose=self.autoclose, **open_kwargs) as ds:
                yield ds

    def test_engine(self):
        data = create_test_data()
        with self.assertRaisesRegexp(ValueError, 'unrecognized engine'):
            data.to_netcdf('foo.nc', engine='foobar')
        with self.assertRaisesRegexp(ValueError, 'invalid engine'):
            data.to_netcdf(engine='netcdf4')

        with create_tmp_file() as tmp_file:
            data.to_netcdf(tmp_file)
            with self.assertRaisesRegexp(ValueError, 'unrecognized engine'):
                open_dataset(tmp_file, engine='foobar')

        netcdf_bytes = data.to_netcdf()
        with self.assertRaisesRegexp(ValueError, 'can only read'):
            open_dataset(BytesIO(netcdf_bytes), engine='foobar')

    def test_cross_engine_read_write_netcdf3(self):
        data = create_test_data()
        valid_engines = set()
        if has_netCDF4:
            valid_engines.add('netcdf4')
        if has_scipy:
            valid_engines.add('scipy')

        for write_engine in valid_engines:
            for format in ['NETCDF3_CLASSIC', 'NETCDF3_64BIT']:
                with create_tmp_file() as tmp_file:
                    data.to_netcdf(tmp_file, format=format,
                                   engine=write_engine)
                    for read_engine in valid_engines:
                        with open_dataset(tmp_file,
                                          engine=read_engine) as actual:
                            # hack to allow test to work:
                            # coord comes back as DataArray rather than coord, and so
                            # need to loop through here rather than in the test
                            # function (or we get recursion)
                            [assert_allclose(data[k].variable, actual[k].variable)
                             for k in data]

    def test_encoding_unlimited_dims(self):
        ds = Dataset({'x': ('y', np.arange(10.0))})
        with self.roundtrip(ds,
                            save_kwargs=dict(unlimited_dims=['y'])) as actual:
            self.assertEqual(actual.encoding['unlimited_dims'], set('y'))
            self.assertDatasetEqual(ds, actual)
        ds.encoding = {'unlimited_dims': ['y']}
        with self.roundtrip(ds) as actual:
            self.assertEqual(actual.encoding['unlimited_dims'], set('y'))
            self.assertDatasetEqual(ds, actual)


class GenericNetCDFDataTestAutocloseTrue(GenericNetCDFDataTest):
    autoclose = True


@requires_h5netcdf
@requires_netCDF4
class H5NetCDFDataTest(BaseNetCDF4Test, TestCase):
    @contextlib.contextmanager
    def create_store(self):
        with create_tmp_file() as tmp_file:
            yield backends.H5NetCDFStore(tmp_file, 'w')

    @contextlib.contextmanager
    def roundtrip(self, data, save_kwargs={}, open_kwargs={},
                  allow_cleanup_failure=False):
        with create_tmp_file(
                allow_cleanup_failure=allow_cleanup_failure) as tmp_file:
            data.to_netcdf(tmp_file, engine='h5netcdf', **save_kwargs)
            with open_dataset(tmp_file, engine='h5netcdf',
                              autoclose=self.autoclose, **open_kwargs) as ds:
                yield ds

    def test_orthogonal_indexing(self):
        # doesn't work for h5py (without using dask as an intermediate layer)
        pass

    def test_complex(self):
        expected = Dataset({'x': ('y', np.ones(5) + 1j * np.ones(5))})
        with self.roundtrip(expected) as actual:
            self.assertDatasetEqual(expected, actual)

    @pytest.mark.xfail(reason='https://github.com/pydata/xarray/issues/535')
    def test_cross_engine_read_write_netcdf4(self):
        # Drop dim3, because its labels include strings. These appear to be
        # not properly read with python-netCDF4, which converts them into
        # unicode instead of leaving them as bytes.
        data = create_test_data().drop('dim3')
        data.attrs['foo'] = 'bar'
        valid_engines = ['netcdf4', 'h5netcdf']
        for write_engine in valid_engines:
            with create_tmp_file() as tmp_file:
                data.to_netcdf(tmp_file, engine=write_engine)
                for read_engine in valid_engines:
                    with open_dataset(tmp_file, engine=read_engine) as actual:
                        self.assertDatasetIdentical(data, actual)

    def test_read_byte_attrs_as_unicode(self):
        with create_tmp_file() as tmp_file:
            with nc4.Dataset(tmp_file, 'w') as nc:
                nc.foo = b'bar'
            with open_dataset(tmp_file) as actual:
                expected = Dataset(attrs={'foo': 'bar'})
                self.assertDatasetIdentical(expected, actual)

    def test_encoding_unlimited_dims(self):
        ds = Dataset({'x': ('y', np.arange(10.0))})
        ds.encoding = {'unlimited_dims': ['y']}
        with create_tmp_file() as tmp_file:
            with pytest.warns(UserWarning):
                ds.to_netcdf(tmp_file, engine='h5netcdf')
            with pytest.warns(UserWarning):
                ds.to_netcdf(tmp_file, engine='h5netcdf', unlimited_dims=['y'])


# tests pending h5netcdf fix
@unittest.skip
class H5NetCDFDataTestAutocloseTrue(H5NetCDFDataTest):
    autoclose = True


class OpenMFDatasetManyFilesTest(TestCase):
    def validate_open_mfdataset_autoclose(self, engine, nfiles=10):
        randdata = np.random.randn(nfiles)
        original = Dataset({'foo': ('x', randdata)})
        # test standard open_mfdataset approach with too many files
        with create_tmp_files(nfiles) as tmpfiles:
            for readengine in engine:
                writeengine = (readengine if readengine != 'pynio'
                               else 'netcdf4')
                # split into multiple sets of temp files
                for ii in original.x.values:
                    subds = original.isel(x=slice(ii, ii+1))
                    subds.to_netcdf(tmpfiles[ii], engine=writeengine)

                # check that calculation on opened datasets works properly
                ds = open_mfdataset(tmpfiles, engine=readengine,
                                    autoclose=True)
                self.assertAllClose(ds.x.sum().values, (nfiles*(nfiles-1))/2)
                self.assertAllClose(ds.foo.sum().values, np.sum(randdata))
                self.assertAllClose(ds.sum().foo.values, np.sum(randdata))
                ds.close()

    def validate_open_mfdataset_large_num_files(self, engine):
        self.validate_open_mfdataset_autoclose(engine, nfiles=2000)

    @requires_dask
    @requires_netCDF4
    def test_1_autoclose_netcdf4(self):
        self.validate_open_mfdataset_autoclose(engine=['netcdf4'])

    @requires_dask
    @requires_scipy
    def test_2_autoclose_scipy(self):
        self.validate_open_mfdataset_autoclose(engine=['scipy'])

    @requires_dask
    @requires_pynio
    def test_3_autoclose_pynio(self):
        self.validate_open_mfdataset_autoclose(engine=['pynio'])

    # use of autoclose=True with h5netcdf broken because of
    # probable h5netcdf error
    @requires_dask
    @requires_h5netcdf
    @pytest.mark.xfail
    def test_4_autoclose_h5netcdf(self):
        self.validate_open_mfdataset_autoclose(engine=['h5netcdf'])

    # These tests below are marked as flaky (and skipped by default) because
    # they fail sometimes on Travis-CI, for no clear reason.

    @requires_dask
    @requires_netCDF4
    @flaky
    @pytest.mark.slow
    def test_1_open_large_num_files_netcdf4(self):
        self.validate_open_mfdataset_large_num_files(engine=['netcdf4'])

    @requires_dask
    @requires_scipy
    @flaky
    @pytest.mark.slow
    def test_2_open_large_num_files_scipy(self):
        self.validate_open_mfdataset_large_num_files(engine=['scipy'])

    @requires_dask
    @requires_pynio
    @flaky
    @pytest.mark.slow
    def test_3_open_large_num_files_pynio(self):
        self.validate_open_mfdataset_large_num_files(engine=['pynio'])

    # use of autoclose=True with h5netcdf broken because of
    # probable h5netcdf error
    @requires_dask
    @requires_h5netcdf
    @flaky
    @pytest.mark.xfail
    @pytest.mark.slow
    def test_4_open_large_num_files_h5netcdf(self):
        self.validate_open_mfdataset_large_num_files(engine=['h5netcdf'])


@requires_scipy_or_netCDF4
class OpenMFDatasetWithDataVarsAndCoordsKwTest(TestCase):
    coord_name = 'lon'
    var_name = 'v1'

    @contextlib.contextmanager
    def setup_files_and_datasets(self):
        ds1, ds2 = self.gen_datasets_with_common_coord_and_time()
        with create_tmp_file() as tmpfile1:
            with create_tmp_file() as tmpfile2:

                # save data to the temporary files
                ds1.to_netcdf(tmpfile1)
                ds2.to_netcdf(tmpfile2)

                yield [tmpfile1, tmpfile2], [ds1, ds2]

    def gen_datasets_with_common_coord_and_time(self):
        # create coordinate data
        nx = 10
        nt = 10
        x = np.arange(nx)
        t1 = np.arange(nt)
        t2 = np.arange(nt, 2 * nt, 1)

        v1 = np.random.randn(nt, nx)
        v2 = np.random.randn(nt, nx)

        ds1 = Dataset(data_vars={self.var_name: (['t', 'x'], v1),
                                 self.coord_name: ('x', 2 * x)},
                      coords={
                          't': (['t', ], t1),
                          'x': (['x', ], x)
                      })

        ds2 = Dataset(data_vars={self.var_name: (['t', 'x'], v2),
                                 self.coord_name: ('x', 2 * x)},
                      coords={
                          't': (['t', ], t2),
                          'x': (['x', ], x)
                      })

        return ds1, ds2

    def test_open_mfdataset_does_same_as_concat(self):
        options = ['all', 'minimal', 'different', ]

        with self.setup_files_and_datasets() as (files, [ds1, ds2]):
            for opt in options:
                with open_mfdataset(files, data_vars=opt) as ds:
                    kwargs = dict(data_vars=opt, dim='t')
                    ds_expect = xr.concat([ds1, ds2], **kwargs)
                    self.assertDatasetIdentical(ds, ds_expect)

                with open_mfdataset(files, coords=opt) as ds:
                    kwargs = dict(coords=opt, dim='t')
                    ds_expect = xr.concat([ds1, ds2], **kwargs)
                    self.assertDatasetIdentical(ds, ds_expect)

    def test_common_coord_when_datavars_all(self):
        opt = 'all'

        with self.setup_files_and_datasets() as (files, [ds1, ds2]):
            # open the files with the data_var option
            with open_mfdataset(files, data_vars=opt) as ds:

                coord_shape = ds[self.coord_name].shape
                coord_shape1 = ds1[self.coord_name].shape
                coord_shape2 = ds2[self.coord_name].shape

                var_shape = ds[self.var_name].shape

<<<<<<< HEAD
                self.assertEqual(var_shape, coord_shape)
                self.assertNotEqual(coord_shape1, coord_shape)
                self.assertNotEqual(coord_shape2, coord_shape)
=======
                # shape pairs to be compared
                shape_pairs = [
                    (var_shape, coord_shape),
                    (coord_shape1, coord_shape),
                    (coord_shape2, coord_shape)
                ]
                # tests to be applied to respective pairs
                tests = [self.assertEqual,
                         self.assertNotEqual, self.assertNotEqual]

                for a_test, a_shape_pair in zip(tests, shape_pairs):
                    a_test(*a_shape_pair)
>>>>>>> 27132fba

    def test_common_coord_when_datavars_minimal(self):
        opt = 'minimal'

        with self.setup_files_and_datasets() as (files, [ds1, ds2]):
            # open the files using data_vars option
            with open_mfdataset(files, data_vars=opt) as ds:

                coord_shape = ds[self.coord_name].shape
                coord_shape1 = ds1[self.coord_name].shape
                coord_shape2 = ds2[self.coord_name].shape

                var_shape = ds[self.var_name].shape

<<<<<<< HEAD
                self.assertNotEqual(var_shape, coord_shape)
                self.assertEqual(coord_shape1, coord_shape)
                self.assertEqual(coord_shape2, coord_shape)
=======
                # shape pairs to be compared
                shape_pairs = [
                    (var_shape, coord_shape),
                    (coord_shape1, coord_shape),
                    (coord_shape2, coord_shape)
                ]
                # tests to be applied to respective pairs
                tests = [self.assertNotEqual,
                         self.assertEqual, self.assertEqual]

                for a_test, a_shape_pair in zip(tests, shape_pairs):
                    a_test(*a_shape_pair)
>>>>>>> 27132fba

    def test_invalid_data_vars_value_should_fail(self):

        with self.setup_files_and_datasets() as (files, _):
            with self.assertRaises(ValueError):
                with open_mfdataset(files, data_vars='minimum'):
                    pass

            # test invalid coord parameter
            with self.assertRaises(ValueError):
                with open_mfdataset(files, coords='minimum'):
                    pass


@requires_dask
@requires_scipy
@requires_netCDF4
class DaskTest(TestCase, DatasetIOTestCases):
    @contextlib.contextmanager
    def create_store(self):
        yield Dataset()

    @contextlib.contextmanager
    def roundtrip(self, data, save_kwargs={}, open_kwargs={},
                  allow_cleanup_failure=False):
        yield data.chunk()

    def test_roundtrip_datetime_data(self):
        # Override method in DatasetIOTestCases - remove not applicable save_kwds
        times = pd.to_datetime(['2000-01-01', '2000-01-02', 'NaT'])
        expected = Dataset({'t': ('t', times), 't0': times[0]})
        with self.roundtrip(expected) as actual:
            self.assertDatasetIdentical(expected, actual)

    def test_write_store(self):
        # Override method in DatasetIOTestCases - not applicable to dask
        pass

    def test_dataset_caching(self):
        expected = Dataset({'foo': ('x', [5, 6, 7])})
        with self.roundtrip(expected) as actual:
            assert not actual.foo.variable._in_memory
            actual.foo.values  # no caching
            assert not actual.foo.variable._in_memory

    def test_open_mfdataset(self):
        original = Dataset({'foo': ('x', np.random.randn(10))})
        with create_tmp_file() as tmp1:
            with create_tmp_file() as tmp2:
                original.isel(x=slice(5)).to_netcdf(tmp1)
                original.isel(x=slice(5, 10)).to_netcdf(tmp2)
                with open_mfdataset([tmp1, tmp2],
                                    autoclose=self.autoclose) as actual:
                    self.assertIsInstance(actual.foo.variable.data, da.Array)
                    self.assertEqual(actual.foo.variable.data.chunks,
                                     ((5, 5),))
                    self.assertDatasetAllClose(original, actual)
                with open_mfdataset([tmp1, tmp2], chunks={'x': 3},
                                    autoclose=self.autoclose) as actual:
                    self.assertEqual(actual.foo.variable.data.chunks,
                                     ((3, 2, 3, 2),))

        with self.assertRaisesRegexp(IOError, 'no files to open'):
            open_mfdataset('foo-bar-baz-*.nc', autoclose=self.autoclose)

    @requires_pathlib
    def test_open_mfdataset_pathlib(self):
        original = Dataset({'foo': ('x', np.random.randn(10))})
        with create_tmp_file() as tmp1:
            with create_tmp_file() as tmp2:
                tmp1 = Path(tmp1)
                tmp2 = Path(tmp2)
                original.isel(x=slice(5)).to_netcdf(tmp1)
                original.isel(x=slice(5, 10)).to_netcdf(tmp2)
                with open_mfdataset([tmp1, tmp2],
                                    autoclose=self.autoclose) as actual:
                    self.assertDatasetAllClose(original, actual)

    def test_attrs_mfdataset(self):
        original = Dataset({'foo': ('x', np.random.randn(10))})
        with create_tmp_file() as tmp1:
            with create_tmp_file() as tmp2:
                ds1 = original.isel(x=slice(5))
                ds2 = original.isel(x=slice(5, 10))
                ds1.attrs['test1'] = 'foo'
                ds2.attrs['test2'] = 'bar'
                ds1.to_netcdf(tmp1)
                ds2.to_netcdf(tmp2)
                with open_mfdataset([tmp1, tmp2]) as actual:
                    # presumes that attributes inherited from
                    # first dataset loaded
                    self.assertEqual(actual.test1, ds1.test1)
                    # attributes from ds2 are not retained, e.g.,
                    with self.assertRaisesRegexp(AttributeError,
                                                 'no attribute'):
                        actual.test2

    def test_preprocess_mfdataset(self):
        original = Dataset({'foo': ('x', np.random.randn(10))})
        with create_tmp_file() as tmp:
            original.to_netcdf(tmp)

            def preprocess(ds):
                return ds.assign_coords(z=0)

            expected = preprocess(original)
            with open_mfdataset(tmp, preprocess=preprocess,
                                autoclose=self.autoclose) as actual:
                self.assertDatasetIdentical(expected, actual)

    def test_save_mfdataset_roundtrip(self):
        original = Dataset({'foo': ('x', np.random.randn(10))})
        datasets = [original.isel(x=slice(5)),
                    original.isel(x=slice(5, 10))]
        with create_tmp_file() as tmp1:
            with create_tmp_file() as tmp2:
                save_mfdataset(datasets, [tmp1, tmp2])
                with open_mfdataset([tmp1, tmp2],
                                    autoclose=self.autoclose) as actual:
                    self.assertDatasetIdentical(actual, original)

    def test_save_mfdataset_invalid(self):
        ds = Dataset()
        with self.assertRaisesRegexp(ValueError, 'cannot use mode'):
            save_mfdataset([ds, ds], ['same', 'same'])
        with self.assertRaisesRegexp(ValueError, 'same length'):
            save_mfdataset([ds, ds], ['only one path'])

    def test_save_mfdataset_invalid_dataarray(self):
        # regression test for GH1555
        da = DataArray([1, 2])
        with self.assertRaisesRegexp(TypeError, 'supports writing Dataset'):
            save_mfdataset([da], ['dataarray'])


    @requires_pathlib
    def test_save_mfdataset_pathlib_roundtrip(self):
        original = Dataset({'foo': ('x', np.random.randn(10))})
        datasets = [original.isel(x=slice(5)),
                    original.isel(x=slice(5, 10))]
        with create_tmp_file() as tmp1:
            with create_tmp_file() as tmp2:
                tmp1 = Path(tmp1)
                tmp2 = Path(tmp2)
                save_mfdataset(datasets, [tmp1, tmp2])
                with open_mfdataset([tmp1, tmp2],
                                    autoclose=self.autoclose) as actual:
                    self.assertDatasetIdentical(actual, original)

    def test_open_and_do_math(self):
        original = Dataset({'foo': ('x', np.random.randn(10))})
        with create_tmp_file() as tmp:
            original.to_netcdf(tmp)
            with open_mfdataset(tmp, autoclose=self.autoclose) as ds:
                actual = 1.0 * ds
                self.assertDatasetAllClose(original, actual)

    def test_open_mfdataset_concat_dim_none(self):
        with create_tmp_file() as tmp1:
            with create_tmp_file() as tmp2:
                data = Dataset({'x': 0})
                data.to_netcdf(tmp1)
                Dataset({'x': np.nan}).to_netcdf(tmp2)
                with open_mfdataset([tmp1, tmp2], concat_dim=None,
                                    autoclose=self.autoclose) as actual:
                    self.assertDatasetIdentical(data, actual)

    def test_open_dataset(self):
        original = Dataset({'foo': ('x', np.random.randn(10))})
        with create_tmp_file() as tmp:
            original.to_netcdf(tmp)
            with open_dataset(tmp, chunks={'x': 5}) as actual:
                self.assertIsInstance(actual.foo.variable.data, da.Array)
                self.assertEqual(actual.foo.variable.data.chunks, ((5, 5),))
                self.assertDatasetIdentical(original, actual)
            with open_dataset(tmp, chunks=5) as actual:
                self.assertDatasetIdentical(original, actual)
            with open_dataset(tmp) as actual:
                self.assertIsInstance(actual.foo.variable.data, np.ndarray)
                self.assertDatasetIdentical(original, actual)

    def test_dask_roundtrip(self):
        with create_tmp_file() as tmp:
            data = create_test_data()
            data.to_netcdf(tmp)
            chunks = {'dim1': 4, 'dim2': 4, 'dim3': 4, 'time': 10}
            with open_dataset(tmp, chunks=chunks) as dask_ds:
                self.assertDatasetIdentical(data, dask_ds)
                with create_tmp_file() as tmp2:
                    dask_ds.to_netcdf(tmp2)
                    with open_dataset(tmp2) as on_disk:
                        self.assertDatasetIdentical(data, on_disk)

    def test_deterministic_names(self):
        with create_tmp_file() as tmp:
            data = create_test_data()
            data.to_netcdf(tmp)
            with open_mfdataset(tmp, autoclose=self.autoclose) as ds:
                original_names = dict((k, v.data.name)
                                      for k, v in ds.data_vars.items())
            with open_mfdataset(tmp, autoclose=self.autoclose) as ds:
                repeat_names = dict((k, v.data.name)
                                    for k, v in ds.data_vars.items())
            for var_name, dask_name in original_names.items():
                self.assertIn(var_name, dask_name)
                self.assertEqual(dask_name[:13], 'open_dataset-')
            self.assertEqual(original_names, repeat_names)

    def test_dataarray_compute(self):
        # Test DataArray.compute() on dask backend.
        # The test for Dataset.compute() is already in DatasetIOTestCases;
        # however dask is the only tested backend which supports DataArrays
        actual = DataArray([1,2]).chunk()
        computed = actual.compute()
        self.assertFalse(actual._in_memory)
        self.assertTrue(computed._in_memory)
        self.assertDataArrayAllClose(actual, computed)


class DaskTestAutocloseTrue(DaskTest):
    autoclose = True


@network
@requires_scipy_or_netCDF4
@requires_pydap
class PydapTest(TestCase):
    @contextlib.contextmanager
    def create_datasets(self, **kwargs):
        url = 'http://test.opendap.org/opendap/hyrax/data/nc/bears.nc'
        actual = open_dataset(url, engine='pydap', **kwargs)
        with open_example_dataset('bears.nc') as expected:
            # don't check attributes since pydap doesn't serialize them
            # correctly also skip the "bears" variable since the test DAP
            # server incorrectly concatenates it.
            actual = actual.drop('bears')
            expected = expected.drop('bears')
            yield actual, expected

    def test_cmp_local_file(self):
        with self.create_datasets() as (actual, expected):
            self.assertDatasetEqual(actual, expected)

            # global attributes should be global attributes on the dataset
            self.assertNotIn('NC_GLOBAL', actual.attrs)
            self.assertIn('history', actual.attrs)

        with self.create_datasets() as (actual, expected):
            self.assertDatasetEqual(actual.isel(l=2), expected.isel(l=2))

        with self.create_datasets() as (actual, expected):
            self.assertDatasetEqual(actual.isel(i=0, j=-1),
                                    expected.isel(i=0, j=-1))

        with self.create_datasets() as (actual, expected):
            self.assertDatasetEqual(actual.isel(j=slice(1, 2)),
                                    expected.isel(j=slice(1, 2)))

    def test_session(self):
        from pydap.cas.urs import setup_session

        session = setup_session('XarrayTestUser', 'Xarray2017')
        with mock.patch('pydap.client.open_url') as mock_func:
            xr.backends.PydapDataStore.open('http://test.url', session=session)
        mock_func.assert_called_with('http://test.url', session=session)

    @requires_dask
    def test_dask(self):
        with self.create_datasets(chunks={'j': 2}) as (actual, expected):
            self.assertDatasetEqual(actual, expected)


@requires_scipy
@requires_pynio
class TestPyNio(CFEncodedDataTest, Only32BitTypes, TestCase):
    def test_write_store(self):
        # pynio is read-only for now
        pass

    def test_orthogonal_indexing(self):
        # pynio also does not support list-like indexing
        pass

    @contextlib.contextmanager
    def roundtrip(self, data, save_kwargs={}, open_kwargs={},
                  allow_cleanup_failure=False):
        with create_tmp_file(
                allow_cleanup_failure=allow_cleanup_failure) as tmp_file:
            data.to_netcdf(tmp_file, engine='scipy', **save_kwargs)
            with open_dataset(tmp_file, engine='pynio',
                              autoclose=self.autoclose, **open_kwargs) as ds:
                yield ds

    def test_weakrefs(self):
        example = Dataset({'foo': ('x', np.arange(5.0))})
        expected = example.rename({'foo': 'bar', 'x': 'y'})

        with create_tmp_file() as tmp_file:
            example.to_netcdf(tmp_file, engine='scipy')
            on_disk = open_dataset(tmp_file, engine='pynio')
            actual = on_disk.rename({'foo': 'bar', 'x': 'y'})
            del on_disk  # trigger garbage collection
            self.assertDatasetIdentical(actual, expected)


class TestPyNioAutocloseTrue(TestPyNio):
    autoclose = True


@requires_rasterio
class TestRasterio(TestCase):

    def test_serialization_utm(self):
        import rasterio
        from rasterio.transform import from_origin

        # Create a geotiff file in utm proj
        with create_tmp_file(suffix='.tif') as tmp_file:
            # data
            nx, ny, nz = 4, 3, 3
            data = np.arange(nx*ny*nz,
                             dtype=rasterio.float32).reshape(nz, ny, nx)
            transform = from_origin(5000, 80000, 1000, 2000.)
            with rasterio.open(
                    tmp_file, 'w',
                    driver='GTiff', height=ny, width=nx, count=nz,
                    crs={'units': 'm', 'no_defs': True, 'ellps': 'WGS84',
                         'proj': 'utm', 'zone': 18},
                    transform=transform,
                    dtype=rasterio.float32) as s:
                s.write(data)
                dx, dy = s.res[0], -s.res[1]

            # Tests
            expected = DataArray(data, dims=('band', 'y', 'x'),
                                 coords={
                                     'band': [1, 2, 3],
                                     'y': -np.arange(ny) * 2000 + 80000 + dy/2,
                                     'x': np.arange(nx) * 1000 + 5000 + dx/2,
                                 })
            with xr.open_rasterio(tmp_file) as rioda:
                assert_allclose(rioda, expected)
                assert 'crs' in rioda.attrs
                assert isinstance(rioda.attrs['crs'], basestring)
                assert 'res' in rioda.attrs
                assert isinstance(rioda.attrs['res'], tuple)
                assert 'is_tiled' in rioda.attrs
                assert isinstance(rioda.attrs['is_tiled'], np.uint8)
                assert 'transform' in rioda.attrs
                assert isinstance(rioda.attrs['transform'], tuple)

                # Write it to a netcdf and read again (roundtrip)
                with create_tmp_file(suffix='.nc') as tmp_nc_file:
                    rioda.to_netcdf(tmp_nc_file)
                    with xr.open_dataarray(tmp_nc_file) as ncds:
                        assert_identical(rioda, ncds)

    def test_serialization_platecarree(self):

        import rasterio
        from rasterio.transform import from_origin

        # Create a geotiff file in latlong proj
        with create_tmp_file(suffix='.tif') as tmp_file:
            # data
            nx, ny = 8, 10
            data = np.arange(80, dtype=rasterio.float32).reshape(ny, nx)
            transform = from_origin(1, 2, 0.5, 2.)
            with rasterio.open(
                    tmp_file, 'w',
                    driver='GTiff', height=ny, width=nx, count=1,
                    crs='+proj=latlong',
                    transform=transform,
                    dtype=rasterio.float32) as s:
                s.write(data, indexes=1)
                dx, dy = s.res[0], -s.res[1]

            # Tests
            expected = DataArray(data[np.newaxis, ...],
                                 dims=('band', 'y', 'x'),
                                 coords={'band': [1],
                                         'y': -np.arange(ny)*2 + 2 + dy/2,
                                         'x': np.arange(nx)*0.5 + 1 + dx/2,
                                         })
            with xr.open_rasterio(tmp_file) as rioda:
                assert_allclose(rioda, expected)
                assert 'crs' in rioda.attrs
                assert isinstance(rioda.attrs['crs'], basestring)
                assert 'res' in rioda.attrs
                assert isinstance(rioda.attrs['res'], tuple)
                assert 'is_tiled' in rioda.attrs
                assert isinstance(rioda.attrs['is_tiled'], np.uint8)
                assert 'transform' in rioda.attrs
                assert isinstance(rioda.attrs['transform'], tuple)

                # Write it to a netcdf and read again (roundtrip)
                with create_tmp_file(suffix='.nc') as tmp_nc_file:
                    rioda.to_netcdf(tmp_nc_file)
                    with xr.open_dataarray(tmp_nc_file) as ncds:
                        assert_identical(rioda, ncds)

    def test_indexing(self):

        import rasterio
        from rasterio.transform import from_origin

        # Create a geotiff file in latlong proj
        with create_tmp_file(suffix='.tif') as tmp_file:
            # data
            nx, ny, nz = 8, 10, 3
            data = np.arange(nx*ny*nz,
                             dtype=rasterio.float32).reshape(nz, ny, nx)
            transform = from_origin(1, 2, 0.5, 2.)
            with rasterio.open(
                    tmp_file, 'w',
                    driver='GTiff', height=ny, width=nx, count=nz,
                    crs='+proj=latlong',
                    transform=transform,
                    dtype=rasterio.float32) as s:
                s.write(data)
                dx, dy = s.res[0], -s.res[1]

            # ref
            expected = DataArray(data, dims=('band', 'y', 'x'),
                                 coords={'x': (np.arange(nx)*0.5 + 1) + dx/2,
                                         'y': (-np.arange(ny)*2 + 2) + dy/2,
                                         'band': [1, 2, 3]})

            with xr.open_rasterio(tmp_file, cache=False) as actual:

                # tests
                # assert_allclose checks all data + coordinates
                assert_allclose(actual, expected)

                # Slicing
                ex = expected.isel(x=slice(2, 5), y=slice(5, 7))
                ac = actual.isel(x=slice(2, 5), y=slice(5, 7))
                assert_allclose(ac, ex)

                ex = expected.isel(band=slice(1, 2), x=slice(2, 5),
                                   y=slice(5, 7))
                ac = actual.isel(band=slice(1, 2), x=slice(2, 5),
                                 y=slice(5, 7))
                assert_allclose(ac, ex)

                # Selecting lists of bands is fine
                ex = expected.isel(band=[1, 2])
                ac = actual.isel(band=[1, 2])
                assert_allclose(ac, ex)
                ex = expected.isel(band=[0, 2])
                ac = actual.isel(band=[0, 2])
                assert_allclose(ac, ex)

                # but on x and y only windowed operations are allowed, more
                # exotic slicing should raise an error
                err_msg = 'not valid on rasterio'
                with self.assertRaisesRegexp(IndexError, err_msg):
                    actual.isel(x=[2, 4], y=[1, 3]).values
                with self.assertRaisesRegexp(IndexError, err_msg):
                    actual.isel(x=[4, 2]).values
                with self.assertRaisesRegexp(IndexError, err_msg):
                    actual.isel(x=slice(5, 2, -1)).values

                # Integer indexing
                ex = expected.isel(band=1)
                ac = actual.isel(band=1)
                assert_allclose(ac, ex)

                ex = expected.isel(x=1, y=2)
                ac = actual.isel(x=1, y=2)
                assert_allclose(ac, ex)

                ex = expected.isel(band=0, x=1, y=2)
                ac = actual.isel(band=0, x=1, y=2)
                assert_allclose(ac, ex)

                # Mixed
                ex = actual.isel(x=slice(2), y=slice(2))
                ac = actual.isel(x=[0, 1], y=[0, 1])
                assert_allclose(ac, ex)

                ex = expected.isel(band=0, x=1, y=slice(5, 7))
                ac = actual.isel(band=0, x=1, y=slice(5, 7))
                assert_allclose(ac, ex)

                ex = expected.isel(band=0, x=slice(2, 5), y=2)
                ac = actual.isel(band=0, x=slice(2, 5), y=2)
                assert_allclose(ac, ex)

                # One-element lists
                ex = expected.isel(band=[0], x=slice(2, 5), y=[2])
                ac = actual.isel(band=[0], x=slice(2, 5), y=[2])
                assert_allclose(ac, ex)

    def test_caching(self):

        import rasterio
        from rasterio.transform import from_origin

        # Create a geotiff file in latlong proj
        with create_tmp_file(suffix='.tif') as tmp_file:
            # data
            nx, ny, nz = 8, 10, 3
            data = np.arange(nx*ny*nz,
                             dtype=rasterio.float32).reshape(nz, ny, nx)
            transform = from_origin(1, 2, 0.5, 2.)
            with rasterio.open(
                    tmp_file, 'w',
                    driver='GTiff', height=ny, width=nx, count=nz,
                    crs='+proj=latlong',
                    transform=transform,
                    dtype=rasterio.float32) as s:
                s.write(data)
                dx, dy = s.res[0], -s.res[1]

            # ref
            expected = DataArray(data, dims=('band', 'y', 'x'),
                                 coords={'x': (np.arange(nx)*0.5 + 1) + dx/2,
                                         'y': (-np.arange(ny)*2 + 2) + dy/2,
                                         'band': [1, 2, 3]})

            # Cache is the default
            with xr.open_rasterio(tmp_file) as actual:

                # Without cache an error is raised
                err_msg = 'not valid on rasterio'
                with self.assertRaisesRegexp(IndexError, err_msg):
                    actual.isel(x=[2, 4]).values

                # This should cache everything
                assert_allclose(actual, expected)

                # once cached, non-windowed indexing should become possible
                ac = actual.isel(x=[2, 4])
                ex = expected.isel(x=[2, 4])
                assert_allclose(ac, ex)

    @requires_dask
    def test_chunks(self):

        import rasterio
        from rasterio.transform import from_origin

        # Create a geotiff file in latlong proj
        with create_tmp_file(suffix='.tif') as tmp_file:
            # data
            nx, ny, nz = 8, 10, 3
            data = np.arange(nx*ny*nz,
                             dtype=rasterio.float32).reshape(nz, ny, nx)
            transform = from_origin(1, 2, 0.5, 2.)
            with rasterio.open(
                    tmp_file, 'w',
                    driver='GTiff', height=ny, width=nx, count=nz,
                    crs='+proj=latlong',
                    transform=transform,
                    dtype=rasterio.float32) as s:
                s.write(data)
                dx, dy = s.res[0], -s.res[1]

            # Chunk at open time
            with xr.open_rasterio(tmp_file, chunks=(1, 2, 2)) as actual:

                import dask.array as da
                self.assertIsInstance(actual.data, da.Array)
                assert 'open_rasterio' in actual.data.name

                # ref
                expected = DataArray(data, dims=('band', 'y', 'x'),
                                     coords={'x': np.arange(nx)*0.5 + 1 + dx/2,
                                             'y': -np.arange(ny)*2 + 2 + dy/2,
                                             'band': [1, 2, 3]})

                # do some arithmetic
                ac = actual.mean()
                ex = expected.mean()
                assert_allclose(ac, ex)

                ac = actual.sel(band=1).mean(dim='x')
                ex = expected.sel(band=1).mean(dim='x')
                assert_allclose(ac, ex)


class TestEncodingInvalid(TestCase):

    def test_extract_nc4_variable_encoding(self):
        var = xr.Variable(('x',), [1, 2, 3], {}, {'foo': 'bar'})
        with self.assertRaisesRegexp(ValueError, 'unexpected encoding'):
            _extract_nc4_variable_encoding(var, raise_on_invalid=True)

        var = xr.Variable(('x',), [1, 2, 3], {}, {'chunking': (2, 1)})
        encoding = _extract_nc4_variable_encoding(var)
        self.assertEqual({}, encoding)

        # regression test
        var = xr.Variable(('x',), [1, 2, 3], {}, {'shuffle': True})
        encoding = _extract_nc4_variable_encoding(var, raise_on_invalid=True)
        self.assertEqual({'shuffle': True}, encoding)

    def test_extract_h5nc_encoding(self):
        # not supported with h5netcdf (yet)
        var = xr.Variable(('x',), [1, 2, 3], {},
                          {'least_sigificant_digit': 2})
        with self.assertRaisesRegexp(ValueError, 'unexpected encoding'):
            _extract_nc4_variable_encoding(var, raise_on_invalid=True)


class MiscObject:
    pass


@requires_netCDF4
class TestValidateAttrs(TestCase):
    def test_validating_attrs(self):
        def new_dataset():
            return Dataset({'data': ('y', np.arange(10.0))},
                           {'y': np.arange(10)})

        def new_dataset_and_dataset_attrs():
            ds = new_dataset()
            return ds, ds.attrs

        def new_dataset_and_data_attrs():
            ds = new_dataset()
            return ds, ds.data.attrs

        def new_dataset_and_coord_attrs():
            ds = new_dataset()
            return ds, ds.coords['y'].attrs

        for new_dataset_and_attrs in [new_dataset_and_dataset_attrs,
                                      new_dataset_and_data_attrs,
                                      new_dataset_and_coord_attrs]:
            ds, attrs = new_dataset_and_attrs()

            attrs[123] = 'test'
            with self.assertRaisesRegexp(TypeError, 'Invalid name for attr'):
                ds.to_netcdf('test.nc')

            ds, attrs = new_dataset_and_attrs()
            attrs[MiscObject()] = 'test'
            with self.assertRaisesRegexp(TypeError, 'Invalid name for attr'):
                ds.to_netcdf('test.nc')

            ds, attrs = new_dataset_and_attrs()
            attrs[''] = 'test'
            with self.assertRaisesRegexp(ValueError, 'Invalid name for attr'):
                ds.to_netcdf('test.nc')

            # This one should work
            ds, attrs = new_dataset_and_attrs()
            attrs['test'] = 'test'
            with create_tmp_file() as tmp_file:
                ds.to_netcdf(tmp_file)

            ds, attrs = new_dataset_and_attrs()
            attrs['test'] = {'a': 5}
            with self.assertRaisesRegexp(TypeError, 'Invalid value for attr'):
                ds.to_netcdf('test.nc')

            ds, attrs = new_dataset_and_attrs()
            attrs['test'] = MiscObject()
            with self.assertRaisesRegexp(TypeError, 'Invalid value for attr'):
                ds.to_netcdf('test.nc')

            ds, attrs = new_dataset_and_attrs()
            attrs['test'] = 5
            with create_tmp_file() as tmp_file:
                ds.to_netcdf(tmp_file)

            ds, attrs = new_dataset_and_attrs()
            attrs['test'] = 3.14
            with create_tmp_file() as tmp_file:
                ds.to_netcdf(tmp_file)

            ds, attrs = new_dataset_and_attrs()
            attrs['test'] = [1, 2, 3, 4]
            with create_tmp_file() as tmp_file:
                ds.to_netcdf(tmp_file)

            ds, attrs = new_dataset_and_attrs()
            attrs['test'] = (1.9, 2.5)
            with create_tmp_file() as tmp_file:
                ds.to_netcdf(tmp_file)

            ds, attrs = new_dataset_and_attrs()
            attrs['test'] = np.arange(5)
            with create_tmp_file() as tmp_file:
                ds.to_netcdf(tmp_file)

            ds, attrs = new_dataset_and_attrs()
            attrs['test'] = np.arange(12).reshape(3, 4)
            with create_tmp_file() as tmp_file:
                ds.to_netcdf(tmp_file)

            ds, attrs = new_dataset_and_attrs()
            attrs['test'] = 'This is a string'
            with create_tmp_file() as tmp_file:
                ds.to_netcdf(tmp_file)

            ds, attrs = new_dataset_and_attrs()
            attrs['test'] = ''
            with create_tmp_file() as tmp_file:
                ds.to_netcdf(tmp_file)

            ds, attrs = new_dataset_and_attrs()
            attrs['test'] = np.arange(12).reshape(3, 4)
            with create_tmp_file() as tmp_file:
                ds.to_netcdf(tmp_file)


@requires_scipy_or_netCDF4
class TestDataArrayToNetCDF(TestCase):

    def test_dataarray_to_netcdf_no_name(self):
        original_da = DataArray(np.arange(12).reshape((3, 4)))

        with create_tmp_file() as tmp:
            original_da.to_netcdf(tmp)

            with open_dataarray(tmp) as loaded_da:
                self.assertDataArrayIdentical(original_da, loaded_da)

    def test_dataarray_to_netcdf_with_name(self):
        original_da = DataArray(np.arange(12).reshape((3, 4)),
                                name='test')

        with create_tmp_file() as tmp:
            original_da.to_netcdf(tmp)

            with open_dataarray(tmp) as loaded_da:
                self.assertDataArrayIdentical(original_da, loaded_da)

    def test_dataarray_to_netcdf_coord_name_clash(self):
        original_da = DataArray(np.arange(12).reshape((3, 4)),
                                dims=['x', 'y'],
                                name='x')

        with create_tmp_file() as tmp:
            original_da.to_netcdf(tmp)

            with open_dataarray(tmp) as loaded_da:
                self.assertDataArrayIdentical(original_da, loaded_da)

    def test_open_dataarray_options(self):
        data = DataArray(
            np.arange(5), coords={'y': ('x', range(5))}, dims=['x'])

        with create_tmp_file() as tmp:
            data.to_netcdf(tmp)

            expected = data.drop('y')
            with open_dataarray(tmp, drop_variables=['y']) as loaded:
                self.assertDataArrayIdentical(expected, loaded)

    def test_dataarray_to_netcdf_return_bytes(self):
        # regression test for GH1410
        data = xr.DataArray([1, 2, 3])
        output = data.to_netcdf()
        assert isinstance(output, bytes)

    @requires_pathlib
    def test_dataarray_to_netcdf_no_name_pathlib(self):
        original_da = DataArray(np.arange(12).reshape((3, 4)))

        with create_tmp_file() as tmp:
            tmp = Path(tmp)
            original_da.to_netcdf(tmp)

            with open_dataarray(tmp) as loaded_da:
                self.assertDataArrayIdentical(original_da, loaded_da)<|MERGE_RESOLUTION|>--- conflicted
+++ resolved
@@ -1340,25 +1340,10 @@
 
                 var_shape = ds[self.var_name].shape
 
-<<<<<<< HEAD
                 self.assertEqual(var_shape, coord_shape)
                 self.assertNotEqual(coord_shape1, coord_shape)
                 self.assertNotEqual(coord_shape2, coord_shape)
-=======
-                # shape pairs to be compared
-                shape_pairs = [
-                    (var_shape, coord_shape),
-                    (coord_shape1, coord_shape),
-                    (coord_shape2, coord_shape)
-                ]
-                # tests to be applied to respective pairs
-                tests = [self.assertEqual,
-                         self.assertNotEqual, self.assertNotEqual]
-
-                for a_test, a_shape_pair in zip(tests, shape_pairs):
-                    a_test(*a_shape_pair)
->>>>>>> 27132fba
-
+      
     def test_common_coord_when_datavars_minimal(self):
         opt = 'minimal'
 
@@ -1372,24 +1357,9 @@
 
                 var_shape = ds[self.var_name].shape
 
-<<<<<<< HEAD
                 self.assertNotEqual(var_shape, coord_shape)
                 self.assertEqual(coord_shape1, coord_shape)
                 self.assertEqual(coord_shape2, coord_shape)
-=======
-                # shape pairs to be compared
-                shape_pairs = [
-                    (var_shape, coord_shape),
-                    (coord_shape1, coord_shape),
-                    (coord_shape2, coord_shape)
-                ]
-                # tests to be applied to respective pairs
-                tests = [self.assertNotEqual,
-                         self.assertEqual, self.assertEqual]
-
-                for a_test, a_shape_pair in zip(tests, shape_pairs):
-                    a_test(*a_shape_pair)
->>>>>>> 27132fba
 
     def test_invalid_data_vars_value_should_fail(self):
 
