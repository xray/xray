--- conflicted
+++ resolved
@@ -4949,18 +4949,7 @@
         encoding = _extract_nc4_variable_encoding(var, unlimited_dims=("x",))
         assert {} == encoding
 
-<<<<<<< HEAD
-    @requires_netCDF4
-    def test_extract_nc4_variable_encoding_netcdf4(self, monkeypatch):
-        # New netCDF4 1.6.0 compression argument.
-        var = xr.Variable(("x",), [1, 2, 3], {}, {"compression": "szlib"})
-        _extract_nc4_variable_encoding(var, backend="netCDF4", raise_on_invalid=True)
-
-
-    def test_extract_h5nc_encoding(self):
-=======
     def test_extract_h5nc_encoding(self) -> None:
->>>>>>> 8df5d220
         # not supported with h5netcdf (yet)
         var = xr.Variable(("x",), [1, 2, 3], {}, {"least_sigificant_digit": 2})
         with pytest.raises(ValueError, match=r"unexpected encoding"):
