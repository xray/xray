from __future__ import absolute_import, division, print_function

import contextlib
import itertools
import math
import os.path
import pickle
import shutil
import sys
import tempfile
import warnings
from io import BytesIO

import numpy as np
import pandas as pd
import pytest

import xarray as xr
from xarray import (
    DataArray, Dataset, backends, open_dataarray, open_dataset, open_mfdataset,
    save_mfdataset)
from xarray.backends.common import robust_getitem
from xarray.backends.netCDF4_ import _extract_nc4_variable_encoding
from xarray.backends.pydap_ import PydapDataStore
from xarray.core import indexing
from xarray.core.pycompat import (
    ExitStack, basestring, dask_array_type, iteritems)
from xarray.core.options import set_options
from xarray.tests import mock

from . import (
    assert_allclose, assert_array_equal, assert_equal, assert_identical,
    has_dask, has_netCDF4, has_scipy, network, raises_regex, requires_cftime,
    requires_dask, requires_h5netcdf, requires_netCDF4, requires_pathlib,
    requires_pseudonetcdf, requires_pydap, requires_pynio, requires_rasterio,
    requires_scipy, requires_scipy_or_netCDF4, requires_zarr, requires_cfgrib)
from .test_dataset import create_test_data

try:
    import netCDF4 as nc4
except ImportError:
    pass

try:
    import dask.array as da
except ImportError:
    pass

try:
    from pathlib import Path
except ImportError:
    try:
        from pathlib2 import Path
    except ImportError:
        pass


ON_WINDOWS = sys.platform == 'win32'


def open_example_dataset(name, *args, **kwargs):
    return open_dataset(os.path.join(os.path.dirname(__file__), 'data', name),
                        *args, **kwargs)


def open_example_mfdataset(names, *args, **kwargs):
    return open_mfdataset(
        [os.path.join(os.path.dirname(__file__), 'data', name)
         for name in names],
        *args, **kwargs)


def create_masked_and_scaled_data():
    x = np.array([np.nan, np.nan, 10, 10.1, 10.2], dtype=np.float32)
    encoding = {'_FillValue': -1, 'add_offset': 10,
                'scale_factor': np.float32(0.1), 'dtype': 'i2'}
    return Dataset({'x': ('t', x, {}, encoding)})


def create_encoded_masked_and_scaled_data():
    attributes = {'_FillValue': -1, 'add_offset': 10,
                  'scale_factor': np.float32(0.1)}
    return Dataset({'x': ('t', np.int16([-1, -1, 0, 1, 2]), attributes)})


def create_unsigned_masked_scaled_data():
    encoding = {'_FillValue': 255, '_Unsigned': 'true', 'dtype': 'i1',
                'add_offset': 10, 'scale_factor': np.float32(0.1)}
    x = np.array([10.0, 10.1, 22.7, 22.8, np.nan], dtype=np.float32)
    return Dataset({'x': ('t', x, {}, encoding)})


def create_encoded_unsigned_masked_scaled_data():
    # These are values as written to the file: the _FillValue will
    # be represented in the signed form.
    attributes = {'_FillValue': -1, '_Unsigned': 'true',
                  'add_offset': 10, 'scale_factor': np.float32(0.1)}
    # Create unsigned data corresponding to [0, 1, 127, 128, 255] unsigned
    sb = np.asarray([0, 1, 127, -128, -1], dtype='i1')
    return Dataset({'x': ('t', sb, attributes)})


def create_bad_unsigned_masked_scaled_data():
    encoding = {'_FillValue': 255, '_Unsigned': True, 'dtype': 'i1',
                'add_offset': 10, 'scale_factor': np.float32(0.1)}
    x = np.array([10.0, 10.1, 22.7, 22.8, np.nan], dtype=np.float32)
    return Dataset({'x': ('t', x, {}, encoding)})


def create_bad_encoded_unsigned_masked_scaled_data():
    # These are values as written to the file: the _FillValue will
    # be represented in the signed form.
    attributes = {'_FillValue': -1, '_Unsigned': True,
                  'add_offset': 10, 'scale_factor': np.float32(0.1)}
    # Create signed data corresponding to [0, 1, 127, 128, 255] unsigned
    sb = np.asarray([0, 1, 127, -128, -1], dtype='i1')
    return Dataset({'x': ('t', sb, attributes)})


def create_signed_masked_scaled_data():
    encoding = {'_FillValue': -127, '_Unsigned': 'false', 'dtype': 'i1',
                'add_offset': 10, 'scale_factor': np.float32(0.1)}
    x = np.array([-1.0, 10.1, 22.7, np.nan], dtype=np.float32)
    return Dataset({'x': ('t', x, {}, encoding)})


def create_encoded_signed_masked_scaled_data():
    # These are values as written to the file: the _FillValue will
    # be represented in the signed form.
    attributes = {'_FillValue': -127, '_Unsigned': 'false',
                  'add_offset': 10, 'scale_factor': np.float32(0.1)}
    # Create signed data corresponding to [0, 1, 127, 128, 255] unsigned
    sb = np.asarray([-110, 1, 127, -127], dtype='i1')
    return Dataset({'x': ('t', sb, attributes)})


def create_boolean_data():
    attributes = {'units': '-'}
    return Dataset({'x': ('t', [True, False, False, True], attributes)})


class TestCommon(object):
    def test_robust_getitem(self):

        class UnreliableArrayFailure(Exception):
            pass

        class UnreliableArray(object):
            def __init__(self, array, failures=1):
                self.array = array
                self.failures = failures

            def __getitem__(self, key):
                if self.failures > 0:
                    self.failures -= 1
                    raise UnreliableArrayFailure
                return self.array[key]

        array = UnreliableArray([0])
        with pytest.raises(UnreliableArrayFailure):
            array[0]
        assert array[0] == 0

        actual = robust_getitem(array, 0, catch=UnreliableArrayFailure,
                                initial_delay=0)
        assert actual == 0


class NetCDF3Only(object):
    pass


class DatasetIOBase(object):
    engine = None
    file_format = None

    def create_store(self):
        raise NotImplementedError

    @contextlib.contextmanager
    def roundtrip(self, data, save_kwargs={}, open_kwargs={},
                  allow_cleanup_failure=False):
        with create_tmp_file(
                allow_cleanup_failure=allow_cleanup_failure) as path:
            self.save(data, path, **save_kwargs)
            with self.open(path, **open_kwargs) as ds:
                yield ds

    @contextlib.contextmanager
    def roundtrip_append(self, data, save_kwargs={}, open_kwargs={},
                         allow_cleanup_failure=False):
        with create_tmp_file(
                allow_cleanup_failure=allow_cleanup_failure) as path:
            for i, key in enumerate(data.variables):
                mode = 'a' if i > 0 else 'w'
                self.save(data[[key]], path, mode=mode, **save_kwargs)
            with self.open(path, **open_kwargs) as ds:
                yield ds

    # The save/open methods may be overwritten below
    def save(self, dataset, path, **kwargs):
        return dataset.to_netcdf(path, engine=self.engine,
                                 format=self.file_format, **kwargs)

    @contextlib.contextmanager
    def open(self, path, **kwargs):
        with open_dataset(path, engine=self.engine, **kwargs) as ds:
            yield ds

    def test_zero_dimensional_variable(self):
        expected = create_test_data()
        expected['float_var'] = ([], 1.0e9, {'units': 'units of awesome'})
        expected['bytes_var'] = ([], b'foobar')
        expected['string_var'] = ([], u'foobar')
        with self.roundtrip(expected) as actual:
            assert_identical(expected, actual)

    def test_write_store(self):
        expected = create_test_data()
        with self.create_store() as store:
            expected.dump_to_store(store)
            # we need to cf decode the store because it has time and
            # non-dimension coordinates
            with xr.decode_cf(store) as actual:
                assert_allclose(expected, actual)

    def check_dtypes_roundtripped(self, expected, actual):
        for k in expected.variables:
            expected_dtype = expected.variables[k].dtype
            if (isinstance(self, NetCDF3Only) and expected_dtype == 'int64'):
                # downcast
                expected_dtype = np.dtype('int32')
            actual_dtype = actual.variables[k].dtype
            # TODO: check expected behavior for string dtypes more carefully
            string_kinds = {'O', 'S', 'U'}
            assert (expected_dtype == actual_dtype or
                    (expected_dtype.kind in string_kinds and
                     actual_dtype.kind in string_kinds))

    def test_roundtrip_test_data(self):
        expected = create_test_data()
        with self.roundtrip(expected) as actual:
            self.check_dtypes_roundtripped(expected, actual)
            assert_identical(expected, actual)

    def test_load(self):
        expected = create_test_data()

        @contextlib.contextmanager
        def assert_loads(vars=None):
            if vars is None:
                vars = expected
            with self.roundtrip(expected) as actual:
                for k, v in actual.variables.items():
                    # IndexVariables are eagerly loaded into memory
                    assert v._in_memory == (k in actual.dims)
                yield actual
                for k, v in actual.variables.items():
                    if k in vars:
                        assert v._in_memory
                assert_identical(expected, actual)

        with pytest.raises(AssertionError):
            # make sure the contextmanager works!
            with assert_loads() as ds:
                pass

        with assert_loads() as ds:
            ds.load()

        with assert_loads(['var1', 'dim1', 'dim2']) as ds:
            ds['var1'].load()

        # verify we can read data even after closing the file
        with self.roundtrip(expected) as ds:
            actual = ds.load()
        assert_identical(expected, actual)

    def test_dataset_compute(self):
        expected = create_test_data()

        with self.roundtrip(expected) as actual:
            # Test Dataset.compute()
            for k, v in actual.variables.items():
                # IndexVariables are eagerly cached
                assert v._in_memory == (k in actual.dims)

            computed = actual.compute()

            for k, v in actual.variables.items():
                assert v._in_memory == (k in actual.dims)
            for v in computed.variables.values():
                assert v._in_memory

            assert_identical(expected, actual)
            assert_identical(expected, computed)

    def test_pickle(self):
        expected = Dataset({'foo': ('x', [42])})
        with self.roundtrip(
                expected, allow_cleanup_failure=ON_WINDOWS) as roundtripped:
            raw_pickle = pickle.dumps(roundtripped)
            # windows doesn't like opening the same file twice
            roundtripped.close()
            unpickled_ds = pickle.loads(raw_pickle)
            assert_identical(expected, unpickled_ds)

    def test_pickle_dataarray(self):
        expected = Dataset({'foo': ('x', [42])})
        with self.roundtrip(
                expected, allow_cleanup_failure=ON_WINDOWS) as roundtripped:
            unpickled_array = pickle.loads(pickle.dumps(roundtripped['foo']))
            assert_identical(expected['foo'], unpickled_array)

    def test_dataset_caching(self):
        expected = Dataset({'foo': ('x', [5, 6, 7])})
        with self.roundtrip(expected) as actual:
            assert isinstance(actual.foo.variable._data,
                              indexing.MemoryCachedArray)
            assert not actual.foo.variable._in_memory
            actual.foo.values  # cache
            assert actual.foo.variable._in_memory

        with self.roundtrip(expected, open_kwargs={'cache': False}) as actual:
            assert isinstance(actual.foo.variable._data,
                              indexing.CopyOnWriteArray)
            assert not actual.foo.variable._in_memory
            actual.foo.values  # no caching
            assert not actual.foo.variable._in_memory

    def test_roundtrip_None_variable(self):
        expected = Dataset({None: (('x', 'y'), [[0, 1], [2, 3]])})
        with self.roundtrip(expected) as actual:
            assert_identical(expected, actual)

    def test_roundtrip_object_dtype(self):
        floats = np.array([0.0, 0.0, 1.0, 2.0, 3.0], dtype=object)
        floats_nans = np.array([np.nan, np.nan, 1.0, 2.0, 3.0], dtype=object)
        bytes_ = np.array([b'ab', b'cdef', b'g'], dtype=object)
        bytes_nans = np.array([b'ab', b'cdef', np.nan], dtype=object)
        strings = np.array([u'ab', u'cdef', u'g'], dtype=object)
        strings_nans = np.array([u'ab', u'cdef', np.nan], dtype=object)
        all_nans = np.array([np.nan, np.nan], dtype=object)
        original = Dataset({'floats': ('a', floats),
                            'floats_nans': ('a', floats_nans),
                            'bytes': ('b', bytes_),
                            'bytes_nans': ('b', bytes_nans),
                            'strings': ('b', strings),
                            'strings_nans': ('b', strings_nans),
                            'all_nans': ('c', all_nans),
                            'nan': ([], np.nan)})
        expected = original.copy(deep=True)
        with self.roundtrip(original) as actual:
            try:
                assert_identical(expected, actual)
            except AssertionError:
                # Most stores use '' for nans in strings, but some don't.
                # First try the ideal case (where the store returns exactly)
                # the original Dataset), then try a more realistic case.
                # This currently includes all netCDF files when encoding is not
                # explicitly set.
                # https://github.com/pydata/xarray/issues/1647
                expected['bytes_nans'][-1] = b''
                expected['strings_nans'][-1] = u''
                assert_identical(expected, actual)

    def test_roundtrip_string_data(self):
        expected = Dataset({'x': ('t', ['ab', 'cdef'])})
        with self.roundtrip(expected) as actual:
            assert_identical(expected, actual)

    def test_roundtrip_string_encoded_characters(self):
        expected = Dataset({'x': ('t', [u'ab', u'cdef'])})
        expected['x'].encoding['dtype'] = 'S1'
        with self.roundtrip(expected) as actual:
            assert_identical(expected, actual)
            assert actual['x'].encoding['_Encoding'] == 'utf-8'

        expected['x'].encoding['_Encoding'] = 'ascii'
        with self.roundtrip(expected) as actual:
            assert_identical(expected, actual)
            assert actual['x'].encoding['_Encoding'] == 'ascii'

    def test_roundtrip_numpy_datetime_data(self):
        times = pd.to_datetime(['2000-01-01', '2000-01-02', 'NaT'])
        expected = Dataset({'t': ('t', times), 't0': times[0]})
        kwds = {'encoding': {'t0': {'units': 'days since 1950-01-01'}}}
        with self.roundtrip(expected, save_kwargs=kwds) as actual:
            assert_identical(expected, actual)
            assert actual.t0.encoding['units'] == 'days since 1950-01-01'

    @requires_cftime
    def test_roundtrip_cftime_datetime_data(self):
        from .test_coding_times import _all_cftime_date_types

        date_types = _all_cftime_date_types()
        for date_type in date_types.values():
            times = [date_type(1, 1, 1), date_type(1, 1, 2)]
            expected = Dataset({'t': ('t', times), 't0': times[0]})
            kwds = {'encoding': {'t0': {'units': 'days since 0001-01-01'}}}
            expected_decoded_t = np.array(times)
            expected_decoded_t0 = np.array([date_type(1, 1, 1)])
            expected_calendar = times[0].calendar

            with warnings.catch_warnings():
                if expected_calendar in {'proleptic_gregorian', 'gregorian'}:
                    warnings.filterwarnings(
                        'ignore', 'Unable to decode time axis')

                with self.roundtrip(expected, save_kwargs=kwds) as actual:
                    abs_diff = abs(actual.t.values - expected_decoded_t)
                    assert (abs_diff <= np.timedelta64(1, 's')).all()
                    assert (actual.t.encoding['units'] ==
                            'days since 0001-01-01 00:00:00.000000')
                    assert (actual.t.encoding['calendar'] ==
                            expected_calendar)

                    abs_diff = abs(actual.t0.values - expected_decoded_t0)
                    assert (abs_diff <= np.timedelta64(1, 's')).all()
                    assert (actual.t0.encoding['units'] ==
                            'days since 0001-01-01')
                    assert (actual.t.encoding['calendar'] ==
                            expected_calendar)

    def test_roundtrip_timedelta_data(self):
        time_deltas = pd.to_timedelta(['1h', '2h', 'NaT'])
        expected = Dataset({'td': ('td', time_deltas), 'td0': time_deltas[0]})
        with self.roundtrip(expected) as actual:
            assert_identical(expected, actual)

    def test_roundtrip_float64_data(self):
        expected = Dataset({'x': ('y', np.array([1.0, 2.0, np.pi],
                                                dtype='float64'))})
        with self.roundtrip(expected) as actual:
            assert_identical(expected, actual)

    def test_roundtrip_example_1_netcdf(self):
        expected = open_example_dataset('example_1.nc')
        with self.roundtrip(expected) as actual:
            # we allow the attributes to differ since that
            # will depend on the encoding used.  For example,
            # without CF encoding 'actual' will end up with
            # a dtype attribute.
            assert_equal(expected, actual)

    def test_roundtrip_coordinates(self):
        original = Dataset({'foo': ('x', [0, 1])},
                           {'x': [2, 3], 'y': ('a', [42]), 'z': ('x', [4, 5])})

        with self.roundtrip(original) as actual:
            assert_identical(original, actual)

    def test_roundtrip_global_coordinates(self):
        original = Dataset({'x': [2, 3], 'y': ('a', [42]), 'z': ('x', [4, 5])})
        with self.roundtrip(original) as actual:
            assert_identical(original, actual)

    def test_roundtrip_coordinates_with_space(self):
        original = Dataset(coords={'x': 0, 'y z': 1})
        expected = Dataset({'y z': 1}, {'x': 0})
        with pytest.warns(xr.SerializationWarning):
            with self.roundtrip(original) as actual:
                assert_identical(expected, actual)

    def test_roundtrip_boolean_dtype(self):
        original = create_boolean_data()
        assert original['x'].dtype == 'bool'
        with self.roundtrip(original) as actual:
            assert_identical(original, actual)
            assert actual['x'].dtype == 'bool'

    def test_orthogonal_indexing(self):
        in_memory = create_test_data()
        with self.roundtrip(in_memory) as on_disk:
            indexers = {'dim1': [1, 2, 0], 'dim2': [3, 2, 0, 3],
                        'dim3': np.arange(5)}
            expected = in_memory.isel(**indexers)
            actual = on_disk.isel(**indexers)
            # make sure the array is not yet loaded into memory
            assert not actual['var1'].variable._in_memory
            assert_identical(expected, actual)
            # do it twice, to make sure we're switched from orthogonal -> numpy
            # when we cached the values
            actual = on_disk.isel(**indexers)
            assert_identical(expected, actual)

    def test_vectorized_indexing(self):
        in_memory = create_test_data()
        with self.roundtrip(in_memory) as on_disk:
            indexers = {'dim1': DataArray([0, 2, 0], dims='a'),
                        'dim2': DataArray([0, 2, 3], dims='a')}
            expected = in_memory.isel(**indexers)
            actual = on_disk.isel(**indexers)
            # make sure the array is not yet loaded into memory
            assert not actual['var1'].variable._in_memory
            assert_identical(expected, actual.load())
            # do it twice, to make sure we're switched from
            # vectorized -> numpy when we cached the values
            actual = on_disk.isel(**indexers)
            assert_identical(expected, actual)

        def multiple_indexing(indexers):
            # make sure a sequence of lazy indexings certainly works.
            with self.roundtrip(in_memory) as on_disk:
                actual = on_disk['var3']
                expected = in_memory['var3']
                for ind in indexers:
                    actual = actual.isel(**ind)
                    expected = expected.isel(**ind)
                    # make sure the array is not yet loaded into memory
                    assert not actual.variable._in_memory
                assert_identical(expected, actual.load())

        # two-staged vectorized-indexing
        indexers = [
            {'dim1': DataArray([[0, 7], [2, 6], [3, 5]], dims=['a', 'b']),
             'dim3': DataArray([[0, 4], [1, 3], [2, 2]], dims=['a', 'b'])},
            {'a': DataArray([0, 1], dims=['c']),
             'b': DataArray([0, 1], dims=['c'])}
        ]
        multiple_indexing(indexers)

        # vectorized-slice mixed
        indexers = [
            {'dim1': DataArray([[0, 7], [2, 6], [3, 5]], dims=['a', 'b']),
             'dim3': slice(None, 10)}
        ]
        multiple_indexing(indexers)

        # vectorized-integer mixed
        indexers = [
            {'dim3': 0},
            {'dim1': DataArray([[0, 7], [2, 6], [3, 5]], dims=['a', 'b'])},
            {'a': slice(None, None, 2)}
        ]
        multiple_indexing(indexers)

        # vectorized-integer mixed
        indexers = [
            {'dim3': 0},
            {'dim1': DataArray([[0, 7], [2, 6], [3, 5]], dims=['a', 'b'])},
            {'a': 1, 'b': 0}
        ]
        multiple_indexing(indexers)

        # with negative step slice.
        indexers = [
            {'dim1': DataArray([[0, 7], [2, 6], [3, 5]], dims=['a', 'b']),
             'dim3': slice(-1, 1, -1)},
        ]
        multiple_indexing(indexers)

        # with negative step slice.
        indexers = [
            {'dim1': DataArray([[0, 7], [2, 6], [3, 5]], dims=['a', 'b']),
             'dim3': slice(-1, 1, -2)},
        ]
        multiple_indexing(indexers)

    def test_isel_dataarray(self):
        # Make sure isel works lazily. GH:issue:1688
        in_memory = create_test_data()
        with self.roundtrip(in_memory) as on_disk:
            expected = in_memory.isel(dim2=in_memory['dim2'] < 3)
            actual = on_disk.isel(dim2=on_disk['dim2'] < 3)
            assert_identical(expected, actual)

    def validate_array_type(self, ds):
        # Make sure that only NumpyIndexingAdapter stores a bare np.ndarray.
        def find_and_validate_array(obj):
            # recursively called function. obj: array or array wrapper.
            if hasattr(obj, 'array'):
                if isinstance(obj.array, indexing.ExplicitlyIndexed):
                    find_and_validate_array(obj.array)
                else:
                    if isinstance(obj.array, np.ndarray):
                        assert isinstance(obj, indexing.NumpyIndexingAdapter)
                    elif isinstance(obj.array, dask_array_type):
                        assert isinstance(obj, indexing.DaskIndexingAdapter)
                    elif isinstance(obj.array, pd.Index):
                        assert isinstance(obj, indexing.PandasIndexAdapter)
                    else:
                        raise TypeError('{} is wrapped by {}'.format(
                            type(obj.array), type(obj)))

        for k, v in ds.variables.items():
            find_and_validate_array(v._data)

    def test_array_type_after_indexing(self):
        in_memory = create_test_data()
        with self.roundtrip(in_memory) as on_disk:
            self.validate_array_type(on_disk)
            indexers = {'dim1': [1, 2, 0], 'dim2': [3, 2, 0, 3],
                        'dim3': np.arange(5)}
            expected = in_memory.isel(**indexers)
            actual = on_disk.isel(**indexers)
            assert_identical(expected, actual)
            self.validate_array_type(actual)
            # do it twice, to make sure we're switched from orthogonal -> numpy
            # when we cached the values
            actual = on_disk.isel(**indexers)
            assert_identical(expected, actual)
            self.validate_array_type(actual)

    def test_dropna(self):
        # regression test for GH:issue:1694
        a = np.random.randn(4, 3)
        a[1, 1] = np.NaN
        in_memory = xr.Dataset({'a': (('y', 'x'), a)},
                               coords={'y': np.arange(4), 'x': np.arange(3)})

        assert_identical(in_memory.dropna(dim='x'),
                         in_memory.isel(x=slice(None, None, 2)))

        with self.roundtrip(in_memory) as on_disk:
            self.validate_array_type(on_disk)
            expected = in_memory.dropna(dim='x')
            actual = on_disk.dropna(dim='x')
            assert_identical(expected, actual)

    def test_ondisk_after_print(self):
        """ Make sure print does not load file into memory """
        in_memory = create_test_data()
        with self.roundtrip(in_memory) as on_disk:
            repr(on_disk)
            assert not on_disk['var1']._in_memory


class CFEncodedBase(DatasetIOBase):

    def test_roundtrip_bytes_with_fill_value(self):
        values = np.array([b'ab', b'cdef', np.nan], dtype=object)
        encoding = {'_FillValue': b'X', 'dtype': 'S1'}
        original = Dataset({'x': ('t', values, {}, encoding)})
        expected = original.copy(deep=True)
        with self.roundtrip(original) as actual:
            assert_identical(expected, actual)

        original = Dataset({'x': ('t', values, {}, {'_FillValue': b''})})
        with self.roundtrip(original) as actual:
            assert_identical(expected, actual)

    def test_roundtrip_string_with_fill_value_nchar(self):
        values = np.array([u'ab', u'cdef', np.nan], dtype=object)
        expected = Dataset({'x': ('t', values)})

        encoding = {'dtype': 'S1', '_FillValue': b'X'}
        original = Dataset({'x': ('t', values, {}, encoding)})
        # Not supported yet.
        with pytest.raises(NotImplementedError):
            with self.roundtrip(original) as actual:
                assert_identical(expected, actual)

    @pytest.mark.parametrize(
        'decoded_fn, encoded_fn',
        [(create_unsigned_masked_scaled_data,
          create_encoded_unsigned_masked_scaled_data),
         pytest.param(create_bad_unsigned_masked_scaled_data,
                      create_bad_encoded_unsigned_masked_scaled_data,
                      marks=pytest.mark.xfail(reason="Bad _Unsigned attribute.")),
         (create_signed_masked_scaled_data,
          create_encoded_signed_masked_scaled_data),
         (create_masked_and_scaled_data,
          create_encoded_masked_and_scaled_data)])
    def test_roundtrip_mask_and_scale(self, decoded_fn, encoded_fn):
        decoded = decoded_fn()
        encoded = encoded_fn()

        with self.roundtrip(decoded) as actual:
            for k in decoded.variables:
                assert (decoded.variables[k].dtype ==
                        actual.variables[k].dtype)
            assert_allclose(decoded, actual, decode_bytes=False)

        with self.roundtrip(decoded,
                            open_kwargs=dict(decode_cf=False)) as actual:
            # TODO: this assumes that all roundtrips will first
            # encode.  Is that something we want to test for?
            for k in encoded.variables:
                assert (encoded.variables[k].dtype ==
                        actual.variables[k].dtype)
            assert_allclose(encoded, actual, decode_bytes=False)

        with self.roundtrip(encoded,
                            open_kwargs=dict(decode_cf=False)) as actual:
            for k in encoded.variables:
                assert (encoded.variables[k].dtype ==
                        actual.variables[k].dtype)
            assert_allclose(encoded, actual, decode_bytes=False)

        # make sure roundtrip encoding didn't change the
        # original dataset.
        assert_allclose(encoded, encoded_fn(), decode_bytes=False)

        with self.roundtrip(encoded) as actual:
            for k in decoded.variables:
                assert (decoded.variables[k].dtype ==
                        actual.variables[k].dtype)
            assert_allclose(decoded, actual, decode_bytes=False)

    def test_coordinates_encoding(self):
        def equals_latlon(obj):
            return obj == 'lat lon' or obj == 'lon lat'

        original = Dataset({'temp': ('x', [0, 1]), 'precip': ('x', [0, -1])},
                           {'lat': ('x', [2, 3]), 'lon': ('x', [4, 5])})
        with self.roundtrip(original) as actual:
            assert_identical(actual, original)
        with create_tmp_file() as tmp_file:
            original.to_netcdf(tmp_file)
            with open_dataset(tmp_file, decode_coords=False) as ds:
                assert equals_latlon(ds['temp'].attrs['coordinates'])
                assert equals_latlon(ds['precip'].attrs['coordinates'])
                assert 'coordinates' not in ds.attrs
                assert 'coordinates' not in ds['lat'].attrs
                assert 'coordinates' not in ds['lon'].attrs

        modified = original.drop(['temp', 'precip'])
        with self.roundtrip(modified) as actual:
            assert_identical(actual, modified)
        with create_tmp_file() as tmp_file:
            modified.to_netcdf(tmp_file)
            with open_dataset(tmp_file, decode_coords=False) as ds:
                assert equals_latlon(ds.attrs['coordinates'])
                assert 'coordinates' not in ds['lat'].attrs
                assert 'coordinates' not in ds['lon'].attrs

    def test_roundtrip_endian(self):
        ds = Dataset({'x': np.arange(3, 10, dtype='>i2'),
                      'y': np.arange(3, 20, dtype='<i4'),
                      'z': np.arange(3, 30, dtype='=i8'),
                      'w': ('x', np.arange(3, 10, dtype=np.float))})

        with self.roundtrip(ds) as actual:
            # technically these datasets are slightly different,
            # one hold mixed endian data (ds) the other should be
            # all big endian (actual).  assertDatasetIdentical
            # should still pass though.
            assert_identical(ds, actual)

        if self.engine == 'netcdf4':
            ds['z'].encoding['endian'] = 'big'
            with pytest.raises(NotImplementedError):
                with self.roundtrip(ds) as actual:
                    pass

    def test_invalid_dataarray_names_raise(self):
        te = (TypeError, 'string or None')
        ve = (ValueError, 'string must be length 1 or')
        data = np.random.random((2, 2))
        da = xr.DataArray(data)
        for name, e in zip([0, (4, 5), True, ''], [te, te, te, ve]):
            ds = Dataset({name: da})
            with raises_regex(*e):
                with self.roundtrip(ds):
                    pass

    def test_encoding_kwarg(self):
        ds = Dataset({'x': ('y', np.arange(10.0))})
        kwargs = dict(encoding={'x': {'dtype': 'f4'}})
        with self.roundtrip(ds, save_kwargs=kwargs) as actual:
            assert actual.x.encoding['dtype'] == 'f4'
        assert ds.x.encoding == {}

        kwargs = dict(encoding={'x': {'foo': 'bar'}})
        with raises_regex(ValueError, 'unexpected encoding'):
            with self.roundtrip(ds, save_kwargs=kwargs) as actual:
                pass

        kwargs = dict(encoding={'x': 'foo'})
        with raises_regex(ValueError, 'must be castable'):
            with self.roundtrip(ds, save_kwargs=kwargs) as actual:
                pass

        kwargs = dict(encoding={'invalid': {}})
        with pytest.raises(KeyError):
            with self.roundtrip(ds, save_kwargs=kwargs) as actual:
                pass

    def test_encoding_kwarg_dates(self):
        ds = Dataset({'t': pd.date_range('2000-01-01', periods=3)})
        units = 'days since 1900-01-01'
        kwargs = dict(encoding={'t': {'units': units}})
        with self.roundtrip(ds, save_kwargs=kwargs) as actual:
            assert actual.t.encoding['units'] == units
            assert_identical(actual, ds)

    def test_encoding_kwarg_fixed_width_string(self):
        # regression test for GH2149
        for strings in [
            [b'foo', b'bar', b'baz'],
            [u'foo', u'bar', u'baz'],
        ]:
            ds = Dataset({'x': strings})
            kwargs = dict(encoding={'x': {'dtype': 'S1'}})
            with self.roundtrip(ds, save_kwargs=kwargs) as actual:
                assert actual['x'].encoding['dtype'] == 'S1'
                assert_identical(actual, ds)

    def test_default_fill_value(self):
        # Test default encoding for float:
        ds = Dataset({'x': ('y', np.arange(10.0))})
        kwargs = dict(encoding={'x': {'dtype': 'f4'}})
        with self.roundtrip(ds, save_kwargs=kwargs) as actual:
            assert math.isnan(actual.x.encoding['_FillValue'])
        assert ds.x.encoding == {}

        # Test default encoding for int:
        ds = Dataset({'x': ('y', np.arange(10.0))})
        kwargs = dict(encoding={'x': {'dtype': 'int16'}})
        with warnings.catch_warnings():
            warnings.filterwarnings(
                'ignore', '.*floating point data as an integer')
            with self.roundtrip(ds, save_kwargs=kwargs) as actual:
                assert '_FillValue' not in actual.x.encoding
        assert ds.x.encoding == {}

        # Test default encoding for implicit int:
        ds = Dataset({'x': ('y', np.arange(10, dtype='int16'))})
        with self.roundtrip(ds) as actual:
            assert '_FillValue' not in actual.x.encoding
        assert ds.x.encoding == {}

    def test_explicitly_omit_fill_value(self):
        ds = Dataset({'x': ('y', [np.pi, -np.pi])})
        ds.x.encoding['_FillValue'] = None
        with self.roundtrip(ds) as actual:
            assert '_FillValue' not in actual.x.encoding

    def test_explicitly_omit_fill_value_via_encoding_kwarg(self):
        ds = Dataset({'x': ('y', [np.pi, -np.pi])})
        kwargs = dict(encoding={'x': {'_FillValue': None}})
        with self.roundtrip(ds, save_kwargs=kwargs) as actual:
            assert '_FillValue' not in actual.x.encoding
        assert ds.y.encoding == {}

    def test_explicitly_omit_fill_value_in_coord(self):
        ds = Dataset({'x': ('y', [np.pi, -np.pi])}, coords={'y': [0.0, 1.0]})
        ds.y.encoding['_FillValue'] = None
        with self.roundtrip(ds) as actual:
            assert '_FillValue' not in actual.y.encoding

    def test_explicitly_omit_fill_value_in_coord_via_encoding_kwarg(self):
        ds = Dataset({'x': ('y', [np.pi, -np.pi])}, coords={'y': [0.0, 1.0]})
        kwargs = dict(encoding={'y': {'_FillValue': None}})
        with self.roundtrip(ds, save_kwargs=kwargs) as actual:
            assert '_FillValue' not in actual.y.encoding
        assert ds.y.encoding == {}

    def test_encoding_same_dtype(self):
        ds = Dataset({'x': ('y', np.arange(10.0, dtype='f4'))})
        kwargs = dict(encoding={'x': {'dtype': 'f4'}})
        with self.roundtrip(ds, save_kwargs=kwargs) as actual:
            assert actual.x.encoding['dtype'] == 'f4'
        assert ds.x.encoding == {}

    def test_append_write(self):
        # regression for GH1215
        data = create_test_data()
        with self.roundtrip_append(data) as actual:
            assert_identical(data, actual)

    def test_append_overwrite_values(self):
        # regression for GH1215
        data = create_test_data()
        with create_tmp_file(allow_cleanup_failure=False) as tmp_file:
            self.save(data, tmp_file, mode='w')
            data['var2'][:] = -999
            data['var9'] = data['var2'] * 3
            self.save(data[['var2', 'var9']], tmp_file, mode='a')
            with self.open(tmp_file) as actual:
                assert_identical(data, actual)

    def test_append_with_invalid_dim_raises(self):
        data = create_test_data()
        with create_tmp_file(allow_cleanup_failure=False) as tmp_file:
            self.save(data, tmp_file, mode='w')
            data['var9'] = data['var2'] * 3
            data = data.isel(dim1=slice(2, 6))  # modify one dimension
            with raises_regex(ValueError,
                              'Unable to update size for existing dimension'):
                self.save(data, tmp_file, mode='a')

    def test_multiindex_not_implemented(self):
        ds = (Dataset(coords={'y': ('x', [1, 2]), 'z': ('x', ['a', 'b'])})
              .set_index(x=['y', 'z']))
        with raises_regex(NotImplementedError, 'MultiIndex'):
            with self.roundtrip(ds):
                pass


_counter = itertools.count()


@contextlib.contextmanager
def create_tmp_file(suffix='.nc', allow_cleanup_failure=False):
    temp_dir = tempfile.mkdtemp()
    path = os.path.join(temp_dir, 'temp-%s%s' % (next(_counter), suffix))
    try:
        yield path
    finally:
        try:
            shutil.rmtree(temp_dir)
        except OSError:
            if not allow_cleanup_failure:
                raise


@contextlib.contextmanager
def create_tmp_files(nfiles, suffix='.nc', allow_cleanup_failure=False):
    with ExitStack() as stack:
        files = [stack.enter_context(create_tmp_file(suffix,
                                                     allow_cleanup_failure))
                 for apath in np.arange(nfiles)]
        yield files


class NetCDF4Base(CFEncodedBase):
    """Tests for both netCDF4-python and h5netcdf."""

    engine = 'netcdf4'

    def test_open_group(self):
        # Create a netCDF file with a dataset stored within a group
        with create_tmp_file() as tmp_file:
            with nc4.Dataset(tmp_file, 'w') as rootgrp:
                foogrp = rootgrp.createGroup('foo')
                ds = foogrp
                ds.createDimension('time', size=10)
                x = np.arange(10)
                ds.createVariable('x', np.int32, dimensions=('time',))
                ds.variables['x'][:] = x

            expected = Dataset()
            expected['x'] = ('time', x)

            # check equivalent ways to specify group
            for group in 'foo', '/foo', 'foo/', '/foo/':
                with self.open(tmp_file, group=group) as actual:
                    assert_equal(actual['x'], expected['x'])

            # check that missing group raises appropriate exception
            with pytest.raises(IOError):
                open_dataset(tmp_file, group='bar')
            with raises_regex(ValueError, 'must be a string'):
                open_dataset(tmp_file, group=(1, 2, 3))

    def test_open_subgroup(self):
        # Create a netCDF file with a dataset stored within a group within a
        # group
        with create_tmp_file() as tmp_file:
            rootgrp = nc4.Dataset(tmp_file, 'w')
            foogrp = rootgrp.createGroup('foo')
            bargrp = foogrp.createGroup('bar')
            ds = bargrp
            ds.createDimension('time', size=10)
            x = np.arange(10)
            ds.createVariable('x', np.int32, dimensions=('time',))
            ds.variables['x'][:] = x
            rootgrp.close()

            expected = Dataset()
            expected['x'] = ('time', x)

            # check equivalent ways to specify group
            for group in 'foo/bar', '/foo/bar', 'foo/bar/', '/foo/bar/':
                with self.open(tmp_file, group=group) as actual:
                    assert_equal(actual['x'], expected['x'])

    def test_write_groups(self):
        data1 = create_test_data()
        data2 = data1 * 2
        with create_tmp_file() as tmp_file:
            self.save(data1, tmp_file, group='data/1')
            self.save(data2, tmp_file, group='data/2', mode='a')
            with self.open(tmp_file, group='data/1') as actual1:
                assert_identical(data1, actual1)
            with self.open(tmp_file, group='data/2') as actual2:
                assert_identical(data2, actual2)

    def test_encoding_kwarg_vlen_string(self):
        for input_strings in [
            [b'foo', b'bar', b'baz'],
            [u'foo', u'bar', u'baz'],
        ]:
            original = Dataset({'x': input_strings})
            expected = Dataset({'x': [u'foo', u'bar', u'baz']})
            kwargs = dict(encoding={'x': {'dtype': str}})
            with self.roundtrip(original, save_kwargs=kwargs) as actual:
                assert actual['x'].encoding['dtype'] is str
                assert_identical(actual, expected)

    def test_roundtrip_string_with_fill_value_vlen(self):
        values = np.array([u'ab', u'cdef', np.nan], dtype=object)
        expected = Dataset({'x': ('t', values)})

        # netCDF4-based backends don't support an explicit fillvalue
        # for variable length strings yet.
        # https://github.com/Unidata/netcdf4-python/issues/730
        # https://github.com/shoyer/h5netcdf/issues/37
        original = Dataset({'x': ('t', values, {}, {'_FillValue': u'XXX'})})
        with pytest.raises(NotImplementedError):
            with self.roundtrip(original) as actual:
                assert_identical(expected, actual)

        original = Dataset({'x': ('t', values, {}, {'_FillValue': u''})})
        with pytest.raises(NotImplementedError):
            with self.roundtrip(original) as actual:
                assert_identical(expected, actual)

    def test_roundtrip_character_array(self):
        with create_tmp_file() as tmp_file:
            values = np.array([['a', 'b', 'c'], ['d', 'e', 'f']], dtype='S')

            with nc4.Dataset(tmp_file, mode='w') as nc:
                nc.createDimension('x', 2)
                nc.createDimension('string3', 3)
                v = nc.createVariable('x', np.dtype('S1'), ('x', 'string3'))
                v[:] = values

            values = np.array(['abc', 'def'], dtype='S')
            expected = Dataset({'x': ('x', values)})
            with open_dataset(tmp_file) as actual:
                assert_identical(expected, actual)
                # regression test for #157
                with self.roundtrip(actual) as roundtripped:
                    assert_identical(expected, roundtripped)

    def test_default_to_char_arrays(self):
        data = Dataset({'x': np.array(['foo', 'zzzz'], dtype='S')})
        with self.roundtrip(data) as actual:
            assert_identical(data, actual)
            assert actual['x'].dtype == np.dtype('S4')

    def test_open_encodings(self):
        # Create a netCDF file with explicit time units
        # and make sure it makes it into the encodings
        # and survives a round trip
        with create_tmp_file() as tmp_file:
            with nc4.Dataset(tmp_file, 'w') as ds:
                ds.createDimension('time', size=10)
                ds.createVariable('time', np.int32, dimensions=('time',))
                units = 'days since 1999-01-01'
                ds.variables['time'].setncattr('units', units)
                ds.variables['time'][:] = np.arange(10) + 4

            expected = Dataset()

            time = pd.date_range('1999-01-05', periods=10)
            encoding = {'units': units, 'dtype': np.dtype('int32')}
            expected['time'] = ('time', time, {}, encoding)

            with open_dataset(tmp_file) as actual:
                assert_equal(actual['time'], expected['time'])
                actual_encoding = dict((k, v) for k, v in
                                       iteritems(actual['time'].encoding)
                                       if k in expected['time'].encoding)
                assert actual_encoding == \
                    expected['time'].encoding

    def test_dump_encodings(self):
        # regression test for #709
        ds = Dataset({'x': ('y', np.arange(10.0))})
        kwargs = dict(encoding={'x': {'zlib': True}})
        with self.roundtrip(ds, save_kwargs=kwargs) as actual:
            assert actual.x.encoding['zlib']

    def test_dump_and_open_encodings(self):
        # Create a netCDF file with explicit time units
        # and make sure it makes it into the encodings
        # and survives a round trip
        with create_tmp_file() as tmp_file:
            with nc4.Dataset(tmp_file, 'w') as ds:
                ds.createDimension('time', size=10)
                ds.createVariable('time', np.int32, dimensions=('time',))
                units = 'days since 1999-01-01'
                ds.variables['time'].setncattr('units', units)
                ds.variables['time'][:] = np.arange(10) + 4

            with open_dataset(tmp_file) as xarray_dataset:
                with create_tmp_file() as tmp_file2:
                    xarray_dataset.to_netcdf(tmp_file2)
                    with nc4.Dataset(tmp_file2, 'r') as ds:
                        assert ds.variables['time'].getncattr('units') == units
                        assert_array_equal(
                            ds.variables['time'], np.arange(10) + 4)

    def test_compression_encoding(self):
        data = create_test_data()
        data['var2'].encoding.update({'zlib': True,
                                      'chunksizes': (5, 5),
                                      'fletcher32': True,
                                      'shuffle': True,
                                      'original_shape': data.var2.shape})
        with self.roundtrip(data) as actual:
            for k, v in iteritems(data['var2'].encoding):
                assert v == actual['var2'].encoding[k]

        # regression test for #156
        expected = data.isel(dim1=0)
        with self.roundtrip(expected) as actual:
            assert_equal(expected, actual)

    def test_encoding_kwarg_compression(self):
        ds = Dataset({'x': np.arange(10.0)})
        encoding = dict(dtype='f4', zlib=True, complevel=9, fletcher32=True,
                        chunksizes=(5,), shuffle=True)
        kwargs = dict(encoding=dict(x=encoding))

        with self.roundtrip(ds, save_kwargs=kwargs) as actual:
            assert_equal(actual, ds)
            assert actual.x.encoding['dtype'] == 'f4'
            assert actual.x.encoding['zlib']
            assert actual.x.encoding['complevel'] == 9
            assert actual.x.encoding['fletcher32']
            assert actual.x.encoding['chunksizes'] == (5,)
            assert actual.x.encoding['shuffle']

        assert ds.x.encoding == {}

    def test_encoding_chunksizes_unlimited(self):
        # regression test for GH1225
        ds = Dataset({'x': [1, 2, 3], 'y': ('x', [2, 3, 4])})
        ds.variables['x'].encoding = {
            'zlib': False,
            'shuffle': False,
            'complevel': 0,
            'fletcher32': False,
            'contiguous': False,
            'chunksizes': (2 ** 20,),
            'original_shape': (3,),
        }
        with self.roundtrip(ds) as actual:
            assert_equal(ds, actual)

    def test_mask_and_scale(self):
        with create_tmp_file() as tmp_file:
            with nc4.Dataset(tmp_file, mode='w') as nc:
                nc.createDimension('t', 5)
                nc.createVariable('x', 'int16', ('t',), fill_value=-1)
                v = nc.variables['x']
                v.set_auto_maskandscale(False)
                v.add_offset = 10
                v.scale_factor = 0.1
                v[:] = np.array([-1, -1, 0, 1, 2])

            # first make sure netCDF4 reads the masked and scaled data
            # correctly
            with nc4.Dataset(tmp_file, mode='r') as nc:
                expected = np.ma.array([-1, -1, 10, 10.1, 10.2],
                                       mask=[True, True, False, False, False])
                actual = nc.variables['x'][:]
                assert_array_equal(expected, actual)

            # now check xarray
            with open_dataset(tmp_file) as ds:
                expected = create_masked_and_scaled_data()
                assert_identical(expected, ds)

    def test_0dimensional_variable(self):
        # This fix verifies our work-around to this netCDF4-python bug:
        # https://github.com/Unidata/netcdf4-python/pull/220
        with create_tmp_file() as tmp_file:
            with nc4.Dataset(tmp_file, mode='w') as nc:
                v = nc.createVariable('x', 'int16')
                v[...] = 123

            with open_dataset(tmp_file) as ds:
                expected = Dataset({'x': ((), 123)})
                assert_identical(expected, ds)

    def test_already_open_dataset(self):
        with create_tmp_file() as tmp_file:
            with nc4.Dataset(tmp_file, mode='w') as nc:
                v = nc.createVariable('x', 'int')
                v[...] = 42

            nc = nc4.Dataset(tmp_file, mode='r')
            store = backends.NetCDF4DataStore(nc)
            with open_dataset(store) as ds:
                expected = Dataset({'x': ((), 42)})
                assert_identical(expected, ds)

    def test_read_variable_len_strings(self):
        with create_tmp_file() as tmp_file:
            values = np.array(['foo', 'bar', 'baz'], dtype=object)

            with nc4.Dataset(tmp_file, mode='w') as nc:
                nc.createDimension('x', 3)
                v = nc.createVariable('x', str, ('x',))
                v[:] = values

            expected = Dataset({'x': ('x', values)})
            for kwargs in [{}, {'decode_cf': True}]:
                with open_dataset(tmp_file, **kwargs) as actual:
                    assert_identical(expected, actual)


@requires_netCDF4
class TestNetCDF4Data(NetCDF4Base):

    @contextlib.contextmanager
    def create_store(self):
        with create_tmp_file() as tmp_file:
            with backends.NetCDF4DataStore.open(tmp_file, mode='w') as store:
                yield store

    def test_variable_order(self):
        # doesn't work with scipy or h5py :(
        ds = Dataset()
        ds['a'] = 1
        ds['z'] = 2
        ds['b'] = 3
        ds.coords['c'] = 4

        with self.roundtrip(ds) as actual:
            assert list(ds.variables) == list(actual.variables)

    def test_unsorted_index_raises(self):
        # should be fixed in netcdf4 v1.2.1
        random_data = np.random.random(size=(4, 6))
        dim0 = [0, 1, 2, 3]
        dim1 = [0, 2, 1, 3, 5, 4]  # We will sort this in a later step
        da = xr.DataArray(data=random_data, dims=('dim0', 'dim1'),
                          coords={'dim0': dim0, 'dim1': dim1}, name='randovar')
        ds = da.to_dataset()

        with self.roundtrip(ds) as ondisk:
            inds = np.argsort(dim1)
            ds2 = ondisk.isel(dim1=inds)
            # Older versions of NetCDF4 raise an exception here, and if so we
            # want to ensure we improve (that is, replace) the error message
            try:
                ds2.randovar.values
            except IndexError as err:
                assert 'first by calling .load' in str(err)

    def test_88_character_filename_segmentation_fault(self):
        # should be fixed in netcdf4 v1.3.1
        with mock.patch('netCDF4.__version__', '1.2.4'):
            with warnings.catch_warnings():
                message = ('A segmentation fault may occur when the '
                           'file path has exactly 88 characters')
                warnings.filterwarnings('error', message)
                with pytest.raises(Warning):
                    # Need to construct 88 character filepath
                    xr.Dataset().to_netcdf('a' * (88 - len(os.getcwd()) - 1))

    def test_setncattr_string(self):
        list_of_strings = ['list', 'of', 'strings']
        one_element_list_of_strings = ['one element']
        one_string = 'one string'
        attrs = {'foo': list_of_strings,
                 'bar': one_element_list_of_strings,
                 'baz': one_string}
        ds = Dataset({'x': ('y', [1, 2, 3], attrs)},
                     attrs=attrs)

        with self.roundtrip(ds) as actual:
            for totest in [actual, actual['x']]:
                assert_array_equal(list_of_strings, totest.attrs['foo'])
                assert_array_equal(one_element_list_of_strings,
                                   totest.attrs['bar'])
                assert one_string == totest.attrs['baz']

    def test_autoclose_future_warning(self):
        data = create_test_data()
        with create_tmp_file() as tmp_file:
            self.save(data, tmp_file)
            with pytest.warns(FutureWarning):
                with self.open(tmp_file, autoclose=True) as actual:
                    assert_identical(data, actual)


@requires_netCDF4
@requires_dask
class TestNetCDF4ViaDaskData(TestNetCDF4Data):
    @contextlib.contextmanager
    def roundtrip(self, data, save_kwargs={}, open_kwargs={},
                  allow_cleanup_failure=False):
        with TestNetCDF4Data.roundtrip(
                self, data, save_kwargs, open_kwargs,
                allow_cleanup_failure) as ds:
            yield ds.chunk()

    def test_unsorted_index_raises(self):
        # Skip when using dask because dask rewrites indexers to getitem,
        # dask first pulls items by block.
        pass

    def test_dataset_caching(self):
        # caching behavior differs for dask
        pass

    def test_write_inconsistent_chunks(self):
        # Construct two variables with the same dimensions, but different
        # chunk sizes.
        x = da.zeros((100, 100), dtype='f4', chunks=(50, 100))
        x = DataArray(data=x, dims=('lat', 'lon'), name='x')
        x.encoding['chunksizes'] = (50, 100)
        x.encoding['original_shape'] = (100, 100)
        y = da.ones((100, 100), dtype='f4', chunks=(100, 50))
        y = DataArray(data=y, dims=('lat', 'lon'), name='y')
        y.encoding['chunksizes'] = (100, 50)
        y.encoding['original_shape'] = (100, 100)
        # Put them both into the same dataset
        ds = Dataset({'x': x, 'y': y})
        with self.roundtrip(ds) as actual:
            assert actual['x'].encoding['chunksizes'] == (50, 100)
            assert actual['y'].encoding['chunksizes'] == (100, 50)


@requires_zarr
class ZarrBase(CFEncodedBase):

    DIMENSION_KEY = '_ARRAY_DIMENSIONS'

    @contextlib.contextmanager
    def create_store(self):
        with self.create_zarr_target() as store_target:
            yield backends.ZarrStore.open_group(store_target, mode='w')

    def save(self, dataset, store_target, **kwargs):
        return dataset.to_zarr(store=store_target, **kwargs)

    @contextlib.contextmanager
    def open(self, store_target, **kwargs):
        with xr.open_zarr(store_target, **kwargs) as ds:
            yield ds

    @contextlib.contextmanager
    def roundtrip(self, data, save_kwargs={}, open_kwargs={},
                  allow_cleanup_failure=False):
        with self.create_zarr_target() as store_target:
            self.save(data, store_target, **save_kwargs)
            with self.open(store_target, **open_kwargs) as ds:
                yield ds

    @contextlib.contextmanager
    def roundtrip_append(self, data, save_kwargs={}, open_kwargs={},
                         allow_cleanup_failure=False):
        pytest.skip("zarr backend does not support appending")

    def test_roundtrip_consolidated(self):
        zarr = pytest.importorskip('zarr', minversion="2.2.1.dev2")
        expected = create_test_data()
        with self.roundtrip(expected,
                            save_kwargs={'consolidated': True},
                            open_kwargs={'consolidated': True}) as actual:
            self.check_dtypes_roundtripped(expected, actual)
            assert_identical(expected, actual)

    def test_auto_chunk(self):
        original = create_test_data().chunk()

        with self.roundtrip(
                original, open_kwargs={'auto_chunk': False}) as actual:
            for k, v in actual.variables.items():
                # only index variables should be in memory
                assert v._in_memory == (k in actual.dims)
                # there should be no chunks
                assert v.chunks is None

        with self.roundtrip(
                original, open_kwargs={'auto_chunk': True}) as actual:
            for k, v in actual.variables.items():
                # only index variables should be in memory
                assert v._in_memory == (k in actual.dims)
                # chunk size should be the same as original
                assert v.chunks == original[k].chunks

    def test_write_uneven_dask_chunks(self):
        # regression for GH#2225
        original = create_test_data().chunk({'dim1': 3, 'dim2': 4, 'dim3': 3})

        with self.roundtrip(
                original, open_kwargs={'auto_chunk': True}) as actual:
            for k, v in actual.data_vars.items():
                print(k)
                assert v.chunks == actual[k].chunks

    def test_chunk_encoding(self):
        # These datasets have no dask chunks. All chunking specified in
        # encoding
        data = create_test_data()
        chunks = (5, 5)
        data['var2'].encoding.update({'chunks': chunks})

        with self.roundtrip(data) as actual:
            assert chunks == actual['var2'].encoding['chunks']

        # expect an error with non-integer chunks
        data['var2'].encoding.update({'chunks': (5, 4.5)})
        with pytest.raises(TypeError):
            with self.roundtrip(data) as actual:
                pass

    def test_chunk_encoding_with_dask(self):
        # These datasets DO have dask chunks. Need to check for various
        # interactions between dask and zarr chunks
        ds = xr.DataArray((np.arange(12)), dims='x', name='var1').to_dataset()

        # - no encoding specified -
        # zarr automatically gets chunk information from dask chunks
        ds_chunk4 = ds.chunk({'x': 4})
        with self.roundtrip(ds_chunk4) as actual:
            assert (4,) == actual['var1'].encoding['chunks']

        # should fail if dask_chunks are irregular...
        ds_chunk_irreg = ds.chunk({'x': (5, 4, 3)})
        with pytest.raises(ValueError) as e_info:
            with self.roundtrip(ds_chunk_irreg) as actual:
                pass
        # make sure this error message is correct and not some other error
        assert e_info.match('chunks')

        # ... except if the last chunk is smaller than the first
        ds_chunk_irreg = ds.chunk({'x': (5, 5, 2)})
        with self.roundtrip(ds_chunk_irreg) as actual:
            assert (5,) == actual['var1'].encoding['chunks']
        # re-save Zarr arrays
        with self.roundtrip(ds_chunk_irreg) as original:
            with self.roundtrip(original) as actual:
                assert_identical(original, actual)

        # - encoding specified  -
        # specify compatible encodings
        for chunk_enc in 4, (4, ):
            ds_chunk4['var1'].encoding.update({'chunks': chunk_enc})
            with self.roundtrip(ds_chunk4) as actual:
                assert (4,) == actual['var1'].encoding['chunks']

        # TODO: remove this failure once syncronized overlapping writes are
        # supported by xarray
        ds_chunk4['var1'].encoding.update({'chunks': 5})
        with pytest.raises(NotImplementedError):
            with self.roundtrip(ds_chunk4) as actual:
                pass

    def test_hidden_zarr_keys(self):
        expected = create_test_data()
        with self.create_store() as store:
            expected.dump_to_store(store)
            zarr_group = store.ds

            # check that a variable hidden attribute is present and correct
            # JSON only has a single array type, which maps to list in Python.
            # In contrast, dims in xarray is always a tuple.
            for var in expected.variables.keys():
                dims = zarr_group[var].attrs[self.DIMENSION_KEY]
                assert dims == list(expected[var].dims)

            with xr.decode_cf(store):
                # make sure it is hidden
                for var in expected.variables.keys():
                    assert self.DIMENSION_KEY not in expected[var].attrs

            # put it back and try removing from a variable
            del zarr_group.var2.attrs[self.DIMENSION_KEY]
            with pytest.raises(KeyError):
                with xr.decode_cf(store):
                    pass

    def test_write_persistence_modes(self):
        original = create_test_data()

        # overwrite mode
        with self.roundtrip(original, save_kwargs={'mode': 'w'}) as actual:
            assert_identical(original, actual)

        # don't overwrite mode
        with self.roundtrip(original, save_kwargs={'mode': 'w-'}) as actual:
            assert_identical(original, actual)

        # make sure overwriting works as expected
        with self.create_zarr_target() as store:
            self.save(original, store)
            # should overwrite with no error
            self.save(original, store, mode='w')
            with self.open(store) as actual:
                assert_identical(original, actual)
                with pytest.raises(ValueError):
                    self.save(original, store, mode='w-')

        # check that we can't use other persistence modes
        # TODO: reconsider whether other persistence modes should be supported
        with pytest.raises(ValueError):
            with self.roundtrip(original, save_kwargs={'mode': 'a'}) as actual:
                pass

    def test_compressor_encoding(self):
        original = create_test_data()
        # specify a custom compressor
        import zarr
        blosc_comp = zarr.Blosc(cname='zstd', clevel=3, shuffle=2)
        save_kwargs = dict(encoding={'var1': {'compressor': blosc_comp}})
        with self.roundtrip(original, save_kwargs=save_kwargs) as ds:
            actual = ds['var1'].encoding['compressor']
            # get_config returns a dictionary of compressor attributes
            assert actual.get_config() == blosc_comp.get_config()

    def test_group(self):
        original = create_test_data()
        group = 'some/random/path'
        with self.roundtrip(original, save_kwargs={'group': group},
                            open_kwargs={'group': group}) as actual:
            assert_identical(original, actual)

    def test_encoding_kwarg_fixed_width_string(self):
        # not relevant for zarr, since we don't use EncodedStringCoder
        pass

    # TODO: someone who understand caching figure out whether chaching
    # makes sense for Zarr backend
    @pytest.mark.xfail(reason="Zarr caching not implemented")
    def test_dataset_caching(self):
        super(CFEncodedBase, self).test_dataset_caching()

    @pytest.mark.xfail(reason="Zarr stores can not be appended to")
    def test_append_write(self):
        super(CFEncodedBase, self).test_append_write()

    @pytest.mark.xfail(reason="Zarr stores can not be appended to")
    def test_append_overwrite_values(self):
        super(CFEncodedBase, self).test_append_overwrite_values()

    @pytest.mark.xfail(reason="Zarr stores can not be appended to")
    def test_append_with_invalid_dim_raises(self):
        super(CFEncodedBase, self).test_append_with_invalid_dim_raises()

    def test_to_zarr_compute_false_roundtrip(self):
        from dask.delayed import Delayed

        original = create_test_data().chunk()

        with self.create_zarr_target() as store:
            delayed_obj = self.save(original, store, compute=False)
            assert isinstance(delayed_obj, Delayed)
            delayed_obj.compute()

            with self.open(store) as actual:
                assert_identical(original, actual)

    def test_encoding_chunksizes(self):
        # regression test for GH2278
        # see also test_encoding_chunksizes_unlimited
        nx, ny, nt = 4, 4, 5
        original = xr.Dataset({}, coords={'x': np.arange(nx),
                                          'y': np.arange(ny),
                                          't': np.arange(nt)})
        original['v'] = xr.Variable(('x', 'y', 't'), np.zeros((nx, ny, nt)))
        original = original.chunk({'t': 1, 'x': 2, 'y': 2})

        with self.roundtrip(original) as ds1:
            assert_equal(ds1, original)
            with self.roundtrip(ds1.isel(t=0)) as ds2:
                assert_equal(ds2, original.isel(t=0))


@requires_zarr
class TestZarrDictStore(ZarrBase):
    @contextlib.contextmanager
    def create_zarr_target(self):
        yield {}


@requires_zarr
class TestZarrDirectoryStore(ZarrBase):
    @contextlib.contextmanager
    def create_zarr_target(self):
        with create_tmp_file(suffix='.zarr') as tmp:
            yield tmp


class ScipyWriteBase(CFEncodedBase, NetCDF3Only):

    def test_append_write(self):
        import scipy
        if scipy.__version__ == '1.0.1':
            pytest.xfail('https://github.com/scipy/scipy/issues/8625')
        super(ScipyWriteBase, self).test_append_write()

    def test_append_overwrite_values(self):
        import scipy
        if scipy.__version__ == '1.0.1':
            pytest.xfail('https://github.com/scipy/scipy/issues/8625')
        super(ScipyWriteBase, self).test_append_overwrite_values()


@requires_scipy
class TestScipyInMemoryData(ScipyWriteBase):
    engine = 'scipy'

    @contextlib.contextmanager
    def create_store(self):
        fobj = BytesIO()
        yield backends.ScipyDataStore(fobj, 'w')

    def test_to_netcdf_explicit_engine(self):
        # regression test for GH1321
        Dataset({'foo': 42}).to_netcdf(engine='scipy')

    def test_bytes_pickle(self):
        data = Dataset({'foo': ('x', [1, 2, 3])})
        fobj = data.to_netcdf()
        with self.open(fobj) as ds:
            unpickled = pickle.loads(pickle.dumps(ds))
            assert_identical(unpickled, data)


@requires_scipy
class TestScipyFileObject(ScipyWriteBase):
    engine = 'scipy'

    @contextlib.contextmanager
    def create_store(self):
        fobj = BytesIO()
        yield backends.ScipyDataStore(fobj, 'w')

    @contextlib.contextmanager
    def roundtrip(self, data, save_kwargs={}, open_kwargs={},
                  allow_cleanup_failure=False):
        with create_tmp_file() as tmp_file:
            with open(tmp_file, 'wb') as f:
                self.save(data, f, **save_kwargs)
            with open(tmp_file, 'rb') as f:
                with self.open(f, **open_kwargs) as ds:
                    yield ds

    @pytest.mark.skip(reason='cannot pickle file objects')
    def test_pickle(self):
        pass

    @pytest.mark.skip(reason='cannot pickle file objects')
    def test_pickle_dataarray(self):
        pass


@requires_scipy
class TestScipyFilePath(ScipyWriteBase):
    engine = 'scipy'

    @contextlib.contextmanager
    def create_store(self):
        with create_tmp_file() as tmp_file:
            with backends.ScipyDataStore(tmp_file, mode='w') as store:
                yield store

    def test_array_attrs(self):
        ds = Dataset(attrs={'foo': [[1, 2], [3, 4]]})
        with raises_regex(ValueError, 'must be 1-dimensional'):
            with self.roundtrip(ds):
                pass

    def test_roundtrip_example_1_netcdf_gz(self):
        with open_example_dataset('example_1.nc.gz') as expected:
            with open_example_dataset('example_1.nc') as actual:
                assert_identical(expected, actual)

    def test_netcdf3_endianness(self):
        # regression test for GH416
        expected = open_example_dataset('bears.nc', engine='scipy')
        for var in expected.variables.values():
            assert var.dtype.isnative

    @requires_netCDF4
    def test_nc4_scipy(self):
        with create_tmp_file(allow_cleanup_failure=True) as tmp_file:
            with nc4.Dataset(tmp_file, 'w', format='NETCDF4') as rootgrp:
                rootgrp.createGroup('foo')

            with raises_regex(TypeError, 'pip install netcdf4'):
                open_dataset(tmp_file, engine='scipy')


@requires_netCDF4
class TestNetCDF3ViaNetCDF4Data(CFEncodedBase, NetCDF3Only):
    engine = 'netcdf4'
    file_format = 'NETCDF3_CLASSIC'

    @contextlib.contextmanager
    def create_store(self):
        with create_tmp_file() as tmp_file:
            with backends.NetCDF4DataStore.open(
                    tmp_file, mode='w', format='NETCDF3_CLASSIC') as store:
                yield store

    def test_encoding_kwarg_vlen_string(self):
        original = Dataset({'x': [u'foo', u'bar', u'baz']})
        kwargs = dict(encoding={'x': {'dtype': str}})
        with raises_regex(ValueError, 'encoding dtype=str for vlen'):
            with self.roundtrip(original, save_kwargs=kwargs):
                pass


@requires_netCDF4
class TestNetCDF4ClassicViaNetCDF4Data(CFEncodedBase, NetCDF3Only):
    engine = 'netcdf4'
    file_format = 'NETCDF4_CLASSIC'

    @contextlib.contextmanager
    def create_store(self):
        with create_tmp_file() as tmp_file:
            with backends.NetCDF4DataStore.open(
                    tmp_file, mode='w', format='NETCDF4_CLASSIC') as store:
                yield store


@requires_scipy_or_netCDF4
class TestGenericNetCDFData(CFEncodedBase, NetCDF3Only):
    # verify that we can read and write netCDF3 files as long as we have scipy
    # or netCDF4-python installed
    file_format = 'netcdf3_64bit'

    def test_write_store(self):
        # there's no specific store to test here
        pass

    def test_engine(self):
        data = create_test_data()
        with raises_regex(ValueError, 'unrecognized engine'):
            data.to_netcdf('foo.nc', engine='foobar')
        with raises_regex(ValueError, 'invalid engine'):
            data.to_netcdf(engine='netcdf4')

        with create_tmp_file() as tmp_file:
            data.to_netcdf(tmp_file)
            with raises_regex(ValueError, 'unrecognized engine'):
                open_dataset(tmp_file, engine='foobar')

        netcdf_bytes = data.to_netcdf()
        with raises_regex(ValueError, 'can only read'):
            open_dataset(BytesIO(netcdf_bytes), engine='foobar')

    @pytest.mark.xfail(reason='https://github.com/pydata/xarray/issues/2050')
    def test_cross_engine_read_write_netcdf3(self):
        data = create_test_data()
        valid_engines = set()
        if has_netCDF4:
            valid_engines.add('netcdf4')
        if has_scipy:
            valid_engines.add('scipy')

        for write_engine in valid_engines:
            for format in ['NETCDF3_CLASSIC', 'NETCDF3_64BIT']:
                with create_tmp_file() as tmp_file:
                    data.to_netcdf(tmp_file, format=format,
                                   engine=write_engine)
                    for read_engine in valid_engines:
                        with open_dataset(tmp_file,
                                          engine=read_engine) as actual:
                            # hack to allow test to work:
                            # coord comes back as DataArray rather than coord,
                            # and so need to loop through here rather than in
                            # the test function (or we get recursion)
                            [assert_allclose(data[k].variable,
                                             actual[k].variable)
                             for k in data.variables]

    def test_encoding_unlimited_dims(self):
        ds = Dataset({'x': ('y', np.arange(10.0))})
        with self.roundtrip(ds,
                            save_kwargs=dict(unlimited_dims=['y'])) as actual:
            assert actual.encoding['unlimited_dims'] == set('y')
            assert_equal(ds, actual)

        # Regression test for https://github.com/pydata/xarray/issues/2134
        with self.roundtrip(ds,
                            save_kwargs=dict(unlimited_dims='y')) as actual:
            assert actual.encoding['unlimited_dims'] == set('y')
            assert_equal(ds, actual)

        ds.encoding = {'unlimited_dims': ['y']}
        with self.roundtrip(ds) as actual:
            assert actual.encoding['unlimited_dims'] == set('y')
            assert_equal(ds, actual)

        # Regression test for https://github.com/pydata/xarray/issues/2134
        ds.encoding = {'unlimited_dims': 'y'}
        with self.roundtrip(ds) as actual:
            assert actual.encoding['unlimited_dims'] == set('y')
            assert_equal(ds, actual)


@requires_h5netcdf
@requires_netCDF4
class TestH5NetCDFData(NetCDF4Base):
    engine = 'h5netcdf'

    @contextlib.contextmanager
    def create_store(self):
        with create_tmp_file() as tmp_file:
            yield backends.H5NetCDFStore(tmp_file, 'w')

    @pytest.mark.filterwarnings('ignore:complex dtypes are supported by h5py')
    def test_complex(self):
        expected = Dataset({'x': ('y', np.ones(5) + 1j * np.ones(5))})
        with pytest.warns(FutureWarning):
            # TODO: make it possible to write invalid netCDF files from xarray
            # without a warning
            with self.roundtrip(expected) as actual:
                assert_equal(expected, actual)

    @pytest.mark.xfail(reason='https://github.com/pydata/xarray/issues/535')
    def test_cross_engine_read_write_netcdf4(self):
        # Drop dim3, because its labels include strings. These appear to be
        # not properly read with python-netCDF4, which converts them into
        # unicode instead of leaving them as bytes.
        data = create_test_data().drop('dim3')
        data.attrs['foo'] = 'bar'
        valid_engines = ['netcdf4', 'h5netcdf']
        for write_engine in valid_engines:
            with create_tmp_file() as tmp_file:
                data.to_netcdf(tmp_file, engine=write_engine)
                for read_engine in valid_engines:
                    with open_dataset(tmp_file, engine=read_engine) as actual:
                        assert_identical(data, actual)

    def test_read_byte_attrs_as_unicode(self):
        with create_tmp_file() as tmp_file:
            with nc4.Dataset(tmp_file, 'w') as nc:
                nc.foo = b'bar'
            with open_dataset(tmp_file) as actual:
                expected = Dataset(attrs={'foo': 'bar'})
                assert_identical(expected, actual)

    def test_encoding_unlimited_dims(self):
        ds = Dataset({'x': ('y', np.arange(10.0))})
        with self.roundtrip(ds,
                            save_kwargs=dict(unlimited_dims=['y'])) as actual:
            assert actual.encoding['unlimited_dims'] == set('y')
            assert_equal(ds, actual)
        ds.encoding = {'unlimited_dims': ['y']}
        with self.roundtrip(ds) as actual:
            assert actual.encoding['unlimited_dims'] == set('y')
            assert_equal(ds, actual)

    def test_compression_encoding_h5py(self):
        ENCODINGS = (
            # h5py style compression with gzip codec will be converted to
            # NetCDF4-Python style on round-trip
            ({'compression': 'gzip', 'compression_opts': 9},
             {'zlib': True, 'complevel': 9}),
            # What can't be expressed in NetCDF4-Python style is
            # round-tripped unaltered
            ({'compression': 'lzf', 'compression_opts': None},
             {'compression': 'lzf', 'compression_opts': None}),
            # If both styles are used together, h5py format takes precedence
            ({'compression': 'lzf', 'compression_opts': None,
              'zlib': True, 'complevel': 9},
             {'compression': 'lzf', 'compression_opts': None}))

        for compr_in, compr_out in ENCODINGS:
            data = create_test_data()
            compr_common = {
                'chunksizes': (5, 5),
                'fletcher32': True,
                'shuffle': True,
                'original_shape': data.var2.shape
            }
            data['var2'].encoding.update(compr_in)
            data['var2'].encoding.update(compr_common)
            compr_out.update(compr_common)
            data['scalar'] = ('scalar_dim', np.array([2.0]))
            data['scalar'] = data['scalar'][0]
            with self.roundtrip(data) as actual:
                for k, v in compr_out.items():
                    assert v == actual['var2'].encoding[k]

    def test_compression_check_encoding_h5py(self):
        """When mismatched h5py and NetCDF4-Python encodings are expressed
        in to_netcdf(encoding=...), must raise ValueError
        """
        data = Dataset({'x': ('y', np.arange(10.0))})
        # Compatible encodings are graciously supported
        with create_tmp_file() as tmp_file:
            data.to_netcdf(
                tmp_file, engine='h5netcdf',
                encoding={'x': {'compression': 'gzip', 'zlib': True,
                                'compression_opts': 6, 'complevel': 6}})
            with open_dataset(tmp_file, engine='h5netcdf') as actual:
                assert actual.x.encoding['zlib'] is True
                assert actual.x.encoding['complevel'] == 6

        # Incompatible encodings cause a crash
        with create_tmp_file() as tmp_file:
            with raises_regex(ValueError,
                              "'zlib' and 'compression' encodings mismatch"):
                data.to_netcdf(
                    tmp_file, engine='h5netcdf',
                    encoding={'x': {'compression': 'lzf', 'zlib': True}})

        with create_tmp_file() as tmp_file:
            with raises_regex(
                    ValueError,
                    "'complevel' and 'compression_opts' encodings mismatch"):
                data.to_netcdf(
                    tmp_file, engine='h5netcdf',
                    encoding={'x': {'compression': 'gzip',
                                    'compression_opts': 5, 'complevel': 6}})

    def test_dump_encodings_h5py(self):
        # regression test for #709
        ds = Dataset({'x': ('y', np.arange(10.0))})

        kwargs = {'encoding': {'x': {
            'compression': 'gzip', 'compression_opts': 9}}}
        with self.roundtrip(ds, save_kwargs=kwargs) as actual:
            assert actual.x.encoding['zlib']
            assert actual.x.encoding['complevel'] == 9

        kwargs = {'encoding': {'x': {
            'compression': 'lzf', 'compression_opts': None}}}
        with self.roundtrip(ds, save_kwargs=kwargs) as actual:
            assert actual.x.encoding['compression'] == 'lzf'
            assert actual.x.encoding['compression_opts'] is None


@pytest.fixture(params=['scipy', 'netcdf4', 'h5netcdf', 'pynio'])
def readengine(request):
    return request.param


@pytest.fixture(params=[1, 20])
def nfiles(request):
    return request.param


@pytest.fixture(params=[5, None])
def file_cache_maxsize(request):
    maxsize = request.param
    if maxsize is not None:
        with set_options(file_cache_maxsize=maxsize):
            yield maxsize
    else:
        yield maxsize


@pytest.fixture(params=[True, False])
def parallel(request):
    return request.param


@pytest.fixture(params=[None, 5])
def chunks(request):
    return request.param


# using pytest.mark.skipif does not work so this a work around
def skip_if_not_engine(engine):
    if engine == 'netcdf4':
        pytest.importorskip('netCDF4')
    elif engine == 'pynio':
        pytest.importorskip('Nio')
    else:
        pytest.importorskip(engine)


def test_open_mfdataset_manyfiles(readengine, nfiles, parallel, chunks,
                                  file_cache_maxsize):

    # skip certain combinations
    skip_if_not_engine(readengine)

    if not has_dask and parallel:
        pytest.skip('parallel requires dask')

    if ON_WINDOWS:
        pytest.skip('Skipping on Windows')

    randdata = np.random.randn(nfiles)
    original = Dataset({'foo': ('x', randdata)})
    # test standard open_mfdataset approach with too many files
    with create_tmp_files(nfiles) as tmpfiles:
        writeengine = (readengine if readengine != 'pynio' else 'netcdf4')
        # split into multiple sets of temp files
        for ii in original.x.values:
            subds = original.isel(x=slice(ii, ii + 1))
            subds.to_netcdf(tmpfiles[ii], engine=writeengine)

        # check that calculation on opened datasets works properly
        actual = open_mfdataset(tmpfiles, engine=readengine, parallel=parallel,
                                chunks=chunks)

        # check that using open_mfdataset returns dask arrays for variables
        assert isinstance(actual['foo'].data, dask_array_type)

        assert_identical(original, actual)


@requires_scipy_or_netCDF4
class TestOpenMFDatasetWithDataVarsAndCoordsKw(object):
    coord_name = 'lon'
    var_name = 'v1'

    @contextlib.contextmanager
    def setup_files_and_datasets(self):
        ds1, ds2 = self.gen_datasets_with_common_coord_and_time()
        with create_tmp_file() as tmpfile1:
            with create_tmp_file() as tmpfile2:

                # save data to the temporary files
                ds1.to_netcdf(tmpfile1)
                ds2.to_netcdf(tmpfile2)

                yield [tmpfile1, tmpfile2], [ds1, ds2]

    def gen_datasets_with_common_coord_and_time(self):
        # create coordinate data
        nx = 10
        nt = 10
        x = np.arange(nx)
        t1 = np.arange(nt)
        t2 = np.arange(nt, 2 * nt, 1)

        v1 = np.random.randn(nt, nx)
        v2 = np.random.randn(nt, nx)

        ds1 = Dataset(data_vars={self.var_name: (['t', 'x'], v1),
                                 self.coord_name: ('x', 2 * x)},
                      coords={
                          't': (['t', ], t1),
                          'x': (['x', ], x)
        })

        ds2 = Dataset(data_vars={self.var_name: (['t', 'x'], v2),
                                 self.coord_name: ('x', 2 * x)},
                      coords={
                          't': (['t', ], t2),
                          'x': (['x', ], x)
        })

        return ds1, ds2

    def test_open_mfdataset_does_same_as_concat(self):
        options = ['all', 'minimal', 'different', ]

        with self.setup_files_and_datasets() as (files, [ds1, ds2]):
            for opt in options:
                with open_mfdataset(files, data_vars=opt) as ds:
                    kwargs = dict(data_vars=opt, dim='t')
                    ds_expect = xr.concat([ds1, ds2], **kwargs)
                    assert_identical(ds, ds_expect)

                with open_mfdataset(files, coords=opt) as ds:
                    kwargs = dict(coords=opt, dim='t')
                    ds_expect = xr.concat([ds1, ds2], **kwargs)
                    assert_identical(ds, ds_expect)

    def test_common_coord_when_datavars_all(self):
        opt = 'all'

        with self.setup_files_and_datasets() as (files, [ds1, ds2]):
            # open the files with the data_var option
            with open_mfdataset(files, data_vars=opt) as ds:

                coord_shape = ds[self.coord_name].shape
                coord_shape1 = ds1[self.coord_name].shape
                coord_shape2 = ds2[self.coord_name].shape

                var_shape = ds[self.var_name].shape

                assert var_shape == coord_shape
                assert coord_shape1 != coord_shape
                assert coord_shape2 != coord_shape

    def test_common_coord_when_datavars_minimal(self):
        opt = 'minimal'

        with self.setup_files_and_datasets() as (files, [ds1, ds2]):
            # open the files using data_vars option
            with open_mfdataset(files, data_vars=opt) as ds:

                coord_shape = ds[self.coord_name].shape
                coord_shape1 = ds1[self.coord_name].shape
                coord_shape2 = ds2[self.coord_name].shape

                var_shape = ds[self.var_name].shape

                assert var_shape != coord_shape
                assert coord_shape1 == coord_shape
                assert coord_shape2 == coord_shape

    def test_invalid_data_vars_value_should_fail(self):

        with self.setup_files_and_datasets() as (files, _):
            with pytest.raises(ValueError):
                with open_mfdataset(files, data_vars='minimum'):
                    pass

            # test invalid coord parameter
            with pytest.raises(ValueError):
                with open_mfdataset(files, coords='minimum'):
                    pass


@requires_dask
@requires_scipy
@requires_netCDF4
class TestDask(DatasetIOBase):
    @contextlib.contextmanager
    def create_store(self):
        yield Dataset()

    @contextlib.contextmanager
    def roundtrip(self, data, save_kwargs={}, open_kwargs={},
                  allow_cleanup_failure=False):
        yield data.chunk()

    # Override methods in DatasetIOBase - not applicable to dask
    def test_roundtrip_string_encoded_characters(self):
        pass

    def test_roundtrip_coordinates_with_space(self):
        pass

    def test_roundtrip_numpy_datetime_data(self):
        # Override method in DatasetIOBase - remove not applicable
        # save_kwds
        times = pd.to_datetime(['2000-01-01', '2000-01-02', 'NaT'])
        expected = Dataset({'t': ('t', times), 't0': times[0]})
        with self.roundtrip(expected) as actual:
            assert_identical(expected, actual)

    def test_roundtrip_cftime_datetime_data(self):
        # Override method in DatasetIOBase - remove not applicable
        # save_kwds
        from .test_coding_times import _all_cftime_date_types

        date_types = _all_cftime_date_types()
        for date_type in date_types.values():
            times = [date_type(1, 1, 1), date_type(1, 1, 2)]
            expected = Dataset({'t': ('t', times), 't0': times[0]})
            expected_decoded_t = np.array(times)
            expected_decoded_t0 = np.array([date_type(1, 1, 1)])

            with self.roundtrip(expected) as actual:
                abs_diff = abs(actual.t.values - expected_decoded_t)
                assert (abs_diff <= np.timedelta64(1, 's')).all()

                abs_diff = abs(actual.t0.values - expected_decoded_t0)
                assert (abs_diff <= np.timedelta64(1, 's')).all()

    def test_write_store(self):
        # Override method in DatasetIOBase - not applicable to dask
        pass

    def test_dataset_caching(self):
        expected = Dataset({'foo': ('x', [5, 6, 7])})
        with self.roundtrip(expected) as actual:
            assert not actual.foo.variable._in_memory
            actual.foo.values  # no caching
            assert not actual.foo.variable._in_memory

    def test_open_mfdataset(self):
        original = Dataset({'foo': ('x', np.random.randn(10))})
        with create_tmp_file() as tmp1:
            with create_tmp_file() as tmp2:
                original.isel(x=slice(5)).to_netcdf(tmp1)
                original.isel(x=slice(5, 10)).to_netcdf(tmp2)
                with open_mfdataset([tmp1, tmp2]) as actual:
                    assert isinstance(actual.foo.variable.data, da.Array)
                    assert actual.foo.variable.data.chunks == \
                        ((5, 5),)
                    assert_identical(original, actual)
                with open_mfdataset([tmp1, tmp2], chunks={'x': 3}) as actual:
                    assert actual.foo.variable.data.chunks == \
                        ((3, 2, 3, 2),)


        with raises_regex(IOError, 'no files to open'):
            open_mfdataset('foo-bar-baz-*.nc')

        with raises_regex(ValueError, 'wild-card'):
            open_mfdataset('http://some/remote/uri')

    def test_open_mfdataset_2d(self):
        original = Dataset({'foo': (['x', 'y'], np.random.randn(10, 8))})
        with create_tmp_file() as tmp1:
            with create_tmp_file() as tmp2:
                with create_tmp_file() as tmp3:
                    with create_tmp_file() as tmp4:
                        original.isel(x=slice(5),
                                      y=slice(4)).to_netcdf(tmp1)
                        original.isel(x=slice(5, 10),
                                      y=slice(4)).to_netcdf(tmp2)
                        original.isel(x=slice(5),
                                      y=slice(4, 8)).to_netcdf(tmp3)
                        original.isel(x=slice(5, 10),
                                      y=slice(4, 8)).to_netcdf(tmp4)
                        with open_mfdataset([[tmp1, tmp2],
                                             [tmp3, tmp4]],
<<<<<<< HEAD
                                            concat_dims=['y', 'x']) as actual:
=======
                                            concat_dim=['y', 'x']) as actual:
>>>>>>> f8cced75
                            assert isinstance(actual.foo.variable.data,
                                              da.Array)
                            assert actual.foo.variable.data.chunks == \
                                   ((5, 5), (4, 4))
                            assert_identical(original, actual)
                        with open_mfdataset([[tmp1, tmp2],
                                             [tmp3, tmp4]],
<<<<<<< HEAD
                                            concat_dims=['y', 'x'],
=======
                                            concat_dim=['y', 'x'],
>>>>>>> f8cced75
                                            chunks={'x': 3, 'y': 2}) as actual:
                            assert actual.foo.variable.data.chunks == \
                                   ((3, 2, 3, 2), (2, 2, 2, 2),)

    @requires_pathlib
    def test_open_mfdataset_pathlib(self):
        original = Dataset({'foo': ('x', np.random.randn(10))})
        with create_tmp_file() as tmp1:
            with create_tmp_file() as tmp2:
                tmp1 = Path(tmp1)
                tmp2 = Path(tmp2)
                original.isel(x=slice(5)).to_netcdf(tmp1)
                original.isel(x=slice(5, 10)).to_netcdf(tmp2)
                with open_mfdataset([tmp1, tmp2]) as actual:
                    assert_identical(original, actual)

    @requires_pathlib
    def test_open_mfdataset_2d_pathlib(self):
        original = Dataset({'foo': (['x', 'y'], np.random.randn(10, 8))})
        with create_tmp_file() as tmp1:
            with create_tmp_file() as tmp2:
                with create_tmp_file() as tmp3:
                    with create_tmp_file() as tmp4:
                        tmp1 = Path(tmp1)
                        tmp2 = Path(tmp2)
                        tmp3 = Path(tmp3)
                        tmp4 = Path(tmp4)
                        original.isel(x=slice(5),
                                      y=slice(4)).to_netcdf(tmp1)
                        original.isel(x=slice(5, 10),
                                      y=slice(4)).to_netcdf(tmp2)
                        original.isel(x=slice(5),
                                      y=slice(4, 8)).to_netcdf(tmp3)
                        original.isel(x=slice(5, 10),
                                      y=slice(4, 8)).to_netcdf(tmp4)
                        with open_mfdataset([[tmp1, tmp2],
                                             [tmp3, tmp4]],
<<<<<<< HEAD
                                            concat_dims=['y', 'x']) as actual:
=======
                                            concat_dim=['y', 'x']) as actual:
>>>>>>> f8cced75
                            assert_identical(original, actual)

    @pytest.mark.xfail(reason="Not yet implemented")
    def test_open_mfdataset(self):
        original = Dataset({'foo': ('x', np.random.randn(10))})
        with create_tmp_file() as tmp1:
            with create_tmp_file() as tmp2:
                original.isel(x=slice(5)).to_netcdf(tmp1)
                original.isel(x=slice(5, 10)).to_netcdf(tmp2)

                with pytest.raises(NotImplementedError):
                    open_mfdataset([tmp1, tmp2], infer_order_from_coords=True)

                # With infer_order_from_coords=True this should pass in future
                with open_mfdataset([tmp1, tmp2]) as actual:
                    assert_identical(original, actual)

    def test_attrs_mfdataset(self):
        original = Dataset({'foo': ('x', np.random.randn(10))})
        with create_tmp_file() as tmp1:
            with create_tmp_file() as tmp2:
                ds1 = original.isel(x=slice(5))
                ds2 = original.isel(x=slice(5, 10))
                ds1.attrs['test1'] = 'foo'
                ds2.attrs['test2'] = 'bar'
                ds1.to_netcdf(tmp1)
                ds2.to_netcdf(tmp2)
                with open_mfdataset([tmp1, tmp2]) as actual:
                    # presumes that attributes inherited from
                    # first dataset loaded
                    assert actual.test1 == ds1.test1
                    # attributes from ds2 are not retained, e.g.,
                    with raises_regex(AttributeError,
                                      'no attribute'):
                        actual.test2

    def test_preprocess_mfdataset(self):
        original = Dataset({'foo': ('x', np.random.randn(10))})
        with create_tmp_file() as tmp:
            original.to_netcdf(tmp)

            def preprocess(ds):
                return ds.assign_coords(z=0)

            expected = preprocess(original)
            with open_mfdataset(tmp, preprocess=preprocess) as actual:
                assert_identical(expected, actual)

    def test_save_mfdataset_roundtrip(self):
        original = Dataset({'foo': ('x', np.random.randn(10))})
        datasets = [original.isel(x=slice(5)),
                    original.isel(x=slice(5, 10))]
        with create_tmp_file() as tmp1:
            with create_tmp_file() as tmp2:
                save_mfdataset(datasets, [tmp1, tmp2])
                with open_mfdataset([tmp1, tmp2]) as actual:
                    assert_identical(actual, original)

    def test_save_mfdataset_invalid(self):
        ds = Dataset()
        with raises_regex(ValueError, 'cannot use mode'):
            save_mfdataset([ds, ds], ['same', 'same'])
        with raises_regex(ValueError, 'same length'):
            save_mfdataset([ds, ds], ['only one path'])

    def test_save_mfdataset_invalid_dataarray(self):
        # regression test for GH1555
        da = DataArray([1, 2])
        with raises_regex(TypeError, 'supports writing Dataset'):
            save_mfdataset([da], ['dataarray'])

    @requires_pathlib
    def test_save_mfdataset_pathlib_roundtrip(self):
        original = Dataset({'foo': ('x', np.random.randn(10))})
        datasets = [original.isel(x=slice(5)),
                    original.isel(x=slice(5, 10))]
        with create_tmp_file() as tmp1:
            with create_tmp_file() as tmp2:
                tmp1 = Path(tmp1)
                tmp2 = Path(tmp2)
                save_mfdataset(datasets, [tmp1, tmp2])
                with open_mfdataset([tmp1, tmp2]) as actual:
                    assert_identical(actual, original)

    def test_open_and_do_math(self):
        original = Dataset({'foo': ('x', np.random.randn(10))})
        with create_tmp_file() as tmp:
            original.to_netcdf(tmp)
            with open_mfdataset(tmp) as ds:
                actual = 1.0 * ds
                assert_allclose(original, actual, decode_bytes=False)

    def test_open_mfdataset_concat_dim_none(self):
        with create_tmp_file() as tmp1:
            with create_tmp_file() as tmp2:
                data = Dataset({'x': 0})
                data.to_netcdf(tmp1)
                Dataset({'x': np.nan}).to_netcdf(tmp2)
                with open_mfdataset([tmp1, tmp2], concat_dims=None) as actual:
                    assert_identical(data, actual)

    def test_open_dataset(self):
        original = Dataset({'foo': ('x', np.random.randn(10))})
        with create_tmp_file() as tmp:
            original.to_netcdf(tmp)
            with open_dataset(tmp, chunks={'x': 5}) as actual:
                assert isinstance(actual.foo.variable.data, da.Array)
                assert actual.foo.variable.data.chunks == ((5, 5),)
                assert_identical(original, actual)
            with open_dataset(tmp, chunks=5) as actual:
                assert_identical(original, actual)
            with open_dataset(tmp) as actual:
                assert isinstance(actual.foo.variable.data, np.ndarray)
                assert_identical(original, actual)

    def test_open_single_dataset(self):
        # Test for issue GH #1988. This makes sure that the
        # concat_dim is utilized when specified in open_mfdataset().
        rnddata = np.random.randn(10)
        original = Dataset({'foo': ('x', rnddata)})
        dim = DataArray([100], name='baz', dims='baz')
        expected = Dataset({'foo': (('baz', 'x'), rnddata[np.newaxis, :])},
                           {'baz': [100]})
        with create_tmp_file() as tmp:
            original.to_netcdf(tmp)
            with open_mfdataset([tmp], concat_dims=[dim]) as actual:
                assert_identical(expected, actual)

    def test_dask_roundtrip(self):
        with create_tmp_file() as tmp:
            data = create_test_data()
            data.to_netcdf(tmp)
            chunks = {'dim1': 4, 'dim2': 4, 'dim3': 4, 'time': 10}
            with open_dataset(tmp, chunks=chunks) as dask_ds:
                assert_identical(data, dask_ds)
                with create_tmp_file() as tmp2:
                    dask_ds.to_netcdf(tmp2)
                    with open_dataset(tmp2) as on_disk:
                        assert_identical(data, on_disk)

    def test_deterministic_names(self):
        with create_tmp_file() as tmp:
            data = create_test_data()
            data.to_netcdf(tmp)
            with open_mfdataset(tmp) as ds:
                original_names = dict((k, v.data.name)
                                      for k, v in ds.data_vars.items())
            with open_mfdataset(tmp) as ds:
                repeat_names = dict((k, v.data.name)
                                    for k, v in ds.data_vars.items())
            for var_name, dask_name in original_names.items():
                assert var_name in dask_name
                assert dask_name[:13] == 'open_dataset-'
            assert original_names == repeat_names

    def test_dataarray_compute(self):
        # Test DataArray.compute() on dask backend.
        # The test for Dataset.compute() is already in DatasetIOBase;
        # however dask is the only tested backend which supports DataArrays
        actual = DataArray([1, 2]).chunk()
        computed = actual.compute()
        assert not actual._in_memory
        assert computed._in_memory
        assert_allclose(actual, computed, decode_bytes=False)

    def test_save_mfdataset_compute_false_roundtrip(self):
        from dask.delayed import Delayed

        original = Dataset({'foo': ('x', np.random.randn(10))}).chunk()
        datasets = [original.isel(x=slice(5)),
                    original.isel(x=slice(5, 10))]
        with create_tmp_file(allow_cleanup_failure=ON_WINDOWS) as tmp1:
            with create_tmp_file(allow_cleanup_failure=ON_WINDOWS) as tmp2:
                delayed_obj = save_mfdataset(datasets, [tmp1, tmp2],
                                             engine=self.engine, compute=False)
                assert isinstance(delayed_obj, Delayed)
                delayed_obj.compute()
                with open_mfdataset([tmp1, tmp2]) as actual:
                    assert_identical(actual, original)


@requires_scipy_or_netCDF4
@requires_pydap
class TestPydap(object):
    def convert_to_pydap_dataset(self, original):
        from pydap.model import GridType, BaseType, DatasetType
        ds = DatasetType('bears', **original.attrs)
        for key, var in original.data_vars.items():
            v = GridType(key)
            v[key] = BaseType(key, var.values, dimensions=var.dims,
                              **var.attrs)
            for d in var.dims:
                v[d] = BaseType(d, var[d].values)
            ds[key] = v
        # check all dims are stored in ds
        for d in original.coords:
            ds[d] = BaseType(d, original[d].values, dimensions=(d, ),
                             **original[d].attrs)
        return ds

    @contextlib.contextmanager
    def create_datasets(self, **kwargs):
        with open_example_dataset('bears.nc') as expected:
            pydap_ds = self.convert_to_pydap_dataset(expected)
            actual = open_dataset(PydapDataStore(pydap_ds))
            # TODO solve this workaround:
            # netcdf converts string to byte not unicode
            expected['bears'] = expected['bears'].astype(str)
            yield actual, expected

    def test_cmp_local_file(self):
        with self.create_datasets() as (actual, expected):
            assert_equal(actual, expected)

            # global attributes should be global attributes on the dataset
            assert 'NC_GLOBAL' not in actual.attrs
            assert 'history' in actual.attrs

            # we don't check attributes exactly with assertDatasetIdentical()
            # because the test DAP server seems to insert some extra
            # attributes not found in the netCDF file.
            assert actual.attrs.keys() == expected.attrs.keys()

        with self.create_datasets() as (actual, expected):
            assert_equal(actual.isel(l=2), expected.isel(l=2))  # noqa

        with self.create_datasets() as (actual, expected):
            assert_equal(actual.isel(i=0, j=-1),
                         expected.isel(i=0, j=-1))

        with self.create_datasets() as (actual, expected):
            assert_equal(actual.isel(j=slice(1, 2)),
                         expected.isel(j=slice(1, 2)))

        with self.create_datasets() as (actual, expected):
            indexers = {'i': [1, 0, 0], 'j': [1, 2, 0, 1]}
            assert_equal(actual.isel(**indexers),
                         expected.isel(**indexers))

        with self.create_datasets() as (actual, expected):
            indexers = {'i': DataArray([0, 1, 0], dims='a'),
                        'j': DataArray([0, 2, 1], dims='a')}
            assert_equal(actual.isel(**indexers),
                         expected.isel(**indexers))

    def test_compatible_to_netcdf(self):
        # make sure it can be saved as a netcdf
        with self.create_datasets() as (actual, expected):
            with create_tmp_file() as tmp_file:
                actual.to_netcdf(tmp_file)
                actual = open_dataset(tmp_file)
                actual['bears'] = actual['bears'].astype(str)
                assert_equal(actual, expected)

    @requires_dask
    def test_dask(self):
        with self.create_datasets(chunks={'j': 2}) as (actual, expected):
            assert_equal(actual, expected)


@network
@requires_scipy_or_netCDF4
@requires_pydap
class TestPydapOnline(TestPydap):
    @contextlib.contextmanager
    def create_datasets(self, **kwargs):
        url = 'http://test.opendap.org/opendap/hyrax/data/nc/bears.nc'
        actual = open_dataset(url, engine='pydap', **kwargs)
        with open_example_dataset('bears.nc') as expected:
            # workaround to restore string which is converted to byte
            expected['bears'] = expected['bears'].astype(str)
            yield actual, expected

    def test_session(self):
        from pydap.cas.urs import setup_session

        session = setup_session('XarrayTestUser', 'Xarray2017')
        with mock.patch('pydap.client.open_url') as mock_func:
            xr.backends.PydapDataStore.open('http://test.url', session=session)
        mock_func.assert_called_with('http://test.url', session=session)


@requires_scipy
@requires_pynio
class TestPyNio(ScipyWriteBase):
    def test_write_store(self):
        # pynio is read-only for now
        pass

    @contextlib.contextmanager
    def open(self, path, **kwargs):
        with open_dataset(path, engine='pynio', **kwargs) as ds:
            yield ds

    def save(self, dataset, path, **kwargs):
        return dataset.to_netcdf(path, engine='scipy', **kwargs)

    def test_weakrefs(self):
        example = Dataset({'foo': ('x', np.arange(5.0))})
        expected = example.rename({'foo': 'bar', 'x': 'y'})

        with create_tmp_file() as tmp_file:
            example.to_netcdf(tmp_file, engine='scipy')
            on_disk = open_dataset(tmp_file, engine='pynio')
            actual = on_disk.rename({'foo': 'bar', 'x': 'y'})
            del on_disk  # trigger garbage collection
            assert_identical(actual, expected)


@requires_cfgrib
class TestCfGrib(object):

    def test_read(self):
        expected = {'number': 2, 'time': 3, 'isobaricInhPa': 2, 'latitude': 3,
                    'longitude': 4}
        with open_example_dataset('example.grib', engine='cfgrib') as ds:
            assert ds.dims == expected
            assert list(ds.data_vars) == ['z', 't']
            assert ds['z'].min() == 12660.

    def test_read_filter_by_keys(self):
        kwargs = {'filter_by_keys': {'shortName': 't'}}
        expected = {'number': 2, 'time': 3, 'isobaricInhPa': 2, 'latitude': 3,
                    'longitude': 4}
        with open_example_dataset('example.grib', engine='cfgrib',
                                  backend_kwargs=kwargs) as ds:
            assert ds.dims == expected
            assert list(ds.data_vars) == ['t']
            assert ds['t'].min() == 231.


@requires_pseudonetcdf
@pytest.mark.filterwarnings('ignore:IOAPI_ISPH is assumed to be 6370000')
class TestPseudoNetCDFFormat(object):

    def open(self, path, **kwargs):
        return open_dataset(path, engine='pseudonetcdf', **kwargs)

    @contextlib.contextmanager
    def roundtrip(self, data, save_kwargs={}, open_kwargs={},
                  allow_cleanup_failure=False):
        with create_tmp_file(
                allow_cleanup_failure=allow_cleanup_failure) as path:
            self.save(data, path, **save_kwargs)
            with self.open(path, **open_kwargs) as ds:
                yield ds

    def test_ict_format(self):
        """
        Open a CAMx file and test data variables
        """
        ictfile = open_example_dataset('example.ict',
                                       engine='pseudonetcdf',
                                       backend_kwargs={'format': 'ffi1001'})
        stdattr = {
            'fill_value': -9999.0,
            'missing_value': -9999,
            'scale': 1,
            'llod_flag': -8888,
            'llod_value': 'N/A',
            'ulod_flag': -7777,
            'ulod_value': 'N/A'
        }

        def myatts(**attrs):
            outattr = stdattr.copy()
            outattr.update(attrs)
            return outattr

        input = {
            'coords': {},
            'attrs': {
                'fmt': '1001', 'n_header_lines': 27,
                'PI_NAME': 'Henderson, Barron',
                'ORGANIZATION_NAME': 'U.S. EPA',
                'SOURCE_DESCRIPTION': 'Example file with artificial data',
                'MISSION_NAME': 'JUST_A_TEST',
                'VOLUME_INFO': '1, 1',
                'SDATE': '2018, 04, 27', 'WDATE': '2018, 04, 27',
                'TIME_INTERVAL': '0',
                'INDEPENDENT_VARIABLE': 'Start_UTC',
                'ULOD_FLAG': '-7777', 'ULOD_VALUE': 'N/A',
                'LLOD_FLAG': '-8888',
                'LLOD_VALUE': ('N/A, N/A, N/A, N/A, 0.025'),
                'OTHER_COMMENTS': ('www-air.larc.nasa.gov/missions/etc/' +
                                   'IcarttDataFormat.htm'),
                'REVISION': 'R0',
                'R0': 'No comments for this revision.',
                'TFLAG': 'Start_UTC'
            },
            'dims': {'POINTS': 4},
            'data_vars': {
                'Start_UTC': {
                    'data': [43200.0, 46800.0, 50400.0, 50400.0],
                    'dims': ('POINTS',),
                    'attrs': myatts(
                        units='Start_UTC',
                        standard_name='Start_UTC',
                    )
                },
                'lat': {
                    'data': [41.0, 42.0, 42.0, 42.0],
                    'dims': ('POINTS',),
                    'attrs': myatts(
                        units='degrees_north',
                        standard_name='lat',
                    )
                },
                'lon': {
                    'data': [-71.0, -72.0, -73.0, -74.],
                    'dims': ('POINTS',),
                    'attrs': myatts(
                        units='degrees_east',
                        standard_name='lon',
                    )
                },
                'elev': {
                    'data': [5.0, 15.0, 20.0, 25.0],
                    'dims': ('POINTS',),
                    'attrs': myatts(
                        units='meters',
                        standard_name='elev',
                    )
                },
                'TEST_ppbv': {
                    'data': [1.2345, 2.3456, 3.4567, 4.5678],
                    'dims': ('POINTS',),
                    'attrs': myatts(
                        units='ppbv',
                        standard_name='TEST_ppbv',
                    )
                },
                'TESTM_ppbv': {
                    'data': [2.22, -9999.0, -7777.0, -8888.0],
                    'dims': ('POINTS',),
                    'attrs': myatts(
                        units='ppbv',
                        standard_name='TESTM_ppbv',
                        llod_value=0.025
                    )
                }
            }
        }
        chkfile = Dataset.from_dict(input)
        assert_identical(ictfile, chkfile)

    def test_ict_format_write(self):
        fmtkw = {'format': 'ffi1001'}
        expected = open_example_dataset('example.ict',
                                        engine='pseudonetcdf',
                                        backend_kwargs=fmtkw)
        with self.roundtrip(expected, save_kwargs=fmtkw,
                            open_kwargs={'backend_kwargs': fmtkw}) as actual:
            assert_identical(expected, actual)

    def test_uamiv_format_read(self):
        """
        Open a CAMx file and test data variables
        """

        camxfile = open_example_dataset('example.uamiv',
                                        engine='pseudonetcdf',
                                        backend_kwargs={'format': 'uamiv'})
        data = np.arange(20, dtype='f').reshape(1, 1, 4, 5)
        expected = xr.Variable(('TSTEP', 'LAY', 'ROW', 'COL'), data,
                               dict(units='ppm', long_name='O3'.ljust(16),
                                    var_desc='O3'.ljust(80)))
        actual = camxfile.variables['O3']
        assert_allclose(expected, actual)

        data = np.array(['2002-06-03'], 'datetime64[ns]')
        expected = xr.Variable(('TSTEP',), data,
                               dict(bounds='time_bounds',
                                    long_name=('synthesized time coordinate ' +
                                               'from SDATE, STIME, STEP ' +
                                               'global attributes')))
        actual = camxfile.variables['time']
        assert_allclose(expected, actual)
        camxfile.close()

    def test_uamiv_format_mfread(self):
        """
        Open a CAMx file and test data variables
        """

        camxfile = open_example_mfdataset(
            ['example.uamiv',
             'example.uamiv'],
            engine='pseudonetcdf',
<<<<<<< HEAD
            concat_dims=['TSTEP'],
=======
            concat_dim=['TSTEP'],
>>>>>>> f8cced75
            backend_kwargs={'format': 'uamiv'})

        data1 = np.arange(20, dtype='f').reshape(1, 1, 4, 5)
        data = np.concatenate([data1] * 2, axis=0)
        expected = xr.Variable(('TSTEP', 'LAY', 'ROW', 'COL'), data,
                               dict(units='ppm', long_name='O3'.ljust(16),
                                    var_desc='O3'.ljust(80)))
        actual = camxfile.variables['O3']
        assert_allclose(expected, actual)

        data1 = np.array(['2002-06-03'], 'datetime64[ns]')
        data = np.concatenate([data1] * 2, axis=0)
        attrs = dict(bounds='time_bounds',
                     long_name=('synthesized time coordinate ' +
                                'from SDATE, STIME, STEP ' +
                                'global attributes'))
        expected = xr.Variable(('TSTEP',), data, attrs)
        actual = camxfile.variables['time']
        assert_allclose(expected, actual)
        camxfile.close()

    def test_uamiv_format_write(self):
        fmtkw = {'format': 'uamiv'}

        expected = open_example_dataset('example.uamiv',
                                        engine='pseudonetcdf',
                                        backend_kwargs=fmtkw)
        with self.roundtrip(expected,
                            save_kwargs=fmtkw,
                            open_kwargs={'backend_kwargs': fmtkw}) as actual:
            assert_identical(expected, actual)

        expected.close()

    def save(self, dataset, path, **save_kwargs):
        import PseudoNetCDF as pnc
        pncf = pnc.PseudoNetCDFFile()
        pncf.dimensions = {k: pnc.PseudoNetCDFDimension(pncf, k, v)
                           for k, v in dataset.dims.items()}
        pncf.variables = {k: pnc.PseudoNetCDFVariable(pncf, k, v.dtype.char,
                                                      v.dims,
                                                      values=v.data[...],
                                                      **v.attrs)
                          for k, v in dataset.variables.items()}
        for pk, pv in dataset.attrs.items():
            setattr(pncf, pk, pv)

        pnc.pncwrite(pncf, path, **save_kwargs)


@requires_rasterio
@contextlib.contextmanager
def create_tmp_geotiff(nx=4, ny=3, nz=3,
                       transform=None,
                       transform_args=[5000, 80000, 1000, 2000.],
                       crs={'units': 'm', 'no_defs': True, 'ellps': 'WGS84',
                            'proj': 'utm', 'zone': 18},
                       open_kwargs={}):
    # yields a temporary geotiff file and a corresponding expected DataArray
    import rasterio
    from rasterio.transform import from_origin
    with create_tmp_file(suffix='.tif',
                         allow_cleanup_failure=ON_WINDOWS) as tmp_file:
        # allow 2d or 3d shapes
        if nz == 1:
            data_shape = ny, nx
            write_kwargs = {'indexes': 1}
        else:
            data_shape = nz, ny, nx
            write_kwargs = {}
        data = np.arange(
            nz * ny * nx,
            dtype=rasterio.float32).reshape(
            *data_shape)
        if transform is None:
            transform = from_origin(*transform_args)
        with rasterio.open(
                tmp_file, 'w',
                driver='GTiff', height=ny, width=nx, count=nz,
                crs=crs,
                transform=transform,
                dtype=rasterio.float32,
                **open_kwargs) as s:
            s.write(data, **write_kwargs)
            dx, dy = s.res[0], -s.res[1]

        a, b, c, d = transform_args
        data = data[np.newaxis, ...] if nz == 1 else data
        expected = DataArray(data, dims=('band', 'y', 'x'),
                             coords={
                                 'band': np.arange(nz) + 1,
                                 'y': -np.arange(ny) * d + b + dy / 2,
                                 'x': np.arange(nx) * c + a + dx / 2,
        })
        yield tmp_file, expected


@requires_rasterio
class TestRasterio(object):

    @requires_scipy_or_netCDF4
    def test_serialization(self):
        with create_tmp_geotiff() as (tmp_file, expected):
            # Write it to a netcdf and read again (roundtrip)
            with xr.open_rasterio(tmp_file) as rioda:
                with create_tmp_file(suffix='.nc') as tmp_nc_file:
                    rioda.to_netcdf(tmp_nc_file)
                    with xr.open_dataarray(tmp_nc_file) as ncds:
                        assert_identical(rioda, ncds)

    def test_utm(self):
        with create_tmp_geotiff() as (tmp_file, expected):
            with xr.open_rasterio(tmp_file) as rioda:
                assert_allclose(rioda, expected)
                assert isinstance(rioda.attrs['crs'], basestring)
                assert isinstance(rioda.attrs['res'], tuple)
                assert isinstance(rioda.attrs['is_tiled'], np.uint8)
                assert isinstance(rioda.attrs['transform'], tuple)
                assert len(rioda.attrs['transform']) == 6
                np.testing.assert_array_equal(rioda.attrs['nodatavals'],
                                              [np.NaN, np.NaN, np.NaN])

            # Check no parse coords
            with xr.open_rasterio(tmp_file, parse_coordinates=False) as rioda:
                assert 'x' not in rioda.coords
                assert 'y' not in rioda.coords

    def test_non_rectilinear(self):
        from rasterio.transform import from_origin
        # Create a geotiff file with 2d coordinates
        with create_tmp_geotiff(transform=from_origin(0, 3, 1, 1).rotation(45),
                                crs=None) as (tmp_file, _):
            # Default is to not parse coords
            with xr.open_rasterio(tmp_file) as rioda:
                assert 'x' not in rioda.coords
                assert 'y' not in rioda.coords
                assert 'crs' not in rioda.attrs
                assert isinstance(rioda.attrs['res'], tuple)
                assert isinstance(rioda.attrs['is_tiled'], np.uint8)
                assert isinstance(rioda.attrs['transform'], tuple)
                assert len(rioda.attrs['transform']) == 6

            # See if a warning is raised if we force it
            with pytest.warns(Warning,
                              match="transformation isn't rectilinear"):
                with xr.open_rasterio(tmp_file,
                                      parse_coordinates=True) as rioda:
                    assert 'x' not in rioda.coords
                    assert 'y' not in rioda.coords

    def test_platecarree(self):
        with create_tmp_geotiff(8, 10, 1, transform_args=[1, 2, 0.5, 2.],
                                crs='+proj=latlong',
                                open_kwargs={'nodata': -9765}) \
                as (tmp_file, expected):
            with xr.open_rasterio(tmp_file) as rioda:
                assert_allclose(rioda, expected)
                assert isinstance(rioda.attrs['crs'], basestring)
                assert isinstance(rioda.attrs['res'], tuple)
                assert isinstance(rioda.attrs['is_tiled'], np.uint8)
                assert isinstance(rioda.attrs['transform'], tuple)
                assert len(rioda.attrs['transform']) == 6
                np.testing.assert_array_equal(rioda.attrs['nodatavals'],
                                              [-9765.])

    def test_notransform(self):
        # regression test for https://github.com/pydata/xarray/issues/1686
        import rasterio
        import warnings

        # Create a geotiff file
        with warnings.catch_warnings():
            # rasterio throws a NotGeoreferencedWarning here, which is
            # expected since we test rasterio's defaults in this case.
            warnings.filterwarnings('ignore', category=UserWarning,
                                    message='Dataset has no geotransform set')
            with create_tmp_file(suffix='.tif') as tmp_file:
                # data
                nx, ny, nz = 4, 3, 3
                data = np.arange(nx * ny * nz,
                                 dtype=rasterio.float32).reshape(nz, ny, nx)
                with rasterio.open(
                        tmp_file, 'w',
                        driver='GTiff', height=ny, width=nx, count=nz,
                        dtype=rasterio.float32) as s:
                    s.write(data)

                # Tests
                expected = DataArray(data,
                                     dims=('band', 'y', 'x'),
                                     coords={'band': [1, 2, 3],
                                             'y': [0.5, 1.5, 2.5],
                                             'x': [0.5, 1.5, 2.5, 3.5],
                                             })
                with xr.open_rasterio(tmp_file) as rioda:
                    assert_allclose(rioda, expected)
                    assert isinstance(rioda.attrs['res'], tuple)
                    assert isinstance(rioda.attrs['is_tiled'], np.uint8)
                    assert isinstance(rioda.attrs['transform'], tuple)
                    assert len(rioda.attrs['transform']) == 6

    def test_indexing(self):
        with create_tmp_geotiff(8, 10, 3, transform_args=[1, 2, 0.5, 2.],
                                crs='+proj=latlong') as (tmp_file, expected):
            with xr.open_rasterio(tmp_file, cache=False) as actual:

                # tests
                # assert_allclose checks all data + coordinates
                assert_allclose(actual, expected)
                assert not actual.variable._in_memory

                # Basic indexer
                ind = {'x': slice(2, 5), 'y': slice(5, 7)}
                assert_allclose(expected.isel(**ind), actual.isel(**ind))
                assert not actual.variable._in_memory

                ind = {'band': slice(1, 2), 'x': slice(2, 5), 'y': slice(5, 7)}
                assert_allclose(expected.isel(**ind), actual.isel(**ind))
                assert not actual.variable._in_memory

                ind = {'band': slice(1, 2), 'x': slice(2, 5), 'y': 0}
                assert_allclose(expected.isel(**ind), actual.isel(**ind))
                assert not actual.variable._in_memory

                # orthogonal indexer
                ind = {'band': np.array([2, 1, 0]),
                       'x': np.array([1, 0]), 'y': np.array([0, 2])}
                assert_allclose(expected.isel(**ind), actual.isel(**ind))
                assert not actual.variable._in_memory

                ind = {'band': np.array([2, 1, 0]),
                       'x': np.array([1, 0]), 'y': 0}
                assert_allclose(expected.isel(**ind), actual.isel(**ind))
                assert not actual.variable._in_memory

                ind = {'band': 0, 'x': np.array([0, 0]), 'y': np.array([1, 1, 1])}
                assert_allclose(expected.isel(**ind), actual.isel(**ind))
                assert not actual.variable._in_memory

                # minus-stepped slice
                ind = {'band': np.array([2, 1, 0]),
                       'x': slice(-1, None, -1), 'y': 0}
                assert_allclose(expected.isel(**ind), actual.isel(**ind))
                assert not actual.variable._in_memory

                ind = {'band': np.array([2, 1, 0]),
                       'x': 1, 'y': slice(-1, 1, -2)}
                assert_allclose(expected.isel(**ind), actual.isel(**ind))
                assert not actual.variable._in_memory

                # empty selection
                ind = {'band': np.array([2, 1, 0]),
                       'x': 1, 'y': slice(2, 2, 1)}
                assert_allclose(expected.isel(**ind), actual.isel(**ind))
                assert not actual.variable._in_memory

                ind = {'band': slice(0, 0), 'x': 1, 'y': 2}
                assert_allclose(expected.isel(**ind), actual.isel(**ind))
                assert not actual.variable._in_memory

                # vectorized indexer
                ind = {'band': DataArray([2, 1, 0], dims='a'),
                       'x': DataArray([1, 0, 0], dims='a'),
                       'y': np.array([0, 2])}
                assert_allclose(expected.isel(**ind), actual.isel(**ind))
                assert not actual.variable._in_memory

                ind = {
                    'band': DataArray([[2, 1, 0], [1, 0, 2]], dims=['a', 'b']),
                    'x': DataArray([[1, 0, 0], [0, 1, 0]], dims=['a', 'b']),
                    'y': 0}
                assert_allclose(expected.isel(**ind), actual.isel(**ind))
                assert not actual.variable._in_memory

                # Selecting lists of bands is fine
                ex = expected.isel(band=[1, 2])
                ac = actual.isel(band=[1, 2])
                assert_allclose(ac, ex)
                ex = expected.isel(band=[0, 2])
                ac = actual.isel(band=[0, 2])
                assert_allclose(ac, ex)

                # Integer indexing
                ex = expected.isel(band=1)
                ac = actual.isel(band=1)
                assert_allclose(ac, ex)

                ex = expected.isel(x=1, y=2)
                ac = actual.isel(x=1, y=2)
                assert_allclose(ac, ex)

                ex = expected.isel(band=0, x=1, y=2)
                ac = actual.isel(band=0, x=1, y=2)
                assert_allclose(ac, ex)

                # Mixed
                ex = actual.isel(x=slice(2), y=slice(2))
                ac = actual.isel(x=[0, 1], y=[0, 1])
                assert_allclose(ac, ex)

                ex = expected.isel(band=0, x=1, y=slice(5, 7))
                ac = actual.isel(band=0, x=1, y=slice(5, 7))
                assert_allclose(ac, ex)

                ex = expected.isel(band=0, x=slice(2, 5), y=2)
                ac = actual.isel(band=0, x=slice(2, 5), y=2)
                assert_allclose(ac, ex)

                # One-element lists
                ex = expected.isel(band=[0], x=slice(2, 5), y=[2])
                ac = actual.isel(band=[0], x=slice(2, 5), y=[2])
                assert_allclose(ac, ex)

    def test_caching(self):
        with create_tmp_geotiff(8, 10, 3, transform_args=[1, 2, 0.5, 2.],
                                crs='+proj=latlong') as (tmp_file, expected):
            # Cache is the default
            with xr.open_rasterio(tmp_file) as actual:

                # This should cache everything
                assert_allclose(actual, expected)

                # once cached, non-windowed indexing should become possible
                ac = actual.isel(x=[2, 4])
                ex = expected.isel(x=[2, 4])
                assert_allclose(ac, ex)

    @requires_dask
    def test_chunks(self):
        with create_tmp_geotiff(8, 10, 3, transform_args=[1, 2, 0.5, 2.],
                                crs='+proj=latlong') as (tmp_file, expected):
            # Chunk at open time
            with xr.open_rasterio(tmp_file, chunks=(1, 2, 2)) as actual:

                import dask.array as da
                assert isinstance(actual.data, da.Array)
                assert 'open_rasterio' in actual.data.name

                # do some arithmetic
                ac = actual.mean()
                ex = expected.mean()
                assert_allclose(ac, ex)

                ac = actual.sel(band=1).mean(dim='x')
                ex = expected.sel(band=1).mean(dim='x')
                assert_allclose(ac, ex)

    def test_pickle_rasterio(self):
        # regression test for https://github.com/pydata/xarray/issues/2121
        with create_tmp_geotiff() as (tmp_file, expected):
            with xr.open_rasterio(tmp_file) as rioda:
                temp = pickle.dumps(rioda)
                with pickle.loads(temp) as actual:
                    assert_equal(actual, rioda)

    def test_ENVI_tags(self):
        rasterio = pytest.importorskip('rasterio', minversion='1.0a')
        from rasterio.transform import from_origin

        # Create an ENVI file with some tags in the ENVI namespace
        # this test uses a custom driver, so we can't use create_tmp_geotiff
        with create_tmp_file(suffix='.dat') as tmp_file:
            # data
            nx, ny, nz = 4, 3, 3
            data = np.arange(nx * ny * nz,
                             dtype=rasterio.float32).reshape(nz, ny, nx)
            transform = from_origin(5000, 80000, 1000, 2000.)
            with rasterio.open(
                    tmp_file, 'w',
                    driver='ENVI', height=ny, width=nx, count=nz,
                    crs={'units': 'm', 'no_defs': True, 'ellps': 'WGS84',
                         'proj': 'utm', 'zone': 18},
                    transform=transform,
                    dtype=rasterio.float32) as s:
                s.update_tags(
                    ns='ENVI',
                    description='{Tagged file}',
                    wavelength='{123.000000, 234.234000, 345.345678}',
                    fwhm='{1.000000, 0.234000, 0.000345}')
                s.write(data)
                dx, dy = s.res[0], -s.res[1]

            # Tests
            coords = {
                'band': [1, 2, 3],
                'y': -np.arange(ny) * 2000 + 80000 + dy / 2,
                'x': np.arange(nx) * 1000 + 5000 + dx / 2,
                'wavelength': ('band', np.array([123, 234.234, 345.345678])),
                'fwhm': ('band', np.array([1, 0.234, 0.000345])),
            }
            expected = DataArray(data, dims=('band', 'y', 'x'), coords=coords)

            with xr.open_rasterio(tmp_file) as rioda:
                assert_allclose(rioda, expected)
                assert isinstance(rioda.attrs['crs'], basestring)
                assert isinstance(rioda.attrs['res'], tuple)
                assert isinstance(rioda.attrs['is_tiled'], np.uint8)
                assert isinstance(rioda.attrs['transform'], tuple)
                assert len(rioda.attrs['transform']) == 6
                # from ENVI tags
                assert isinstance(rioda.attrs['description'], basestring)
                assert isinstance(rioda.attrs['map_info'], basestring)
                assert isinstance(rioda.attrs['samples'], basestring)

    def test_no_mftime(self):
        # rasterio can accept "filename" urguments that are actually urls,
        # including paths to remote files.
        # In issue #1816, we found that these caused dask to break, because
        # the modification time was used to determine the dask token. This
        # tests ensure we can still chunk such files when reading with
        # rasterio.
        with create_tmp_geotiff(8, 10, 3, transform_args=[1, 2, 0.5, 2.],
                                crs='+proj=latlong') as (tmp_file, expected):
            with mock.patch('os.path.getmtime', side_effect=OSError):
                with xr.open_rasterio(tmp_file, chunks=(1, 2, 2)) as actual:
                    import dask.array as da
                    assert isinstance(actual.data, da.Array)
                    assert_allclose(actual, expected)

    @network
    def test_http_url(self):
        # more examples urls here
        # http://download.osgeo.org/geotiff/samples/
        url = 'http://download.osgeo.org/geotiff/samples/made_up/ntf_nord.tif'
        with xr.open_rasterio(url) as actual:
            assert actual.shape == (1, 512, 512)
        # make sure chunking works
        with xr.open_rasterio(url, chunks=(1, 256, 256)) as actual:
            import dask.array as da
            assert isinstance(actual.data, da.Array)


class TestEncodingInvalid(object):

    def test_extract_nc4_variable_encoding(self):
        var = xr.Variable(('x',), [1, 2, 3], {}, {'foo': 'bar'})
        with raises_regex(ValueError, 'unexpected encoding'):
            _extract_nc4_variable_encoding(var, raise_on_invalid=True)

        var = xr.Variable(('x',), [1, 2, 3], {}, {'chunking': (2, 1)})
        encoding = _extract_nc4_variable_encoding(var)
        assert {} == encoding

        # regression test
        var = xr.Variable(('x',), [1, 2, 3], {}, {'shuffle': True})
        encoding = _extract_nc4_variable_encoding(var, raise_on_invalid=True)
        assert {'shuffle': True} == encoding

    def test_extract_h5nc_encoding(self):
        # not supported with h5netcdf (yet)
        var = xr.Variable(('x',), [1, 2, 3], {},
                          {'least_sigificant_digit': 2})
        with raises_regex(ValueError, 'unexpected encoding'):
            _extract_nc4_variable_encoding(var, raise_on_invalid=True)


class MiscObject:
    pass


@requires_netCDF4
class TestValidateAttrs(object):
    def test_validating_attrs(self):
        def new_dataset():
            return Dataset({'data': ('y', np.arange(10.0))},
                           {'y': np.arange(10)})

        def new_dataset_and_dataset_attrs():
            ds = new_dataset()
            return ds, ds.attrs

        def new_dataset_and_data_attrs():
            ds = new_dataset()
            return ds, ds.data.attrs

        def new_dataset_and_coord_attrs():
            ds = new_dataset()
            return ds, ds.coords['y'].attrs

        for new_dataset_and_attrs in [new_dataset_and_dataset_attrs,
                                      new_dataset_and_data_attrs,
                                      new_dataset_and_coord_attrs]:
            ds, attrs = new_dataset_and_attrs()

            attrs[123] = 'test'
            with raises_regex(TypeError, 'Invalid name for attr'):
                ds.to_netcdf('test.nc')

            ds, attrs = new_dataset_and_attrs()
            attrs[MiscObject()] = 'test'
            with raises_regex(TypeError, 'Invalid name for attr'):
                ds.to_netcdf('test.nc')

            ds, attrs = new_dataset_and_attrs()
            attrs[''] = 'test'
            with raises_regex(ValueError, 'Invalid name for attr'):
                ds.to_netcdf('test.nc')

            # This one should work
            ds, attrs = new_dataset_and_attrs()
            attrs['test'] = 'test'
            with create_tmp_file() as tmp_file:
                ds.to_netcdf(tmp_file)

            ds, attrs = new_dataset_and_attrs()
            attrs['test'] = {'a': 5}
            with raises_regex(TypeError, 'Invalid value for attr'):
                ds.to_netcdf('test.nc')

            ds, attrs = new_dataset_and_attrs()
            attrs['test'] = MiscObject()
            with raises_regex(TypeError, 'Invalid value for attr'):
                ds.to_netcdf('test.nc')

            ds, attrs = new_dataset_and_attrs()
            attrs['test'] = 5
            with create_tmp_file() as tmp_file:
                ds.to_netcdf(tmp_file)

            ds, attrs = new_dataset_and_attrs()
            attrs['test'] = 3.14
            with create_tmp_file() as tmp_file:
                ds.to_netcdf(tmp_file)

            ds, attrs = new_dataset_and_attrs()
            attrs['test'] = [1, 2, 3, 4]
            with create_tmp_file() as tmp_file:
                ds.to_netcdf(tmp_file)

            ds, attrs = new_dataset_and_attrs()
            attrs['test'] = (1.9, 2.5)
            with create_tmp_file() as tmp_file:
                ds.to_netcdf(tmp_file)

            ds, attrs = new_dataset_and_attrs()
            attrs['test'] = np.arange(5)
            with create_tmp_file() as tmp_file:
                ds.to_netcdf(tmp_file)

            ds, attrs = new_dataset_and_attrs()
            attrs['test'] = np.arange(12).reshape(3, 4)
            with create_tmp_file() as tmp_file:
                ds.to_netcdf(tmp_file)

            ds, attrs = new_dataset_and_attrs()
            attrs['test'] = 'This is a string'
            with create_tmp_file() as tmp_file:
                ds.to_netcdf(tmp_file)

            ds, attrs = new_dataset_and_attrs()
            attrs['test'] = ''
            with create_tmp_file() as tmp_file:
                ds.to_netcdf(tmp_file)

            ds, attrs = new_dataset_and_attrs()
            attrs['test'] = np.arange(12).reshape(3, 4)
            with create_tmp_file() as tmp_file:
                ds.to_netcdf(tmp_file)


@requires_scipy_or_netCDF4
class TestDataArrayToNetCDF(object):

    def test_dataarray_to_netcdf_no_name(self):
        original_da = DataArray(np.arange(12).reshape((3, 4)))

        with create_tmp_file() as tmp:
            original_da.to_netcdf(tmp)

            with open_dataarray(tmp) as loaded_da:
                assert_identical(original_da, loaded_da)

    def test_dataarray_to_netcdf_with_name(self):
        original_da = DataArray(np.arange(12).reshape((3, 4)),
                                name='test')

        with create_tmp_file() as tmp:
            original_da.to_netcdf(tmp)

            with open_dataarray(tmp) as loaded_da:
                assert_identical(original_da, loaded_da)

    def test_dataarray_to_netcdf_coord_name_clash(self):
        original_da = DataArray(np.arange(12).reshape((3, 4)),
                                dims=['x', 'y'],
                                name='x')

        with create_tmp_file() as tmp:
            original_da.to_netcdf(tmp)

            with open_dataarray(tmp) as loaded_da:
                assert_identical(original_da, loaded_da)

    def test_open_dataarray_options(self):
        data = DataArray(
            np.arange(5), coords={'y': ('x', range(5))}, dims=['x'])

        with create_tmp_file() as tmp:
            data.to_netcdf(tmp)

            expected = data.drop('y')
            with open_dataarray(tmp, drop_variables=['y']) as loaded:
                assert_identical(expected, loaded)

    def test_dataarray_to_netcdf_return_bytes(self):
        # regression test for GH1410
        data = xr.DataArray([1, 2, 3])
        output = data.to_netcdf()
        assert isinstance(output, bytes)

    @requires_pathlib
    def test_dataarray_to_netcdf_no_name_pathlib(self):
        original_da = DataArray(np.arange(12).reshape((3, 4)))

        with create_tmp_file() as tmp:
            tmp = Path(tmp)
            original_da.to_netcdf(tmp)

            with open_dataarray(tmp) as loaded_da:
                assert_identical(original_da, loaded_da)


@requires_scipy_or_netCDF4
def test_no_warning_from_dask_effective_get():
    with create_tmp_file() as tmpfile:
        with pytest.warns(None) as record:
            ds = Dataset()
            ds.to_netcdf(tmpfile)
        assert len(record) == 0<|MERGE_RESOLUTION|>--- conflicted
+++ resolved
@@ -2190,11 +2190,7 @@
                                       y=slice(4, 8)).to_netcdf(tmp4)
                         with open_mfdataset([[tmp1, tmp2],
                                              [tmp3, tmp4]],
-<<<<<<< HEAD
                                             concat_dims=['y', 'x']) as actual:
-=======
-                                            concat_dim=['y', 'x']) as actual:
->>>>>>> f8cced75
                             assert isinstance(actual.foo.variable.data,
                                               da.Array)
                             assert actual.foo.variable.data.chunks == \
@@ -2202,11 +2198,7 @@
                             assert_identical(original, actual)
                         with open_mfdataset([[tmp1, tmp2],
                                              [tmp3, tmp4]],
-<<<<<<< HEAD
                                             concat_dims=['y', 'x'],
-=======
-                                            concat_dim=['y', 'x'],
->>>>>>> f8cced75
                                             chunks={'x': 3, 'y': 2}) as actual:
                             assert actual.foo.variable.data.chunks == \
                                    ((3, 2, 3, 2), (2, 2, 2, 2),)
@@ -2244,11 +2236,7 @@
                                       y=slice(4, 8)).to_netcdf(tmp4)
                         with open_mfdataset([[tmp1, tmp2],
                                              [tmp3, tmp4]],
-<<<<<<< HEAD
                                             concat_dims=['y', 'x']) as actual:
-=======
-                                            concat_dim=['y', 'x']) as actual:
->>>>>>> f8cced75
                             assert_identical(original, actual)
 
     @pytest.mark.xfail(reason="Not yet implemented")
@@ -2738,11 +2726,7 @@
             ['example.uamiv',
              'example.uamiv'],
             engine='pseudonetcdf',
-<<<<<<< HEAD
             concat_dims=['TSTEP'],
-=======
-            concat_dim=['TSTEP'],
->>>>>>> f8cced75
             backend_kwargs={'format': 'uamiv'})
 
         data1 = np.arange(20, dtype='f').reshape(1, 1, 4, 5)
