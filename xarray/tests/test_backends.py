--- conflicted
+++ resolved
@@ -1168,10 +1168,6 @@
         # caching behavior differs for dask
         pass
 
-<<<<<<< HEAD
-    def test_vectorized_indexing(self):
-        self._test_vectorized_indexing(vindex_support=True)
-
     def test_to_netcdf_compute_false(self):
         from dask.delayed import Delayed
 
@@ -1185,10 +1181,6 @@
 
             with open_dataset(tmp_file, autoclose=self.autoclose) as actual:
                 assert_identical(original.load(), actual.load())
-
-
-=======
->>>>>>> 2f590f7d
 
 class NetCDF4ViaDaskDataTestAutocloseTrue(NetCDF4ViaDaskDataTest):
     autoclose = True
@@ -1632,22 +1624,6 @@
         with create_tmp_file() as tmp_file:
             yield backends.H5NetCDFStore(tmp_file, 'w')
 
-<<<<<<< HEAD
-    def test_orthogonal_indexing(self):
-        # simplified version for h5netcdf
-        in_memory = create_test_data()
-        with self.roundtrip(in_memory) as on_disk:
-            indexers = {'dim3': np.arange(5)}
-            expected = in_memory.isel(**indexers)
-            actual = on_disk.isel(**indexers)
-            assert_identical(expected, actual.load())
-
-    def test_array_type_after_indexing(self):
-        # pynio also does not support list-like indexing
-        pass
-
-=======
->>>>>>> 2f590f7d
     def test_complex(self):
         expected = Dataset({'x': ('y', np.ones(5) + 1j * np.ones(5))})
         with self.roundtrip(expected) as actual:
