import contextlib
import itertools
import math
import os.path
from pathlib import Path
import pickle
import shutil
import sys
import tempfile
from typing import Optional
import warnings
from contextlib import ExitStack
from io import BytesIO

import numpy as np
import pandas as pd
import pytest

import xarray as xr
from xarray import (
    DataArray, Dataset, backends, open_dataarray, open_dataset, open_mfdataset,
    save_mfdataset)
from xarray.backends.common import robust_getitem
from xarray.backends.netCDF4_ import _extract_nc4_variable_encoding
from xarray.backends.pydap_ import PydapDataStore
from xarray.core import indexing
from xarray.core.options import set_options
from xarray.core.pycompat import dask_array_type
from xarray.tests import mock
from xarray.coding.variables import SerializationWarning

from . import (
    assert_allclose, assert_array_equal, assert_equal, assert_identical,
    has_dask, has_netCDF4, has_scipy, network, raises_regex, requires_cfgrib,
    requires_cftime, requires_dask, requires_h5netcdf, requires_netCDF4,
    requires_pathlib, requires_pseudonetcdf, requires_pydap, requires_pynio,
    requires_rasterio, requires_scipy, requires_scipy_or_netCDF4,
<<<<<<< HEAD
    requires_zarr)
from .test_dataset import create_test_data, create_append_test_data
=======
    requires_zarr, requires_h5fileobj)
from .test_coding_times import (_STANDARD_CALENDARS, _NON_STANDARD_CALENDARS,
                                _ALL_CALENDARS)
from .test_dataset import create_test_data
>>>>>>> aaae999b

try:
    import netCDF4 as nc4
except ImportError:
    pass

try:
    import dask.array as da
except ImportError:
    pass

try:
    from pandas.errors import OutOfBoundsDatetime
except ImportError:
    # pandas < 0.20
    from pandas.tslib import OutOfBoundsDatetime


ON_WINDOWS = sys.platform == 'win32'


def open_example_dataset(name, *args, **kwargs):
    return open_dataset(os.path.join(os.path.dirname(__file__), 'data', name),
                        *args, **kwargs)


def open_example_mfdataset(names, *args, **kwargs):
    return open_mfdataset(
        [os.path.join(os.path.dirname(__file__), 'data', name)
         for name in names],
        *args, **kwargs)


def create_masked_and_scaled_data():
    x = np.array([np.nan, np.nan, 10, 10.1, 10.2], dtype=np.float32)
    encoding = {'_FillValue': -1, 'add_offset': 10,
                'scale_factor': np.float32(0.1), 'dtype': 'i2'}
    return Dataset({'x': ('t', x, {}, encoding)})


def create_encoded_masked_and_scaled_data():
    attributes = {'_FillValue': -1, 'add_offset': 10,
                  'scale_factor': np.float32(0.1)}
    return Dataset({'x': ('t', np.int16([-1, -1, 0, 1, 2]), attributes)})


def create_unsigned_masked_scaled_data():
    encoding = {'_FillValue': 255, '_Unsigned': 'true', 'dtype': 'i1',
                'add_offset': 10, 'scale_factor': np.float32(0.1)}
    x = np.array([10.0, 10.1, 22.7, 22.8, np.nan], dtype=np.float32)
    return Dataset({'x': ('t', x, {}, encoding)})


def create_encoded_unsigned_masked_scaled_data():
    # These are values as written to the file: the _FillValue will
    # be represented in the signed form.
    attributes = {'_FillValue': -1, '_Unsigned': 'true',
                  'add_offset': 10, 'scale_factor': np.float32(0.1)}
    # Create unsigned data corresponding to [0, 1, 127, 128, 255] unsigned
    sb = np.asarray([0, 1, 127, -128, -1], dtype='i1')
    return Dataset({'x': ('t', sb, attributes)})


def create_bad_unsigned_masked_scaled_data():
    encoding = {'_FillValue': 255, '_Unsigned': True, 'dtype': 'i1',
                'add_offset': 10, 'scale_factor': np.float32(0.1)}
    x = np.array([10.0, 10.1, 22.7, 22.8, np.nan], dtype=np.float32)
    return Dataset({'x': ('t', x, {}, encoding)})


def create_bad_encoded_unsigned_masked_scaled_data():
    # These are values as written to the file: the _FillValue will
    # be represented in the signed form.
    attributes = {'_FillValue': -1, '_Unsigned': True,
                  'add_offset': 10, 'scale_factor': np.float32(0.1)}
    # Create signed data corresponding to [0, 1, 127, 128, 255] unsigned
    sb = np.asarray([0, 1, 127, -128, -1], dtype='i1')
    return Dataset({'x': ('t', sb, attributes)})


def create_signed_masked_scaled_data():
    encoding = {'_FillValue': -127, '_Unsigned': 'false', 'dtype': 'i1',
                'add_offset': 10, 'scale_factor': np.float32(0.1)}
    x = np.array([-1.0, 10.1, 22.7, np.nan], dtype=np.float32)
    return Dataset({'x': ('t', x, {}, encoding)})


def create_encoded_signed_masked_scaled_data():
    # These are values as written to the file: the _FillValue will
    # be represented in the signed form.
    attributes = {'_FillValue': -127, '_Unsigned': 'false',
                  'add_offset': 10, 'scale_factor': np.float32(0.1)}
    # Create signed data corresponding to [0, 1, 127, 128, 255] unsigned
    sb = np.asarray([-110, 1, 127, -127], dtype='i1')
    return Dataset({'x': ('t', sb, attributes)})


def create_boolean_data():
    attributes = {'units': '-'}
    return Dataset({'x': ('t', [True, False, False, True], attributes)})


class TestCommon(object):
    def test_robust_getitem(self):

        class UnreliableArrayFailure(Exception):
            pass

        class UnreliableArray(object):
            def __init__(self, array, failures=1):
                self.array = array
                self.failures = failures

            def __getitem__(self, key):
                if self.failures > 0:
                    self.failures -= 1
                    raise UnreliableArrayFailure
                return self.array[key]

        array = UnreliableArray([0])
        with pytest.raises(UnreliableArrayFailure):
            array[0]
        assert array[0] == 0

        actual = robust_getitem(array, 0, catch=UnreliableArrayFailure,
                                initial_delay=0)
        assert actual == 0


class NetCDF3Only(object):
    pass


class DatasetIOBase(object):
    engine = None  # type: Optional[str]
    file_format = None  # type: Optional[str]

    def create_store(self):
        raise NotImplementedError

    @contextlib.contextmanager
    def roundtrip(self, data, save_kwargs=None, open_kwargs=None,
                  allow_cleanup_failure=False):
        if save_kwargs is None:
            save_kwargs = {}
        if open_kwargs is None:
            open_kwargs = {}
        with create_tmp_file(
                allow_cleanup_failure=allow_cleanup_failure) as path:
            self.save(data, path, **save_kwargs)
            with self.open(path, **open_kwargs) as ds:
                yield ds

    @contextlib.contextmanager
    def roundtrip_append(self, data, save_kwargs=None, open_kwargs=None,
                         allow_cleanup_failure=False):
        if save_kwargs is None:
            save_kwargs = {}
        if open_kwargs is None:
            open_kwargs = {}
        with create_tmp_file(
                allow_cleanup_failure=allow_cleanup_failure) as path:
            for i, key in enumerate(data.variables):
                mode = 'a' if i > 0 else 'w'
                self.save(data[[key]], path, mode=mode, **save_kwargs)
            with self.open(path, **open_kwargs) as ds:
                yield ds

    # The save/open methods may be overwritten below
    def save(self, dataset, path, **kwargs):
        return dataset.to_netcdf(path, engine=self.engine,
                                 format=self.file_format, **kwargs)

    @contextlib.contextmanager
    def open(self, path, **kwargs):
        with open_dataset(path, engine=self.engine, **kwargs) as ds:
            yield ds

    def test_zero_dimensional_variable(self):
        expected = create_test_data()
        expected['float_var'] = ([], 1.0e9, {'units': 'units of awesome'})
        expected['bytes_var'] = ([], b'foobar')
        expected['string_var'] = ([], 'foobar')
        with self.roundtrip(expected) as actual:
            assert_identical(expected, actual)

    def test_write_store(self):
        expected = create_test_data()
        with self.create_store() as store:
            expected.dump_to_store(store)
            # we need to cf decode the store because it has time and
            # non-dimension coordinates
            with xr.decode_cf(store) as actual:
                assert_allclose(expected, actual)

    def check_dtypes_roundtripped(self, expected, actual):
        for k in expected.variables:
            expected_dtype = expected.variables[k].dtype
            if (isinstance(self, NetCDF3Only) and expected_dtype == 'int64'):
                # downcast
                expected_dtype = np.dtype('int32')
            actual_dtype = actual.variables[k].dtype
            # TODO: check expected behavior for string dtypes more carefully
            string_kinds = {'O', 'S', 'U'}
            assert (expected_dtype == actual_dtype
                    or (expected_dtype.kind in string_kinds and
                        actual_dtype.kind in string_kinds))

    def test_roundtrip_test_data(self):
        expected = create_test_data()
        with self.roundtrip(expected) as actual:
            self.check_dtypes_roundtripped(expected, actual)
            assert_identical(expected, actual)

    def test_load(self):
        expected = create_test_data()

        @contextlib.contextmanager
        def assert_loads(vars=None):
            if vars is None:
                vars = expected
            with self.roundtrip(expected) as actual:
                for k, v in actual.variables.items():
                    # IndexVariables are eagerly loaded into memory
                    assert v._in_memory == (k in actual.dims)
                yield actual
                for k, v in actual.variables.items():
                    if k in vars:
                        assert v._in_memory
                assert_identical(expected, actual)

        with pytest.raises(AssertionError):
            # make sure the contextmanager works!
            with assert_loads() as ds:
                pass

        with assert_loads() as ds:
            ds.load()

        with assert_loads(['var1', 'dim1', 'dim2']) as ds:
            ds['var1'].load()

        # verify we can read data even after closing the file
        with self.roundtrip(expected) as ds:
            actual = ds.load()
        assert_identical(expected, actual)

    def test_dataset_compute(self):
        expected = create_test_data()

        with self.roundtrip(expected) as actual:
            # Test Dataset.compute()
            for k, v in actual.variables.items():
                # IndexVariables are eagerly cached
                assert v._in_memory == (k in actual.dims)

            computed = actual.compute()

            for k, v in actual.variables.items():
                assert v._in_memory == (k in actual.dims)
            for v in computed.variables.values():
                assert v._in_memory

            assert_identical(expected, actual)
            assert_identical(expected, computed)

    def test_pickle(self):
        expected = Dataset({'foo': ('x', [42])})
        with self.roundtrip(
                expected, allow_cleanup_failure=ON_WINDOWS) as roundtripped:
            with roundtripped:
                # Windows doesn't like reopening an already open file
                raw_pickle = pickle.dumps(roundtripped)
            with pickle.loads(raw_pickle) as unpickled_ds:
                assert_identical(expected, unpickled_ds)

    @pytest.mark.filterwarnings("ignore:deallocating CachingFileManager")
    def test_pickle_dataarray(self):
        expected = Dataset({'foo': ('x', [42])})
        with self.roundtrip(
                expected, allow_cleanup_failure=ON_WINDOWS) as roundtripped:
            with roundtripped:
                raw_pickle = pickle.dumps(roundtripped['foo'])
            # TODO: figure out how to explicitly close the file for the
            # unpickled DataArray?
            unpickled = pickle.loads(raw_pickle)
            assert_identical(expected['foo'], unpickled)

    def test_dataset_caching(self):
        expected = Dataset({'foo': ('x', [5, 6, 7])})
        with self.roundtrip(expected) as actual:
            assert isinstance(actual.foo.variable._data,
                              indexing.MemoryCachedArray)
            assert not actual.foo.variable._in_memory
            actual.foo.values  # cache
            assert actual.foo.variable._in_memory

        with self.roundtrip(expected, open_kwargs={'cache': False}) as actual:
            assert isinstance(actual.foo.variable._data,
                              indexing.CopyOnWriteArray)
            assert not actual.foo.variable._in_memory
            actual.foo.values  # no caching
            assert not actual.foo.variable._in_memory

    def test_roundtrip_None_variable(self):
        expected = Dataset({None: (('x', 'y'), [[0, 1], [2, 3]])})
        with self.roundtrip(expected) as actual:
            assert_identical(expected, actual)

    def test_roundtrip_object_dtype(self):
        floats = np.array([0.0, 0.0, 1.0, 2.0, 3.0], dtype=object)
        floats_nans = np.array([np.nan, np.nan, 1.0, 2.0, 3.0], dtype=object)
        bytes_ = np.array([b'ab', b'cdef', b'g'], dtype=object)
        bytes_nans = np.array([b'ab', b'cdef', np.nan], dtype=object)
        strings = np.array(['ab', 'cdef', 'g'], dtype=object)
        strings_nans = np.array(['ab', 'cdef', np.nan], dtype=object)
        all_nans = np.array([np.nan, np.nan], dtype=object)
        original = Dataset({'floats': ('a', floats),
                            'floats_nans': ('a', floats_nans),
                            'bytes': ('b', bytes_),
                            'bytes_nans': ('b', bytes_nans),
                            'strings': ('b', strings),
                            'strings_nans': ('b', strings_nans),
                            'all_nans': ('c', all_nans),
                            'nan': ([], np.nan)})
        expected = original.copy(deep=True)
        with self.roundtrip(original) as actual:
            try:
                assert_identical(expected, actual)
            except AssertionError:
                # Most stores use '' for nans in strings, but some don't.
                # First try the ideal case (where the store returns exactly)
                # the original Dataset), then try a more realistic case.
                # This currently includes all netCDF files when encoding is not
                # explicitly set.
                # https://github.com/pydata/xarray/issues/1647
                expected['bytes_nans'][-1] = b''
                expected['strings_nans'][-1] = ''
                assert_identical(expected, actual)

    def test_roundtrip_string_data(self):
        expected = Dataset({'x': ('t', ['ab', 'cdef'])})
        with self.roundtrip(expected) as actual:
            assert_identical(expected, actual)

    def test_roundtrip_string_encoded_characters(self):
        expected = Dataset({'x': ('t', ['ab', 'cdef'])})
        expected['x'].encoding['dtype'] = 'S1'
        with self.roundtrip(expected) as actual:
            assert_identical(expected, actual)
            assert actual['x'].encoding['_Encoding'] == 'utf-8'

        expected['x'].encoding['_Encoding'] = 'ascii'
        with self.roundtrip(expected) as actual:
            assert_identical(expected, actual)
            assert actual['x'].encoding['_Encoding'] == 'ascii'

    def test_roundtrip_numpy_datetime_data(self):
        times = pd.to_datetime(['2000-01-01', '2000-01-02', 'NaT'])
        expected = Dataset({'t': ('t', times), 't0': times[0]})
        kwds = {'encoding': {'t0': {'units': 'days since 1950-01-01'}}}
        with self.roundtrip(expected, save_kwargs=kwds) as actual:
            assert_identical(expected, actual)
            assert actual.t0.encoding['units'] == 'days since 1950-01-01'

    @requires_cftime
    def test_roundtrip_cftime_datetime_data(self):
        from .test_coding_times import _all_cftime_date_types

        date_types = _all_cftime_date_types()
        for date_type in date_types.values():
            times = [date_type(1, 1, 1), date_type(1, 1, 2)]
            expected = Dataset({'t': ('t', times), 't0': times[0]})
            kwds = {'encoding': {'t0': {'units': 'days since 0001-01-01'}}}
            expected_decoded_t = np.array(times)
            expected_decoded_t0 = np.array([date_type(1, 1, 1)])
            expected_calendar = times[0].calendar

            with warnings.catch_warnings():
                if expected_calendar in {'proleptic_gregorian', 'gregorian'}:
                    warnings.filterwarnings(
                        'ignore', 'Unable to decode time axis')

                with self.roundtrip(expected, save_kwargs=kwds) as actual:
                    abs_diff = abs(actual.t.values - expected_decoded_t)
                    assert (abs_diff <= np.timedelta64(1, 's')).all()
                    assert (actual.t.encoding['units']
                            == 'days since 0001-01-01 00:00:00.000000')
                    assert (actual.t.encoding['calendar']
                            == expected_calendar)

                    abs_diff = abs(actual.t0.values - expected_decoded_t0)
                    assert (abs_diff <= np.timedelta64(1, 's')).all()
                    assert (actual.t0.encoding['units']
                            == 'days since 0001-01-01')
                    assert (actual.t.encoding['calendar']
                            == expected_calendar)

    def test_roundtrip_timedelta_data(self):
        time_deltas = pd.to_timedelta(['1h', '2h', 'NaT'])
        expected = Dataset({'td': ('td', time_deltas), 'td0': time_deltas[0]})
        with self.roundtrip(expected) as actual:
            assert_identical(expected, actual)

    def test_roundtrip_float64_data(self):
        expected = Dataset({'x': ('y', np.array([1.0, 2.0, np.pi],
                                                dtype='float64'))})
        with self.roundtrip(expected) as actual:
            assert_identical(expected, actual)

    def test_roundtrip_example_1_netcdf(self):
        with open_example_dataset('example_1.nc') as expected:
            with self.roundtrip(expected) as actual:
                # we allow the attributes to differ since that
                # will depend on the encoding used.  For example,
                # without CF encoding 'actual' will end up with
                # a dtype attribute.
                assert_equal(expected, actual)

    def test_roundtrip_coordinates(self):
        original = Dataset({'foo': ('x', [0, 1])},
                           {'x': [2, 3], 'y': ('a', [42]), 'z': ('x', [4, 5])})

        with self.roundtrip(original) as actual:
            assert_identical(original, actual)

    def test_roundtrip_global_coordinates(self):
        original = Dataset({'x': [2, 3], 'y': ('a', [42]), 'z': ('x', [4, 5])})
        with self.roundtrip(original) as actual:
            assert_identical(original, actual)

    def test_roundtrip_coordinates_with_space(self):
        original = Dataset(coords={'x': 0, 'y z': 1})
        expected = Dataset({'y z': 1}, {'x': 0})
        with pytest.warns(xr.SerializationWarning):
            with self.roundtrip(original) as actual:
                assert_identical(expected, actual)

    def test_roundtrip_boolean_dtype(self):
        original = create_boolean_data()
        assert original['x'].dtype == 'bool'
        with self.roundtrip(original) as actual:
            assert_identical(original, actual)
            assert actual['x'].dtype == 'bool'

    def test_orthogonal_indexing(self):
        in_memory = create_test_data()
        with self.roundtrip(in_memory) as on_disk:
            indexers = {'dim1': [1, 2, 0], 'dim2': [3, 2, 0, 3],
                        'dim3': np.arange(5)}
            expected = in_memory.isel(**indexers)
            actual = on_disk.isel(**indexers)
            # make sure the array is not yet loaded into memory
            assert not actual['var1'].variable._in_memory
            assert_identical(expected, actual)
            # do it twice, to make sure we're switched from orthogonal -> numpy
            # when we cached the values
            actual = on_disk.isel(**indexers)
            assert_identical(expected, actual)

    def test_vectorized_indexing(self):
        in_memory = create_test_data()
        with self.roundtrip(in_memory) as on_disk:
            indexers = {'dim1': DataArray([0, 2, 0], dims='a'),
                        'dim2': DataArray([0, 2, 3], dims='a')}
            expected = in_memory.isel(**indexers)
            actual = on_disk.isel(**indexers)
            # make sure the array is not yet loaded into memory
            assert not actual['var1'].variable._in_memory
            assert_identical(expected, actual.load())
            # do it twice, to make sure we're switched from
            # vectorized -> numpy when we cached the values
            actual = on_disk.isel(**indexers)
            assert_identical(expected, actual)

        def multiple_indexing(indexers):
            # make sure a sequence of lazy indexings certainly works.
            with self.roundtrip(in_memory) as on_disk:
                actual = on_disk['var3']
                expected = in_memory['var3']
                for ind in indexers:
                    actual = actual.isel(**ind)
                    expected = expected.isel(**ind)
                    # make sure the array is not yet loaded into memory
                    assert not actual.variable._in_memory
                assert_identical(expected, actual.load())

        # two-staged vectorized-indexing
        indexers = [
            {'dim1': DataArray([[0, 7], [2, 6], [3, 5]], dims=['a', 'b']),
             'dim3': DataArray([[0, 4], [1, 3], [2, 2]], dims=['a', 'b'])},
            {'a': DataArray([0, 1], dims=['c']),
             'b': DataArray([0, 1], dims=['c'])}
        ]
        multiple_indexing(indexers)

        # vectorized-slice mixed
        indexers = [
            {'dim1': DataArray([[0, 7], [2, 6], [3, 5]], dims=['a', 'b']),
             'dim3': slice(None, 10)}
        ]
        multiple_indexing(indexers)

        # vectorized-integer mixed
        indexers = [
            {'dim3': 0},
            {'dim1': DataArray([[0, 7], [2, 6], [3, 5]], dims=['a', 'b'])},
            {'a': slice(None, None, 2)}
        ]
        multiple_indexing(indexers)

        # vectorized-integer mixed
        indexers = [
            {'dim3': 0},
            {'dim1': DataArray([[0, 7], [2, 6], [3, 5]], dims=['a', 'b'])},
            {'a': 1, 'b': 0}
        ]
        multiple_indexing(indexers)

        # with negative step slice.
        indexers = [
            {'dim1': DataArray([[0, 7], [2, 6], [3, 5]], dims=['a', 'b']),
             'dim3': slice(-1, 1, -1)},
        ]
        multiple_indexing(indexers)

        # with negative step slice.
        indexers = [
            {'dim1': DataArray([[0, 7], [2, 6], [3, 5]], dims=['a', 'b']),
             'dim3': slice(-1, 1, -2)},
        ]
        multiple_indexing(indexers)

    def test_isel_dataarray(self):
        # Make sure isel works lazily. GH:issue:1688
        in_memory = create_test_data()
        with self.roundtrip(in_memory) as on_disk:
            expected = in_memory.isel(dim2=in_memory['dim2'] < 3)
            actual = on_disk.isel(dim2=on_disk['dim2'] < 3)
            assert_identical(expected, actual)

    def validate_array_type(self, ds):
        # Make sure that only NumpyIndexingAdapter stores a bare np.ndarray.
        def find_and_validate_array(obj):
            # recursively called function. obj: array or array wrapper.
            if hasattr(obj, 'array'):
                if isinstance(obj.array, indexing.ExplicitlyIndexed):
                    find_and_validate_array(obj.array)
                else:
                    if isinstance(obj.array, np.ndarray):
                        assert isinstance(obj, indexing.NumpyIndexingAdapter)
                    elif isinstance(obj.array, dask_array_type):
                        assert isinstance(obj, indexing.DaskIndexingAdapter)
                    elif isinstance(obj.array, pd.Index):
                        assert isinstance(obj, indexing.PandasIndexAdapter)
                    else:
                        raise TypeError('{} is wrapped by {}'.format(
                            type(obj.array), type(obj)))

        for k, v in ds.variables.items():
            find_and_validate_array(v._data)

    def test_array_type_after_indexing(self):
        in_memory = create_test_data()
        with self.roundtrip(in_memory) as on_disk:
            self.validate_array_type(on_disk)
            indexers = {'dim1': [1, 2, 0], 'dim2': [3, 2, 0, 3],
                        'dim3': np.arange(5)}
            expected = in_memory.isel(**indexers)
            actual = on_disk.isel(**indexers)
            assert_identical(expected, actual)
            self.validate_array_type(actual)
            # do it twice, to make sure we're switched from orthogonal -> numpy
            # when we cached the values
            actual = on_disk.isel(**indexers)
            assert_identical(expected, actual)
            self.validate_array_type(actual)

    def test_dropna(self):
        # regression test for GH:issue:1694
        a = np.random.randn(4, 3)
        a[1, 1] = np.NaN
        in_memory = xr.Dataset({'a': (('y', 'x'), a)},
                               coords={'y': np.arange(4), 'x': np.arange(3)})

        assert_identical(in_memory.dropna(dim='x'),
                         in_memory.isel(x=slice(None, None, 2)))

        with self.roundtrip(in_memory) as on_disk:
            self.validate_array_type(on_disk)
            expected = in_memory.dropna(dim='x')
            actual = on_disk.dropna(dim='x')
            assert_identical(expected, actual)

    def test_ondisk_after_print(self):
        """ Make sure print does not load file into memory """
        in_memory = create_test_data()
        with self.roundtrip(in_memory) as on_disk:
            repr(on_disk)
            assert not on_disk['var1']._in_memory


class CFEncodedBase(DatasetIOBase):

    def test_roundtrip_bytes_with_fill_value(self):
        values = np.array([b'ab', b'cdef', np.nan], dtype=object)
        encoding = {'_FillValue': b'X', 'dtype': 'S1'}
        original = Dataset({'x': ('t', values, {}, encoding)})
        expected = original.copy(deep=True)
        with self.roundtrip(original) as actual:
            assert_identical(expected, actual)

        original = Dataset({'x': ('t', values, {}, {'_FillValue': b''})})
        with self.roundtrip(original) as actual:
            assert_identical(expected, actual)

    def test_roundtrip_string_with_fill_value_nchar(self):
        values = np.array(['ab', 'cdef', np.nan], dtype=object)
        expected = Dataset({'x': ('t', values)})

        encoding = {'dtype': 'S1', '_FillValue': b'X'}
        original = Dataset({'x': ('t', values, {}, encoding)})
        # Not supported yet.
        with pytest.raises(NotImplementedError):
            with self.roundtrip(original) as actual:
                assert_identical(expected, actual)

    @pytest.mark.parametrize(
        'decoded_fn, encoded_fn',
        [(create_unsigned_masked_scaled_data,
          create_encoded_unsigned_masked_scaled_data),
         pytest.param(create_bad_unsigned_masked_scaled_data,
                      create_bad_encoded_unsigned_masked_scaled_data,
                      marks=pytest.mark.xfail(
                          reason="Bad _Unsigned attribute.")),
         (create_signed_masked_scaled_data,
          create_encoded_signed_masked_scaled_data),
         (create_masked_and_scaled_data,
          create_encoded_masked_and_scaled_data)])
    def test_roundtrip_mask_and_scale(self, decoded_fn, encoded_fn):
        decoded = decoded_fn()
        encoded = encoded_fn()

        with self.roundtrip(decoded) as actual:
            for k in decoded.variables:
                assert (decoded.variables[k].dtype
                        == actual.variables[k].dtype)
            assert_allclose(decoded, actual, decode_bytes=False)

        with self.roundtrip(decoded,
                            open_kwargs=dict(decode_cf=False)) as actual:
            # TODO: this assumes that all roundtrips will first
            # encode.  Is that something we want to test for?
            for k in encoded.variables:
                assert (encoded.variables[k].dtype
                        == actual.variables[k].dtype)
            assert_allclose(encoded, actual, decode_bytes=False)

        with self.roundtrip(encoded,
                            open_kwargs=dict(decode_cf=False)) as actual:
            for k in encoded.variables:
                assert (encoded.variables[k].dtype
                        == actual.variables[k].dtype)
            assert_allclose(encoded, actual, decode_bytes=False)

        # make sure roundtrip encoding didn't change the
        # original dataset.
        assert_allclose(encoded, encoded_fn(), decode_bytes=False)

        with self.roundtrip(encoded) as actual:
            for k in decoded.variables:
                assert (decoded.variables[k].dtype ==
                        actual.variables[k].dtype)
            assert_allclose(decoded, actual, decode_bytes=False)

    def test_coordinates_encoding(self):
        def equals_latlon(obj):
            return obj == 'lat lon' or obj == 'lon lat'

        original = Dataset({'temp': ('x', [0, 1]), 'precip': ('x', [0, -1])},
                           {'lat': ('x', [2, 3]), 'lon': ('x', [4, 5])})
        with self.roundtrip(original) as actual:
            assert_identical(actual, original)
        with create_tmp_file() as tmp_file:
            original.to_netcdf(tmp_file)
            with open_dataset(tmp_file, decode_coords=False) as ds:
                assert equals_latlon(ds['temp'].attrs['coordinates'])
                assert equals_latlon(ds['precip'].attrs['coordinates'])
                assert 'coordinates' not in ds.attrs
                assert 'coordinates' not in ds['lat'].attrs
                assert 'coordinates' not in ds['lon'].attrs

        modified = original.drop(['temp', 'precip'])
        with self.roundtrip(modified) as actual:
            assert_identical(actual, modified)
        with create_tmp_file() as tmp_file:
            modified.to_netcdf(tmp_file)
            with open_dataset(tmp_file, decode_coords=False) as ds:
                assert equals_latlon(ds.attrs['coordinates'])
                assert 'coordinates' not in ds['lat'].attrs
                assert 'coordinates' not in ds['lon'].attrs

    def test_roundtrip_endian(self):
        ds = Dataset({'x': np.arange(3, 10, dtype='>i2'),
                      'y': np.arange(3, 20, dtype='<i4'),
                      'z': np.arange(3, 30, dtype='=i8'),
                      'w': ('x', np.arange(3, 10, dtype=np.float))})

        with self.roundtrip(ds) as actual:
            # technically these datasets are slightly different,
            # one hold mixed endian data (ds) the other should be
            # all big endian (actual).  assertDatasetIdentical
            # should still pass though.
            assert_identical(ds, actual)

        if self.engine == 'netcdf4':
            ds['z'].encoding['endian'] = 'big'
            with pytest.raises(NotImplementedError):
                with self.roundtrip(ds) as actual:
                    pass

    def test_invalid_dataarray_names_raise(self):
        te = (TypeError, 'string or None')
        ve = (ValueError, 'string must be length 1 or')
        data = np.random.random((2, 2))
        da = xr.DataArray(data)
        for name, e in zip([0, (4, 5), True, ''], [te, te, te, ve]):
            ds = Dataset({name: da})
            with raises_regex(*e):
                with self.roundtrip(ds):
                    pass

    def test_encoding_kwarg(self):
        ds = Dataset({'x': ('y', np.arange(10.0))})
        kwargs = dict(encoding={'x': {'dtype': 'f4'}})
        with self.roundtrip(ds, save_kwargs=kwargs) as actual:
            assert actual.x.encoding['dtype'] == 'f4'
        assert ds.x.encoding == {}

        kwargs = dict(encoding={'x': {'foo': 'bar'}})
        with raises_regex(ValueError, 'unexpected encoding'):
            with self.roundtrip(ds, save_kwargs=kwargs) as actual:
                pass

        kwargs = dict(encoding={'x': 'foo'})
        with raises_regex(ValueError, 'must be castable'):
            with self.roundtrip(ds, save_kwargs=kwargs) as actual:
                pass

        kwargs = dict(encoding={'invalid': {}})
        with pytest.raises(KeyError):
            with self.roundtrip(ds, save_kwargs=kwargs) as actual:
                pass

    def test_encoding_kwarg_dates(self):
        ds = Dataset({'t': pd.date_range('2000-01-01', periods=3)})
        units = 'days since 1900-01-01'
        kwargs = dict(encoding={'t': {'units': units}})
        with self.roundtrip(ds, save_kwargs=kwargs) as actual:
            assert actual.t.encoding['units'] == units
            assert_identical(actual, ds)

    def test_encoding_kwarg_fixed_width_string(self):
        # regression test for GH2149
        for strings in [
            [b'foo', b'bar', b'baz'],
            ['foo', 'bar', 'baz'],
        ]:
            ds = Dataset({'x': strings})
            kwargs = dict(encoding={'x': {'dtype': 'S1'}})
            with self.roundtrip(ds, save_kwargs=kwargs) as actual:
                assert actual['x'].encoding['dtype'] == 'S1'
                assert_identical(actual, ds)

    def test_default_fill_value(self):
        # Test default encoding for float:
        ds = Dataset({'x': ('y', np.arange(10.0))})
        kwargs = dict(encoding={'x': {'dtype': 'f4'}})
        with self.roundtrip(ds, save_kwargs=kwargs) as actual:
            assert math.isnan(actual.x.encoding['_FillValue'])
        assert ds.x.encoding == {}

        # Test default encoding for int:
        ds = Dataset({'x': ('y', np.arange(10.0))})
        kwargs = dict(encoding={'x': {'dtype': 'int16'}})
        with warnings.catch_warnings():
            warnings.filterwarnings(
                'ignore', '.*floating point data as an integer')
            with self.roundtrip(ds, save_kwargs=kwargs) as actual:
                assert '_FillValue' not in actual.x.encoding
        assert ds.x.encoding == {}

        # Test default encoding for implicit int:
        ds = Dataset({'x': ('y', np.arange(10, dtype='int16'))})
        with self.roundtrip(ds) as actual:
            assert '_FillValue' not in actual.x.encoding
        assert ds.x.encoding == {}

    def test_explicitly_omit_fill_value(self):
        ds = Dataset({'x': ('y', [np.pi, -np.pi])})
        ds.x.encoding['_FillValue'] = None
        with self.roundtrip(ds) as actual:
            assert '_FillValue' not in actual.x.encoding

    def test_explicitly_omit_fill_value_via_encoding_kwarg(self):
        ds = Dataset({'x': ('y', [np.pi, -np.pi])})
        kwargs = dict(encoding={'x': {'_FillValue': None}})
        with self.roundtrip(ds, save_kwargs=kwargs) as actual:
            assert '_FillValue' not in actual.x.encoding
        assert ds.y.encoding == {}

    def test_explicitly_omit_fill_value_in_coord(self):
        ds = Dataset({'x': ('y', [np.pi, -np.pi])}, coords={'y': [0.0, 1.0]})
        ds.y.encoding['_FillValue'] = None
        with self.roundtrip(ds) as actual:
            assert '_FillValue' not in actual.y.encoding

    def test_explicitly_omit_fill_value_in_coord_via_encoding_kwarg(self):
        ds = Dataset({'x': ('y', [np.pi, -np.pi])}, coords={'y': [0.0, 1.0]})
        kwargs = dict(encoding={'y': {'_FillValue': None}})
        with self.roundtrip(ds, save_kwargs=kwargs) as actual:
            assert '_FillValue' not in actual.y.encoding
        assert ds.y.encoding == {}

    def test_encoding_same_dtype(self):
        ds = Dataset({'x': ('y', np.arange(10.0, dtype='f4'))})
        kwargs = dict(encoding={'x': {'dtype': 'f4'}})
        with self.roundtrip(ds, save_kwargs=kwargs) as actual:
            assert actual.x.encoding['dtype'] == 'f4'
        assert ds.x.encoding == {}

    def test_append_write(self):
        # regression for GH1215
        data = create_test_data()
        with self.roundtrip_append(data) as actual:
            assert_identical(data, actual)

    def test_append_overwrite_values(self):
        # regression for GH1215
        data = create_test_data()
        with create_tmp_file(allow_cleanup_failure=False) as tmp_file:
            self.save(data, tmp_file, mode='w')
            data['var2'][:] = -999
            data['var9'] = data['var2'] * 3
            self.save(data[['var2', 'var9']], tmp_file, mode='a')
            with self.open(tmp_file) as actual:
                assert_identical(data, actual)

    def test_append_with_invalid_dim_raises(self):
        data = create_test_data()
        with create_tmp_file(allow_cleanup_failure=False) as tmp_file:
            self.save(data, tmp_file, mode='w')
            data['var9'] = data['var2'] * 3
            data = data.isel(dim1=slice(2, 6))  # modify one dimension
            with raises_regex(ValueError,
                              'Unable to update size for existing dimension'):
                self.save(data, tmp_file, mode='a')

    def test_multiindex_not_implemented(self):
        ds = (Dataset(coords={'y': ('x', [1, 2]), 'z': ('x', ['a', 'b'])})
              .set_index(x=['y', 'z']))
        with raises_regex(NotImplementedError, 'MultiIndex'):
            with self.roundtrip(ds):
                pass


_counter = itertools.count()


@contextlib.contextmanager
def create_tmp_file(suffix='.nc', allow_cleanup_failure=False):
    temp_dir = tempfile.mkdtemp()
    path = os.path.join(temp_dir, 'temp-%s%s' % (next(_counter), suffix))
    try:
        yield path
    finally:
        try:
            shutil.rmtree(temp_dir)
        except OSError:
            if not allow_cleanup_failure:
                raise


@contextlib.contextmanager
def create_tmp_files(nfiles, suffix='.nc', allow_cleanup_failure=False):
    with ExitStack() as stack:
        files = [stack.enter_context(create_tmp_file(suffix,
                                                     allow_cleanup_failure))
                 for apath in np.arange(nfiles)]
        yield files


class NetCDF4Base(CFEncodedBase):
    """Tests for both netCDF4-python and h5netcdf."""

    engine = 'netcdf4'

    def test_open_group(self):
        # Create a netCDF file with a dataset stored within a group
        with create_tmp_file() as tmp_file:
            with nc4.Dataset(tmp_file, 'w') as rootgrp:
                foogrp = rootgrp.createGroup('foo')
                ds = foogrp
                ds.createDimension('time', size=10)
                x = np.arange(10)
                ds.createVariable('x', np.int32, dimensions=('time',))
                ds.variables['x'][:] = x

            expected = Dataset()
            expected['x'] = ('time', x)

            # check equivalent ways to specify group
            for group in 'foo', '/foo', 'foo/', '/foo/':
                with self.open(tmp_file, group=group) as actual:
                    assert_equal(actual['x'], expected['x'])

            # check that missing group raises appropriate exception
            with pytest.raises(IOError):
                open_dataset(tmp_file, group='bar')
            with raises_regex(ValueError, 'must be a string'):
                open_dataset(tmp_file, group=(1, 2, 3))

    def test_open_subgroup(self):
        # Create a netCDF file with a dataset stored within a group within a
        # group
        with create_tmp_file() as tmp_file:
            rootgrp = nc4.Dataset(tmp_file, 'w')
            foogrp = rootgrp.createGroup('foo')
            bargrp = foogrp.createGroup('bar')
            ds = bargrp
            ds.createDimension('time', size=10)
            x = np.arange(10)
            ds.createVariable('x', np.int32, dimensions=('time',))
            ds.variables['x'][:] = x
            rootgrp.close()

            expected = Dataset()
            expected['x'] = ('time', x)

            # check equivalent ways to specify group
            for group in 'foo/bar', '/foo/bar', 'foo/bar/', '/foo/bar/':
                with self.open(tmp_file, group=group) as actual:
                    assert_equal(actual['x'], expected['x'])

    def test_write_groups(self):
        data1 = create_test_data()
        data2 = data1 * 2
        with create_tmp_file() as tmp_file:
            self.save(data1, tmp_file, group='data/1')
            self.save(data2, tmp_file, group='data/2', mode='a')
            with self.open(tmp_file, group='data/1') as actual1:
                assert_identical(data1, actual1)
            with self.open(tmp_file, group='data/2') as actual2:
                assert_identical(data2, actual2)

    def test_encoding_kwarg_vlen_string(self):
        for input_strings in [
            [b'foo', b'bar', b'baz'],
            ['foo', 'bar', 'baz'],
        ]:
            original = Dataset({'x': input_strings})
            expected = Dataset({'x': ['foo', 'bar', 'baz']})
            kwargs = dict(encoding={'x': {'dtype': str}})
            with self.roundtrip(original, save_kwargs=kwargs) as actual:
                assert actual['x'].encoding['dtype'] is str
                assert_identical(actual, expected)

    def test_roundtrip_string_with_fill_value_vlen(self):
        values = np.array(['ab', 'cdef', np.nan], dtype=object)
        expected = Dataset({'x': ('t', values)})

        # netCDF4-based backends don't support an explicit fillvalue
        # for variable length strings yet.
        # https://github.com/Unidata/netcdf4-python/issues/730
        # https://github.com/shoyer/h5netcdf/issues/37
        original = Dataset({'x': ('t', values, {}, {'_FillValue': 'XXX'})})
        with pytest.raises(NotImplementedError):
            with self.roundtrip(original) as actual:
                assert_identical(expected, actual)

        original = Dataset({'x': ('t', values, {}, {'_FillValue': ''})})
        with pytest.raises(NotImplementedError):
            with self.roundtrip(original) as actual:
                assert_identical(expected, actual)

    def test_roundtrip_character_array(self):
        with create_tmp_file() as tmp_file:
            values = np.array([['a', 'b', 'c'], ['d', 'e', 'f']], dtype='S')

            with nc4.Dataset(tmp_file, mode='w') as nc:
                nc.createDimension('x', 2)
                nc.createDimension('string3', 3)
                v = nc.createVariable('x', np.dtype('S1'), ('x', 'string3'))
                v[:] = values

            values = np.array(['abc', 'def'], dtype='S')
            expected = Dataset({'x': ('x', values)})
            with open_dataset(tmp_file) as actual:
                assert_identical(expected, actual)
                # regression test for #157
                with self.roundtrip(actual) as roundtripped:
                    assert_identical(expected, roundtripped)

    def test_default_to_char_arrays(self):
        data = Dataset({'x': np.array(['foo', 'zzzz'], dtype='S')})
        with self.roundtrip(data) as actual:
            assert_identical(data, actual)
            assert actual['x'].dtype == np.dtype('S4')

    def test_open_encodings(self):
        # Create a netCDF file with explicit time units
        # and make sure it makes it into the encodings
        # and survives a round trip
        with create_tmp_file() as tmp_file:
            with nc4.Dataset(tmp_file, 'w') as ds:
                ds.createDimension('time', size=10)
                ds.createVariable('time', np.int32, dimensions=('time',))
                units = 'days since 1999-01-01'
                ds.variables['time'].setncattr('units', units)
                ds.variables['time'][:] = np.arange(10) + 4

            expected = Dataset()

            time = pd.date_range('1999-01-05', periods=10)
            encoding = {'units': units, 'dtype': np.dtype('int32')}
            expected['time'] = ('time', time, {}, encoding)

            with open_dataset(tmp_file) as actual:
                assert_equal(actual['time'], expected['time'])
                actual_encoding = dict((k, v) for k, v in
                                       actual['time'].encoding.items()
                                       if k in expected['time'].encoding)
                assert actual_encoding == \
                    expected['time'].encoding

    def test_dump_encodings(self):
        # regression test for #709
        ds = Dataset({'x': ('y', np.arange(10.0))})
        kwargs = dict(encoding={'x': {'zlib': True}})
        with self.roundtrip(ds, save_kwargs=kwargs) as actual:
            assert actual.x.encoding['zlib']

    def test_dump_and_open_encodings(self):
        # Create a netCDF file with explicit time units
        # and make sure it makes it into the encodings
        # and survives a round trip
        with create_tmp_file() as tmp_file:
            with nc4.Dataset(tmp_file, 'w') as ds:
                ds.createDimension('time', size=10)
                ds.createVariable('time', np.int32, dimensions=('time',))
                units = 'days since 1999-01-01'
                ds.variables['time'].setncattr('units', units)
                ds.variables['time'][:] = np.arange(10) + 4

            with open_dataset(tmp_file) as xarray_dataset:
                with create_tmp_file() as tmp_file2:
                    xarray_dataset.to_netcdf(tmp_file2)
                    with nc4.Dataset(tmp_file2, 'r') as ds:
                        assert ds.variables['time'].getncattr('units') == units
                        assert_array_equal(
                            ds.variables['time'], np.arange(10) + 4)

    def test_compression_encoding(self):
        data = create_test_data()
        data['var2'].encoding.update({'zlib': True,
                                      'chunksizes': (5, 5),
                                      'fletcher32': True,
                                      'shuffle': True,
                                      'original_shape': data.var2.shape})
        with self.roundtrip(data) as actual:
            for k, v in data['var2'].encoding.items():
                assert v == actual['var2'].encoding[k]

        # regression test for #156
        expected = data.isel(dim1=0)
        with self.roundtrip(expected) as actual:
            assert_equal(expected, actual)

    def test_encoding_kwarg_compression(self):
        ds = Dataset({'x': np.arange(10.0)})
        encoding = dict(dtype='f4', zlib=True, complevel=9, fletcher32=True,
                        chunksizes=(5,), shuffle=True)
        kwargs = dict(encoding=dict(x=encoding))

        with self.roundtrip(ds, save_kwargs=kwargs) as actual:
            assert_equal(actual, ds)
            assert actual.x.encoding['dtype'] == 'f4'
            assert actual.x.encoding['zlib']
            assert actual.x.encoding['complevel'] == 9
            assert actual.x.encoding['fletcher32']
            assert actual.x.encoding['chunksizes'] == (5,)
            assert actual.x.encoding['shuffle']

        assert ds.x.encoding == {}

    def test_encoding_chunksizes_unlimited(self):
        # regression test for GH1225
        ds = Dataset({'x': [1, 2, 3], 'y': ('x', [2, 3, 4])})
        ds.variables['x'].encoding = {
            'zlib': False,
            'shuffle': False,
            'complevel': 0,
            'fletcher32': False,
            'contiguous': False,
            'chunksizes': (2 ** 20,),
            'original_shape': (3,),
        }
        with self.roundtrip(ds) as actual:
            assert_equal(ds, actual)

    def test_mask_and_scale(self):
        with create_tmp_file() as tmp_file:
            with nc4.Dataset(tmp_file, mode='w') as nc:
                nc.createDimension('t', 5)
                nc.createVariable('x', 'int16', ('t',), fill_value=-1)
                v = nc.variables['x']
                v.set_auto_maskandscale(False)
                v.add_offset = 10
                v.scale_factor = 0.1
                v[:] = np.array([-1, -1, 0, 1, 2])

            # first make sure netCDF4 reads the masked and scaled data
            # correctly
            with nc4.Dataset(tmp_file, mode='r') as nc:
                expected = np.ma.array([-1, -1, 10, 10.1, 10.2],
                                       mask=[True, True, False, False, False])
                actual = nc.variables['x'][:]
                assert_array_equal(expected, actual)

            # now check xarray
            with open_dataset(tmp_file) as ds:
                expected = create_masked_and_scaled_data()
                assert_identical(expected, ds)

    def test_0dimensional_variable(self):
        # This fix verifies our work-around to this netCDF4-python bug:
        # https://github.com/Unidata/netcdf4-python/pull/220
        with create_tmp_file() as tmp_file:
            with nc4.Dataset(tmp_file, mode='w') as nc:
                v = nc.createVariable('x', 'int16')
                v[...] = 123

            with open_dataset(tmp_file) as ds:
                expected = Dataset({'x': ((), 123)})
                assert_identical(expected, ds)

    def test_already_open_dataset(self):
        with create_tmp_file() as tmp_file:
            with nc4.Dataset(tmp_file, mode='w') as nc:
                v = nc.createVariable('x', 'int')
                v[...] = 42

            nc = nc4.Dataset(tmp_file, mode='r')
            store = backends.NetCDF4DataStore(nc)
            with open_dataset(store) as ds:
                expected = Dataset({'x': ((), 42)})
                assert_identical(expected, ds)

    def test_read_variable_len_strings(self):
        with create_tmp_file() as tmp_file:
            values = np.array(['foo', 'bar', 'baz'], dtype=object)

            with nc4.Dataset(tmp_file, mode='w') as nc:
                nc.createDimension('x', 3)
                v = nc.createVariable('x', str, ('x',))
                v[:] = values

            expected = Dataset({'x': ('x', values)})
            for kwargs in [{}, {'decode_cf': True}]:
                with open_dataset(tmp_file, **kwargs) as actual:
                    assert_identical(expected, actual)

    def test_encoding_unlimited_dims(self):
        ds = Dataset({'x': ('y', np.arange(10.0))})
        with self.roundtrip(ds,
                            save_kwargs=dict(unlimited_dims=['y'])) as actual:
            assert actual.encoding['unlimited_dims'] == set('y')
            assert_equal(ds, actual)
        ds.encoding = {'unlimited_dims': ['y']}
        with self.roundtrip(ds) as actual:
            assert actual.encoding['unlimited_dims'] == set('y')
            assert_equal(ds, actual)


@requires_netCDF4
class TestNetCDF4Data(NetCDF4Base):

    @contextlib.contextmanager
    def create_store(self):
        with create_tmp_file() as tmp_file:
            with backends.NetCDF4DataStore.open(tmp_file, mode='w') as store:
                yield store

    def test_variable_order(self):
        # doesn't work with scipy or h5py :(
        ds = Dataset()
        ds['a'] = 1
        ds['z'] = 2
        ds['b'] = 3
        ds.coords['c'] = 4

        with self.roundtrip(ds) as actual:
            assert list(ds.variables) == list(actual.variables)

    def test_unsorted_index_raises(self):
        # should be fixed in netcdf4 v1.2.1
        random_data = np.random.random(size=(4, 6))
        dim0 = [0, 1, 2, 3]
        dim1 = [0, 2, 1, 3, 5, 4]  # We will sort this in a later step
        da = xr.DataArray(data=random_data, dims=('dim0', 'dim1'),
                          coords={'dim0': dim0, 'dim1': dim1}, name='randovar')
        ds = da.to_dataset()

        with self.roundtrip(ds) as ondisk:
            inds = np.argsort(dim1)
            ds2 = ondisk.isel(dim1=inds)
            # Older versions of NetCDF4 raise an exception here, and if so we
            # want to ensure we improve (that is, replace) the error message
            try:
                ds2.randovar.values
            except IndexError as err:
                assert 'first by calling .load' in str(err)

    def test_88_character_filename_segmentation_fault(self):
        # should be fixed in netcdf4 v1.3.1
        with mock.patch('netCDF4.__version__', '1.2.4'):
            with warnings.catch_warnings():
                message = ('A segmentation fault may occur when the '
                           'file path has exactly 88 characters')
                warnings.filterwarnings('error', message)
                with pytest.raises(Warning):
                    # Need to construct 88 character filepath
                    xr.Dataset().to_netcdf('a' * (88 - len(os.getcwd()) - 1))

    def test_setncattr_string(self):
        list_of_strings = ['list', 'of', 'strings']
        one_element_list_of_strings = ['one element']
        one_string = 'one string'
        attrs = {'foo': list_of_strings,
                 'bar': one_element_list_of_strings,
                 'baz': one_string}
        ds = Dataset({'x': ('y', [1, 2, 3], attrs)},
                     attrs=attrs)

        with self.roundtrip(ds) as actual:
            for totest in [actual, actual['x']]:
                assert_array_equal(list_of_strings, totest.attrs['foo'])
                assert_array_equal(one_element_list_of_strings,
                                   totest.attrs['bar'])
                assert one_string == totest.attrs['baz']

    def test_autoclose_future_warning(self):
        data = create_test_data()
        with create_tmp_file() as tmp_file:
            self.save(data, tmp_file)
            with pytest.warns(FutureWarning):
                with self.open(tmp_file, autoclose=True) as actual:
                    assert_identical(data, actual)


@requires_netCDF4
@requires_dask
@pytest.mark.filterwarnings('ignore:deallocating CachingFileManager')
class TestNetCDF4ViaDaskData(TestNetCDF4Data):
    @contextlib.contextmanager
    def roundtrip(self, data, save_kwargs=None, open_kwargs=None,
                  allow_cleanup_failure=False):
        if open_kwargs is None:
            open_kwargs = {}
        if save_kwargs is None:
            save_kwargs = {}
        open_kwargs.setdefault('chunks', -1)
        with TestNetCDF4Data.roundtrip(
                self, data, save_kwargs, open_kwargs,
                allow_cleanup_failure) as ds:
            yield ds

    def test_unsorted_index_raises(self):
        # Skip when using dask because dask rewrites indexers to getitem,
        # dask first pulls items by block.
        pass

    def test_dataset_caching(self):
        # caching behavior differs for dask
        pass

    def test_write_inconsistent_chunks(self):
        # Construct two variables with the same dimensions, but different
        # chunk sizes.
        x = da.zeros((100, 100), dtype='f4', chunks=(50, 100))
        x = DataArray(data=x, dims=('lat', 'lon'), name='x')
        x.encoding['chunksizes'] = (50, 100)
        x.encoding['original_shape'] = (100, 100)
        y = da.ones((100, 100), dtype='f4', chunks=(100, 50))
        y = DataArray(data=y, dims=('lat', 'lon'), name='y')
        y.encoding['chunksizes'] = (100, 50)
        y.encoding['original_shape'] = (100, 100)
        # Put them both into the same dataset
        ds = Dataset({'x': x, 'y': y})
        with self.roundtrip(ds) as actual:
            assert actual['x'].encoding['chunksizes'] == (50, 100)
            assert actual['y'].encoding['chunksizes'] == (100, 50)


@requires_zarr
class ZarrBase(CFEncodedBase):

    DIMENSION_KEY = '_ARRAY_DIMENSIONS'

    @contextlib.contextmanager
    def create_store(self):
        with self.create_zarr_target() as store_target:
            yield backends.ZarrStore.open_group(store_target, mode='w')

    def save(self, dataset, store_target, **kwargs):
        return dataset.to_zarr(store=store_target, **kwargs)

    @contextlib.contextmanager
    def open(self, store_target, **kwargs):
        with xr.open_zarr(store_target, **kwargs) as ds:
            yield ds

    @contextlib.contextmanager
    def roundtrip(self, data, save_kwargs=None, open_kwargs=None,
                  allow_cleanup_failure=False):
        if save_kwargs is None:
            save_kwargs = {}
        if open_kwargs is None:
            open_kwargs = {}
        with self.create_zarr_target() as store_target:
            self.save(data, store_target, **save_kwargs)
            with self.open(store_target, **open_kwargs) as ds:
                yield ds

    @contextlib.contextmanager
    def roundtrip_append(self, data, save_kwargs=None, open_kwargs=None,
                         allow_cleanup_failure=False):
        pytest.skip("zarr backend does not support appending")

    def test_roundtrip_consolidated(self):
        pytest.importorskip('zarr', minversion="2.2.1.dev2")
        expected = create_test_data()
        with self.roundtrip(expected,
                            save_kwargs={'consolidated': True},
                            open_kwargs={'consolidated': True}) as actual:
            self.check_dtypes_roundtripped(expected, actual)
            assert_identical(expected, actual)

    def test_auto_chunk(self):
        original = create_test_data().chunk()

        with self.roundtrip(
                original, open_kwargs={'auto_chunk': False}) as actual:
            for k, v in actual.variables.items():
                # only index variables should be in memory
                assert v._in_memory == (k in actual.dims)
                # there should be no chunks
                assert v.chunks is None

        with self.roundtrip(
                original, open_kwargs={'auto_chunk': True}) as actual:
            for k, v in actual.variables.items():
                # only index variables should be in memory
                assert v._in_memory == (k in actual.dims)
                # chunk size should be the same as original
                assert v.chunks == original[k].chunks

    def test_write_uneven_dask_chunks(self):
        # regression for GH#2225
        original = create_test_data().chunk({'dim1': 3, 'dim2': 4, 'dim3': 3})

        with self.roundtrip(
                original, open_kwargs={'auto_chunk': True}) as actual:
            for k, v in actual.data_vars.items():
                print(k)
                assert v.chunks == actual[k].chunks

    def test_chunk_encoding(self):
        # These datasets have no dask chunks. All chunking specified in
        # encoding
        data = create_test_data()
        chunks = (5, 5)
        data['var2'].encoding.update({'chunks': chunks})

        with self.roundtrip(data) as actual:
            assert chunks == actual['var2'].encoding['chunks']

        # expect an error with non-integer chunks
        data['var2'].encoding.update({'chunks': (5, 4.5)})
        with pytest.raises(TypeError):
            with self.roundtrip(data) as actual:
                pass

    def test_chunk_encoding_with_dask(self):
        # These datasets DO have dask chunks. Need to check for various
        # interactions between dask and zarr chunks
        ds = xr.DataArray((np.arange(12)), dims='x', name='var1').to_dataset()

        # - no encoding specified -
        # zarr automatically gets chunk information from dask chunks
        ds_chunk4 = ds.chunk({'x': 4})
        with self.roundtrip(ds_chunk4) as actual:
            assert (4,) == actual['var1'].encoding['chunks']

        # should fail if dask_chunks are irregular...
        ds_chunk_irreg = ds.chunk({'x': (5, 4, 3)})
        with pytest.raises(ValueError) as e_info:
            with self.roundtrip(ds_chunk_irreg) as actual:
                pass
        # make sure this error message is correct and not some other error
        assert e_info.match('chunks')

        # ... except if the last chunk is smaller than the first
        ds_chunk_irreg = ds.chunk({'x': (5, 5, 2)})
        with self.roundtrip(ds_chunk_irreg) as actual:
            assert (5,) == actual['var1'].encoding['chunks']
        # re-save Zarr arrays
        with self.roundtrip(ds_chunk_irreg) as original:
            with self.roundtrip(original) as actual:
                assert_identical(original, actual)

        # - encoding specified  -
        # specify compatible encodings
        for chunk_enc in 4, (4, ):
            ds_chunk4['var1'].encoding.update({'chunks': chunk_enc})
            with self.roundtrip(ds_chunk4) as actual:
                assert (4,) == actual['var1'].encoding['chunks']

        # TODO: remove this failure once syncronized overlapping writes are
        # supported by xarray
        ds_chunk4['var1'].encoding.update({'chunks': 5})
        with pytest.raises(NotImplementedError):
            with self.roundtrip(ds_chunk4) as actual:
                pass

    def test_hidden_zarr_keys(self):
        expected = create_test_data()
        with self.create_store() as store:
            expected.dump_to_store(store)
            zarr_group = store.ds

            # check that a variable hidden attribute is present and correct
            # JSON only has a single array type, which maps to list in Python.
            # In contrast, dims in xarray is always a tuple.
            for var in expected.variables.keys():
                dims = zarr_group[var].attrs[self.DIMENSION_KEY]
                assert dims == list(expected[var].dims)

            with xr.decode_cf(store):
                # make sure it is hidden
                for var in expected.variables.keys():
                    assert self.DIMENSION_KEY not in expected[var].attrs

            # put it back and try removing from a variable
            del zarr_group.var2.attrs[self.DIMENSION_KEY]
            with pytest.raises(KeyError):
                with xr.decode_cf(store):
                    pass

    def test_write_persistence_modes(self):
        original = create_test_data()

        # overwrite mode
        with self.roundtrip(original, save_kwargs={'mode': 'w'}) as actual:
            assert_identical(original, actual)

        # don't overwrite mode
        with self.roundtrip(original, save_kwargs={'mode': 'w-'}) as actual:
            assert_identical(original, actual)

        # make sure overwriting works as expected
        with self.create_zarr_target() as store:
            self.save(original, store)
            # should overwrite with no error
            self.save(original, store, mode='w')
            with self.open(store) as actual:
                assert_identical(original, actual)
                with pytest.raises(ValueError):
                    self.save(original, store, mode='w-')

        # check append mode for normal write
        with self.roundtrip(original, save_kwargs={'mode': 'a'}) as actual:
            assert_identical(original, actual)

        # check append mode for append write
        obj, obj2 = create_append_test_data()
        with self.create_zarr_target() as store_target:
            obj.to_zarr(store_target, mode='w')
            obj2.to_zarr(store_target, mode='a', append_dim='dim1')
            original = xr.concat([obj, obj2], dim='dim1')
            assert_identical(original, xr.open_zarr(store_target))

    def test_compressor_encoding(self):
        original = create_test_data()
        # specify a custom compressor
        import zarr
        blosc_comp = zarr.Blosc(cname='zstd', clevel=3, shuffle=2)
        save_kwargs = dict(encoding={'var1': {'compressor': blosc_comp}})
        with self.roundtrip(original, save_kwargs=save_kwargs) as ds:
            actual = ds['var1'].encoding['compressor']
            # get_config returns a dictionary of compressor attributes
            assert actual.get_config() == blosc_comp.get_config()

    def test_group(self):
        original = create_test_data()
        group = 'some/random/path'
        with self.roundtrip(original, save_kwargs={'group': group},
                            open_kwargs={'group': group}) as actual:
            assert_identical(original, actual)

    def test_encoding_kwarg_fixed_width_string(self):
        # not relevant for zarr, since we don't use EncodedStringCoder
        pass

    # TODO: someone who understand caching figure out whether chaching
    # makes sense for Zarr backend
    @pytest.mark.xfail(reason="Zarr caching not implemented")
    def test_dataset_caching(self):
        super(CFEncodedBase, self).test_dataset_caching()

    @pytest.mark.xfail(reason="Zarr stores can not be appended to")
    def test_append_write(self):
        super(CFEncodedBase, self).test_append_write()

    @pytest.mark.xfail(reason="Zarr stores can not be appended to")
    def test_append_overwrite_values(self):
        super(CFEncodedBase, self).test_append_overwrite_values()

    @pytest.mark.xfail(reason="Zarr stores can not be appended to")
    def test_append_with_invalid_dim_raises(self):
        super(CFEncodedBase, self).test_append_with_invalid_dim_raises()

    def test_to_zarr_compute_false_roundtrip(self):
        from dask.delayed import Delayed

        original = create_test_data().chunk()

        with self.create_zarr_target() as store:
            delayed_obj = self.save(original, store, compute=False)
            assert isinstance(delayed_obj, Delayed)
            delayed_obj.compute()

            with self.open(store) as actual:
                assert_identical(original, actual)

    def test_encoding_chunksizes(self):
        # regression test for GH2278
        # see also test_encoding_chunksizes_unlimited
        nx, ny, nt = 4, 4, 5
        original = xr.Dataset({}, coords={'x': np.arange(nx),
                                          'y': np.arange(ny),
                                          't': np.arange(nt)})
        original['v'] = xr.Variable(('x', 'y', 't'), np.zeros((nx, ny, nt)))
        original = original.chunk({'t': 1, 'x': 2, 'y': 2})

        with self.roundtrip(original) as ds1:
            assert_equal(ds1, original)
            with self.roundtrip(ds1.isel(t=0)) as ds2:
                assert_equal(ds2, original.isel(t=0))


@requires_zarr
class TestZarrDictStore(ZarrBase):
    @contextlib.contextmanager
    def create_zarr_target(self):
        yield {}


@requires_zarr
class TestZarrDirectoryStore(ZarrBase):
    @contextlib.contextmanager
    def create_zarr_target(self):
        with create_tmp_file(suffix='.zarr') as tmp:
            yield tmp


class ScipyWriteBase(CFEncodedBase, NetCDF3Only):

    def test_append_write(self):
        import scipy
        if scipy.__version__ == '1.0.1':
            pytest.xfail('https://github.com/scipy/scipy/issues/8625')
        super(ScipyWriteBase, self).test_append_write()

    def test_append_overwrite_values(self):
        import scipy
        if scipy.__version__ == '1.0.1':
            pytest.xfail('https://github.com/scipy/scipy/issues/8625')
        super(ScipyWriteBase, self).test_append_overwrite_values()


@requires_scipy
class TestScipyInMemoryData(ScipyWriteBase):
    engine = 'scipy'

    @contextlib.contextmanager
    def create_store(self):
        fobj = BytesIO()
        yield backends.ScipyDataStore(fobj, 'w')

    def test_to_netcdf_explicit_engine(self):
        # regression test for GH1321
        Dataset({'foo': 42}).to_netcdf(engine='scipy')

    def test_bytes_pickle(self):
        data = Dataset({'foo': ('x', [1, 2, 3])})
        fobj = data.to_netcdf()
        with self.open(fobj) as ds:
            unpickled = pickle.loads(pickle.dumps(ds))
            assert_identical(unpickled, data)


@requires_scipy
class TestScipyFileObject(ScipyWriteBase):
    engine = 'scipy'

    @contextlib.contextmanager
    def create_store(self):
        fobj = BytesIO()
        yield backends.ScipyDataStore(fobj, 'w')

    @contextlib.contextmanager
    def roundtrip(self, data, save_kwargs=None, open_kwargs=None,
                  allow_cleanup_failure=False):
        if save_kwargs is None:
            save_kwargs = {}
        if open_kwargs is None:
            open_kwargs = {}
        with create_tmp_file() as tmp_file:
            with open(tmp_file, 'wb') as f:
                self.save(data, f, **save_kwargs)
            with open(tmp_file, 'rb') as f:
                with self.open(f, **open_kwargs) as ds:
                    yield ds

    @pytest.mark.skip(reason='cannot pickle file objects')
    def test_pickle(self):
        pass

    @pytest.mark.skip(reason='cannot pickle file objects')
    def test_pickle_dataarray(self):
        pass


@requires_scipy
class TestScipyFilePath(ScipyWriteBase):
    engine = 'scipy'

    @contextlib.contextmanager
    def create_store(self):
        with create_tmp_file() as tmp_file:
            with backends.ScipyDataStore(tmp_file, mode='w') as store:
                yield store

    def test_array_attrs(self):
        ds = Dataset(attrs={'foo': [[1, 2], [3, 4]]})
        with raises_regex(ValueError, 'must be 1-dimensional'):
            with self.roundtrip(ds):
                pass

    def test_roundtrip_example_1_netcdf_gz(self):
        with open_example_dataset('example_1.nc.gz') as expected:
            with open_example_dataset('example_1.nc') as actual:
                assert_identical(expected, actual)

    def test_netcdf3_endianness(self):
        # regression test for GH416
        with open_example_dataset('bears.nc', engine='scipy') as expected:
            for var in expected.variables.values():
                assert var.dtype.isnative

    @requires_netCDF4
    def test_nc4_scipy(self):
        with create_tmp_file(allow_cleanup_failure=True) as tmp_file:
            with nc4.Dataset(tmp_file, 'w', format='NETCDF4') as rootgrp:
                rootgrp.createGroup('foo')

            with raises_regex(TypeError, 'pip install netcdf4'):
                open_dataset(tmp_file, engine='scipy')


@requires_netCDF4
class TestNetCDF3ViaNetCDF4Data(CFEncodedBase, NetCDF3Only):
    engine = 'netcdf4'
    file_format = 'NETCDF3_CLASSIC'

    @contextlib.contextmanager
    def create_store(self):
        with create_tmp_file() as tmp_file:
            with backends.NetCDF4DataStore.open(
                    tmp_file, mode='w', format='NETCDF3_CLASSIC') as store:
                yield store

    def test_encoding_kwarg_vlen_string(self):
        original = Dataset({'x': ['foo', 'bar', 'baz']})
        kwargs = dict(encoding={'x': {'dtype': str}})
        with raises_regex(ValueError, 'encoding dtype=str for vlen'):
            with self.roundtrip(original, save_kwargs=kwargs):
                pass


@requires_netCDF4
class TestNetCDF4ClassicViaNetCDF4Data(CFEncodedBase, NetCDF3Only):
    engine = 'netcdf4'
    file_format = 'NETCDF4_CLASSIC'

    @contextlib.contextmanager
    def create_store(self):
        with create_tmp_file() as tmp_file:
            with backends.NetCDF4DataStore.open(
                    tmp_file, mode='w', format='NETCDF4_CLASSIC') as store:
                yield store


@requires_scipy_or_netCDF4
class TestGenericNetCDFData(CFEncodedBase, NetCDF3Only):
    # verify that we can read and write netCDF3 files as long as we have scipy
    # or netCDF4-python installed
    file_format = 'netcdf3_64bit'

    def test_write_store(self):
        # there's no specific store to test here
        pass

    def test_engine(self):
        data = create_test_data()
        with raises_regex(ValueError, 'unrecognized engine'):
            data.to_netcdf('foo.nc', engine='foobar')
        with raises_regex(ValueError, 'invalid engine'):
            data.to_netcdf(engine='netcdf4')

        with create_tmp_file() as tmp_file:
            data.to_netcdf(tmp_file)
            with raises_regex(ValueError, 'unrecognized engine'):
                open_dataset(tmp_file, engine='foobar')

        netcdf_bytes = data.to_netcdf()
        with raises_regex(ValueError, 'unrecognized engine'):
            open_dataset(BytesIO(netcdf_bytes), engine='foobar')

    def test_cross_engine_read_write_netcdf3(self):
        data = create_test_data()
        valid_engines = set()
        if has_netCDF4:
            valid_engines.add('netcdf4')
        if has_scipy:
            valid_engines.add('scipy')

        for write_engine in valid_engines:
            for format in ['NETCDF3_CLASSIC', 'NETCDF3_64BIT']:
                with create_tmp_file() as tmp_file:
                    data.to_netcdf(tmp_file, format=format,
                                   engine=write_engine)
                    for read_engine in valid_engines:
                        with open_dataset(tmp_file,
                                          engine=read_engine) as actual:
                            # hack to allow test to work:
                            # coord comes back as DataArray rather than coord,
                            # and so need to loop through here rather than in
                            # the test function (or we get recursion)
                            [assert_allclose(data[k].variable,
                                             actual[k].variable)
                             for k in data.variables]

    def test_encoding_unlimited_dims(self):
        ds = Dataset({'x': ('y', np.arange(10.0))})
        with self.roundtrip(ds,
                            save_kwargs=dict(unlimited_dims=['y'])) as actual:
            assert actual.encoding['unlimited_dims'] == set('y')
            assert_equal(ds, actual)

        # Regression test for https://github.com/pydata/xarray/issues/2134
        with self.roundtrip(ds,
                            save_kwargs=dict(unlimited_dims='y')) as actual:
            assert actual.encoding['unlimited_dims'] == set('y')
            assert_equal(ds, actual)

        ds.encoding = {'unlimited_dims': ['y']}
        with self.roundtrip(ds) as actual:
            assert actual.encoding['unlimited_dims'] == set('y')
            assert_equal(ds, actual)

        # Regression test for https://github.com/pydata/xarray/issues/2134
        ds.encoding = {'unlimited_dims': 'y'}
        with self.roundtrip(ds) as actual:
            assert actual.encoding['unlimited_dims'] == set('y')
            assert_equal(ds, actual)


@requires_h5netcdf
@requires_netCDF4
class TestH5NetCDFData(NetCDF4Base):
    engine = 'h5netcdf'

    @contextlib.contextmanager
    def create_store(self):
        with create_tmp_file() as tmp_file:
            yield backends.H5NetCDFStore(tmp_file, 'w')

    @pytest.mark.filterwarnings('ignore:complex dtypes are supported by h5py')
    def test_complex(self):
        expected = Dataset({'x': ('y', np.ones(5) + 1j * np.ones(5))})
        with pytest.warns(FutureWarning):
            # TODO: make it possible to write invalid netCDF files from xarray
            # without a warning
            with self.roundtrip(expected) as actual:
                assert_equal(expected, actual)

    def test_cross_engine_read_write_netcdf4(self):
        # Drop dim3, because its labels include strings. These appear to be
        # not properly read with python-netCDF4, which converts them into
        # unicode instead of leaving them as bytes.
        data = create_test_data().drop('dim3')
        data.attrs['foo'] = 'bar'
        valid_engines = ['netcdf4', 'h5netcdf']
        for write_engine in valid_engines:
            with create_tmp_file() as tmp_file:
                data.to_netcdf(tmp_file, engine=write_engine)
                for read_engine in valid_engines:
                    with open_dataset(tmp_file, engine=read_engine) as actual:
                        assert_identical(data, actual)

    def test_read_byte_attrs_as_unicode(self):
        with create_tmp_file() as tmp_file:
            with nc4.Dataset(tmp_file, 'w') as nc:
                nc.foo = b'bar'
            with open_dataset(tmp_file) as actual:
                expected = Dataset(attrs={'foo': 'bar'})
                assert_identical(expected, actual)

    def test_encoding_unlimited_dims(self):
        ds = Dataset({'x': ('y', np.arange(10.0))})
        with self.roundtrip(ds,
                            save_kwargs=dict(unlimited_dims=['y'])) as actual:
            assert actual.encoding['unlimited_dims'] == set('y')
            assert_equal(ds, actual)
        ds.encoding = {'unlimited_dims': ['y']}
        with self.roundtrip(ds) as actual:
            assert actual.encoding['unlimited_dims'] == set('y')
            assert_equal(ds, actual)

    def test_compression_encoding_h5py(self):
        ENCODINGS = (
            # h5py style compression with gzip codec will be converted to
            # NetCDF4-Python style on round-trip
            ({'compression': 'gzip', 'compression_opts': 9},
             {'zlib': True, 'complevel': 9}),
            # What can't be expressed in NetCDF4-Python style is
            # round-tripped unaltered
            ({'compression': 'lzf', 'compression_opts': None},
             {'compression': 'lzf', 'compression_opts': None}),
            # If both styles are used together, h5py format takes precedence
            ({'compression': 'lzf', 'compression_opts': None,
              'zlib': True, 'complevel': 9},
             {'compression': 'lzf', 'compression_opts': None}))

        for compr_in, compr_out in ENCODINGS:
            data = create_test_data()
            compr_common = {
                'chunksizes': (5, 5),
                'fletcher32': True,
                'shuffle': True,
                'original_shape': data.var2.shape
            }
            data['var2'].encoding.update(compr_in)
            data['var2'].encoding.update(compr_common)
            compr_out.update(compr_common)
            data['scalar'] = ('scalar_dim', np.array([2.0]))
            data['scalar'] = data['scalar'][0]
            with self.roundtrip(data) as actual:
                for k, v in compr_out.items():
                    assert v == actual['var2'].encoding[k]

    def test_compression_check_encoding_h5py(self):
        """When mismatched h5py and NetCDF4-Python encodings are expressed
        in to_netcdf(encoding=...), must raise ValueError
        """
        data = Dataset({'x': ('y', np.arange(10.0))})
        # Compatible encodings are graciously supported
        with create_tmp_file() as tmp_file:
            data.to_netcdf(
                tmp_file, engine='h5netcdf',
                encoding={'x': {'compression': 'gzip', 'zlib': True,
                                'compression_opts': 6, 'complevel': 6}})
            with open_dataset(tmp_file, engine='h5netcdf') as actual:
                assert actual.x.encoding['zlib'] is True
                assert actual.x.encoding['complevel'] == 6

        # Incompatible encodings cause a crash
        with create_tmp_file() as tmp_file:
            with raises_regex(ValueError,
                              "'zlib' and 'compression' encodings mismatch"):
                data.to_netcdf(
                    tmp_file, engine='h5netcdf',
                    encoding={'x': {'compression': 'lzf', 'zlib': True}})

        with create_tmp_file() as tmp_file:
            with raises_regex(
                    ValueError,
                    "'complevel' and 'compression_opts' encodings mismatch"):
                data.to_netcdf(
                    tmp_file, engine='h5netcdf',
                    encoding={'x': {'compression': 'gzip',
                                    'compression_opts': 5, 'complevel': 6}})

    def test_dump_encodings_h5py(self):
        # regression test for #709
        ds = Dataset({'x': ('y', np.arange(10.0))})

        kwargs = {'encoding': {'x': {
            'compression': 'gzip', 'compression_opts': 9}}}
        with self.roundtrip(ds, save_kwargs=kwargs) as actual:
            assert actual.x.encoding['zlib']
            assert actual.x.encoding['complevel'] == 9

        kwargs = {'encoding': {'x': {
            'compression': 'lzf', 'compression_opts': None}}}
        with self.roundtrip(ds, save_kwargs=kwargs) as actual:
            assert actual.x.encoding['compression'] == 'lzf'
            assert actual.x.encoding['compression_opts'] is None


@requires_h5fileobj
class TestH5NetCDFFileObject(TestH5NetCDFData):
    engine = 'h5netcdf'

    def test_open_badbytes(self):
        with raises_regex(ValueError, "HDF5 as bytes"):
            with open_dataset(b'\211HDF\r\n\032\n', engine='h5netcdf'):
                pass
        with raises_regex(ValueError, "not a valid netCDF"):
            with open_dataset(b'garbage'):
                pass
        with raises_regex(ValueError, "can only read bytes"):
            with open_dataset(b'garbage', engine='netcdf4'):
                pass
        with raises_regex(ValueError, "not a valid netCDF"):
            with open_dataset(BytesIO(b'garbage'), engine='h5netcdf'):
                pass

    def test_open_twice(self):
        expected = create_test_data()
        expected.attrs['foo'] = 'bar'
        with raises_regex(ValueError, 'read/write pointer not at zero'):
            with create_tmp_file() as tmp_file:
                expected.to_netcdf(tmp_file, engine='h5netcdf')
                with open(tmp_file, 'rb') as f:
                    with open_dataset(f, engine='h5netcdf'):
                        with open_dataset(f, engine='h5netcdf'):
                            pass

    def test_open_fileobj(self):
        # open in-memory datasets instead of local file paths
        expected = create_test_data().drop('dim3')
        expected.attrs['foo'] = 'bar'
        with create_tmp_file() as tmp_file:
            expected.to_netcdf(tmp_file, engine='h5netcdf')

            with open(tmp_file, 'rb') as f:
                with open_dataset(f, engine='h5netcdf') as actual:
                    assert_identical(expected, actual)

                f.seek(0)
                with BytesIO(f.read()) as bio:
                    with open_dataset(bio, engine='h5netcdf') as actual:
                        assert_identical(expected, actual)


@requires_h5netcdf
@requires_dask
@pytest.mark.filterwarnings('ignore:deallocating CachingFileManager')
class TestH5NetCDFViaDaskData(TestH5NetCDFData):

    @contextlib.contextmanager
    def roundtrip(self, data, save_kwargs=None, open_kwargs=None,
                  allow_cleanup_failure=False):
        if save_kwargs is None:
            save_kwargs = {}
        if open_kwargs is None:
            open_kwargs = {}
        open_kwargs.setdefault('chunks', -1)
        with TestH5NetCDFData.roundtrip(
                self, data, save_kwargs, open_kwargs,
                allow_cleanup_failure) as ds:
            yield ds

    def test_dataset_caching(self):
        # caching behavior differs for dask
        pass

    def test_write_inconsistent_chunks(self):
        # Construct two variables with the same dimensions, but different
        # chunk sizes.
        x = da.zeros((100, 100), dtype='f4', chunks=(50, 100))
        x = DataArray(data=x, dims=('lat', 'lon'), name='x')
        x.encoding['chunksizes'] = (50, 100)
        x.encoding['original_shape'] = (100, 100)
        y = da.ones((100, 100), dtype='f4', chunks=(100, 50))
        y = DataArray(data=y, dims=('lat', 'lon'), name='y')
        y.encoding['chunksizes'] = (100, 50)
        y.encoding['original_shape'] = (100, 100)
        # Put them both into the same dataset
        ds = Dataset({'x': x, 'y': y})
        with self.roundtrip(ds) as actual:
            assert actual['x'].encoding['chunksizes'] == (50, 100)
            assert actual['y'].encoding['chunksizes'] == (100, 50)


@pytest.fixture(params=['scipy', 'netcdf4', 'h5netcdf', 'pynio'])
def readengine(request):
    return request.param


@pytest.fixture(params=[1, 20])
def nfiles(request):
    return request.param


@pytest.fixture(params=[5, None])
def file_cache_maxsize(request):
    maxsize = request.param
    if maxsize is not None:
        with set_options(file_cache_maxsize=maxsize):
            yield maxsize
    else:
        yield maxsize


@pytest.fixture(params=[True, False])
def parallel(request):
    return request.param


@pytest.fixture(params=[None, 5])
def chunks(request):
    return request.param


# using pytest.mark.skipif does not work so this a work around
def skip_if_not_engine(engine):
    if engine == 'netcdf4':
        pytest.importorskip('netCDF4')
    elif engine == 'pynio':
        pytest.importorskip('Nio')
    else:
        pytest.importorskip(engine)


def test_open_mfdataset_manyfiles(readengine, nfiles, parallel, chunks,
                                  file_cache_maxsize):

    # skip certain combinations
    skip_if_not_engine(readengine)

    if not has_dask and parallel:
        pytest.skip('parallel requires dask')

    if ON_WINDOWS:
        pytest.skip('Skipping on Windows')

    randdata = np.random.randn(nfiles)
    original = Dataset({'foo': ('x', randdata)})
    # test standard open_mfdataset approach with too many files
    with create_tmp_files(nfiles) as tmpfiles:
        writeengine = (readengine if readengine != 'pynio' else 'netcdf4')
        # split into multiple sets of temp files
        for ii in original.x.values:
            subds = original.isel(x=slice(ii, ii + 1))
            subds.to_netcdf(tmpfiles[ii], engine=writeengine)

        # check that calculation on opened datasets works properly
        with open_mfdataset(tmpfiles, engine=readengine, parallel=parallel,
                            chunks=chunks) as actual:

            # check that using open_mfdataset returns dask arrays for variables
            assert isinstance(actual['foo'].data, dask_array_type)

            assert_identical(original, actual)


@requires_scipy_or_netCDF4
class TestOpenMFDatasetWithDataVarsAndCoordsKw(object):
    coord_name = 'lon'
    var_name = 'v1'

    @contextlib.contextmanager
    def setup_files_and_datasets(self):
        ds1, ds2 = self.gen_datasets_with_common_coord_and_time()
        with create_tmp_file() as tmpfile1:
            with create_tmp_file() as tmpfile2:

                # save data to the temporary files
                ds1.to_netcdf(tmpfile1)
                ds2.to_netcdf(tmpfile2)

                yield [tmpfile1, tmpfile2], [ds1, ds2]

    def gen_datasets_with_common_coord_and_time(self):
        # create coordinate data
        nx = 10
        nt = 10
        x = np.arange(nx)
        t1 = np.arange(nt)
        t2 = np.arange(nt, 2 * nt, 1)

        v1 = np.random.randn(nt, nx)
        v2 = np.random.randn(nt, nx)

        ds1 = Dataset(data_vars={self.var_name: (['t', 'x'], v1),
                                 self.coord_name: ('x', 2 * x)},
                      coords={
                          't': (['t', ], t1),
                          'x': (['x', ], x)
        })

        ds2 = Dataset(data_vars={self.var_name: (['t', 'x'], v2),
                                 self.coord_name: ('x', 2 * x)},
                      coords={
                          't': (['t', ], t2),
                          'x': (['x', ], x)
        })

        return ds1, ds2

    @pytest.mark.parametrize('opt', ['all', 'minimal', 'different'])
    def test_open_mfdataset_does_same_as_concat(self, opt):
        with self.setup_files_and_datasets() as (files, [ds1, ds2]):
            with open_mfdataset(files, data_vars=opt) as ds:
                kwargs = dict(data_vars=opt, dim='t')
                ds_expect = xr.concat([ds1, ds2], **kwargs)
                assert_identical(ds, ds_expect)
            with open_mfdataset(files, coords=opt) as ds:
                kwargs = dict(coords=opt, dim='t')
                ds_expect = xr.concat([ds1, ds2], **kwargs)
                assert_identical(ds, ds_expect)

    def test_common_coord_when_datavars_all(self):
        opt = 'all'

        with self.setup_files_and_datasets() as (files, [ds1, ds2]):
            # open the files with the data_var option
            with open_mfdataset(files, data_vars=opt) as ds:

                coord_shape = ds[self.coord_name].shape
                coord_shape1 = ds1[self.coord_name].shape
                coord_shape2 = ds2[self.coord_name].shape

                var_shape = ds[self.var_name].shape

                assert var_shape == coord_shape
                assert coord_shape1 != coord_shape
                assert coord_shape2 != coord_shape

    def test_common_coord_when_datavars_minimal(self):
        opt = 'minimal'

        with self.setup_files_and_datasets() as (files, [ds1, ds2]):
            # open the files using data_vars option
            with open_mfdataset(files, data_vars=opt) as ds:

                coord_shape = ds[self.coord_name].shape
                coord_shape1 = ds1[self.coord_name].shape
                coord_shape2 = ds2[self.coord_name].shape

                var_shape = ds[self.var_name].shape

                assert var_shape != coord_shape
                assert coord_shape1 == coord_shape
                assert coord_shape2 == coord_shape

    def test_invalid_data_vars_value_should_fail(self):

        with self.setup_files_and_datasets() as (files, _):
            with pytest.raises(ValueError):
                with open_mfdataset(files, data_vars='minimum'):
                    pass

            # test invalid coord parameter
            with pytest.raises(ValueError):
                with open_mfdataset(files, coords='minimum'):
                    pass


@requires_dask
@requires_scipy
@requires_netCDF4
class TestDask(DatasetIOBase):
    @contextlib.contextmanager
    def create_store(self):
        yield Dataset()

    @contextlib.contextmanager
    def roundtrip(self, data, save_kwargs=None, open_kwargs=None,
                  allow_cleanup_failure=False):
        yield data.chunk()

    # Override methods in DatasetIOBase - not applicable to dask
    def test_roundtrip_string_encoded_characters(self):
        pass

    def test_roundtrip_coordinates_with_space(self):
        pass

    def test_roundtrip_numpy_datetime_data(self):
        # Override method in DatasetIOBase - remove not applicable
        # save_kwds
        times = pd.to_datetime(['2000-01-01', '2000-01-02', 'NaT'])
        expected = Dataset({'t': ('t', times), 't0': times[0]})
        with self.roundtrip(expected) as actual:
            assert_identical(expected, actual)

    def test_roundtrip_cftime_datetime_data(self):
        # Override method in DatasetIOBase - remove not applicable
        # save_kwds
        from .test_coding_times import _all_cftime_date_types

        date_types = _all_cftime_date_types()
        for date_type in date_types.values():
            times = [date_type(1, 1, 1), date_type(1, 1, 2)]
            expected = Dataset({'t': ('t', times), 't0': times[0]})
            expected_decoded_t = np.array(times)
            expected_decoded_t0 = np.array([date_type(1, 1, 1)])

            with self.roundtrip(expected) as actual:
                abs_diff = abs(actual.t.values - expected_decoded_t)
                assert (abs_diff <= np.timedelta64(1, 's')).all()

                abs_diff = abs(actual.t0.values - expected_decoded_t0)
                assert (abs_diff <= np.timedelta64(1, 's')).all()

    def test_write_store(self):
        # Override method in DatasetIOBase - not applicable to dask
        pass

    def test_dataset_caching(self):
        expected = Dataset({'foo': ('x', [5, 6, 7])})
        with self.roundtrip(expected) as actual:
            assert not actual.foo.variable._in_memory
            actual.foo.values  # no caching
            assert not actual.foo.variable._in_memory

    def test_open_mfdataset(self):
        original = Dataset({'foo': ('x', np.random.randn(10))})
        with create_tmp_file() as tmp1:
            with create_tmp_file() as tmp2:
                original.isel(x=slice(5)).to_netcdf(tmp1)
                original.isel(x=slice(5, 10)).to_netcdf(tmp2)
                with open_mfdataset([tmp1, tmp2]) as actual:
                    assert isinstance(actual.foo.variable.data, da.Array)
                    assert actual.foo.variable.data.chunks == ((5, 5),)
                    assert_identical(original, actual)
                with open_mfdataset([tmp1, tmp2], chunks={'x': 3}) as actual:
                    assert actual.foo.variable.data.chunks == ((3, 2, 3, 2),)

        with raises_regex(IOError, 'no files to open'):
            open_mfdataset('foo-bar-baz-*.nc')

        with raises_regex(ValueError, 'wild-card'):
            open_mfdataset('http://some/remote/uri')

    def test_open_mfdataset_2d(self):
        original = Dataset({'foo': (['x', 'y'], np.random.randn(10, 8))})
        with create_tmp_file() as tmp1:
            with create_tmp_file() as tmp2:
                with create_tmp_file() as tmp3:
                    with create_tmp_file() as tmp4:
                        original.isel(x=slice(5),
                                      y=slice(4)).to_netcdf(tmp1)
                        original.isel(x=slice(5, 10),
                                      y=slice(4)).to_netcdf(tmp2)
                        original.isel(x=slice(5),
                                      y=slice(4, 8)).to_netcdf(tmp3)
                        original.isel(x=slice(5, 10),
                                      y=slice(4, 8)).to_netcdf(tmp4)
                        with open_mfdataset([[tmp1, tmp2],
                                             [tmp3, tmp4]],
                                            concat_dim=['y', 'x']) as actual:
                            assert isinstance(actual.foo.variable.data,
                                              da.Array)
                            assert actual.foo.variable.data.chunks == \
                                ((5, 5), (4, 4))
                            assert_identical(original, actual)
                        with open_mfdataset([[tmp1, tmp2],
                                             [tmp3, tmp4]],
                                            concat_dim=['y', 'x'],
                                            chunks={'x': 3, 'y': 2}) as actual:
                            assert actual.foo.variable.data.chunks == \
                                ((3, 2, 3, 2), (2, 2, 2, 2),)

    @requires_pathlib
    def test_open_mfdataset_pathlib(self):
        original = Dataset({'foo': ('x', np.random.randn(10))})
        with create_tmp_file() as tmp1:
            with create_tmp_file() as tmp2:
                tmp1 = Path(tmp1)
                tmp2 = Path(tmp2)
                original.isel(x=slice(5)).to_netcdf(tmp1)
                original.isel(x=slice(5, 10)).to_netcdf(tmp2)
                with open_mfdataset([tmp1, tmp2]) as actual:
                    assert_identical(original, actual)

    @requires_pathlib
    def test_open_mfdataset_2d_pathlib(self):
        original = Dataset({'foo': (['x', 'y'], np.random.randn(10, 8))})
        with create_tmp_file() as tmp1:
            with create_tmp_file() as tmp2:
                with create_tmp_file() as tmp3:
                    with create_tmp_file() as tmp4:
                        tmp1 = Path(tmp1)
                        tmp2 = Path(tmp2)
                        tmp3 = Path(tmp3)
                        tmp4 = Path(tmp4)
                        original.isel(x=slice(5),
                                      y=slice(4)).to_netcdf(tmp1)
                        original.isel(x=slice(5, 10),
                                      y=slice(4)).to_netcdf(tmp2)
                        original.isel(x=slice(5),
                                      y=slice(4, 8)).to_netcdf(tmp3)
                        original.isel(x=slice(5, 10),
                                      y=slice(4, 8)).to_netcdf(tmp4)
                        with open_mfdataset([[tmp1, tmp2],
                                             [tmp3, tmp4]],
                                            concat_dim=['y', 'x']) as actual:
                            assert_identical(original, actual)

    @pytest.mark.xfail(reason="Not yet implemented")
    def test_open_mfdataset_2(self):
        original = Dataset({'foo': ('x', np.random.randn(10))})
        with create_tmp_file() as tmp1:
            with create_tmp_file() as tmp2:
                original.isel(x=slice(5)).to_netcdf(tmp1)
                original.isel(x=slice(5, 10)).to_netcdf(tmp2)

                with pytest.raises(NotImplementedError):
                    open_mfdataset([tmp1, tmp2], infer_order_from_coords=True)

                # With infer_order_from_coords=True this should pass in future
                with open_mfdataset([tmp1, tmp2]) as actual:
                    assert_identical(original, actual)

    def test_attrs_mfdataset(self):
        original = Dataset({'foo': ('x', np.random.randn(10))})
        with create_tmp_file() as tmp1:
            with create_tmp_file() as tmp2:
                ds1 = original.isel(x=slice(5))
                ds2 = original.isel(x=slice(5, 10))
                ds1.attrs['test1'] = 'foo'
                ds2.attrs['test2'] = 'bar'
                ds1.to_netcdf(tmp1)
                ds2.to_netcdf(tmp2)
                with open_mfdataset([tmp1, tmp2]) as actual:
                    # presumes that attributes inherited from
                    # first dataset loaded
                    assert actual.test1 == ds1.test1
                    # attributes from ds2 are not retained, e.g.,
                    with raises_regex(AttributeError,
                                      'no attribute'):
                        actual.test2

    def test_preprocess_mfdataset(self):
        original = Dataset({'foo': ('x', np.random.randn(10))})
        with create_tmp_file() as tmp:
            original.to_netcdf(tmp)

            def preprocess(ds):
                return ds.assign_coords(z=0)

            expected = preprocess(original)
            with open_mfdataset(tmp, preprocess=preprocess) as actual:
                assert_identical(expected, actual)

    def test_save_mfdataset_roundtrip(self):
        original = Dataset({'foo': ('x', np.random.randn(10))})
        datasets = [original.isel(x=slice(5)),
                    original.isel(x=slice(5, 10))]
        with create_tmp_file() as tmp1:
            with create_tmp_file() as tmp2:
                save_mfdataset(datasets, [tmp1, tmp2])
                with open_mfdataset([tmp1, tmp2]) as actual:
                    assert_identical(actual, original)

    def test_save_mfdataset_invalid(self):
        ds = Dataset()
        with raises_regex(ValueError, 'cannot use mode'):
            save_mfdataset([ds, ds], ['same', 'same'])
        with raises_regex(ValueError, 'same length'):
            save_mfdataset([ds, ds], ['only one path'])

    def test_save_mfdataset_invalid_dataarray(self):
        # regression test for GH1555
        da = DataArray([1, 2])
        with raises_regex(TypeError, 'supports writing Dataset'):
            save_mfdataset([da], ['dataarray'])

    @requires_pathlib
    def test_save_mfdataset_pathlib_roundtrip(self):
        original = Dataset({'foo': ('x', np.random.randn(10))})
        datasets = [original.isel(x=slice(5)),
                    original.isel(x=slice(5, 10))]
        with create_tmp_file() as tmp1:
            with create_tmp_file() as tmp2:
                tmp1 = Path(tmp1)
                tmp2 = Path(tmp2)
                save_mfdataset(datasets, [tmp1, tmp2])
                with open_mfdataset([tmp1, tmp2]) as actual:
                    assert_identical(actual, original)

    def test_open_and_do_math(self):
        original = Dataset({'foo': ('x', np.random.randn(10))})
        with create_tmp_file() as tmp:
            original.to_netcdf(tmp)
            with open_mfdataset(tmp) as ds:
                actual = 1.0 * ds
                assert_allclose(original, actual, decode_bytes=False)

    def test_open_mfdataset_concat_dim_none(self):
        with create_tmp_file() as tmp1:
            with create_tmp_file() as tmp2:
                data = Dataset({'x': 0})
                data.to_netcdf(tmp1)
                Dataset({'x': np.nan}).to_netcdf(tmp2)
                with open_mfdataset([tmp1, tmp2], concat_dim=None) as actual:
                    assert_identical(data, actual)

    def test_open_dataset(self):
        original = Dataset({'foo': ('x', np.random.randn(10))})
        with create_tmp_file() as tmp:
            original.to_netcdf(tmp)
            with open_dataset(tmp, chunks={'x': 5}) as actual:
                assert isinstance(actual.foo.variable.data, da.Array)
                assert actual.foo.variable.data.chunks == ((5, 5),)
                assert_identical(original, actual)
            with open_dataset(tmp, chunks=5) as actual:
                assert_identical(original, actual)
            with open_dataset(tmp) as actual:
                assert isinstance(actual.foo.variable.data, np.ndarray)
                assert_identical(original, actual)

    def test_open_single_dataset(self):
        # Test for issue GH #1988. This makes sure that the
        # concat_dim is utilized when specified in open_mfdataset().
        rnddata = np.random.randn(10)
        original = Dataset({'foo': ('x', rnddata)})
        dim = DataArray([100], name='baz', dims='baz')
        expected = Dataset({'foo': (('baz', 'x'), rnddata[np.newaxis, :])},
                           {'baz': [100]})
        with create_tmp_file() as tmp:
            original.to_netcdf(tmp)
            with open_mfdataset([tmp], concat_dim=dim) as actual:
                assert_identical(expected, actual)

    def test_open_multi_dataset(self):
        # Test for issue GH #1988 and #2647. This makes sure that the
        # concat_dim is utilized when specified in open_mfdataset().
        # The additional wrinkle is to ensure that a length greater
        # than one is tested as well due to numpy's implicit casting
        # of 1-length arrays to booleans in tests, which allowed
        # #2647 to still pass the test_open_single_dataset(),
        # which is itself still needed as-is because the original
        # bug caused one-length arrays to not be used correctly
        # in concatenation.
        rnddata = np.random.randn(10)
        original = Dataset({'foo': ('x', rnddata)})
        dim = DataArray([100, 150], name='baz', dims='baz')
        expected = Dataset({'foo': (('baz', 'x'),
                                    np.tile(rnddata[np.newaxis, :], (2, 1)))},
                           {'baz': [100, 150]})
        with create_tmp_file() as tmp1, \
                create_tmp_file() as tmp2:
            original.to_netcdf(tmp1)
            original.to_netcdf(tmp2)
            with open_mfdataset([tmp1, tmp2], concat_dim=dim) as actual:
                assert_identical(expected, actual)

    def test_dask_roundtrip(self):
        with create_tmp_file() as tmp:
            data = create_test_data()
            data.to_netcdf(tmp)
            chunks = {'dim1': 4, 'dim2': 4, 'dim3': 4, 'time': 10}
            with open_dataset(tmp, chunks=chunks) as dask_ds:
                assert_identical(data, dask_ds)
                with create_tmp_file() as tmp2:
                    dask_ds.to_netcdf(tmp2)
                    with open_dataset(tmp2) as on_disk:
                        assert_identical(data, on_disk)

    def test_deterministic_names(self):
        with create_tmp_file() as tmp:
            data = create_test_data()
            data.to_netcdf(tmp)
            with open_mfdataset(tmp) as ds:
                original_names = dict((k, v.data.name)
                                      for k, v in ds.data_vars.items())
            with open_mfdataset(tmp) as ds:
                repeat_names = dict((k, v.data.name)
                                    for k, v in ds.data_vars.items())
            for var_name, dask_name in original_names.items():
                assert var_name in dask_name
                assert dask_name[:13] == 'open_dataset-'
            assert original_names == repeat_names

    def test_dataarray_compute(self):
        # Test DataArray.compute() on dask backend.
        # The test for Dataset.compute() is already in DatasetIOBase;
        # however dask is the only tested backend which supports DataArrays
        actual = DataArray([1, 2]).chunk()
        computed = actual.compute()
        assert not actual._in_memory
        assert computed._in_memory
        assert_allclose(actual, computed, decode_bytes=False)

    def test_save_mfdataset_compute_false_roundtrip(self):
        from dask.delayed import Delayed

        original = Dataset({'foo': ('x', np.random.randn(10))}).chunk()
        datasets = [original.isel(x=slice(5)),
                    original.isel(x=slice(5, 10))]
        with create_tmp_file(allow_cleanup_failure=ON_WINDOWS) as tmp1:
            with create_tmp_file(allow_cleanup_failure=ON_WINDOWS) as tmp2:
                delayed_obj = save_mfdataset(datasets, [tmp1, tmp2],
                                             engine=self.engine, compute=False)
                assert isinstance(delayed_obj, Delayed)
                delayed_obj.compute()
                with open_mfdataset([tmp1, tmp2]) as actual:
                    assert_identical(actual, original)


@requires_scipy_or_netCDF4
@requires_pydap
class TestPydap(object):
    def convert_to_pydap_dataset(self, original):
        from pydap.model import GridType, BaseType, DatasetType
        ds = DatasetType('bears', **original.attrs)
        for key, var in original.data_vars.items():
            v = GridType(key)
            v[key] = BaseType(key, var.values, dimensions=var.dims,
                              **var.attrs)
            for d in var.dims:
                v[d] = BaseType(d, var[d].values)
            ds[key] = v
        # check all dims are stored in ds
        for d in original.coords:
            ds[d] = BaseType(d, original[d].values, dimensions=(d, ),
                             **original[d].attrs)
        return ds

    @contextlib.contextmanager
    def create_datasets(self, **kwargs):
        with open_example_dataset('bears.nc') as expected:
            pydap_ds = self.convert_to_pydap_dataset(expected)
            actual = open_dataset(PydapDataStore(pydap_ds))
            # TODO solve this workaround:
            # netcdf converts string to byte not unicode
            expected['bears'] = expected['bears'].astype(str)
            yield actual, expected

    def test_cmp_local_file(self):
        with self.create_datasets() as (actual, expected):
            assert_equal(actual, expected)

            # global attributes should be global attributes on the dataset
            assert 'NC_GLOBAL' not in actual.attrs
            assert 'history' in actual.attrs

            # we don't check attributes exactly with assertDatasetIdentical()
            # because the test DAP server seems to insert some extra
            # attributes not found in the netCDF file.
            assert actual.attrs.keys() == expected.attrs.keys()

        with self.create_datasets() as (actual, expected):
            assert_equal(actual[{'l': 2}], expected[{'l': 2}])

        with self.create_datasets() as (actual, expected):
            assert_equal(actual.isel(i=0, j=-1),
                         expected.isel(i=0, j=-1))

        with self.create_datasets() as (actual, expected):
            assert_equal(actual.isel(j=slice(1, 2)),
                         expected.isel(j=slice(1, 2)))

        with self.create_datasets() as (actual, expected):
            indexers = {'i': [1, 0, 0], 'j': [1, 2, 0, 1]}
            assert_equal(actual.isel(**indexers),
                         expected.isel(**indexers))

        with self.create_datasets() as (actual, expected):
            indexers = {'i': DataArray([0, 1, 0], dims='a'),
                        'j': DataArray([0, 2, 1], dims='a')}
            assert_equal(actual.isel(**indexers),
                         expected.isel(**indexers))

    def test_compatible_to_netcdf(self):
        # make sure it can be saved as a netcdf
        with self.create_datasets() as (actual, expected):
            with create_tmp_file() as tmp_file:
                actual.to_netcdf(tmp_file)
                actual = open_dataset(tmp_file)
                actual['bears'] = actual['bears'].astype(str)
                assert_equal(actual, expected)

    @requires_dask
    def test_dask(self):
        with self.create_datasets(chunks={'j': 2}) as (actual, expected):
            assert_equal(actual, expected)


@network
@requires_scipy_or_netCDF4
@requires_pydap
class TestPydapOnline(TestPydap):
    @contextlib.contextmanager
    def create_datasets(self, **kwargs):
        url = 'http://test.opendap.org/opendap/hyrax/data/nc/bears.nc'
        actual = open_dataset(url, engine='pydap', **kwargs)
        with open_example_dataset('bears.nc') as expected:
            # workaround to restore string which is converted to byte
            expected['bears'] = expected['bears'].astype(str)
            yield actual, expected

    def test_session(self):
        from pydap.cas.urs import setup_session

        session = setup_session('XarrayTestUser', 'Xarray2017')
        with mock.patch('pydap.client.open_url') as mock_func:
            xr.backends.PydapDataStore.open('http://test.url', session=session)
        mock_func.assert_called_with('http://test.url', session=session)


@requires_scipy
@requires_pynio
class TestPyNio(ScipyWriteBase):
    def test_write_store(self):
        # pynio is read-only for now
        pass

    @contextlib.contextmanager
    def open(self, path, **kwargs):
        with open_dataset(path, engine='pynio', **kwargs) as ds:
            yield ds

    def test_kwargs(self):
        kwargs = {'format': 'grib'}
        path = os.path.join(os.path.dirname(__file__), 'data', 'example')
        with backends.NioDataStore(path, **kwargs) as store:
            assert store._manager._kwargs['format'] == 'grib'

    def save(self, dataset, path, **kwargs):
        return dataset.to_netcdf(path, engine='scipy', **kwargs)

    def test_weakrefs(self):
        example = Dataset({'foo': ('x', np.arange(5.0))})
        expected = example.rename({'foo': 'bar', 'x': 'y'})

        with create_tmp_file() as tmp_file:
            example.to_netcdf(tmp_file, engine='scipy')
            on_disk = open_dataset(tmp_file, engine='pynio')
            actual = on_disk.rename({'foo': 'bar', 'x': 'y'})
            del on_disk  # trigger garbage collection
            assert_identical(actual, expected)


@requires_cfgrib
class TestCfGrib(object):

    def test_read(self):
        expected = {'number': 2, 'time': 3, 'isobaricInhPa': 2, 'latitude': 3,
                    'longitude': 4}
        with open_example_dataset('example.grib', engine='cfgrib') as ds:
            assert ds.dims == expected
            assert list(ds.data_vars) == ['z', 't']
            assert ds['z'].min() == 12660.

    def test_read_filter_by_keys(self):
        kwargs = {'filter_by_keys': {'shortName': 't'}}
        expected = {'number': 2, 'time': 3, 'isobaricInhPa': 2, 'latitude': 3,
                    'longitude': 4}
        with open_example_dataset('example.grib', engine='cfgrib',
                                  backend_kwargs=kwargs) as ds:
            assert ds.dims == expected
            assert list(ds.data_vars) == ['t']
            assert ds['t'].min() == 231.


@requires_pseudonetcdf
@pytest.mark.filterwarnings('ignore:IOAPI_ISPH is assumed to be 6370000')
class TestPseudoNetCDFFormat(object):

    def open(self, path, **kwargs):
        return open_dataset(path, engine='pseudonetcdf', **kwargs)

    @contextlib.contextmanager
    def roundtrip(self, data, save_kwargs=None, open_kwargs=None,
                  allow_cleanup_failure=False):
        if save_kwargs is None:
            save_kwargs = {}
        if open_kwargs is None:
            open_kwargs = {}
        with create_tmp_file(
                allow_cleanup_failure=allow_cleanup_failure) as path:
            self.save(data, path, **save_kwargs)
            with self.open(path, **open_kwargs) as ds:
                yield ds

    def test_ict_format(self):
        """
        Open a CAMx file and test data variables
        """
        ictfile = open_example_dataset('example.ict',
                                       engine='pseudonetcdf',
                                       backend_kwargs={'format': 'ffi1001'})
        stdattr = {
            'fill_value': -9999.0,
            'missing_value': -9999,
            'scale': 1,
            'llod_flag': -8888,
            'llod_value': 'N/A',
            'ulod_flag': -7777,
            'ulod_value': 'N/A'
        }

        def myatts(**attrs):
            outattr = stdattr.copy()
            outattr.update(attrs)
            return outattr

        input = {
            'coords': {},
            'attrs': {
                'fmt': '1001', 'n_header_lines': 27,
                'PI_NAME': 'Henderson, Barron',
                'ORGANIZATION_NAME': 'U.S. EPA',
                'SOURCE_DESCRIPTION': 'Example file with artificial data',
                'MISSION_NAME': 'JUST_A_TEST',
                'VOLUME_INFO': '1, 1',
                'SDATE': '2018, 04, 27', 'WDATE': '2018, 04, 27',
                'TIME_INTERVAL': '0',
                'INDEPENDENT_VARIABLE': 'Start_UTC',
                'ULOD_FLAG': '-7777', 'ULOD_VALUE': 'N/A',
                'LLOD_FLAG': '-8888',
                'LLOD_VALUE': ('N/A, N/A, N/A, N/A, 0.025'),
                'OTHER_COMMENTS': ('www-air.larc.nasa.gov/missions/etc/'
                                   + 'IcarttDataFormat.htm'),
                'REVISION': 'R0',
                'R0': 'No comments for this revision.',
                'TFLAG': 'Start_UTC'
            },
            'dims': {'POINTS': 4},
            'data_vars': {
                'Start_UTC': {
                    'data': [43200.0, 46800.0, 50400.0, 50400.0],
                    'dims': ('POINTS',),
                    'attrs': myatts(
                        units='Start_UTC',
                        standard_name='Start_UTC',
                    )
                },
                'lat': {
                    'data': [41.0, 42.0, 42.0, 42.0],
                    'dims': ('POINTS',),
                    'attrs': myatts(
                        units='degrees_north',
                        standard_name='lat',
                    )
                },
                'lon': {
                    'data': [-71.0, -72.0, -73.0, -74.],
                    'dims': ('POINTS',),
                    'attrs': myatts(
                        units='degrees_east',
                        standard_name='lon',
                    )
                },
                'elev': {
                    'data': [5.0, 15.0, 20.0, 25.0],
                    'dims': ('POINTS',),
                    'attrs': myatts(
                        units='meters',
                        standard_name='elev',
                    )
                },
                'TEST_ppbv': {
                    'data': [1.2345, 2.3456, 3.4567, 4.5678],
                    'dims': ('POINTS',),
                    'attrs': myatts(
                        units='ppbv',
                        standard_name='TEST_ppbv',
                    )
                },
                'TESTM_ppbv': {
                    'data': [2.22, -9999.0, -7777.0, -8888.0],
                    'dims': ('POINTS',),
                    'attrs': myatts(
                        units='ppbv',
                        standard_name='TESTM_ppbv',
                        llod_value=0.025
                    )
                }
            }
        }
        chkfile = Dataset.from_dict(input)
        assert_identical(ictfile, chkfile)

    def test_ict_format_write(self):
        fmtkw = {'format': 'ffi1001'}
        expected = open_example_dataset('example.ict',
                                        engine='pseudonetcdf',
                                        backend_kwargs=fmtkw)
        with self.roundtrip(expected, save_kwargs=fmtkw,
                            open_kwargs={'backend_kwargs': fmtkw}) as actual:
            assert_identical(expected, actual)

    def test_uamiv_format_read(self):
        """
        Open a CAMx file and test data variables
        """

        camxfile = open_example_dataset('example.uamiv',
                                        engine='pseudonetcdf',
                                        backend_kwargs={'format': 'uamiv'})
        data = np.arange(20, dtype='f').reshape(1, 1, 4, 5)
        expected = xr.Variable(('TSTEP', 'LAY', 'ROW', 'COL'), data,
                               dict(units='ppm', long_name='O3'.ljust(16),
                                    var_desc='O3'.ljust(80)))
        actual = camxfile.variables['O3']
        assert_allclose(expected, actual)

        data = np.array(['2002-06-03'], 'datetime64[ns]')
        expected = xr.Variable(('TSTEP',), data,
                               dict(bounds='time_bounds',
                                    long_name=('synthesized time coordinate ' +
                                               'from SDATE, STIME, STEP '
                                               + 'global attributes')))
        actual = camxfile.variables['time']
        assert_allclose(expected, actual)
        camxfile.close()

    def test_uamiv_format_mfread(self):
        """
        Open a CAMx file and test data variables
        """

        camxfile = open_example_mfdataset(
            ['example.uamiv',
             'example.uamiv'],
            engine='pseudonetcdf',
            concat_dim=['TSTEP'],
            backend_kwargs={'format': 'uamiv'})

        data1 = np.arange(20, dtype='f').reshape(1, 1, 4, 5)
        data = np.concatenate([data1] * 2, axis=0)
        expected = xr.Variable(('TSTEP', 'LAY', 'ROW', 'COL'), data,
                               dict(units='ppm', long_name='O3'.ljust(16),
                                    var_desc='O3'.ljust(80)))
        actual = camxfile.variables['O3']
        assert_allclose(expected, actual)

        data1 = np.array(['2002-06-03'], 'datetime64[ns]')
        data = np.concatenate([data1] * 2, axis=0)
        attrs = dict(bounds='time_bounds',
                     long_name=('synthesized time coordinate ' +
                                'from SDATE, STIME, STEP '
                                + 'global attributes'))
        expected = xr.Variable(('TSTEP',), data, attrs)
        actual = camxfile.variables['time']
        assert_allclose(expected, actual)
        camxfile.close()

    def test_uamiv_format_write(self):
        fmtkw = {'format': 'uamiv'}

        expected = open_example_dataset('example.uamiv',
                                        engine='pseudonetcdf',
                                        backend_kwargs=fmtkw)
        with self.roundtrip(expected,
                            save_kwargs=fmtkw,
                            open_kwargs={'backend_kwargs': fmtkw}) as actual:
            assert_identical(expected, actual)

        expected.close()

    def save(self, dataset, path, **save_kwargs):
        import PseudoNetCDF as pnc
        pncf = pnc.PseudoNetCDFFile()
        pncf.dimensions = {k: pnc.PseudoNetCDFDimension(pncf, k, v)
                           for k, v in dataset.dims.items()}
        pncf.variables = {k: pnc.PseudoNetCDFVariable(pncf, k, v.dtype.char,
                                                      v.dims,
                                                      values=v.data[...],
                                                      **v.attrs)
                          for k, v in dataset.variables.items()}
        for pk, pv in dataset.attrs.items():
            setattr(pncf, pk, pv)

        pnc.pncwrite(pncf, path, **save_kwargs)


@requires_rasterio
@contextlib.contextmanager
def create_tmp_geotiff(nx=4, ny=3, nz=3,
                       transform=None,
                       transform_args=[5000, 80000, 1000, 2000.],
                       crs={'units': 'm', 'no_defs': True, 'ellps': 'WGS84',
                            'proj': 'utm', 'zone': 18},
                       open_kwargs=None):
    # yields a temporary geotiff file and a corresponding expected DataArray
    import rasterio
    from rasterio.transform import from_origin

    if open_kwargs is None:
        open_kwargs = {}

    with create_tmp_file(suffix='.tif',
                         allow_cleanup_failure=ON_WINDOWS) as tmp_file:
        # allow 2d or 3d shapes
        if nz == 1:
            data_shape = ny, nx
            write_kwargs = {'indexes': 1}
        else:
            data_shape = nz, ny, nx
            write_kwargs = {}
        data = np.arange(
            nz * ny * nx,
            dtype=rasterio.float32).reshape(
            *data_shape)
        if transform is None:
            transform = from_origin(*transform_args)
        with rasterio.open(
                tmp_file, 'w',
                driver='GTiff', height=ny, width=nx, count=nz,
                crs=crs,
                transform=transform,
                dtype=rasterio.float32,
                **open_kwargs) as s:
            s.write(data, **write_kwargs)
            dx, dy = s.res[0], -s.res[1]

        a, b, c, d = transform_args
        data = data[np.newaxis, ...] if nz == 1 else data
        expected = DataArray(data, dims=('band', 'y', 'x'),
                             coords={
                                 'band': np.arange(nz) + 1,
                                 'y': -np.arange(ny) * d + b + dy / 2,
                                 'x': np.arange(nx) * c + a + dx / 2,
        })
        yield tmp_file, expected


@requires_rasterio
class TestRasterio(object):

    @requires_scipy_or_netCDF4
    def test_serialization(self):
        with create_tmp_geotiff() as (tmp_file, expected):
            # Write it to a netcdf and read again (roundtrip)
            with xr.open_rasterio(tmp_file) as rioda:
                with create_tmp_file(suffix='.nc') as tmp_nc_file:
                    rioda.to_netcdf(tmp_nc_file)
                    with xr.open_dataarray(tmp_nc_file) as ncds:
                        assert_identical(rioda, ncds)

    def test_utm(self):
        with create_tmp_geotiff() as (tmp_file, expected):
            with xr.open_rasterio(tmp_file) as rioda:
                assert_allclose(rioda, expected)
                assert isinstance(rioda.attrs['crs'], str)
                assert isinstance(rioda.attrs['res'], tuple)
                assert isinstance(rioda.attrs['is_tiled'], np.uint8)
                assert isinstance(rioda.attrs['transform'], tuple)
                assert len(rioda.attrs['transform']) == 6
                np.testing.assert_array_equal(rioda.attrs['nodatavals'],
                                              [np.NaN, np.NaN, np.NaN])

            # Check no parse coords
            with xr.open_rasterio(tmp_file, parse_coordinates=False) as rioda:
                assert 'x' not in rioda.coords
                assert 'y' not in rioda.coords

    def test_non_rectilinear(self):
        from rasterio.transform import from_origin
        # Create a geotiff file with 2d coordinates
        with create_tmp_geotiff(transform=from_origin(0, 3, 1, 1).rotation(45),
                                crs=None) as (tmp_file, _):
            # Default is to not parse coords
            with xr.open_rasterio(tmp_file) as rioda:
                assert 'x' not in rioda.coords
                assert 'y' not in rioda.coords
                assert 'crs' not in rioda.attrs
                assert isinstance(rioda.attrs['res'], tuple)
                assert isinstance(rioda.attrs['is_tiled'], np.uint8)
                assert isinstance(rioda.attrs['transform'], tuple)
                assert len(rioda.attrs['transform']) == 6

            # See if a warning is raised if we force it
            with pytest.warns(Warning,
                              match="transformation isn't rectilinear"):
                with xr.open_rasterio(tmp_file,
                                      parse_coordinates=True) as rioda:
                    assert 'x' not in rioda.coords
                    assert 'y' not in rioda.coords

    def test_platecarree(self):
        with create_tmp_geotiff(8, 10, 1, transform_args=[1, 2, 0.5, 2.],
                                crs='+proj=latlong',
                                open_kwargs={'nodata': -9765}) \
                as (tmp_file, expected):
            with xr.open_rasterio(tmp_file) as rioda:
                assert_allclose(rioda, expected)
                assert isinstance(rioda.attrs['crs'], str)
                assert isinstance(rioda.attrs['res'], tuple)
                assert isinstance(rioda.attrs['is_tiled'], np.uint8)
                assert isinstance(rioda.attrs['transform'], tuple)
                assert len(rioda.attrs['transform']) == 6
                np.testing.assert_array_equal(rioda.attrs['nodatavals'],
                                              [-9765.])

    def test_notransform(self):
        # regression test for https://github.com/pydata/xarray/issues/1686
        import rasterio
        import warnings

        # Create a geotiff file
        with warnings.catch_warnings():
            # rasterio throws a NotGeoreferencedWarning here, which is
            # expected since we test rasterio's defaults in this case.
            warnings.filterwarnings('ignore', category=UserWarning,
                                    message='Dataset has no geotransform set')
            with create_tmp_file(suffix='.tif') as tmp_file:
                # data
                nx, ny, nz = 4, 3, 3
                data = np.arange(nx * ny * nz,
                                 dtype=rasterio.float32).reshape(nz, ny, nx)
                with rasterio.open(
                        tmp_file, 'w',
                        driver='GTiff', height=ny, width=nx, count=nz,
                        dtype=rasterio.float32) as s:
                    s.write(data)

                # Tests
                expected = DataArray(data,
                                     dims=('band', 'y', 'x'),
                                     coords={'band': [1, 2, 3],
                                             'y': [0.5, 1.5, 2.5],
                                             'x': [0.5, 1.5, 2.5, 3.5],
                                             })
                with xr.open_rasterio(tmp_file) as rioda:
                    assert_allclose(rioda, expected)
                    assert isinstance(rioda.attrs['res'], tuple)
                    assert isinstance(rioda.attrs['is_tiled'], np.uint8)
                    assert isinstance(rioda.attrs['transform'], tuple)
                    assert len(rioda.attrs['transform']) == 6

    def test_indexing(self):
        with create_tmp_geotiff(8, 10, 3, transform_args=[1, 2, 0.5, 2.],
                                crs='+proj=latlong') as (tmp_file, expected):
            with xr.open_rasterio(tmp_file, cache=False) as actual:

                # tests
                # assert_allclose checks all data + coordinates
                assert_allclose(actual, expected)
                assert not actual.variable._in_memory

                # Basic indexer
                ind = {'x': slice(2, 5), 'y': slice(5, 7)}
                assert_allclose(expected.isel(**ind), actual.isel(**ind))
                assert not actual.variable._in_memory

                ind = {'band': slice(1, 2), 'x': slice(2, 5), 'y': slice(5, 7)}
                assert_allclose(expected.isel(**ind), actual.isel(**ind))
                assert not actual.variable._in_memory

                ind = {'band': slice(1, 2), 'x': slice(2, 5), 'y': 0}
                assert_allclose(expected.isel(**ind), actual.isel(**ind))
                assert not actual.variable._in_memory

                # orthogonal indexer
                ind = {'band': np.array([2, 1, 0]),
                       'x': np.array([1, 0]), 'y': np.array([0, 2])}
                assert_allclose(expected.isel(**ind), actual.isel(**ind))
                assert not actual.variable._in_memory

                ind = {'band': np.array([2, 1, 0]),
                       'x': np.array([1, 0]), 'y': 0}
                assert_allclose(expected.isel(**ind), actual.isel(**ind))
                assert not actual.variable._in_memory

                ind = {'band': 0, 'x': np.array(
                    [0, 0]), 'y': np.array([1, 1, 1])}
                assert_allclose(expected.isel(**ind), actual.isel(**ind))
                assert not actual.variable._in_memory

                # minus-stepped slice
                ind = {'band': np.array([2, 1, 0]),
                       'x': slice(-1, None, -1), 'y': 0}
                assert_allclose(expected.isel(**ind), actual.isel(**ind))
                assert not actual.variable._in_memory

                ind = {'band': np.array([2, 1, 0]),
                       'x': 1, 'y': slice(-1, 1, -2)}
                assert_allclose(expected.isel(**ind), actual.isel(**ind))
                assert not actual.variable._in_memory

                # empty selection
                ind = {'band': np.array([2, 1, 0]),
                       'x': 1, 'y': slice(2, 2, 1)}
                assert_allclose(expected.isel(**ind), actual.isel(**ind))
                assert not actual.variable._in_memory

                ind = {'band': slice(0, 0), 'x': 1, 'y': 2}
                assert_allclose(expected.isel(**ind), actual.isel(**ind))
                assert not actual.variable._in_memory

                # vectorized indexer
                ind = {'band': DataArray([2, 1, 0], dims='a'),
                       'x': DataArray([1, 0, 0], dims='a'),
                       'y': np.array([0, 2])}
                assert_allclose(expected.isel(**ind), actual.isel(**ind))
                assert not actual.variable._in_memory

                ind = {
                    'band': DataArray([[2, 1, 0], [1, 0, 2]], dims=['a', 'b']),
                    'x': DataArray([[1, 0, 0], [0, 1, 0]], dims=['a', 'b']),
                    'y': 0}
                assert_allclose(expected.isel(**ind), actual.isel(**ind))
                assert not actual.variable._in_memory

                # Selecting lists of bands is fine
                ex = expected.isel(band=[1, 2])
                ac = actual.isel(band=[1, 2])
                assert_allclose(ac, ex)
                ex = expected.isel(band=[0, 2])
                ac = actual.isel(band=[0, 2])
                assert_allclose(ac, ex)

                # Integer indexing
                ex = expected.isel(band=1)
                ac = actual.isel(band=1)
                assert_allclose(ac, ex)

                ex = expected.isel(x=1, y=2)
                ac = actual.isel(x=1, y=2)
                assert_allclose(ac, ex)

                ex = expected.isel(band=0, x=1, y=2)
                ac = actual.isel(band=0, x=1, y=2)
                assert_allclose(ac, ex)

                # Mixed
                ex = actual.isel(x=slice(2), y=slice(2))
                ac = actual.isel(x=[0, 1], y=[0, 1])
                assert_allclose(ac, ex)

                ex = expected.isel(band=0, x=1, y=slice(5, 7))
                ac = actual.isel(band=0, x=1, y=slice(5, 7))
                assert_allclose(ac, ex)

                ex = expected.isel(band=0, x=slice(2, 5), y=2)
                ac = actual.isel(band=0, x=slice(2, 5), y=2)
                assert_allclose(ac, ex)

                # One-element lists
                ex = expected.isel(band=[0], x=slice(2, 5), y=[2])
                ac = actual.isel(band=[0], x=slice(2, 5), y=[2])
                assert_allclose(ac, ex)

    def test_caching(self):
        with create_tmp_geotiff(8, 10, 3, transform_args=[1, 2, 0.5, 2.],
                                crs='+proj=latlong') as (tmp_file, expected):
            # Cache is the default
            with xr.open_rasterio(tmp_file) as actual:

                # This should cache everything
                assert_allclose(actual, expected)

                # once cached, non-windowed indexing should become possible
                ac = actual.isel(x=[2, 4])
                ex = expected.isel(x=[2, 4])
                assert_allclose(ac, ex)

    @requires_dask
    def test_chunks(self):
        with create_tmp_geotiff(8, 10, 3, transform_args=[1, 2, 0.5, 2.],
                                crs='+proj=latlong') as (tmp_file, expected):
            # Chunk at open time
            with xr.open_rasterio(tmp_file, chunks=(1, 2, 2)) as actual:

                import dask.array as da
                assert isinstance(actual.data, da.Array)
                assert 'open_rasterio' in actual.data.name

                # do some arithmetic
                ac = actual.mean()
                ex = expected.mean()
                assert_allclose(ac, ex)

                ac = actual.sel(band=1).mean(dim='x')
                ex = expected.sel(band=1).mean(dim='x')
                assert_allclose(ac, ex)

    def test_pickle_rasterio(self):
        # regression test for https://github.com/pydata/xarray/issues/2121
        with create_tmp_geotiff() as (tmp_file, expected):
            with xr.open_rasterio(tmp_file) as rioda:
                temp = pickle.dumps(rioda)
                with pickle.loads(temp) as actual:
                    assert_equal(actual, rioda)

    def test_ENVI_tags(self):
        rasterio = pytest.importorskip('rasterio', minversion='1.0a')
        from rasterio.transform import from_origin

        # Create an ENVI file with some tags in the ENVI namespace
        # this test uses a custom driver, so we can't use create_tmp_geotiff
        with create_tmp_file(suffix='.dat') as tmp_file:
            # data
            nx, ny, nz = 4, 3, 3
            data = np.arange(nx * ny * nz,
                             dtype=rasterio.float32).reshape(nz, ny, nx)
            transform = from_origin(5000, 80000, 1000, 2000.)
            with rasterio.open(
                    tmp_file, 'w',
                    driver='ENVI', height=ny, width=nx, count=nz,
                    crs={'units': 'm', 'no_defs': True, 'ellps': 'WGS84',
                         'proj': 'utm', 'zone': 18},
                    transform=transform,
                    dtype=rasterio.float32) as s:
                s.update_tags(
                    ns='ENVI',
                    description='{Tagged file}',
                    wavelength='{123.000000, 234.234000, 345.345678}',
                    fwhm='{1.000000, 0.234000, 0.000345}')
                s.write(data)
                dx, dy = s.res[0], -s.res[1]

            # Tests
            coords = {
                'band': [1, 2, 3],
                'y': -np.arange(ny) * 2000 + 80000 + dy / 2,
                'x': np.arange(nx) * 1000 + 5000 + dx / 2,
                'wavelength': ('band', np.array([123, 234.234, 345.345678])),
                'fwhm': ('band', np.array([1, 0.234, 0.000345])),
            }
            expected = DataArray(data, dims=('band', 'y', 'x'), coords=coords)

            with xr.open_rasterio(tmp_file) as rioda:
                assert_allclose(rioda, expected)
                assert isinstance(rioda.attrs['crs'], str)
                assert isinstance(rioda.attrs['res'], tuple)
                assert isinstance(rioda.attrs['is_tiled'], np.uint8)
                assert isinstance(rioda.attrs['transform'], tuple)
                assert len(rioda.attrs['transform']) == 6
                # from ENVI tags
                assert isinstance(rioda.attrs['description'], str)
                assert isinstance(rioda.attrs['map_info'], str)
                assert isinstance(rioda.attrs['samples'], str)

    def test_no_mftime(self):
        # rasterio can accept "filename" urguments that are actually urls,
        # including paths to remote files.
        # In issue #1816, we found that these caused dask to break, because
        # the modification time was used to determine the dask token. This
        # tests ensure we can still chunk such files when reading with
        # rasterio.
        with create_tmp_geotiff(8, 10, 3, transform_args=[1, 2, 0.5, 2.],
                                crs='+proj=latlong') as (tmp_file, expected):
            with mock.patch('os.path.getmtime', side_effect=OSError):
                with xr.open_rasterio(tmp_file, chunks=(1, 2, 2)) as actual:
                    import dask.array as da
                    assert isinstance(actual.data, da.Array)
                    assert_allclose(actual, expected)

    @network
    def test_http_url(self):
        # more examples urls here
        # http://download.osgeo.org/geotiff/samples/
        url = 'http://download.osgeo.org/geotiff/samples/made_up/ntf_nord.tif'
        with xr.open_rasterio(url) as actual:
            assert actual.shape == (1, 512, 512)
        # make sure chunking works
        with xr.open_rasterio(url, chunks=(1, 256, 256)) as actual:
            import dask.array as da
            assert isinstance(actual.data, da.Array)

    def test_rasterio_environment(self):
        import rasterio
        with create_tmp_geotiff() as (tmp_file, expected):
            # Should fail with error since suffix not allowed
            with pytest.raises(Exception):
                with rasterio.Env(GDAL_SKIP='GTiff'):
                    with xr.open_rasterio(tmp_file) as actual:
                        assert_allclose(actual, expected)

    def test_rasterio_vrt(self):
        import rasterio
        # tmp_file default crs is UTM: CRS({'init': 'epsg:32618'}
        with create_tmp_geotiff() as (tmp_file, expected):
            with rasterio.open(tmp_file) as src:
                with rasterio.vrt.WarpedVRT(src, crs='epsg:4326') as vrt:
                    expected_shape = (vrt.width, vrt.height)
                    expected_crs = vrt.crs
                    print(expected_crs)
                    expected_res = vrt.res
                    # Value of single pixel in center of image
                    lon, lat = vrt.xy(vrt.width // 2, vrt.height // 2)
                    expected_val = next(vrt.sample([(lon, lat)]))
                    with xr.open_rasterio(vrt) as da:
                        actual_shape = (da.sizes['x'], da.sizes['y'])
                        actual_crs = da.crs
                        print(actual_crs)
                        actual_res = da.res
                        actual_val = da.sel(dict(x=lon, y=lat),
                                            method='nearest').data

                        assert actual_crs == expected_crs
                        assert actual_res == expected_res
                        assert actual_shape == expected_shape
                        assert expected_val.all() == actual_val.all()

    @network
    def test_rasterio_vrt_network(self):
        import rasterio

        url = 'https://storage.googleapis.com/\
        gcp-public-data-landsat/LC08/01/047/027/\
        LC08_L1TP_047027_20130421_20170310_01_T1/\
        LC08_L1TP_047027_20130421_20170310_01_T1_B4.TIF'
        env = rasterio.Env(GDAL_DISABLE_READDIR_ON_OPEN='EMPTY_DIR',
                           CPL_VSIL_CURL_USE_HEAD=False,
                           CPL_VSIL_CURL_ALLOWED_EXTENSIONS='TIF')
        with env:
            with rasterio.open(url) as src:
                with rasterio.vrt.WarpedVRT(src, crs='epsg:4326') as vrt:
                    expected_shape = (vrt.width, vrt.height)
                    expected_crs = vrt.crs
                    expected_res = vrt.res
                    # Value of single pixel in center of image
                    lon, lat = vrt.xy(vrt.width // 2, vrt.height // 2)
                    expected_val = next(vrt.sample([(lon, lat)]))
                    with xr.open_rasterio(vrt) as da:
                        actual_shape = (da.sizes['x'], da.sizes['y'])
                        actual_crs = da.crs
                        actual_res = da.res
                        actual_val = da.sel(dict(x=lon, y=lat),
                                            method='nearest').data

                        assert_equal(actual_shape, expected_shape)
                        assert_equal(actual_crs, expected_crs)
                        assert_equal(actual_res, expected_res)
                        assert_equal(expected_val, actual_val)


class TestEncodingInvalid(object):

    def test_extract_nc4_variable_encoding(self):
        var = xr.Variable(('x',), [1, 2, 3], {}, {'foo': 'bar'})
        with raises_regex(ValueError, 'unexpected encoding'):
            _extract_nc4_variable_encoding(var, raise_on_invalid=True)

        var = xr.Variable(('x',), [1, 2, 3], {}, {'chunking': (2, 1)})
        encoding = _extract_nc4_variable_encoding(var)
        assert {} == encoding

        # regression test
        var = xr.Variable(('x',), [1, 2, 3], {}, {'shuffle': True})
        encoding = _extract_nc4_variable_encoding(var, raise_on_invalid=True)
        assert {'shuffle': True} == encoding

    def test_extract_h5nc_encoding(self):
        # not supported with h5netcdf (yet)
        var = xr.Variable(('x',), [1, 2, 3], {},
                          {'least_sigificant_digit': 2})
        with raises_regex(ValueError, 'unexpected encoding'):
            _extract_nc4_variable_encoding(var, raise_on_invalid=True)


class MiscObject:
    pass


@requires_netCDF4
class TestValidateAttrs(object):
    def test_validating_attrs(self):
        def new_dataset():
            return Dataset({'data': ('y', np.arange(10.0))},
                           {'y': np.arange(10)})

        def new_dataset_and_dataset_attrs():
            ds = new_dataset()
            return ds, ds.attrs

        def new_dataset_and_data_attrs():
            ds = new_dataset()
            return ds, ds.data.attrs

        def new_dataset_and_coord_attrs():
            ds = new_dataset()
            return ds, ds.coords['y'].attrs

        for new_dataset_and_attrs in [new_dataset_and_dataset_attrs,
                                      new_dataset_and_data_attrs,
                                      new_dataset_and_coord_attrs]:
            ds, attrs = new_dataset_and_attrs()

            attrs[123] = 'test'
            with raises_regex(TypeError, 'Invalid name for attr'):
                ds.to_netcdf('test.nc')

            ds, attrs = new_dataset_and_attrs()
            attrs[MiscObject()] = 'test'
            with raises_regex(TypeError, 'Invalid name for attr'):
                ds.to_netcdf('test.nc')

            ds, attrs = new_dataset_and_attrs()
            attrs[''] = 'test'
            with raises_regex(ValueError, 'Invalid name for attr'):
                ds.to_netcdf('test.nc')

            # This one should work
            ds, attrs = new_dataset_and_attrs()
            attrs['test'] = 'test'
            with create_tmp_file() as tmp_file:
                ds.to_netcdf(tmp_file)

            ds, attrs = new_dataset_and_attrs()
            attrs['test'] = {'a': 5}
            with raises_regex(TypeError, 'Invalid value for attr'):
                ds.to_netcdf('test.nc')

            ds, attrs = new_dataset_and_attrs()
            attrs['test'] = MiscObject()
            with raises_regex(TypeError, 'Invalid value for attr'):
                ds.to_netcdf('test.nc')

            ds, attrs = new_dataset_and_attrs()
            attrs['test'] = 5
            with create_tmp_file() as tmp_file:
                ds.to_netcdf(tmp_file)

            ds, attrs = new_dataset_and_attrs()
            attrs['test'] = 3.14
            with create_tmp_file() as tmp_file:
                ds.to_netcdf(tmp_file)

            ds, attrs = new_dataset_and_attrs()
            attrs['test'] = [1, 2, 3, 4]
            with create_tmp_file() as tmp_file:
                ds.to_netcdf(tmp_file)

            ds, attrs = new_dataset_and_attrs()
            attrs['test'] = (1.9, 2.5)
            with create_tmp_file() as tmp_file:
                ds.to_netcdf(tmp_file)

            ds, attrs = new_dataset_and_attrs()
            attrs['test'] = np.arange(5)
            with create_tmp_file() as tmp_file:
                ds.to_netcdf(tmp_file)

            ds, attrs = new_dataset_and_attrs()
            attrs['test'] = 'This is a string'
            with create_tmp_file() as tmp_file:
                ds.to_netcdf(tmp_file)

            ds, attrs = new_dataset_and_attrs()
            attrs['test'] = ''
            with create_tmp_file() as tmp_file:
                ds.to_netcdf(tmp_file)


@requires_scipy_or_netCDF4
class TestDataArrayToNetCDF(object):

    def test_dataarray_to_netcdf_no_name(self):
        original_da = DataArray(np.arange(12).reshape((3, 4)))

        with create_tmp_file() as tmp:
            original_da.to_netcdf(tmp)

            with open_dataarray(tmp) as loaded_da:
                assert_identical(original_da, loaded_da)

    def test_dataarray_to_netcdf_with_name(self):
        original_da = DataArray(np.arange(12).reshape((3, 4)),
                                name='test')

        with create_tmp_file() as tmp:
            original_da.to_netcdf(tmp)

            with open_dataarray(tmp) as loaded_da:
                assert_identical(original_da, loaded_da)

    def test_dataarray_to_netcdf_coord_name_clash(self):
        original_da = DataArray(np.arange(12).reshape((3, 4)),
                                dims=['x', 'y'],
                                name='x')

        with create_tmp_file() as tmp:
            original_da.to_netcdf(tmp)

            with open_dataarray(tmp) as loaded_da:
                assert_identical(original_da, loaded_da)

    def test_open_dataarray_options(self):
        data = DataArray(
            np.arange(5), coords={'y': ('x', range(5))}, dims=['x'])

        with create_tmp_file() as tmp:
            data.to_netcdf(tmp)

            expected = data.drop('y')
            with open_dataarray(tmp, drop_variables=['y']) as loaded:
                assert_identical(expected, loaded)

    def test_dataarray_to_netcdf_return_bytes(self):
        # regression test for GH1410
        data = xr.DataArray([1, 2, 3])
        output = data.to_netcdf()
        assert isinstance(output, bytes)

    @requires_pathlib
    def test_dataarray_to_netcdf_no_name_pathlib(self):
        original_da = DataArray(np.arange(12).reshape((3, 4)))

        with create_tmp_file() as tmp:
            tmp = Path(tmp)
            original_da.to_netcdf(tmp)

            with open_dataarray(tmp) as loaded_da:
                assert_identical(original_da, loaded_da)


@requires_scipy_or_netCDF4
def test_no_warning_from_dask_effective_get():
    with create_tmp_file() as tmpfile:
        with pytest.warns(None) as record:
            ds = Dataset()
            ds.to_netcdf(tmpfile)
        assert len(record) == 0


@requires_scipy_or_netCDF4
def test_source_encoding_always_present():
    # Test for GH issue #2550.
    rnddata = np.random.randn(10)
    original = Dataset({'foo': ('x', rnddata)})
    with create_tmp_file() as tmp:
        original.to_netcdf(tmp)
        with open_dataset(tmp) as ds:
            assert ds.encoding['source'] == tmp


@requires_scipy_or_netCDF4
@pytest.mark.parametrize('calendar', _STANDARD_CALENDARS)
def test_use_cftime_standard_calendar_default_in_range(calendar):
    x = [0, 1]
    time = [0, 720]
    units_date = '2000-01-01'
    units = 'days since 2000-01-01'
    original = DataArray(x, [('time', time)], name='x')
    original = original.to_dataset()
    for v in ['x', 'time']:
        original[v].attrs['units'] = units
        original[v].attrs['calendar'] = calendar

    x_timedeltas = np.array(x).astype('timedelta64[D]')
    time_timedeltas = np.array(time).astype('timedelta64[D]')
    decoded_x = np.datetime64(units_date, 'ns') + x_timedeltas
    decoded_time = np.datetime64(units_date, 'ns') + time_timedeltas
    expected_x = DataArray(decoded_x, [('time', decoded_time)], name='x')
    expected_time = DataArray(decoded_time, [('time', decoded_time)],
                              name='time')

    with create_tmp_file() as tmp_file:
        original.to_netcdf(tmp_file)
        with pytest.warns(None) as record:
            with open_dataset(tmp_file) as ds:
                assert_identical(expected_x, ds.x)
                assert_identical(expected_time, ds.time)
            assert not record


@requires_cftime
@requires_scipy_or_netCDF4
@pytest.mark.parametrize('calendar', _STANDARD_CALENDARS)
@pytest.mark.parametrize('units_year', [1500, 2500])
def test_use_cftime_standard_calendar_default_out_of_range(
        calendar,
        units_year):
    import cftime

    x = [0, 1]
    time = [0, 720]
    units = 'days since {}-01-01'.format(units_year)
    original = DataArray(x, [('time', time)], name='x')
    original = original.to_dataset()
    for v in ['x', 'time']:
        original[v].attrs['units'] = units
        original[v].attrs['calendar'] = calendar

    decoded_x = cftime.num2date(x, units, calendar,
                                only_use_cftime_datetimes=True)
    decoded_time = cftime.num2date(time, units, calendar,
                                   only_use_cftime_datetimes=True)
    expected_x = DataArray(decoded_x, [('time', decoded_time)], name='x')
    expected_time = DataArray(decoded_time, [('time', decoded_time)],
                              name='time')

    with create_tmp_file() as tmp_file:
        original.to_netcdf(tmp_file)
        with pytest.warns(SerializationWarning):
            with open_dataset(tmp_file) as ds:
                assert_identical(expected_x, ds.x)
                assert_identical(expected_time, ds.time)


@requires_cftime
@requires_scipy_or_netCDF4
@pytest.mark.parametrize('calendar', _ALL_CALENDARS)
@pytest.mark.parametrize('units_year', [1500, 2000, 2500])
def test_use_cftime_true(
        calendar,
        units_year):
    import cftime

    x = [0, 1]
    time = [0, 720]
    units = 'days since {}-01-01'.format(units_year)
    original = DataArray(x, [('time', time)], name='x')
    original = original.to_dataset()
    for v in ['x', 'time']:
        original[v].attrs['units'] = units
        original[v].attrs['calendar'] = calendar

    decoded_x = cftime.num2date(x, units, calendar,
                                only_use_cftime_datetimes=True)
    decoded_time = cftime.num2date(time, units, calendar,
                                   only_use_cftime_datetimes=True)
    expected_x = DataArray(decoded_x, [('time', decoded_time)], name='x')
    expected_time = DataArray(decoded_time, [('time', decoded_time)],
                              name='time')

    with create_tmp_file() as tmp_file:
        original.to_netcdf(tmp_file)
        with pytest.warns(None) as record:
            with open_dataset(tmp_file, use_cftime=True) as ds:
                assert_identical(expected_x, ds.x)
                assert_identical(expected_time, ds.time)
            assert not record


@requires_scipy_or_netCDF4
@pytest.mark.parametrize('calendar', _STANDARD_CALENDARS)
def test_use_cftime_false_standard_calendar_in_range(calendar):
    x = [0, 1]
    time = [0, 720]
    units_date = '2000-01-01'
    units = 'days since 2000-01-01'
    original = DataArray(x, [('time', time)], name='x')
    original = original.to_dataset()
    for v in ['x', 'time']:
        original[v].attrs['units'] = units
        original[v].attrs['calendar'] = calendar

    x_timedeltas = np.array(x).astype('timedelta64[D]')
    time_timedeltas = np.array(time).astype('timedelta64[D]')
    decoded_x = np.datetime64(units_date, 'ns') + x_timedeltas
    decoded_time = np.datetime64(units_date, 'ns') + time_timedeltas
    expected_x = DataArray(decoded_x, [('time', decoded_time)], name='x')
    expected_time = DataArray(decoded_time, [('time', decoded_time)],
                              name='time')

    with create_tmp_file() as tmp_file:
        original.to_netcdf(tmp_file)
        with pytest.warns(None) as record:
            with open_dataset(tmp_file, use_cftime=False) as ds:
                assert_identical(expected_x, ds.x)
                assert_identical(expected_time, ds.time)
            assert not record


@requires_scipy_or_netCDF4
@pytest.mark.parametrize('calendar', _STANDARD_CALENDARS)
@pytest.mark.parametrize('units_year', [1500, 2500])
def test_use_cftime_false_standard_calendar_out_of_range(calendar, units_year):
    x = [0, 1]
    time = [0, 720]
    units = 'days since {}-01-01'.format(units_year)
    original = DataArray(x, [('time', time)], name='x')
    original = original.to_dataset()
    for v in ['x', 'time']:
        original[v].attrs['units'] = units
        original[v].attrs['calendar'] = calendar

    with create_tmp_file() as tmp_file:
        original.to_netcdf(tmp_file)
        with pytest.raises((OutOfBoundsDatetime, ValueError)):
            open_dataset(tmp_file, use_cftime=False)


@requires_scipy_or_netCDF4
@pytest.mark.parametrize('calendar', _NON_STANDARD_CALENDARS)
@pytest.mark.parametrize('units_year', [1500, 2000, 2500])
def test_use_cftime_false_nonstandard_calendar(calendar, units_year):
    x = [0, 1]
    time = [0, 720]
    units = 'days since {}'.format(units_year)
    original = DataArray(x, [('time', time)], name='x')
    original = original.to_dataset()
    for v in ['x', 'time']:
        original[v].attrs['units'] = units
        original[v].attrs['calendar'] = calendar

    with create_tmp_file() as tmp_file:
        original.to_netcdf(tmp_file)
        with pytest.raises((OutOfBoundsDatetime, ValueError)):
            open_dataset(tmp_file, use_cftime=False)<|MERGE_RESOLUTION|>--- conflicted
+++ resolved
@@ -35,15 +35,10 @@
     requires_cftime, requires_dask, requires_h5netcdf, requires_netCDF4,
     requires_pathlib, requires_pseudonetcdf, requires_pydap, requires_pynio,
     requires_rasterio, requires_scipy, requires_scipy_or_netCDF4,
-<<<<<<< HEAD
-    requires_zarr)
-from .test_dataset import create_test_data, create_append_test_data
-=======
     requires_zarr, requires_h5fileobj)
 from .test_coding_times import (_STANDARD_CALENDARS, _NON_STANDARD_CALENDARS,
                                 _ALL_CALENDARS)
-from .test_dataset import create_test_data
->>>>>>> aaae999b
+from .test_dataset import create_test_data, create_append_test_data
 
 try:
     import netCDF4 as nc4
