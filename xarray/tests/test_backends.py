from __future__ import annotations

import contextlib
import gzip
import itertools
import math
import os.path
import pickle
import platform
import re
import shutil
import sys
import tempfile
import uuid
import warnings
from collections.abc import Generator, Iterator
from contextlib import ExitStack
from io import BytesIO
from os import listdir
from pathlib import Path
from typing import TYPE_CHECKING, Any, Final, cast
from unittest.mock import patch

import numpy as np
import pandas as pd
import pytest
from packaging.version import Version
from pandas.errors import OutOfBoundsDatetime

import xarray as xr
from xarray import (
    DataArray,
    Dataset,
    backends,
    load_dataarray,
    load_dataset,
    open_dataarray,
    open_dataset,
    open_mfdataset,
    save_mfdataset,
)
from xarray.backends.common import robust_getitem
from xarray.backends.h5netcdf_ import H5netcdfBackendEntrypoint
from xarray.backends.netcdf3 import _nc3_dtype_coercions
from xarray.backends.netCDF4_ import (
    NetCDF4BackendEntrypoint,
    _extract_nc4_variable_encoding,
)
from xarray.backends.pydap_ import PydapDataStore
from xarray.backends.scipy_ import ScipyBackendEntrypoint
from xarray.coding.strings import check_vlen_dtype, create_vlen_dtype
from xarray.coding.variables import SerializationWarning
from xarray.conventions import encode_dataset_coordinates
from xarray.core import indexing
from xarray.core.options import set_options
from xarray.core.pycompat import array_type
from xarray.tests import (
    assert_allclose,
    assert_array_equal,
    assert_equal,
    assert_identical,
    assert_no_warnings,
    has_dask,
    has_netCDF4,
    has_scipy,
    mock,
    network,
    requires_cftime,
    requires_dask,
    requires_fsspec,
    requires_h5netcdf,
    requires_h5netcdf_ros3,
    requires_iris,
    requires_netCDF4,
    requires_netCDF4_1_6_2_or_above,
    requires_pydap,
    requires_pynio,
    requires_scipy,
    requires_scipy_or_netCDF4,
    requires_zarr,
)
from xarray.tests.test_coding_times import (
    _ALL_CALENDARS,
    _NON_STANDARD_CALENDARS,
    _STANDARD_CALENDARS,
)
from xarray.tests.test_dataset import (
    create_append_string_length_mismatch_test_data,
    create_append_test_data,
    create_test_data,
)

try:
    import netCDF4 as nc4
except ImportError:
    pass

try:
    import dask
    import dask.array as da
except ImportError:
    pass

have_zarr_kvstore = False
try:
    from zarr.storage import KVStore

    have_zarr_kvstore = True
except ImportError:
    KVStore = None

have_zarr_v3 = False
try:
    # as of Zarr v2.13 these imports require environment variable
    # ZARR_V3_EXPERIMENTAL_API=1
    from zarr import DirectoryStoreV3, KVStoreV3

    have_zarr_v3 = True
except ImportError:
    KVStoreV3 = None

ON_WINDOWS = sys.platform == "win32"
default_value = object()
dask_array_type = array_type("dask")

if TYPE_CHECKING:
    from xarray.backends.api import T_NetcdfEngine, T_NetcdfTypes


def open_example_dataset(name, *args, **kwargs) -> Dataset:
    return open_dataset(
        os.path.join(os.path.dirname(__file__), "data", name), *args, **kwargs
    )


def open_example_mfdataset(names, *args, **kwargs) -> Dataset:
    return open_mfdataset(
        [os.path.join(os.path.dirname(__file__), "data", name) for name in names],
        *args,
        **kwargs,
    )


def create_masked_and_scaled_data() -> Dataset:
    x = np.array([np.nan, np.nan, 10, 10.1, 10.2], dtype=np.float32)
    encoding = {
        "_FillValue": -1,
        "add_offset": 10,
        "scale_factor": np.float32(0.1),
        "dtype": "i2",
    }
    return Dataset({"x": ("t", x, {}, encoding)})


def create_encoded_masked_and_scaled_data() -> Dataset:
    attributes = {"_FillValue": -1, "add_offset": 10, "scale_factor": np.float32(0.1)}
    return Dataset(
        {"x": ("t", np.array([-1, -1, 0, 1, 2], dtype=np.int16), attributes)}
    )


def create_unsigned_masked_scaled_data() -> Dataset:
    encoding = {
        "_FillValue": 255,
        "_Unsigned": "true",
        "dtype": "i1",
        "add_offset": 10,
        "scale_factor": np.float32(0.1),
    }
    x = np.array([10.0, 10.1, 22.7, 22.8, np.nan], dtype=np.float32)
    return Dataset({"x": ("t", x, {}, encoding)})


def create_encoded_unsigned_masked_scaled_data() -> Dataset:
    # These are values as written to the file: the _FillValue will
    # be represented in the signed form.
    attributes = {
        "_FillValue": -1,
        "_Unsigned": "true",
        "add_offset": 10,
        "scale_factor": np.float32(0.1),
    }
    # Create unsigned data corresponding to [0, 1, 127, 128, 255] unsigned
    sb = np.asarray([0, 1, 127, -128, -1], dtype="i1")
    return Dataset({"x": ("t", sb, attributes)})


def create_bad_unsigned_masked_scaled_data() -> Dataset:
    encoding = {
        "_FillValue": 255,
        "_Unsigned": True,
        "dtype": "i1",
        "add_offset": 10,
        "scale_factor": np.float32(0.1),
    }
    x = np.array([10.0, 10.1, 22.7, 22.8, np.nan], dtype=np.float32)
    return Dataset({"x": ("t", x, {}, encoding)})


def create_bad_encoded_unsigned_masked_scaled_data() -> Dataset:
    # These are values as written to the file: the _FillValue will
    # be represented in the signed form.
    attributes = {
        "_FillValue": -1,
        "_Unsigned": True,
        "add_offset": 10,
        "scale_factor": np.float32(0.1),
    }
    # Create signed data corresponding to [0, 1, 127, 128, 255] unsigned
    sb = np.asarray([0, 1, 127, -128, -1], dtype="i1")
    return Dataset({"x": ("t", sb, attributes)})


def create_signed_masked_scaled_data() -> Dataset:
    encoding = {
        "_FillValue": -127,
        "_Unsigned": "false",
        "dtype": "i1",
        "add_offset": 10,
        "scale_factor": np.float32(0.1),
    }
    x = np.array([-1.0, 10.1, 22.7, np.nan], dtype=np.float32)
    return Dataset({"x": ("t", x, {}, encoding)})


def create_encoded_signed_masked_scaled_data() -> Dataset:
    # These are values as written to the file: the _FillValue will
    # be represented in the signed form.
    attributes = {
        "_FillValue": -127,
        "_Unsigned": "false",
        "add_offset": 10,
        "scale_factor": np.float32(0.1),
    }
    # Create signed data corresponding to [0, 1, 127, 128, 255] unsigned
    sb = np.asarray([-110, 1, 127, -127], dtype="i1")
    return Dataset({"x": ("t", sb, attributes)})


def create_boolean_data() -> Dataset:
    attributes = {"units": "-"}
    return Dataset({"x": ("t", [True, False, False, True], attributes)})


class TestCommon:
    def test_robust_getitem(self) -> None:
        class UnreliableArrayFailure(Exception):
            pass

        class UnreliableArray:
            def __init__(self, array, failures=1):
                self.array = array
                self.failures = failures

            def __getitem__(self, key):
                if self.failures > 0:
                    self.failures -= 1
                    raise UnreliableArrayFailure
                return self.array[key]

        array = UnreliableArray([0])
        with pytest.raises(UnreliableArrayFailure):
            array[0]
        assert array[0] == 0

        actual = robust_getitem(array, 0, catch=UnreliableArrayFailure, initial_delay=0)
        assert actual == 0


class NetCDF3Only:
    netcdf3_formats: tuple[T_NetcdfTypes, ...] = ("NETCDF3_CLASSIC", "NETCDF3_64BIT")

    @requires_scipy
    def test_dtype_coercion_error(self) -> None:
        """Failing dtype coercion should lead to an error"""
        for dtype, format in itertools.product(
            _nc3_dtype_coercions, self.netcdf3_formats
        ):
            if dtype == "bool":
                # coerced upcast (bool to int8) ==> can never fail
                continue

            # Using the largest representable value, create some data that will
            # no longer compare equal after the coerced downcast
            maxval = np.iinfo(dtype).max
            x = np.array([0, 1, 2, maxval], dtype=dtype)
            ds = Dataset({"x": ("t", x, {})})

            with create_tmp_file(allow_cleanup_failure=False) as path:
                with pytest.raises(ValueError, match="could not safely cast"):
                    ds.to_netcdf(path, format=format)


class DatasetIOBase:
    engine: T_NetcdfEngine | None = None
    file_format: T_NetcdfTypes | None = None

    def create_store(self):
        raise NotImplementedError()

    @contextlib.contextmanager
    def roundtrip(
        self, data, save_kwargs=None, open_kwargs=None, allow_cleanup_failure=False
    ):
        if save_kwargs is None:
            save_kwargs = {}
        if open_kwargs is None:
            open_kwargs = {}
        with create_tmp_file(allow_cleanup_failure=allow_cleanup_failure) as path:
            self.save(data, path, **save_kwargs)
            with self.open(path, **open_kwargs) as ds:
                yield ds

    @contextlib.contextmanager
    def roundtrip_append(
        self, data, save_kwargs=None, open_kwargs=None, allow_cleanup_failure=False
    ):
        if save_kwargs is None:
            save_kwargs = {}
        if open_kwargs is None:
            open_kwargs = {}
        with create_tmp_file(allow_cleanup_failure=allow_cleanup_failure) as path:
            for i, key in enumerate(data.variables):
                mode = "a" if i > 0 else "w"
                self.save(data[[key]], path, mode=mode, **save_kwargs)
            with self.open(path, **open_kwargs) as ds:
                yield ds

    # The save/open methods may be overwritten below
    def save(self, dataset, path, **kwargs):
        return dataset.to_netcdf(
            path, engine=self.engine, format=self.file_format, **kwargs
        )

    @contextlib.contextmanager
    def open(self, path, **kwargs):
        with open_dataset(path, engine=self.engine, **kwargs) as ds:
            yield ds

    def test_zero_dimensional_variable(self) -> None:
        expected = create_test_data()
        expected["float_var"] = ([], 1.0e9, {"units": "units of awesome"})
        expected["bytes_var"] = ([], b"foobar")
        expected["string_var"] = ([], "foobar")
        with self.roundtrip(expected) as actual:
            assert_identical(expected, actual)

    def test_write_store(self) -> None:
        expected = create_test_data()
        with self.create_store() as store:
            expected.dump_to_store(store)
            # we need to cf decode the store because it has time and
            # non-dimension coordinates
            with xr.decode_cf(store) as actual:
                assert_allclose(expected, actual)

    def check_dtypes_roundtripped(self, expected, actual):
        for k in expected.variables:
            expected_dtype = expected.variables[k].dtype

            # For NetCDF3, the backend should perform dtype coercion
            if (
                isinstance(self, NetCDF3Only)
                and str(expected_dtype) in _nc3_dtype_coercions
            ):
                expected_dtype = np.dtype(_nc3_dtype_coercions[str(expected_dtype)])

            actual_dtype = actual.variables[k].dtype
            # TODO: check expected behavior for string dtypes more carefully
            string_kinds = {"O", "S", "U"}
            assert expected_dtype == actual_dtype or (
                expected_dtype.kind in string_kinds
                and actual_dtype.kind in string_kinds
            )

    def test_roundtrip_test_data(self) -> None:
        expected = create_test_data()
        with self.roundtrip(expected) as actual:
            self.check_dtypes_roundtripped(expected, actual)
            assert_identical(expected, actual)

    def test_load(self) -> None:
        expected = create_test_data()

        @contextlib.contextmanager
        def assert_loads(vars=None):
            if vars is None:
                vars = expected
            with self.roundtrip(expected) as actual:
                for k, v in actual.variables.items():
                    # IndexVariables are eagerly loaded into memory
                    assert v._in_memory == (k in actual.dims)
                yield actual
                for k, v in actual.variables.items():
                    if k in vars:
                        assert v._in_memory
                assert_identical(expected, actual)

        with pytest.raises(AssertionError):
            # make sure the contextmanager works!
            with assert_loads() as ds:
                pass

        with assert_loads() as ds:
            ds.load()

        with assert_loads(["var1", "dim1", "dim2"]) as ds:
            ds["var1"].load()

        # verify we can read data even after closing the file
        with self.roundtrip(expected) as ds:
            actual = ds.load()
        assert_identical(expected, actual)

    def test_dataset_compute(self) -> None:
        expected = create_test_data()

        with self.roundtrip(expected) as actual:
            # Test Dataset.compute()
            for k, v in actual.variables.items():
                # IndexVariables are eagerly cached
                assert v._in_memory == (k in actual.dims)

            computed = actual.compute()

            for k, v in actual.variables.items():
                assert v._in_memory == (k in actual.dims)
            for v in computed.variables.values():
                assert v._in_memory

            assert_identical(expected, actual)
            assert_identical(expected, computed)

    def test_pickle(self) -> None:
        if not has_dask:
            pytest.xfail("pickling requires dask for SerializableLock")
        expected = Dataset({"foo": ("x", [42])})
        with self.roundtrip(expected, allow_cleanup_failure=ON_WINDOWS) as roundtripped:
            with roundtripped:
                # Windows doesn't like reopening an already open file
                raw_pickle = pickle.dumps(roundtripped)
            with pickle.loads(raw_pickle) as unpickled_ds:
                assert_identical(expected, unpickled_ds)

    @pytest.mark.filterwarnings("ignore:deallocating CachingFileManager")
    def test_pickle_dataarray(self) -> None:
        if not has_dask:
            pytest.xfail("pickling requires dask for SerializableLock")
        expected = Dataset({"foo": ("x", [42])})
        with self.roundtrip(expected, allow_cleanup_failure=ON_WINDOWS) as roundtripped:
            with roundtripped:
                raw_pickle = pickle.dumps(roundtripped["foo"])
            # TODO: figure out how to explicitly close the file for the
            # unpickled DataArray?
            unpickled = pickle.loads(raw_pickle)
            assert_identical(expected["foo"], unpickled)

    def test_dataset_caching(self) -> None:
        expected = Dataset({"foo": ("x", [5, 6, 7])})
        with self.roundtrip(expected) as actual:
            assert isinstance(actual.foo.variable._data, indexing.MemoryCachedArray)
            assert not actual.foo.variable._in_memory
            actual.foo.values  # cache
            assert actual.foo.variable._in_memory

        with self.roundtrip(expected, open_kwargs={"cache": False}) as actual:
            assert isinstance(actual.foo.variable._data, indexing.CopyOnWriteArray)
            assert not actual.foo.variable._in_memory
            actual.foo.values  # no caching
            assert not actual.foo.variable._in_memory

    @pytest.mark.filterwarnings("ignore:deallocating CachingFileManager")
    def test_roundtrip_None_variable(self) -> None:
        expected = Dataset({None: (("x", "y"), [[0, 1], [2, 3]])})
        with self.roundtrip(expected) as actual:
            assert_identical(expected, actual)

    def test_roundtrip_object_dtype(self) -> None:
        floats = np.array([0.0, 0.0, 1.0, 2.0, 3.0], dtype=object)
        floats_nans = np.array([np.nan, np.nan, 1.0, 2.0, 3.0], dtype=object)
        bytes_ = np.array([b"ab", b"cdef", b"g"], dtype=object)
        bytes_nans = np.array([b"ab", b"cdef", np.nan], dtype=object)
        strings = np.array(["ab", "cdef", "g"], dtype=object)
        strings_nans = np.array(["ab", "cdef", np.nan], dtype=object)
        all_nans = np.array([np.nan, np.nan], dtype=object)
        original = Dataset(
            {
                "floats": ("a", floats),
                "floats_nans": ("a", floats_nans),
                "bytes": ("b", bytes_),
                "bytes_nans": ("b", bytes_nans),
                "strings": ("b", strings),
                "strings_nans": ("b", strings_nans),
                "all_nans": ("c", all_nans),
                "nan": ([], np.nan),
            }
        )
        expected = original.copy(deep=True)
        with self.roundtrip(original) as actual:
            try:
                assert_identical(expected, actual)
            except AssertionError:
                # Most stores use '' for nans in strings, but some don't.
                # First try the ideal case (where the store returns exactly)
                # the original Dataset), then try a more realistic case.
                # This currently includes all netCDF files when encoding is not
                # explicitly set.
                # https://github.com/pydata/xarray/issues/1647
                expected["bytes_nans"][-1] = b""
                expected["strings_nans"][-1] = ""
                assert_identical(expected, actual)

    def test_roundtrip_string_data(self) -> None:
        expected = Dataset({"x": ("t", ["ab", "cdef"])})
        with self.roundtrip(expected) as actual:
            assert_identical(expected, actual)

    def test_roundtrip_string_encoded_characters(self) -> None:
        expected = Dataset({"x": ("t", ["ab", "cdef"])})
        expected["x"].encoding["dtype"] = "S1"
        with self.roundtrip(expected) as actual:
            assert_identical(expected, actual)
            assert actual["x"].encoding["_Encoding"] == "utf-8"

        expected["x"].encoding["_Encoding"] = "ascii"
        with self.roundtrip(expected) as actual:
            assert_identical(expected, actual)
            assert actual["x"].encoding["_Encoding"] == "ascii"

    def test_roundtrip_numpy_datetime_data(self) -> None:
        times = pd.to_datetime(["2000-01-01", "2000-01-02", "NaT"])
        expected = Dataset({"t": ("t", times), "t0": times[0]})
        kwargs = {"encoding": {"t0": {"units": "days since 1950-01-01"}}}
        with self.roundtrip(expected, save_kwargs=kwargs) as actual:
            assert_identical(expected, actual)
            assert actual.t0.encoding["units"] == "days since 1950-01-01"

    @requires_cftime
    def test_roundtrip_cftime_datetime_data(self) -> None:
        from xarray.tests.test_coding_times import _all_cftime_date_types

        date_types = _all_cftime_date_types()
        for date_type in date_types.values():
            times = [date_type(1, 1, 1), date_type(1, 1, 2)]
            expected = Dataset({"t": ("t", times), "t0": times[0]})
            kwargs = {"encoding": {"t0": {"units": "days since 0001-01-01"}}}
            expected_decoded_t = np.array(times)
            expected_decoded_t0 = np.array([date_type(1, 1, 1)])
            expected_calendar = times[0].calendar

            with warnings.catch_warnings():
                if expected_calendar in {"proleptic_gregorian", "standard"}:
                    warnings.filterwarnings("ignore", "Unable to decode time axis")

                with self.roundtrip(expected, save_kwargs=kwargs) as actual:
                    abs_diff = abs(actual.t.values - expected_decoded_t)
                    assert (abs_diff <= np.timedelta64(1, "s")).all()
                    assert (
                        actual.t.encoding["units"]
                        == "days since 0001-01-01 00:00:00.000000"
                    )
                    assert actual.t.encoding["calendar"] == expected_calendar

                    abs_diff = abs(actual.t0.values - expected_decoded_t0)
                    assert (abs_diff <= np.timedelta64(1, "s")).all()
                    assert actual.t0.encoding["units"] == "days since 0001-01-01"
                    assert actual.t.encoding["calendar"] == expected_calendar

    def test_roundtrip_timedelta_data(self) -> None:
        time_deltas = pd.to_timedelta(["1h", "2h", "NaT"])
        expected = Dataset({"td": ("td", time_deltas), "td0": time_deltas[0]})
        with self.roundtrip(expected) as actual:
            assert_identical(expected, actual)

    def test_roundtrip_float64_data(self) -> None:
        expected = Dataset({"x": ("y", np.array([1.0, 2.0, np.pi], dtype="float64"))})
        with self.roundtrip(expected) as actual:
            assert_identical(expected, actual)

    def test_roundtrip_example_1_netcdf(self) -> None:
        with open_example_dataset("example_1.nc") as expected:
            with self.roundtrip(expected) as actual:
                # we allow the attributes to differ since that
                # will depend on the encoding used.  For example,
                # without CF encoding 'actual' will end up with
                # a dtype attribute.
                assert_equal(expected, actual)

    def test_roundtrip_coordinates(self) -> None:
        original = Dataset(
            {"foo": ("x", [0, 1])}, {"x": [2, 3], "y": ("a", [42]), "z": ("x", [4, 5])}
        )

        with self.roundtrip(original) as actual:
            assert_identical(original, actual)

        original["foo"].encoding["coordinates"] = "y"
        with self.roundtrip(original, open_kwargs={"decode_coords": False}) as expected:
            # check roundtripping when decode_coords=False
            with self.roundtrip(
                expected, open_kwargs={"decode_coords": False}
            ) as actual:
                assert_identical(expected, actual)

    def test_roundtrip_global_coordinates(self) -> None:
        original = Dataset(
            {"foo": ("x", [0, 1])}, {"x": [2, 3], "y": ("a", [42]), "z": ("x", [4, 5])}
        )
        with self.roundtrip(original) as actual:
            assert_identical(original, actual)

        # test that global "coordinates" is as expected
        _, attrs = encode_dataset_coordinates(original)
        assert attrs["coordinates"] == "y"

        # test warning when global "coordinates" is already set
        original.attrs["coordinates"] = "foo"
        with pytest.warns(SerializationWarning):
            _, attrs = encode_dataset_coordinates(original)
            assert attrs["coordinates"] == "foo"

    def test_roundtrip_coordinates_with_space(self) -> None:
        original = Dataset(coords={"x": 0, "y z": 1})
        expected = Dataset({"y z": 1}, {"x": 0})
        with pytest.warns(SerializationWarning):
            with self.roundtrip(original) as actual:
                assert_identical(expected, actual)

    def test_roundtrip_boolean_dtype(self) -> None:
        original = create_boolean_data()
        assert original["x"].dtype == "bool"
        with self.roundtrip(original) as actual:
            assert_identical(original, actual)
            assert actual["x"].dtype == "bool"
            # this checks for preserving dtype during second roundtrip
            # see https://github.com/pydata/xarray/issues/7652#issuecomment-1476956975
            with self.roundtrip(actual) as actual2:
                assert_identical(original, actual2)
                assert actual2["x"].dtype == "bool"

    def test_orthogonal_indexing(self) -> None:
        in_memory = create_test_data()
        with self.roundtrip(in_memory) as on_disk:
            indexers = {"dim1": [1, 2, 0], "dim2": [3, 2, 0, 3], "dim3": np.arange(5)}
            expected = in_memory.isel(indexers)
            actual = on_disk.isel(**indexers)
            # make sure the array is not yet loaded into memory
            assert not actual["var1"].variable._in_memory
            assert_identical(expected, actual)
            # do it twice, to make sure we're switched from orthogonal -> numpy
            # when we cached the values
            actual = on_disk.isel(**indexers)
            assert_identical(expected, actual)

    def test_vectorized_indexing(self) -> None:
        in_memory = create_test_data()
        with self.roundtrip(in_memory) as on_disk:
            indexers = {
                "dim1": DataArray([0, 2, 0], dims="a"),
                "dim2": DataArray([0, 2, 3], dims="a"),
            }
            expected = in_memory.isel(indexers)
            actual = on_disk.isel(**indexers)
            # make sure the array is not yet loaded into memory
            assert not actual["var1"].variable._in_memory
            assert_identical(expected, actual.load())
            # do it twice, to make sure we're switched from
            # vectorized -> numpy when we cached the values
            actual = on_disk.isel(**indexers)
            assert_identical(expected, actual)

        def multiple_indexing(indexers):
            # make sure a sequence of lazy indexings certainly works.
            with self.roundtrip(in_memory) as on_disk:
                actual = on_disk["var3"]
                expected = in_memory["var3"]
                for ind in indexers:
                    actual = actual.isel(ind)
                    expected = expected.isel(ind)
                    # make sure the array is not yet loaded into memory
                    assert not actual.variable._in_memory
                assert_identical(expected, actual.load())

        # two-staged vectorized-indexing
        indexers2 = [
            {
                "dim1": DataArray([[0, 7], [2, 6], [3, 5]], dims=["a", "b"]),
                "dim3": DataArray([[0, 4], [1, 3], [2, 2]], dims=["a", "b"]),
            },
            {"a": DataArray([0, 1], dims=["c"]), "b": DataArray([0, 1], dims=["c"])},
        ]
        multiple_indexing(indexers2)

        # vectorized-slice mixed
        indexers3 = [
            {
                "dim1": DataArray([[0, 7], [2, 6], [3, 5]], dims=["a", "b"]),
                "dim3": slice(None, 10),
            }
        ]
        multiple_indexing(indexers3)

        # vectorized-integer mixed
        indexers4 = [
            {"dim3": 0},
            {"dim1": DataArray([[0, 7], [2, 6], [3, 5]], dims=["a", "b"])},
            {"a": slice(None, None, 2)},
        ]
        multiple_indexing(indexers4)

        # vectorized-integer mixed
        indexers5 = [
            {"dim3": 0},
            {"dim1": DataArray([[0, 7], [2, 6], [3, 5]], dims=["a", "b"])},
            {"a": 1, "b": 0},
        ]
        multiple_indexing(indexers5)

    def test_vectorized_indexing_negative_step(self) -> None:
        # use dask explicitly when present
        open_kwargs: dict[str, Any] | None
        if has_dask:
            open_kwargs = {"chunks": {}}
        else:
            open_kwargs = None
        in_memory = create_test_data()

        def multiple_indexing(indexers):
            # make sure a sequence of lazy indexings certainly works.
            with self.roundtrip(in_memory, open_kwargs=open_kwargs) as on_disk:
                actual = on_disk["var3"]
                expected = in_memory["var3"]
                for ind in indexers:
                    actual = actual.isel(ind)
                    expected = expected.isel(ind)
                    # make sure the array is not yet loaded into memory
                    assert not actual.variable._in_memory
                assert_identical(expected, actual.load())

        # with negative step slice.
        indexers = [
            {
                "dim1": DataArray([[0, 7], [2, 6], [3, 5]], dims=["a", "b"]),
                "dim3": slice(-1, 1, -1),
            }
        ]
        multiple_indexing(indexers)

        # with negative step slice.
        indexers = [
            {
                "dim1": DataArray([[0, 7], [2, 6], [3, 5]], dims=["a", "b"]),
                "dim3": slice(-1, 1, -2),
            }
        ]
        multiple_indexing(indexers)

    def test_outer_indexing_reversed(self) -> None:
        # regression test for GH6560
        ds = xr.Dataset(
            {"z": (("t", "p", "y", "x"), np.ones((1, 1, 31, 40)))},
        )

        with self.roundtrip(ds) as on_disk:
            subset = on_disk.isel(t=[0], p=0).z[:, ::10, ::10][:, ::-1, :]
            assert subset.sizes == subset.load().sizes

    def test_isel_dataarray(self) -> None:
        # Make sure isel works lazily. GH:issue:1688
        in_memory = create_test_data()
        with self.roundtrip(in_memory) as on_disk:
            expected = in_memory.isel(dim2=in_memory["dim2"] < 3)
            actual = on_disk.isel(dim2=on_disk["dim2"] < 3)
            assert_identical(expected, actual)

    def validate_array_type(self, ds):
        # Make sure that only NumpyIndexingAdapter stores a bare np.ndarray.
        def find_and_validate_array(obj):
            # recursively called function. obj: array or array wrapper.
            if hasattr(obj, "array"):
                if isinstance(obj.array, indexing.ExplicitlyIndexed):
                    find_and_validate_array(obj.array)
                else:
                    if isinstance(obj.array, np.ndarray):
                        assert isinstance(obj, indexing.NumpyIndexingAdapter)
                    elif isinstance(obj.array, dask_array_type):
                        assert isinstance(obj, indexing.DaskIndexingAdapter)
                    elif isinstance(obj.array, pd.Index):
                        assert isinstance(obj, indexing.PandasIndexingAdapter)
                    else:
                        raise TypeError(f"{type(obj.array)} is wrapped by {type(obj)}")

        for k, v in ds.variables.items():
            find_and_validate_array(v._data)

    def test_array_type_after_indexing(self) -> None:
        in_memory = create_test_data()
        with self.roundtrip(in_memory) as on_disk:
            self.validate_array_type(on_disk)
            indexers = {"dim1": [1, 2, 0], "dim2": [3, 2, 0, 3], "dim3": np.arange(5)}
            expected = in_memory.isel(indexers)
            actual = on_disk.isel(**indexers)
            assert_identical(expected, actual)
            self.validate_array_type(actual)
            # do it twice, to make sure we're switched from orthogonal -> numpy
            # when we cached the values
            actual = on_disk.isel(**indexers)
            assert_identical(expected, actual)
            self.validate_array_type(actual)

    def test_dropna(self) -> None:
        # regression test for GH:issue:1694
        a = np.random.randn(4, 3)
        a[1, 1] = np.nan
        in_memory = xr.Dataset(
            {"a": (("y", "x"), a)}, coords={"y": np.arange(4), "x": np.arange(3)}
        )

        assert_identical(
            in_memory.dropna(dim="x"), in_memory.isel(x=slice(None, None, 2))
        )

        with self.roundtrip(in_memory) as on_disk:
            self.validate_array_type(on_disk)
            expected = in_memory.dropna(dim="x")
            actual = on_disk.dropna(dim="x")
            assert_identical(expected, actual)

    def test_ondisk_after_print(self) -> None:
        """Make sure print does not load file into memory"""
        in_memory = create_test_data()
        with self.roundtrip(in_memory) as on_disk:
            repr(on_disk)
            assert not on_disk["var1"]._in_memory


class CFEncodedBase(DatasetIOBase):
    def test_roundtrip_bytes_with_fill_value(self) -> None:
        values = np.array([b"ab", b"cdef", np.nan], dtype=object)
        encoding = {"_FillValue": b"X", "dtype": "S1"}
        original = Dataset({"x": ("t", values, {}, encoding)})
        expected = original.copy(deep=True)
        with self.roundtrip(original) as actual:
            assert_identical(expected, actual)

        original = Dataset({"x": ("t", values, {}, {"_FillValue": b""})})
        with self.roundtrip(original) as actual:
            assert_identical(expected, actual)

    def test_roundtrip_string_with_fill_value_nchar(self) -> None:
        values = np.array(["ab", "cdef", np.nan], dtype=object)
        expected = Dataset({"x": ("t", values)})

        encoding = {"dtype": "S1", "_FillValue": b"X"}
        original = Dataset({"x": ("t", values, {}, encoding)})
        # Not supported yet.
        with pytest.raises(NotImplementedError):
            with self.roundtrip(original) as actual:
                assert_identical(expected, actual)

    def test_roundtrip_empty_vlen_string_array(self) -> None:
        # checks preserving vlen dtype for empty arrays GH7862
        dtype = create_vlen_dtype(str)
        original = Dataset({"a": np.array([], dtype=dtype)})
        assert check_vlen_dtype(original["a"].dtype) == str
        with self.roundtrip(original) as actual:
            assert_identical(original, actual)
            if np.issubdtype(actual["a"].dtype, object):
                # only check metadata for capable backends
                # eg. NETCDF3 based backends do not roundtrip metadata
                if actual["a"].dtype.metadata is not None:
                    assert check_vlen_dtype(actual["a"].dtype) == str
            else:
                assert actual["a"].dtype == np.dtype("<U1")

    @pytest.mark.parametrize(
        "decoded_fn, encoded_fn",
        [
            (
                create_unsigned_masked_scaled_data,
                create_encoded_unsigned_masked_scaled_data,
            ),
            pytest.param(
                create_bad_unsigned_masked_scaled_data,
                create_bad_encoded_unsigned_masked_scaled_data,
                marks=pytest.mark.xfail(reason="Bad _Unsigned attribute."),
            ),
            (
                create_signed_masked_scaled_data,
                create_encoded_signed_masked_scaled_data,
            ),
            (create_masked_and_scaled_data, create_encoded_masked_and_scaled_data),
        ],
    )
    def test_roundtrip_mask_and_scale(self, decoded_fn, encoded_fn) -> None:
        decoded = decoded_fn()
        encoded = encoded_fn()

        with self.roundtrip(decoded) as actual:
            for k in decoded.variables:
                assert decoded.variables[k].dtype == actual.variables[k].dtype
            assert_allclose(decoded, actual, decode_bytes=False)

        with self.roundtrip(decoded, open_kwargs=dict(decode_cf=False)) as actual:
            # TODO: this assumes that all roundtrips will first
            # encode.  Is that something we want to test for?
            for k in encoded.variables:
                assert encoded.variables[k].dtype == actual.variables[k].dtype
            assert_allclose(encoded, actual, decode_bytes=False)

        with self.roundtrip(encoded, open_kwargs=dict(decode_cf=False)) as actual:
            for k in encoded.variables:
                assert encoded.variables[k].dtype == actual.variables[k].dtype
            assert_allclose(encoded, actual, decode_bytes=False)

        # make sure roundtrip encoding didn't change the
        # original dataset.
        assert_allclose(encoded, encoded_fn(), decode_bytes=False)

        with self.roundtrip(encoded) as actual:
            for k in decoded.variables:
                assert decoded.variables[k].dtype == actual.variables[k].dtype
            assert_allclose(decoded, actual, decode_bytes=False)

    @staticmethod
    def _create_cf_dataset():
        original = Dataset(
            dict(
                variable=(
                    ("ln_p", "latitude", "longitude"),
                    np.arange(8, dtype="f4").reshape(2, 2, 2),
                    {"ancillary_variables": "std_devs det_lim"},
                ),
                std_devs=(
                    ("ln_p", "latitude", "longitude"),
                    np.arange(0.1, 0.9, 0.1).reshape(2, 2, 2),
                    {"standard_name": "standard_error"},
                ),
                det_lim=(
                    (),
                    0.1,
                    {"standard_name": "detection_minimum"},
                ),
            ),
            dict(
                latitude=("latitude", [0, 1], {"units": "degrees_north"}),
                longitude=("longitude", [0, 1], {"units": "degrees_east"}),
                latlon=((), -1, {"grid_mapping_name": "latitude_longitude"}),
                latitude_bnds=(("latitude", "bnds2"), [[0, 1], [1, 2]]),
                longitude_bnds=(("longitude", "bnds2"), [[0, 1], [1, 2]]),
                areas=(
                    ("latitude", "longitude"),
                    [[1, 1], [1, 1]],
                    {"units": "degree^2"},
                ),
                ln_p=(
                    "ln_p",
                    [1.0, 0.5],
                    {
                        "standard_name": "atmosphere_ln_pressure_coordinate",
                        "computed_standard_name": "air_pressure",
                    },
                ),
                P0=((), 1013.25, {"units": "hPa"}),
            ),
        )
        original["variable"].encoding.update(
            {"cell_measures": "area: areas", "grid_mapping": "latlon"},
        )
        original.coords["latitude"].encoding.update(
            dict(grid_mapping="latlon", bounds="latitude_bnds")
        )
        original.coords["longitude"].encoding.update(
            dict(grid_mapping="latlon", bounds="longitude_bnds")
        )
        original.coords["ln_p"].encoding.update({"formula_terms": "p0: P0 lev : ln_p"})
        return original

    def test_grid_mapping_and_bounds_are_not_coordinates_in_file(self) -> None:
        original = self._create_cf_dataset()
        with create_tmp_file() as tmp_file:
            original.to_netcdf(tmp_file)
            with open_dataset(tmp_file, decode_coords=False) as ds:
                assert ds.coords["latitude"].attrs["bounds"] == "latitude_bnds"
                assert ds.coords["longitude"].attrs["bounds"] == "longitude_bnds"
                assert "coordinates" not in ds["variable"].attrs
                assert "coordinates" not in ds.attrs

    def test_coordinate_variables_after_dataset_roundtrip(self) -> None:
        original = self._create_cf_dataset()
        with self.roundtrip(original, open_kwargs={"decode_coords": "all"}) as actual:
            assert_identical(actual, original)

        with self.roundtrip(original) as actual:
            expected = original.reset_coords(
                ["latitude_bnds", "longitude_bnds", "areas", "P0", "latlon"]
            )
            # equal checks that coords and data_vars are equal which
            # should be enough
            # identical would require resetting a number of attributes
            # skip that.
            assert_equal(actual, expected)

    def test_grid_mapping_and_bounds_are_coordinates_after_dataarray_roundtrip(
        self,
    ) -> None:
        original = self._create_cf_dataset()
        # The DataArray roundtrip should have the same warnings as the
        # Dataset, but we already tested for those, so just go for the
        # new warnings.  It would appear that there is no way to tell
        # pytest "This warning and also this warning should both be
        # present".
        # xarray/tests/test_conventions.py::TestCFEncodedDataStore
        # needs the to_dataset. The other backends should be fine
        # without it.
        with pytest.warns(
            UserWarning,
            match=(
                r"Variable\(s\) referenced in bounds not in variables: "
                r"\['l(at|ong)itude_bnds'\]"
            ),
        ):
            with self.roundtrip(
                original["variable"].to_dataset(), open_kwargs={"decode_coords": "all"}
            ) as actual:
                assert_identical(actual, original["variable"].to_dataset())

    @requires_iris
    def test_coordinate_variables_after_iris_roundtrip(self) -> None:
        original = self._create_cf_dataset()
        iris_cube = original["variable"].to_iris()
        actual = DataArray.from_iris(iris_cube)
        # Bounds will be missing (xfail)
        del original.coords["latitude_bnds"], original.coords["longitude_bnds"]
        # Ancillary vars will be missing
        # Those are data_vars, and will be dropped when grabbing the variable
        assert_identical(actual, original["variable"])

    def test_coordinates_encoding(self) -> None:
        def equals_latlon(obj):
            return obj == "lat lon" or obj == "lon lat"

        original = Dataset(
            {"temp": ("x", [0, 1]), "precip": ("x", [0, -1])},
            {"lat": ("x", [2, 3]), "lon": ("x", [4, 5])},
        )
        with self.roundtrip(original) as actual:
            assert_identical(actual, original)
        with create_tmp_file() as tmp_file:
            original.to_netcdf(tmp_file)
            with open_dataset(tmp_file, decode_coords=False) as ds:
                assert equals_latlon(ds["temp"].attrs["coordinates"])
                assert equals_latlon(ds["precip"].attrs["coordinates"])
                assert "coordinates" not in ds.attrs
                assert "coordinates" not in ds["lat"].attrs
                assert "coordinates" not in ds["lon"].attrs

        modified = original.drop_vars(["temp", "precip"])
        with self.roundtrip(modified) as actual:
            assert_identical(actual, modified)
        with create_tmp_file() as tmp_file:
            modified.to_netcdf(tmp_file)
            with open_dataset(tmp_file, decode_coords=False) as ds:
                assert equals_latlon(ds.attrs["coordinates"])
                assert "coordinates" not in ds["lat"].attrs
                assert "coordinates" not in ds["lon"].attrs

        original["temp"].encoding["coordinates"] = "lat"
        with self.roundtrip(original) as actual:
            assert_identical(actual, original)
        original["precip"].encoding["coordinates"] = "lat"
        with create_tmp_file() as tmp_file:
            original.to_netcdf(tmp_file)
            with open_dataset(tmp_file, decode_coords=True) as ds:
                assert "lon" not in ds["temp"].encoding["coordinates"]
                assert "lon" not in ds["precip"].encoding["coordinates"]
                assert "coordinates" not in ds["lat"].encoding
                assert "coordinates" not in ds["lon"].encoding

    def test_roundtrip_endian(self) -> None:
        ds = Dataset(
            {
                "x": np.arange(3, 10, dtype=">i2"),
                "y": np.arange(3, 20, dtype="<i4"),
                "z": np.arange(3, 30, dtype="=i8"),
                "w": ("x", np.arange(3, 10, dtype=float)),
            }
        )

        with self.roundtrip(ds) as actual:
            # technically these datasets are slightly different,
            # one hold mixed endian data (ds) the other should be
            # all big endian (actual).  assertDatasetIdentical
            # should still pass though.
            assert_identical(ds, actual)

        if self.engine == "netcdf4":
            ds["z"].encoding["endian"] = "big"
            with pytest.raises(NotImplementedError):
                with self.roundtrip(ds) as actual:
                    pass

    def test_invalid_dataarray_names_raise(self) -> None:
        te = (TypeError, "string or None")
        ve = (ValueError, "string must be length 1 or")
        data = np.random.random((2, 2))
        da = xr.DataArray(data)
        for name, (error, msg) in zip([0, (4, 5), True, ""], [te, te, te, ve]):
            ds = Dataset({name: da})
            with pytest.raises(error) as excinfo:
                with self.roundtrip(ds):
                    pass
            excinfo.match(msg)
            excinfo.match(repr(name))

    def test_encoding_kwarg(self) -> None:
        ds = Dataset({"x": ("y", np.arange(10.0))})

        kwargs: dict[str, Any] = dict(encoding={"x": {"dtype": "f4"}})
        with self.roundtrip(ds, save_kwargs=kwargs) as actual:
            encoded_dtype = actual.x.encoding["dtype"]
            # On OS X, dtype sometimes switches endianness for unclear reasons
            assert encoded_dtype.kind == "f" and encoded_dtype.itemsize == 4
        assert ds.x.encoding == {}

        kwargs = dict(encoding={"x": {"foo": "bar"}})
        with pytest.raises(ValueError, match=r"unexpected encoding"):
            with self.roundtrip(ds, save_kwargs=kwargs) as actual:
                pass

        kwargs = dict(encoding={"x": "foo"})
        with pytest.raises(ValueError, match=r"must be castable"):
            with self.roundtrip(ds, save_kwargs=kwargs) as actual:
                pass

        kwargs = dict(encoding={"invalid": {}})
        with pytest.raises(KeyError):
            with self.roundtrip(ds, save_kwargs=kwargs) as actual:
                pass

    def test_encoding_kwarg_dates(self) -> None:
        ds = Dataset({"t": pd.date_range("2000-01-01", periods=3)})
        units = "days since 1900-01-01"
        kwargs = dict(encoding={"t": {"units": units}})
        with self.roundtrip(ds, save_kwargs=kwargs) as actual:
            assert actual.t.encoding["units"] == units
            assert_identical(actual, ds)

    def test_encoding_kwarg_fixed_width_string(self) -> None:
        # regression test for GH2149
        for strings in [[b"foo", b"bar", b"baz"], ["foo", "bar", "baz"]]:
            ds = Dataset({"x": strings})
            kwargs = dict(encoding={"x": {"dtype": "S1"}})
            with self.roundtrip(ds, save_kwargs=kwargs) as actual:
                assert actual["x"].encoding["dtype"] == "S1"
                assert_identical(actual, ds)

    def test_default_fill_value(self) -> None:
        # Test default encoding for float:
        ds = Dataset({"x": ("y", np.arange(10.0))})
        kwargs = dict(encoding={"x": {"dtype": "f4"}})
        with self.roundtrip(ds, save_kwargs=kwargs) as actual:
            assert math.isnan(actual.x.encoding["_FillValue"])
        assert ds.x.encoding == {}

        # Test default encoding for int:
        ds = Dataset({"x": ("y", np.arange(10.0))})
        kwargs = dict(encoding={"x": {"dtype": "int16"}})
        with warnings.catch_warnings():
            warnings.filterwarnings("ignore", ".*floating point data as an integer")
            with self.roundtrip(ds, save_kwargs=kwargs) as actual:
                assert "_FillValue" not in actual.x.encoding
        assert ds.x.encoding == {}

        # Test default encoding for implicit int:
        ds = Dataset({"x": ("y", np.arange(10, dtype="int16"))})
        with self.roundtrip(ds) as actual:
            assert "_FillValue" not in actual.x.encoding
        assert ds.x.encoding == {}

    def test_explicitly_omit_fill_value(self) -> None:
        ds = Dataset({"x": ("y", [np.pi, -np.pi])})
        ds.x.encoding["_FillValue"] = None
        with self.roundtrip(ds) as actual:
            assert "_FillValue" not in actual.x.encoding

    def test_explicitly_omit_fill_value_via_encoding_kwarg(self) -> None:
        ds = Dataset({"x": ("y", [np.pi, -np.pi])})
        kwargs = dict(encoding={"x": {"_FillValue": None}})
        with self.roundtrip(ds, save_kwargs=kwargs) as actual:
            assert "_FillValue" not in actual.x.encoding
        assert ds.y.encoding == {}

    def test_explicitly_omit_fill_value_in_coord(self) -> None:
        ds = Dataset({"x": ("y", [np.pi, -np.pi])}, coords={"y": [0.0, 1.0]})
        ds.y.encoding["_FillValue"] = None
        with self.roundtrip(ds) as actual:
            assert "_FillValue" not in actual.y.encoding

    def test_explicitly_omit_fill_value_in_coord_via_encoding_kwarg(self) -> None:
        ds = Dataset({"x": ("y", [np.pi, -np.pi])}, coords={"y": [0.0, 1.0]})
        kwargs = dict(encoding={"y": {"_FillValue": None}})
        with self.roundtrip(ds, save_kwargs=kwargs) as actual:
            assert "_FillValue" not in actual.y.encoding
        assert ds.y.encoding == {}

    def test_encoding_same_dtype(self) -> None:
        ds = Dataset({"x": ("y", np.arange(10.0, dtype="f4"))})
        kwargs = dict(encoding={"x": {"dtype": "f4"}})
        with self.roundtrip(ds, save_kwargs=kwargs) as actual:
            encoded_dtype = actual.x.encoding["dtype"]
            # On OS X, dtype sometimes switches endianness for unclear reasons
            assert encoded_dtype.kind == "f" and encoded_dtype.itemsize == 4
        assert ds.x.encoding == {}

    def test_append_write(self) -> None:
        # regression for GH1215
        data = create_test_data()
        with self.roundtrip_append(data) as actual:
            assert_identical(data, actual)

    def test_append_overwrite_values(self) -> None:
        # regression for GH1215
        data = create_test_data()
        with create_tmp_file(allow_cleanup_failure=False) as tmp_file:
            self.save(data, tmp_file, mode="w")
            data["var2"][:] = -999
            data["var9"] = data["var2"] * 3
            self.save(data[["var2", "var9"]], tmp_file, mode="a")
            with self.open(tmp_file) as actual:
                assert_identical(data, actual)

    def test_append_with_invalid_dim_raises(self) -> None:
        data = create_test_data()
        with create_tmp_file(allow_cleanup_failure=False) as tmp_file:
            self.save(data, tmp_file, mode="w")
            data["var9"] = data["var2"] * 3
            data = data.isel(dim1=slice(2, 6))  # modify one dimension
            with pytest.raises(
                ValueError, match=r"Unable to update size for existing dimension"
            ):
                self.save(data, tmp_file, mode="a")

    def test_multiindex_not_implemented(self) -> None:
        ds = Dataset(coords={"y": ("x", [1, 2]), "z": ("x", ["a", "b"])}).set_index(
            x=["y", "z"]
        )
        with pytest.raises(NotImplementedError, match=r"MultiIndex"):
            with self.roundtrip(ds):
                pass


class NetCDFBase(CFEncodedBase):
    """Tests for all netCDF3 and netCDF4 backends."""

    @pytest.mark.skipif(
        ON_WINDOWS, reason="Windows does not allow modifying open files"
    )
    def test_refresh_from_disk(self) -> None:
        # regression test for https://github.com/pydata/xarray/issues/4862

        with create_tmp_file() as example_1_path:
            with create_tmp_file() as example_1_modified_path:
                with open_example_dataset("example_1.nc") as example_1:
                    self.save(example_1, example_1_path)

                    example_1.rh.values += 100
                    self.save(example_1, example_1_modified_path)

                a = open_dataset(example_1_path, engine=self.engine).load()

                # Simulate external process modifying example_1.nc while this script is running
                shutil.copy(example_1_modified_path, example_1_path)

                # Reopen example_1.nc (modified) as `b`; note that `a` has NOT been closed
                b = open_dataset(example_1_path, engine=self.engine).load()

                try:
                    assert not np.array_equal(a.rh.values, b.rh.values)
                finally:
                    a.close()
                    b.close()


_counter = itertools.count()


@contextlib.contextmanager
def create_tmp_file(
    suffix: str = ".nc", allow_cleanup_failure: bool = False
) -> Iterator[str]:
    temp_dir = tempfile.mkdtemp()
    path = os.path.join(temp_dir, f"temp-{next(_counter)}{suffix}")
    try:
        yield path
    finally:
        try:
            shutil.rmtree(temp_dir)
        except OSError:
            if not allow_cleanup_failure:
                raise


@contextlib.contextmanager
def create_tmp_files(
    nfiles: int, suffix: str = ".nc", allow_cleanup_failure: bool = False
) -> Iterator[list[str]]:
    with ExitStack() as stack:
        files = [
            stack.enter_context(create_tmp_file(suffix, allow_cleanup_failure))
            for _ in range(nfiles)
        ]
        yield files


class NetCDF4Base(NetCDFBase):
    """Tests for both netCDF4-python and h5netcdf."""

    engine: T_NetcdfEngine = "netcdf4"

    def test_open_group(self) -> None:
        # Create a netCDF file with a dataset stored within a group
        with create_tmp_file() as tmp_file:
            with nc4.Dataset(tmp_file, "w") as rootgrp:
                foogrp = rootgrp.createGroup("foo")
                ds = foogrp
                ds.createDimension("time", size=10)
                x = np.arange(10)
                ds.createVariable("x", np.int32, dimensions=("time",))
                ds.variables["x"][:] = x

            expected = Dataset()
            expected["x"] = ("time", x)

            # check equivalent ways to specify group
            for group in "foo", "/foo", "foo/", "/foo/":
                with self.open(tmp_file, group=group) as actual:
                    assert_equal(actual["x"], expected["x"])

            # check that missing group raises appropriate exception
            with pytest.raises(OSError):
                open_dataset(tmp_file, group="bar")
            with pytest.raises(ValueError, match=r"must be a string"):
                open_dataset(tmp_file, group=(1, 2, 3))

    def test_open_subgroup(self) -> None:
        # Create a netCDF file with a dataset stored within a group within a
        # group
        with create_tmp_file() as tmp_file:
            rootgrp = nc4.Dataset(tmp_file, "w")
            foogrp = rootgrp.createGroup("foo")
            bargrp = foogrp.createGroup("bar")
            ds = bargrp
            ds.createDimension("time", size=10)
            x = np.arange(10)
            ds.createVariable("x", np.int32, dimensions=("time",))
            ds.variables["x"][:] = x
            rootgrp.close()

            expected = Dataset()
            expected["x"] = ("time", x)

            # check equivalent ways to specify group
            for group in "foo/bar", "/foo/bar", "foo/bar/", "/foo/bar/":
                with self.open(tmp_file, group=group) as actual:
                    assert_equal(actual["x"], expected["x"])

    def test_write_groups(self) -> None:
        data1 = create_test_data()
        data2 = data1 * 2
        with create_tmp_file() as tmp_file:
            self.save(data1, tmp_file, group="data/1")
            self.save(data2, tmp_file, group="data/2", mode="a")
            with self.open(tmp_file, group="data/1") as actual1:
                assert_identical(data1, actual1)
            with self.open(tmp_file, group="data/2") as actual2:
                assert_identical(data2, actual2)

    @pytest.mark.parametrize(
        "input_strings, is_bytes",
        [
            ([b"foo", b"bar", b"baz"], True),
            (["foo", "bar", "baz"], False),
            (["foó", "bár", "baź"], False),
        ],
    )
    def test_encoding_kwarg_vlen_string(
        self, input_strings: list[str], is_bytes: bool
    ) -> None:
        original = Dataset({"x": input_strings})

        expected_string = ["foo", "bar", "baz"] if is_bytes else input_strings
        expected = Dataset({"x": expected_string})
        kwargs = dict(encoding={"x": {"dtype": str}})
        with self.roundtrip(original, save_kwargs=kwargs) as actual:
            assert actual["x"].encoding["dtype"] == "<U3"
            assert actual["x"].dtype == "<U3"
            assert_identical(actual, expected)

    @pytest.mark.parametrize("fill_value", ["XXX", "", "bár"])
    def test_roundtrip_string_with_fill_value_vlen(self, fill_value: str) -> None:
        values = np.array(["ab", "cdef", np.nan], dtype=object)
        expected = Dataset({"x": ("t", values)})

        original = Dataset({"x": ("t", values, {}, {"_FillValue": fill_value})})
        with self.roundtrip(original) as actual:
            assert_identical(expected, actual)

        original = Dataset({"x": ("t", values, {}, {"_FillValue": ""})})
        with self.roundtrip(original) as actual:
            assert_identical(expected, actual)

    def test_roundtrip_character_array(self) -> None:
        with create_tmp_file() as tmp_file:
            values = np.array([["a", "b", "c"], ["d", "e", "f"]], dtype="S")

            with nc4.Dataset(tmp_file, mode="w") as nc:
                nc.createDimension("x", 2)
                nc.createDimension("string3", 3)
                v = nc.createVariable("x", np.dtype("S1"), ("x", "string3"))
                v[:] = values

            values = np.array(["abc", "def"], dtype="S")
            expected = Dataset({"x": ("x", values)})
            with open_dataset(tmp_file) as actual:
                assert_identical(expected, actual)
                # regression test for #157
                with self.roundtrip(actual) as roundtripped:
                    assert_identical(expected, roundtripped)

    def test_default_to_char_arrays(self) -> None:
        data = Dataset({"x": np.array(["foo", "zzzz"], dtype="S")})
        with self.roundtrip(data) as actual:
            assert_identical(data, actual)
            assert actual["x"].dtype == np.dtype("S4")

    def test_open_encodings(self) -> None:
        # Create a netCDF file with explicit time units
        # and make sure it makes it into the encodings
        # and survives a round trip
        with create_tmp_file() as tmp_file:
            with nc4.Dataset(tmp_file, "w") as ds:
                ds.createDimension("time", size=10)
                ds.createVariable("time", np.int32, dimensions=("time",))
                units = "days since 1999-01-01"
                ds.variables["time"].setncattr("units", units)
                ds.variables["time"][:] = np.arange(10) + 4

            expected = Dataset()

            time = pd.date_range("1999-01-05", periods=10)
            encoding = {"units": units, "dtype": np.dtype("int32")}
            expected["time"] = ("time", time, {}, encoding)

            with open_dataset(tmp_file) as actual:
                assert_equal(actual["time"], expected["time"])
                actual_encoding = {
                    k: v
                    for k, v in actual["time"].encoding.items()
                    if k in expected["time"].encoding
                }
                assert actual_encoding == expected["time"].encoding

    def test_dump_encodings(self) -> None:
        # regression test for #709
        ds = Dataset({"x": ("y", np.arange(10.0))})
        kwargs = dict(encoding={"x": {"zlib": True}})
        with self.roundtrip(ds, save_kwargs=kwargs) as actual:
            assert actual.x.encoding["zlib"]

    def test_dump_and_open_encodings(self) -> None:
        # Create a netCDF file with explicit time units
        # and make sure it makes it into the encodings
        # and survives a round trip
        with create_tmp_file() as tmp_file:
            with nc4.Dataset(tmp_file, "w") as ds:
                ds.createDimension("time", size=10)
                ds.createVariable("time", np.int32, dimensions=("time",))
                units = "days since 1999-01-01"
                ds.variables["time"].setncattr("units", units)
                ds.variables["time"][:] = np.arange(10) + 4

            with open_dataset(tmp_file) as xarray_dataset:
                with create_tmp_file() as tmp_file2:
                    xarray_dataset.to_netcdf(tmp_file2)
                    with nc4.Dataset(tmp_file2, "r") as ds:
                        assert ds.variables["time"].getncattr("units") == units
                        assert_array_equal(ds.variables["time"], np.arange(10) + 4)

    def test_compression_encoding_legacy(self) -> None:
        data = create_test_data()
        data["var2"].encoding.update(
            {
                "zlib": True,
                "chunksizes": (5, 5),
                "fletcher32": True,
                "shuffle": True,
                "original_shape": data.var2.shape,
            }
        )
        with self.roundtrip(data) as actual:
            for k, v in data["var2"].encoding.items():
                assert v == actual["var2"].encoding[k]

        # regression test for #156
        expected = data.isel(dim1=0)
        with self.roundtrip(expected) as actual:
            assert_equal(expected, actual)

    def test_encoding_kwarg_compression(self) -> None:
        ds = Dataset({"x": np.arange(10.0)})
        encoding = dict(
            dtype="f4",
            zlib=True,
            complevel=9,
            fletcher32=True,
            chunksizes=(5,),
            shuffle=True,
        )
        kwargs = dict(encoding=dict(x=encoding))

        with self.roundtrip(ds, save_kwargs=kwargs) as actual:
            assert_equal(actual, ds)
            assert actual.x.encoding["dtype"] == "f4"
            assert actual.x.encoding["zlib"]
            assert actual.x.encoding["complevel"] == 9
            assert actual.x.encoding["fletcher32"]
            assert actual.x.encoding["chunksizes"] == (5,)
            assert actual.x.encoding["shuffle"]

        assert ds.x.encoding == {}

    def test_keep_chunksizes_if_no_original_shape(self) -> None:
        ds = Dataset({"x": [1, 2, 3]})
        chunksizes = (2,)
        ds.variables["x"].encoding = {"chunksizes": chunksizes}

        with self.roundtrip(ds) as actual:
            assert_identical(ds, actual)
            assert_array_equal(
                ds["x"].encoding["chunksizes"], actual["x"].encoding["chunksizes"]
            )

    def test_preferred_chunks_is_present(self) -> None:
        ds = Dataset({"x": [1, 2, 3]})
        chunksizes = (2,)
        ds.variables["x"].encoding = {"chunksizes": chunksizes}

        with self.roundtrip(ds) as actual:
            assert actual["x"].encoding["preferred_chunks"] == {"x": 2}

    @requires_dask
    def test_auto_chunking_is_based_on_disk_chunk_sizes(self) -> None:
        x_size = y_size = 1000
        y_chunksize = y_size
        x_chunksize = 10

        with dask.config.set({"array.chunk-size": "100KiB"}):
            with self.chunked_roundtrip(
                (1, y_size, x_size),
                (1, y_chunksize, x_chunksize),
                open_kwargs={"chunks": "auto"},
            ) as ds:
                t_chunks, y_chunks, x_chunks = ds["image"].data.chunks
                assert all(np.asanyarray(y_chunks) == y_chunksize)
                # Check that the chunk size is a multiple of the file chunk size
                assert all(np.asanyarray(x_chunks) % x_chunksize == 0)

    @requires_dask
    def test_base_chunking_uses_disk_chunk_sizes(self) -> None:
        x_size = y_size = 1000
        y_chunksize = y_size
        x_chunksize = 10

        with self.chunked_roundtrip(
            (1, y_size, x_size),
            (1, y_chunksize, x_chunksize),
            open_kwargs={"chunks": {}},
        ) as ds:
            for chunksizes, expected in zip(
                ds["image"].data.chunks, (1, y_chunksize, x_chunksize)
            ):
                assert all(np.asanyarray(chunksizes) == expected)

    @contextlib.contextmanager
    def chunked_roundtrip(
        self,
        array_shape: tuple[int, int, int],
        chunk_sizes: tuple[int, int, int],
        open_kwargs: dict[str, Any] | None = None,
    ) -> Generator[Dataset, None, None]:
        t_size, y_size, x_size = array_shape
        t_chunksize, y_chunksize, x_chunksize = chunk_sizes

        image = xr.DataArray(
            np.arange(t_size * x_size * y_size, dtype=np.int16).reshape(
                (t_size, y_size, x_size)
            ),
            dims=["t", "y", "x"],
        )
        image.encoding = {"chunksizes": (t_chunksize, y_chunksize, x_chunksize)}
        dataset = xr.Dataset(dict(image=image))

        with self.roundtrip(dataset, open_kwargs=open_kwargs) as ds:
            yield ds

    def test_preferred_chunks_are_disk_chunk_sizes(self) -> None:
        x_size = y_size = 1000
        y_chunksize = y_size
        x_chunksize = 10

        with self.chunked_roundtrip(
            (1, y_size, x_size), (1, y_chunksize, x_chunksize)
        ) as ds:
            assert ds["image"].encoding["preferred_chunks"] == {
                "t": 1,
                "y": y_chunksize,
                "x": x_chunksize,
            }

    def test_encoding_chunksizes_unlimited(self) -> None:
        # regression test for GH1225
        ds = Dataset({"x": [1, 2, 3], "y": ("x", [2, 3, 4])})
        ds.variables["x"].encoding = {
            "zlib": False,
            "shuffle": False,
            "complevel": 0,
            "fletcher32": False,
            "contiguous": False,
            "chunksizes": (2**20,),
            "original_shape": (3,),
        }
        with self.roundtrip(ds) as actual:
            assert_equal(ds, actual)

    def test_mask_and_scale(self) -> None:
        with create_tmp_file() as tmp_file:
            with nc4.Dataset(tmp_file, mode="w") as nc:
                nc.createDimension("t", 5)
                nc.createVariable("x", "int16", ("t",), fill_value=-1)
                v = nc.variables["x"]
                v.set_auto_maskandscale(False)
                v.add_offset = 10
                v.scale_factor = 0.1
                v[:] = np.array([-1, -1, 0, 1, 2])

            # first make sure netCDF4 reads the masked and scaled data
            # correctly
            with nc4.Dataset(tmp_file, mode="r") as nc:
                expected = np.ma.array(
                    [-1, -1, 10, 10.1, 10.2], mask=[True, True, False, False, False]
                )
                actual = nc.variables["x"][:]
                assert_array_equal(expected, actual)

            # now check xarray
            with open_dataset(tmp_file) as ds:
                expected = create_masked_and_scaled_data()
                assert_identical(expected, ds)

    def test_0dimensional_variable(self) -> None:
        # This fix verifies our work-around to this netCDF4-python bug:
        # https://github.com/Unidata/netcdf4-python/pull/220
        with create_tmp_file() as tmp_file:
            with nc4.Dataset(tmp_file, mode="w") as nc:
                v = nc.createVariable("x", "int16")
                v[...] = 123

            with open_dataset(tmp_file) as ds:
                expected = Dataset({"x": ((), 123)})
                assert_identical(expected, ds)

    def test_read_variable_len_strings(self) -> None:
        with create_tmp_file() as tmp_file:
            values = np.array(["foo", "bar", "baz"], dtype=object)

            with nc4.Dataset(tmp_file, mode="w") as nc:
                nc.createDimension("x", 3)
                v = nc.createVariable("x", str, ("x",))
                v[:] = values

            expected = Dataset({"x": ("x", values)})
            for kwargs in [{}, {"decode_cf": True}]:
                with open_dataset(tmp_file, **cast(dict, kwargs)) as actual:
                    assert_identical(expected, actual)

    def test_encoding_unlimited_dims(self) -> None:
        ds = Dataset({"x": ("y", np.arange(10.0))})
        with self.roundtrip(ds, save_kwargs=dict(unlimited_dims=["y"])) as actual:
            assert actual.encoding["unlimited_dims"] == set("y")
            assert_equal(ds, actual)
        ds.encoding = {"unlimited_dims": ["y"]}
        with self.roundtrip(ds) as actual:
            assert actual.encoding["unlimited_dims"] == set("y")
            assert_equal(ds, actual)

    def test_raise_on_forward_slashes_in_names(self) -> None:
        # test for forward slash in variable names and dimensions
        # see GH 7943
        data_vars: list[dict[str, Any]] = [
            {"PASS/FAIL": (["PASSFAIL"], np.array([0]))},
            {"PASS/FAIL": np.array([0])},
            {"PASSFAIL": (["PASS/FAIL"], np.array([0]))},
        ]
        for dv in data_vars:
            ds = Dataset(data_vars=dv)
            with pytest.raises(ValueError, match="Forward slashes '/' are not allowed"):
                with self.roundtrip(ds):
                    pass


@requires_netCDF4
class TestNetCDF4Data(NetCDF4Base):
    @contextlib.contextmanager
    def create_store(self):
        with create_tmp_file() as tmp_file:
            with backends.NetCDF4DataStore.open(tmp_file, mode="w") as store:
                yield store

    def test_variable_order(self) -> None:
        # doesn't work with scipy or h5py :(
        ds = Dataset()
        ds["a"] = 1
        ds["z"] = 2
        ds["b"] = 3
        ds.coords["c"] = 4

        with self.roundtrip(ds) as actual:
            assert list(ds.variables) == list(actual.variables)

    def test_unsorted_index_raises(self) -> None:
        # should be fixed in netcdf4 v1.2.1
        random_data = np.random.random(size=(4, 6))
        dim0 = [0, 1, 2, 3]
        dim1 = [0, 2, 1, 3, 5, 4]  # We will sort this in a later step
        da = xr.DataArray(
            data=random_data,
            dims=("dim0", "dim1"),
            coords={"dim0": dim0, "dim1": dim1},
            name="randovar",
        )
        ds = da.to_dataset()

        with self.roundtrip(ds) as ondisk:
            inds = np.argsort(dim1)
            ds2 = ondisk.isel(dim1=inds)
            # Older versions of NetCDF4 raise an exception here, and if so we
            # want to ensure we improve (that is, replace) the error message
            try:
                ds2.randovar.values
            except IndexError as err:
                assert "first by calling .load" in str(err)

    def test_setncattr_string(self) -> None:
        list_of_strings = ["list", "of", "strings"]
        one_element_list_of_strings = ["one element"]
        one_string = "one string"
        attrs = {
            "foo": list_of_strings,
            "bar": one_element_list_of_strings,
            "baz": one_string,
        }
        ds = Dataset({"x": ("y", [1, 2, 3], attrs)}, attrs=attrs)

        with self.roundtrip(ds) as actual:
            for totest in [actual, actual["x"]]:
                assert_array_equal(list_of_strings, totest.attrs["foo"])
                assert_array_equal(one_element_list_of_strings, totest.attrs["bar"])
                assert one_string == totest.attrs["baz"]

    @pytest.mark.parametrize(
        "compression",
        [
            None,
            "zlib",
            "szip",
            "zstd",
            "blosc_lz",
            "blosc_lz4",
            "blosc_lz4hc",
            "blosc_zlib",
            "blosc_zstd",
        ],
    )
    @requires_netCDF4_1_6_2_or_above
    @pytest.mark.xfail(ON_WINDOWS, reason="new compression not yet implemented")
    def test_compression_encoding(self, compression: str | None) -> None:
        data = create_test_data(dim_sizes=(20, 80, 10))
        encoding_params: dict[str, Any] = dict(compression=compression, blosc_shuffle=1)
        data["var2"].encoding.update(encoding_params)
        data["var2"].encoding.update(
            {
                "chunksizes": (20, 40),
                "original_shape": data.var2.shape,
                "blosc_shuffle": 1,
                "fletcher32": False,
            }
        )
        with self.roundtrip(data) as actual:
            expected_encoding = data["var2"].encoding.copy()
            # compression does not appear in the retrieved encoding, that differs
            # from the input encoding. shuffle also chantges. Here we modify the
            # expected encoding to account for this
            compression = expected_encoding.pop("compression")
            blosc_shuffle = expected_encoding.pop("blosc_shuffle")
            if compression is not None:
                if "blosc" in compression and blosc_shuffle:
                    expected_encoding["blosc"] = {
                        "compressor": compression,
                        "shuffle": blosc_shuffle,
                    }
                    expected_encoding["shuffle"] = False
                elif compression == "szip":
                    expected_encoding["szip"] = {
                        "coding": "nn",
                        "pixels_per_block": 8,
                    }
                    expected_encoding["shuffle"] = False
                else:
                    # This will set a key like zlib=true which is what appears in
                    # the encoding when we read it.
                    expected_encoding[compression] = True
                    if compression == "zstd":
                        expected_encoding["shuffle"] = False
            else:
                expected_encoding["shuffle"] = False

            actual_encoding = actual["var2"].encoding
            assert expected_encoding.items() <= actual_encoding.items()
        if (
            encoding_params["compression"] is not None
            and "blosc" not in encoding_params["compression"]
        ):
            # regression test for #156
            expected = data.isel(dim1=0)
            with self.roundtrip(expected) as actual:
                assert_equal(expected, actual)

    @pytest.mark.skip(reason="https://github.com/Unidata/netcdf4-python/issues/1195")
    def test_refresh_from_disk(self) -> None:
        super().test_refresh_from_disk()


@requires_netCDF4
class TestNetCDF4AlreadyOpen:
    def test_base_case(self) -> None:
        with create_tmp_file() as tmp_file:
            with nc4.Dataset(tmp_file, mode="w") as nc:
                v = nc.createVariable("x", "int")
                v[...] = 42

            nc = nc4.Dataset(tmp_file, mode="r")
            store = backends.NetCDF4DataStore(nc)
            with open_dataset(store) as ds:
                expected = Dataset({"x": ((), 42)})
                assert_identical(expected, ds)

    def test_group(self) -> None:
        with create_tmp_file() as tmp_file:
            with nc4.Dataset(tmp_file, mode="w") as nc:
                group = nc.createGroup("g")
                v = group.createVariable("x", "int")
                v[...] = 42

            nc = nc4.Dataset(tmp_file, mode="r")
            store = backends.NetCDF4DataStore(nc.groups["g"])
            with open_dataset(store) as ds:
                expected = Dataset({"x": ((), 42)})
                assert_identical(expected, ds)

            nc = nc4.Dataset(tmp_file, mode="r")
            store = backends.NetCDF4DataStore(nc, group="g")
            with open_dataset(store) as ds:
                expected = Dataset({"x": ((), 42)})
                assert_identical(expected, ds)

            with nc4.Dataset(tmp_file, mode="r") as nc:
                with pytest.raises(ValueError, match="must supply a root"):
                    backends.NetCDF4DataStore(nc.groups["g"], group="g")

    def test_deepcopy(self) -> None:
        # regression test for https://github.com/pydata/xarray/issues/4425
        with create_tmp_file() as tmp_file:
            with nc4.Dataset(tmp_file, mode="w") as nc:
                nc.createDimension("x", 10)
                v = nc.createVariable("y", np.int32, ("x",))
                v[:] = np.arange(10)

            h5 = nc4.Dataset(tmp_file, mode="r")
            store = backends.NetCDF4DataStore(h5)
            with open_dataset(store) as ds:
                copied = ds.copy(deep=True)
                expected = Dataset({"y": ("x", np.arange(10))})
                assert_identical(expected, copied)


@requires_netCDF4
@requires_dask
@pytest.mark.filterwarnings("ignore:deallocating CachingFileManager")
class TestNetCDF4ViaDaskData(TestNetCDF4Data):
    @contextlib.contextmanager
    def roundtrip(
        self, data, save_kwargs=None, open_kwargs=None, allow_cleanup_failure=False
    ):
        if open_kwargs is None:
            open_kwargs = {}
        if save_kwargs is None:
            save_kwargs = {}
        open_kwargs.setdefault("chunks", -1)
        with TestNetCDF4Data.roundtrip(
            self, data, save_kwargs, open_kwargs, allow_cleanup_failure
        ) as ds:
            yield ds

    def test_unsorted_index_raises(self) -> None:
        # Skip when using dask because dask rewrites indexers to getitem,
        # dask first pulls items by block.
        pass

    @pytest.mark.skip(reason="caching behavior differs for dask")
    def test_dataset_caching(self) -> None:
        pass

    def test_write_inconsistent_chunks(self) -> None:
        # Construct two variables with the same dimensions, but different
        # chunk sizes.
        x = da.zeros((100, 100), dtype="f4", chunks=(50, 100))
        x = DataArray(data=x, dims=("lat", "lon"), name="x")
        x.encoding["chunksizes"] = (50, 100)
        x.encoding["original_shape"] = (100, 100)
        y = da.ones((100, 100), dtype="f4", chunks=(100, 50))
        y = DataArray(data=y, dims=("lat", "lon"), name="y")
        y.encoding["chunksizes"] = (100, 50)
        y.encoding["original_shape"] = (100, 100)
        # Put them both into the same dataset
        ds = Dataset({"x": x, "y": y})
        with self.roundtrip(ds) as actual:
            assert actual["x"].encoding["chunksizes"] == (50, 100)
            assert actual["y"].encoding["chunksizes"] == (100, 50)


@requires_zarr
class ZarrBase(CFEncodedBase):
    DIMENSION_KEY = "_ARRAY_DIMENSIONS"
    zarr_version = 2
    version_kwargs: dict[str, Any] = {}

    def create_zarr_target(self):
        raise NotImplementedError

    @contextlib.contextmanager
    def create_store(self):
        with self.create_zarr_target() as store_target:
            yield backends.ZarrStore.open_group(
                store_target, mode="w", **self.version_kwargs
            )

    def save(self, dataset, store_target, **kwargs):
        return dataset.to_zarr(store=store_target, **kwargs, **self.version_kwargs)

    @contextlib.contextmanager
    def open(self, store_target, **kwargs):
        with xr.open_dataset(
            store_target, engine="zarr", **kwargs, **self.version_kwargs
        ) as ds:
            yield ds

    @contextlib.contextmanager
    def roundtrip(
        self, data, save_kwargs=None, open_kwargs=None, allow_cleanup_failure=False
    ):
        if save_kwargs is None:
            save_kwargs = {}
        if open_kwargs is None:
            open_kwargs = {}
        with self.create_zarr_target() as store_target:
            self.save(data, store_target, **save_kwargs)
            with self.open(store_target, **open_kwargs) as ds:
                yield ds

    @pytest.mark.parametrize("consolidated", [False, True, None])
    def test_roundtrip_consolidated(self, consolidated) -> None:
        if consolidated and self.zarr_version > 2:
            pytest.xfail("consolidated metadata is not supported for zarr v3 yet")
        expected = create_test_data()
        with self.roundtrip(
            expected,
            save_kwargs={"consolidated": consolidated},
            open_kwargs={"backend_kwargs": {"consolidated": consolidated}},
        ) as actual:
            self.check_dtypes_roundtripped(expected, actual)
            assert_identical(expected, actual)

    def test_read_non_consolidated_warning(self) -> None:
        if self.zarr_version > 2:
            pytest.xfail("consolidated metadata is not supported for zarr v3 yet")

        expected = create_test_data()
        with self.create_zarr_target() as store:
            expected.to_zarr(store, consolidated=False, **self.version_kwargs)
            with pytest.warns(
                RuntimeWarning,
                match="Failed to open Zarr store with consolidated",
            ):
                with xr.open_zarr(store, **self.version_kwargs) as ds:
                    assert_identical(ds, expected)

    def test_non_existent_store(self) -> None:
        with pytest.raises(FileNotFoundError, match=r"No such file or directory:"):
            xr.open_zarr(f"{uuid.uuid4()}")

    def test_with_chunkstore(self) -> None:
        expected = create_test_data()
        with self.create_zarr_target() as store_target, self.create_zarr_target() as chunk_store:
            save_kwargs = {"chunk_store": chunk_store}
            self.save(expected, store_target, **save_kwargs)
            # the chunk store must have been populated with some entries
            assert len(chunk_store) > 0
            open_kwargs = {"backend_kwargs": {"chunk_store": chunk_store}}
            with self.open(store_target, **open_kwargs) as ds:
                assert_equal(ds, expected)

    @requires_dask
    def test_auto_chunk(self) -> None:
        original = create_test_data().chunk()

        with self.roundtrip(original, open_kwargs={"chunks": None}) as actual:
            for k, v in actual.variables.items():
                # only index variables should be in memory
                assert v._in_memory == (k in actual.dims)
                # there should be no chunks
                assert v.chunks is None

        with self.roundtrip(original, open_kwargs={"chunks": {}}) as actual:
            for k, v in actual.variables.items():
                # only index variables should be in memory
                assert v._in_memory == (k in actual.dims)
                # chunk size should be the same as original
                assert v.chunks == original[k].chunks

    @requires_dask
    @pytest.mark.filterwarnings("ignore:The specified chunks separate:UserWarning")
    def test_manual_chunk(self) -> None:
        original = create_test_data().chunk({"dim1": 3, "dim2": 4, "dim3": 3})

        # Using chunks = None should return non-chunked arrays
        open_kwargs: dict[str, Any] = {"chunks": None}
        with self.roundtrip(original, open_kwargs=open_kwargs) as actual:
            for k, v in actual.variables.items():
                # only index variables should be in memory
                assert v._in_memory == (k in actual.dims)
                # there should be no chunks
                assert v.chunks is None

        # uniform arrays
        for i in range(2, 6):
            rechunked = original.chunk(chunks=i)
            open_kwargs = {"chunks": i}
            with self.roundtrip(original, open_kwargs=open_kwargs) as actual:
                for k, v in actual.variables.items():
                    # only index variables should be in memory
                    assert v._in_memory == (k in actual.dims)
                    # chunk size should be the same as rechunked
                    assert v.chunks == rechunked[k].chunks

        chunks = {"dim1": 2, "dim2": 3, "dim3": 5}
        rechunked = original.chunk(chunks=chunks)

        open_kwargs = {
            "chunks": chunks,
            "backend_kwargs": {"overwrite_encoded_chunks": True},
        }
        with self.roundtrip(original, open_kwargs=open_kwargs) as actual:
            for k, v in actual.variables.items():
                assert v.chunks == rechunked[k].chunks

            with self.roundtrip(actual) as auto:
                # encoding should have changed
                for k, v in actual.variables.items():
                    assert v.chunks == rechunked[k].chunks

                assert_identical(actual, auto)
                assert_identical(actual.load(), auto.load())

    @requires_dask
    def test_warning_on_bad_chunks(self) -> None:
        original = create_test_data().chunk({"dim1": 4, "dim2": 3, "dim3": 3})

        bad_chunks = (2, {"dim2": (3, 3, 2, 1)})
        for chunks in bad_chunks:
            kwargs = {"chunks": chunks}
            with pytest.warns(UserWarning):
                with self.roundtrip(original, open_kwargs=kwargs) as actual:
                    for k, v in actual.variables.items():
                        # only index variables should be in memory
                        assert v._in_memory == (k in actual.dims)

        good_chunks: tuple[dict[str, Any], ...] = ({"dim2": 3}, {"dim3": (6, 4)}, {})
        for chunks in good_chunks:
            kwargs = {"chunks": chunks}
            with assert_no_warnings():
                with self.roundtrip(original, open_kwargs=kwargs) as actual:
                    for k, v in actual.variables.items():
                        # only index variables should be in memory
                        assert v._in_memory == (k in actual.dims)

    @requires_dask
    def test_deprecate_auto_chunk(self) -> None:
        original = create_test_data().chunk()
        with pytest.raises(TypeError):
            with self.roundtrip(original, open_kwargs={"auto_chunk": True}) as actual:
                for k, v in actual.variables.items():
                    # only index variables should be in memory
                    assert v._in_memory == (k in actual.dims)
                    # chunk size should be the same as original
                    assert v.chunks == original[k].chunks

        with pytest.raises(TypeError):
            with self.roundtrip(original, open_kwargs={"auto_chunk": False}) as actual:
                for k, v in actual.variables.items():
                    # only index variables should be in memory
                    assert v._in_memory == (k in actual.dims)
                    # there should be no chunks
                    assert v.chunks is None

    @requires_dask
    def test_write_uneven_dask_chunks(self) -> None:
        # regression for GH#2225
        original = create_test_data().chunk({"dim1": 3, "dim2": 4, "dim3": 3})
        with self.roundtrip(original, open_kwargs={"chunks": {}}) as actual:
            for k, v in actual.data_vars.items():
                print(k)
                assert v.chunks == actual[k].chunks

    def test_chunk_encoding(self) -> None:
        # These datasets have no dask chunks. All chunking specified in
        # encoding
        data = create_test_data()
        chunks = (5, 5)
        data["var2"].encoding.update({"chunks": chunks})

        with self.roundtrip(data) as actual:
            assert chunks == actual["var2"].encoding["chunks"]

        # expect an error with non-integer chunks
        data["var2"].encoding.update({"chunks": (5, 4.5)})
        with pytest.raises(TypeError):
            with self.roundtrip(data) as actual:
                pass

    @requires_dask
    def test_chunk_encoding_with_dask(self) -> None:
        # These datasets DO have dask chunks. Need to check for various
        # interactions between dask and zarr chunks
        ds = xr.DataArray((np.arange(12)), dims="x", name="var1").to_dataset()

        # - no encoding specified -
        # zarr automatically gets chunk information from dask chunks
        ds_chunk4 = ds.chunk({"x": 4})
        with self.roundtrip(ds_chunk4) as actual:
            assert (4,) == actual["var1"].encoding["chunks"]

        # should fail if dask_chunks are irregular...
        ds_chunk_irreg = ds.chunk({"x": (5, 4, 3)})
        with pytest.raises(ValueError, match=r"uniform chunk sizes."):
            with self.roundtrip(ds_chunk_irreg) as actual:
                pass

        # should fail if encoding["chunks"] clashes with dask_chunks
        badenc = ds.chunk({"x": 4})
        badenc.var1.encoding["chunks"] = (6,)
        with pytest.raises(ValueError, match=r"named 'var1' would overlap"):
            with self.roundtrip(badenc) as actual:
                pass

        # unless...
        with self.roundtrip(badenc, save_kwargs={"safe_chunks": False}) as actual:
            # don't actually check equality because the data could be corrupted
            pass

        # if dask chunks (4) are an integer multiple of zarr chunks (2) it should not fail...
        goodenc = ds.chunk({"x": 4})
        goodenc.var1.encoding["chunks"] = (2,)
        with self.roundtrip(goodenc) as actual:
            pass

        # if initial dask chunks are aligned, size of last dask chunk doesn't matter
        goodenc = ds.chunk({"x": (3, 3, 6)})
        goodenc.var1.encoding["chunks"] = (3,)
        with self.roundtrip(goodenc) as actual:
            pass

        goodenc = ds.chunk({"x": (3, 6, 3)})
        goodenc.var1.encoding["chunks"] = (3,)
        with self.roundtrip(goodenc) as actual:
            pass

        # ... also if the last chunk is irregular
        ds_chunk_irreg = ds.chunk({"x": (5, 5, 2)})
        with self.roundtrip(ds_chunk_irreg) as actual:
            assert (5,) == actual["var1"].encoding["chunks"]
        # re-save Zarr arrays
        with self.roundtrip(ds_chunk_irreg) as original:
            with self.roundtrip(original) as actual:
                assert_identical(original, actual)

        # but itermediate unaligned chunks are bad
        badenc = ds.chunk({"x": (3, 5, 3, 1)})
        badenc.var1.encoding["chunks"] = (3,)
        with pytest.raises(ValueError, match=r"would overlap multiple dask chunks"):
            with self.roundtrip(badenc) as actual:
                pass

        # - encoding specified  -
        # specify compatible encodings
        for chunk_enc in 4, (4,):
            ds_chunk4["var1"].encoding.update({"chunks": chunk_enc})
            with self.roundtrip(ds_chunk4) as actual:
                assert (4,) == actual["var1"].encoding["chunks"]

        # TODO: remove this failure once synchronized overlapping writes are
        # supported by xarray
        ds_chunk4["var1"].encoding.update({"chunks": 5})
        with pytest.raises(ValueError, match=r"named 'var1' would overlap"):
            with self.roundtrip(ds_chunk4) as actual:
                pass
        # override option
        with self.roundtrip(ds_chunk4, save_kwargs={"safe_chunks": False}) as actual:
            # don't actually check equality because the data could be corrupted
            pass

    def test_drop_encoding(self):
        with open_example_dataset("example_1.nc") as ds:
            encodings = {v: {**ds[v].encoding} for v in ds.data_vars}
            with self.create_zarr_target() as store:
                ds.to_zarr(store, encoding=encodings)

    def test_hidden_zarr_keys(self) -> None:
        expected = create_test_data()
        with self.create_store() as store:
            expected.dump_to_store(store)
            zarr_group = store.ds

            # check that a variable hidden attribute is present and correct
            # JSON only has a single array type, which maps to list in Python.
            # In contrast, dims in xarray is always a tuple.
            for var in expected.variables.keys():
                dims = zarr_group[var].attrs[self.DIMENSION_KEY]
                assert dims == list(expected[var].dims)

            with xr.decode_cf(store):
                # make sure it is hidden
                for var in expected.variables.keys():
                    assert self.DIMENSION_KEY not in expected[var].attrs

            # put it back and try removing from a variable
            del zarr_group.var2.attrs[self.DIMENSION_KEY]
            with pytest.raises(KeyError):
                with xr.decode_cf(store):
                    pass

    @pytest.mark.parametrize("group", [None, "group1"])
    def test_write_persistence_modes(self, group) -> None:
        original = create_test_data()

        # overwrite mode
        with self.roundtrip(
            original,
            save_kwargs={"mode": "w", "group": group},
            open_kwargs={"group": group},
        ) as actual:
            assert_identical(original, actual)

        # don't overwrite mode
        with self.roundtrip(
            original,
            save_kwargs={"mode": "w-", "group": group},
            open_kwargs={"group": group},
        ) as actual:
            assert_identical(original, actual)

        # make sure overwriting works as expected
        with self.create_zarr_target() as store:
            self.save(original, store)
            # should overwrite with no error
            self.save(original, store, mode="w", group=group)
            with self.open(store, group=group) as actual:
                assert_identical(original, actual)
                with pytest.raises(ValueError):
                    self.save(original, store, mode="w-")

        # check append mode for normal write
        with self.roundtrip(
            original,
            save_kwargs={"mode": "a", "group": group},
            open_kwargs={"group": group},
        ) as actual:
            assert_identical(original, actual)

        # check append mode for append write
        ds, ds_to_append, _ = create_append_test_data()
        with self.create_zarr_target() as store_target:
            ds.to_zarr(store_target, mode="w", group=group, **self.version_kwargs)
            ds_to_append.to_zarr(
                store_target, append_dim="time", group=group, **self.version_kwargs
            )
            original = xr.concat([ds, ds_to_append], dim="time")
            actual = xr.open_dataset(
                store_target, group=group, engine="zarr", **self.version_kwargs
            )
            assert_identical(original, actual)

    def test_compressor_encoding(self) -> None:
        original = create_test_data()
        # specify a custom compressor
        import zarr

        blosc_comp = zarr.Blosc(cname="zstd", clevel=3, shuffle=2)
        save_kwargs = dict(encoding={"var1": {"compressor": blosc_comp}})
        with self.roundtrip(original, save_kwargs=save_kwargs) as ds:
            actual = ds["var1"].encoding["compressor"]
            # get_config returns a dictionary of compressor attributes
            assert actual.get_config() == blosc_comp.get_config()

    def test_group(self) -> None:
        original = create_test_data()
        group = "some/random/path"
        with self.roundtrip(
            original, save_kwargs={"group": group}, open_kwargs={"group": group}
        ) as actual:
            assert_identical(original, actual)

    def test_encoding_kwarg_fixed_width_string(self) -> None:
        # not relevant for zarr, since we don't use EncodedStringCoder
        pass

    def test_dataset_caching(self) -> None:
        super().test_dataset_caching()

    def test_append_write(self) -> None:
        super().test_append_write()

    def test_append_with_mode_rplus_success(self) -> None:
        original = Dataset({"foo": ("x", [1])})
        modified = Dataset({"foo": ("x", [2])})
        with self.create_zarr_target() as store:
            original.to_zarr(store, **self.version_kwargs)
            modified.to_zarr(store, mode="r+", **self.version_kwargs)
            with self.open(store) as actual:
                assert_identical(actual, modified)

    def test_append_with_mode_rplus_fails(self) -> None:
        original = Dataset({"foo": ("x", [1])})
        modified = Dataset({"bar": ("x", [2])})
        with self.create_zarr_target() as store:
            original.to_zarr(store, **self.version_kwargs)
            with pytest.raises(
                ValueError, match="dataset contains non-pre-existing variables"
            ):
                modified.to_zarr(store, mode="r+", **self.version_kwargs)

    def test_append_with_invalid_dim_raises(self) -> None:
        ds, ds_to_append, _ = create_append_test_data()
        with self.create_zarr_target() as store_target:
            ds.to_zarr(store_target, mode="w", **self.version_kwargs)
            with pytest.raises(
                ValueError, match="does not match any existing dataset dimensions"
            ):
                ds_to_append.to_zarr(
                    store_target, append_dim="notvalid", **self.version_kwargs
                )

    def test_append_with_no_dims_raises(self) -> None:
        with self.create_zarr_target() as store_target:
            Dataset({"foo": ("x", [1])}).to_zarr(
                store_target, mode="w", **self.version_kwargs
            )
            with pytest.raises(ValueError, match="different dimension names"):
                Dataset({"foo": ("y", [2])}).to_zarr(
                    store_target, mode="a", **self.version_kwargs
                )

    def test_append_with_append_dim_not_set_raises(self) -> None:
        ds, ds_to_append, _ = create_append_test_data()
        with self.create_zarr_target() as store_target:
            ds.to_zarr(store_target, mode="w", **self.version_kwargs)
            with pytest.raises(ValueError, match="different dimension sizes"):
                ds_to_append.to_zarr(store_target, mode="a", **self.version_kwargs)

    def test_append_with_mode_not_a_raises(self) -> None:
        ds, ds_to_append, _ = create_append_test_data()
        with self.create_zarr_target() as store_target:
            ds.to_zarr(store_target, mode="w", **self.version_kwargs)
            with pytest.raises(ValueError, match="cannot set append_dim unless"):
                ds_to_append.to_zarr(
                    store_target, mode="w", append_dim="time", **self.version_kwargs
                )

    def test_append_with_existing_encoding_raises(self) -> None:
        ds, ds_to_append, _ = create_append_test_data()
        with self.create_zarr_target() as store_target:
            ds.to_zarr(store_target, mode="w", **self.version_kwargs)
            with pytest.raises(ValueError, match="but encoding was provided"):
                ds_to_append.to_zarr(
                    store_target,
                    append_dim="time",
                    encoding={"da": {"compressor": None}},
                    **self.version_kwargs,
                )

    @pytest.mark.parametrize("dtype", ["U", "S"])
    def test_append_string_length_mismatch_raises(self, dtype) -> None:
        ds, ds_to_append = create_append_string_length_mismatch_test_data(dtype)
        with self.create_zarr_target() as store_target:
            ds.to_zarr(store_target, mode="w", **self.version_kwargs)
            with pytest.raises(ValueError, match="Mismatched dtypes for variable"):
                ds_to_append.to_zarr(
                    store_target, append_dim="time", **self.version_kwargs
                )

    def test_check_encoding_is_consistent_after_append(self) -> None:
        ds, ds_to_append, _ = create_append_test_data()

        # check encoding consistency
        with self.create_zarr_target() as store_target:
            import zarr

            compressor = zarr.Blosc()
            encoding = {"da": {"compressor": compressor}}
            ds.to_zarr(store_target, mode="w", encoding=encoding, **self.version_kwargs)
            ds_to_append.to_zarr(store_target, append_dim="time", **self.version_kwargs)
            actual_ds = xr.open_dataset(
                store_target, engine="zarr", **self.version_kwargs
            )
            actual_encoding = actual_ds["da"].encoding["compressor"]
            assert actual_encoding.get_config() == compressor.get_config()
            assert_identical(
                xr.open_dataset(
                    store_target, engine="zarr", **self.version_kwargs
                ).compute(),
                xr.concat([ds, ds_to_append], dim="time"),
            )

    def test_append_with_new_variable(self) -> None:
        ds, ds_to_append, ds_with_new_var = create_append_test_data()

        # check append mode for new variable
        with self.create_zarr_target() as store_target:
            xr.concat([ds, ds_to_append], dim="time").to_zarr(
                store_target, mode="w", **self.version_kwargs
            )
            ds_with_new_var.to_zarr(store_target, mode="a", **self.version_kwargs)
            combined = xr.concat([ds, ds_to_append], dim="time")
            combined["new_var"] = ds_with_new_var["new_var"]
            assert_identical(
                combined,
                xr.open_dataset(store_target, engine="zarr", **self.version_kwargs),
            )

    def test_append_with_append_dim_no_overwrite(self) -> None:
        ds, ds_to_append, _ = create_append_test_data()
        with self.create_zarr_target() as store_target:
            ds.to_zarr(store_target, mode="w", **self.version_kwargs)
            original = xr.concat([ds, ds_to_append], dim="time")
            original2 = xr.concat([original, ds_to_append], dim="time")

            # overwrite a coordinate;
            # for mode='a-', this will not get written to the store
            # because it does not have the append_dim as a dim
            ds_to_append.lon.data[:] = -999
            ds_to_append.to_zarr(
                store_target, mode="a-", append_dim="time", **self.version_kwargs
            )
            actual = xr.open_dataset(store_target, engine="zarr", **self.version_kwargs)
            assert_identical(original, actual)

            # by default, mode="a" will overwrite all coordinates.
            ds_to_append.to_zarr(store_target, append_dim="time", **self.version_kwargs)
            actual = xr.open_dataset(store_target, engine="zarr", **self.version_kwargs)
            original2.lon.data[:] = -999
            assert_identical(original2, actual)

    @requires_dask
    def test_to_zarr_compute_false_roundtrip(self) -> None:
        from dask.delayed import Delayed

        original = create_test_data().chunk()

        with self.create_zarr_target() as store:
            delayed_obj = self.save(original, store, compute=False)
            assert isinstance(delayed_obj, Delayed)

            # make sure target store has not been written to yet
            with pytest.raises(AssertionError):
                with self.open(store) as actual:
                    assert_identical(original, actual)

            delayed_obj.compute()

            with self.open(store) as actual:
                assert_identical(original, actual)

    @requires_dask
    def test_to_zarr_append_compute_false_roundtrip(self) -> None:
        from dask.delayed import Delayed

        ds, ds_to_append, _ = create_append_test_data()
        ds, ds_to_append = ds.chunk(), ds_to_append.chunk()

        with pytest.warns(SerializationWarning):
            with self.create_zarr_target() as store:
                delayed_obj = self.save(ds, store, compute=False, mode="w")
                assert isinstance(delayed_obj, Delayed)

                with pytest.raises(AssertionError):
                    with self.open(store) as actual:
                        assert_identical(ds, actual)

                delayed_obj.compute()

                with self.open(store) as actual:
                    assert_identical(ds, actual)

                delayed_obj = self.save(
                    ds_to_append, store, compute=False, append_dim="time"
                )
                assert isinstance(delayed_obj, Delayed)

                with pytest.raises(AssertionError):
                    with self.open(store) as actual:
                        assert_identical(
                            xr.concat([ds, ds_to_append], dim="time"), actual
                        )

                delayed_obj.compute()

                with self.open(store) as actual:
                    assert_identical(xr.concat([ds, ds_to_append], dim="time"), actual)

    @pytest.mark.parametrize("chunk", [False, True])
    def test_save_emptydim(self, chunk) -> None:
        if chunk and not has_dask:
            pytest.skip("requires dask")
        ds = Dataset({"x": (("a", "b"), np.empty((5, 0))), "y": ("a", [1, 2, 5, 8, 9])})
        if chunk:
            ds = ds.chunk({})  # chunk dataset to save dask array
        with self.roundtrip(ds) as ds_reload:
            assert_identical(ds, ds_reload)

    @requires_dask
    def test_no_warning_from_open_emptydim_with_chunks(self) -> None:
        ds = Dataset({"x": (("a", "b"), np.empty((5, 0)))}).chunk({"a": 1})
        with assert_no_warnings():
            with self.roundtrip(ds, open_kwargs=dict(chunks={"a": 1})) as ds_reload:
                assert_identical(ds, ds_reload)

    @pytest.mark.parametrize("consolidated", [False, True, None])
    @pytest.mark.parametrize("compute", [False, True])
    @pytest.mark.parametrize("use_dask", [False, True])
    @pytest.mark.parametrize("write_empty", [False, True, None])
    def test_write_region(self, consolidated, compute, use_dask, write_empty) -> None:
        if (use_dask or not compute) and not has_dask:
            pytest.skip("requires dask")
        if consolidated and self.zarr_version > 2:
            pytest.xfail("consolidated metadata is not supported for zarr v3 yet")

        zeros = Dataset({"u": (("x",), np.zeros(10))})
        nonzeros = Dataset({"u": (("x",), np.arange(1, 11))})

        if use_dask:
            zeros = zeros.chunk(2)
            nonzeros = nonzeros.chunk(2)

        with self.create_zarr_target() as store:
            zeros.to_zarr(
                store,
                consolidated=consolidated,
                compute=compute,
                encoding={"u": dict(chunks=2)},
                **self.version_kwargs,
            )
            if compute:
                with xr.open_zarr(
                    store, consolidated=consolidated, **self.version_kwargs
                ) as actual:
                    assert_identical(actual, zeros)
            for i in range(0, 10, 2):
                region = {"x": slice(i, i + 2)}
                nonzeros.isel(region).to_zarr(
                    store,
                    region=region,
                    consolidated=consolidated,
                    write_empty_chunks=write_empty,
                    **self.version_kwargs,
                )
            with xr.open_zarr(
                store, consolidated=consolidated, **self.version_kwargs
            ) as actual:
                assert_identical(actual, nonzeros)

    @pytest.mark.parametrize("mode", [None, "r+", "a"])
    def test_write_region_mode(self, mode) -> None:
        zeros = Dataset({"u": (("x",), np.zeros(10))})
        nonzeros = Dataset({"u": (("x",), np.arange(1, 11))})
        with self.create_zarr_target() as store:
            zeros.to_zarr(store, **self.version_kwargs)
            for region in [{"x": slice(5)}, {"x": slice(5, 10)}]:
                nonzeros.isel(region).to_zarr(
                    store, region=region, mode=mode, **self.version_kwargs
                )
            with xr.open_zarr(store, **self.version_kwargs) as actual:
                assert_identical(actual, nonzeros)

    @requires_dask
    def test_write_preexisting_override_metadata(self) -> None:
        """Metadata should be overridden if mode="a" but not in mode="r+"."""
        original = Dataset(
            {"u": (("x",), np.zeros(10), {"variable": "original"})},
            attrs={"global": "original"},
        )
        both_modified = Dataset(
            {"u": (("x",), np.ones(10), {"variable": "modified"})},
            attrs={"global": "modified"},
        )
        global_modified = Dataset(
            {"u": (("x",), np.ones(10), {"variable": "original"})},
            attrs={"global": "modified"},
        )
        only_new_data = Dataset(
            {"u": (("x",), np.ones(10), {"variable": "original"})},
            attrs={"global": "original"},
        )

        with self.create_zarr_target() as store:
            original.to_zarr(store, compute=False, **self.version_kwargs)
            both_modified.to_zarr(store, mode="a", **self.version_kwargs)
            with self.open(store) as actual:
                # NOTE: this arguably incorrect -- we should probably be
                # overriding the variable metadata, too. See the TODO note in
                # ZarrStore.set_variables.
                assert_identical(actual, global_modified)

        with self.create_zarr_target() as store:
            original.to_zarr(store, compute=False, **self.version_kwargs)
            both_modified.to_zarr(store, mode="r+", **self.version_kwargs)
            with self.open(store) as actual:
                assert_identical(actual, only_new_data)

        with self.create_zarr_target() as store:
            original.to_zarr(store, compute=False, **self.version_kwargs)
            # with region, the default mode becomes r+
            both_modified.to_zarr(
                store, region={"x": slice(None)}, **self.version_kwargs
            )
            with self.open(store) as actual:
                assert_identical(actual, only_new_data)

    def test_write_region_errors(self) -> None:
        data = Dataset({"u": (("x",), np.arange(5))})
        data2 = Dataset({"u": (("x",), np.array([10, 11]))})

        @contextlib.contextmanager
        def setup_and_verify_store(expected=data):
            with self.create_zarr_target() as store:
                data.to_zarr(store, **self.version_kwargs)
                yield store
                with self.open(store) as actual:
                    assert_identical(actual, expected)

        # verify the base case works
        expected = Dataset({"u": (("x",), np.array([10, 11, 2, 3, 4]))})
        with setup_and_verify_store(expected) as store:
            data2.to_zarr(store, region={"x": slice(2)}, **self.version_kwargs)

        with setup_and_verify_store() as store:
            with pytest.raises(
                ValueError,
                match=re.escape(
                    "cannot set region unless mode='a', mode='a-', mode='r+' or mode=None"
                ),
            ):
                data.to_zarr(
                    store, region={"x": slice(None)}, mode="w", **self.version_kwargs
                )

        with setup_and_verify_store() as store:
            with pytest.raises(TypeError, match=r"must be a dict"):
                data.to_zarr(store, region=slice(None), **self.version_kwargs)  # type: ignore[call-overload]

        with setup_and_verify_store() as store:
            with pytest.raises(TypeError, match=r"must be slice objects"):
                data2.to_zarr(store, region={"x": [0, 1]}, **self.version_kwargs)  # type: ignore[dict-item]

        with setup_and_verify_store() as store:
            with pytest.raises(ValueError, match=r"step on all slices"):
                data2.to_zarr(
                    store, region={"x": slice(None, None, 2)}, **self.version_kwargs
                )

        with setup_and_verify_store() as store:
            with pytest.raises(
                ValueError,
                match=r"all keys in ``region`` are not in Dataset dimensions",
            ):
                data.to_zarr(store, region={"y": slice(None)}, **self.version_kwargs)

        with setup_and_verify_store() as store:
            with pytest.raises(
                ValueError,
                match=r"all variables in the dataset to write must have at least one dimension in common",
            ):
                data2.assign(v=2).to_zarr(
                    store, region={"x": slice(2)}, **self.version_kwargs
                )

        with setup_and_verify_store() as store:
            with pytest.raises(
                ValueError, match=r"cannot list the same dimension in both"
            ):
                data.to_zarr(
                    store,
                    region={"x": slice(None)},
                    append_dim="x",
                    **self.version_kwargs,
                )

        with setup_and_verify_store() as store:
            with pytest.raises(
                ValueError,
                match=r"variable 'u' already exists with different dimension sizes",
            ):
                data2.to_zarr(store, region={"x": slice(3)}, **self.version_kwargs)

    @requires_dask
    def test_encoding_chunksizes(self) -> None:
        # regression test for GH2278
        # see also test_encoding_chunksizes_unlimited
        nx, ny, nt = 4, 4, 5
        original = xr.Dataset(
            {}, coords={"x": np.arange(nx), "y": np.arange(ny), "t": np.arange(nt)}
        )
        original["v"] = xr.Variable(("x", "y", "t"), np.zeros((nx, ny, nt)))
        original = original.chunk({"t": 1, "x": 2, "y": 2})

        with self.roundtrip(original) as ds1:
            assert_equal(ds1, original)
            with self.roundtrip(ds1.isel(t=0)) as ds2:
                assert_equal(ds2, original.isel(t=0))

    @requires_dask
    def test_chunk_encoding_with_partial_dask_chunks(self) -> None:
        original = xr.Dataset(
            {"x": xr.DataArray(np.random.random(size=(6, 8)), dims=("a", "b"))}
        ).chunk({"a": 3})

        with self.roundtrip(
            original, save_kwargs={"encoding": {"x": {"chunks": [3, 2]}}}
        ) as ds1:
            assert_equal(ds1, original)

    @requires_dask
    def test_chunk_encoding_with_larger_dask_chunks(self) -> None:
        original = xr.Dataset({"a": ("x", [1, 2, 3, 4])}).chunk({"x": 2})

        with self.roundtrip(
            original, save_kwargs={"encoding": {"a": {"chunks": [1]}}}
        ) as ds1:
            assert_equal(ds1, original)

    @requires_cftime
    def test_open_zarr_use_cftime(self) -> None:
        ds = create_test_data()
        with self.create_zarr_target() as store_target:
            ds.to_zarr(store_target, **self.version_kwargs)
            ds_a = xr.open_zarr(store_target, **self.version_kwargs)
            assert_identical(ds, ds_a)
            ds_b = xr.open_zarr(store_target, use_cftime=True, **self.version_kwargs)
            assert xr.coding.times.contains_cftime_datetimes(ds_b.time.variable)

    def test_write_read_select_write(self) -> None:
        # Test for https://github.com/pydata/xarray/issues/4084
        ds = create_test_data()

        # NOTE: using self.roundtrip, which uses open_dataset, will not trigger the bug.
        with self.create_zarr_target() as initial_store:
            ds.to_zarr(initial_store, mode="w", **self.version_kwargs)
            ds1 = xr.open_zarr(initial_store, **self.version_kwargs)

            # Combination of where+squeeze triggers error on write.
            ds_sel = ds1.where(ds1.coords["dim3"] == "a", drop=True).squeeze("dim3")
            with self.create_zarr_target() as final_store:
                ds_sel.to_zarr(final_store, mode="w", **self.version_kwargs)

    @pytest.mark.parametrize("obj", [Dataset(), DataArray(name="foo")])
    def test_attributes(self, obj) -> None:
        obj = obj.copy()

        obj.attrs["good"] = {"key": "value"}
        ds = obj if isinstance(obj, Dataset) else obj.to_dataset()
        with self.create_zarr_target() as store_target:
            ds.to_zarr(store_target, **self.version_kwargs)
            assert_identical(ds, xr.open_zarr(store_target, **self.version_kwargs))

        obj.attrs["bad"] = DataArray()
        ds = obj if isinstance(obj, Dataset) else obj.to_dataset()
        with self.create_zarr_target() as store_target:
            with pytest.raises(TypeError, match=r"Invalid attribute in Dataset.attrs."):
                ds.to_zarr(store_target, **self.version_kwargs)

    def test_vectorized_indexing_negative_step(self) -> None:
        if not has_dask:
            pytest.xfail(
                reason="zarr without dask handles negative steps in slices incorrectly"
            )

        super().test_vectorized_indexing_negative_step()


@requires_zarr
class TestZarrDictStore(ZarrBase):
    @contextlib.contextmanager
    def create_zarr_target(self):
        if have_zarr_kvstore:
            yield KVStore({})
        else:
            yield {}


@requires_zarr
class TestZarrDirectoryStore(ZarrBase):
    @contextlib.contextmanager
    def create_zarr_target(self):
        with create_tmp_file(suffix=".zarr") as tmp:
            yield tmp

    @contextlib.contextmanager
    def create_store(self):
        with self.create_zarr_target() as store_target:
            group = backends.ZarrStore.open_group(store_target, mode="w")
            # older Zarr versions do not have the _store_version attribute
            if have_zarr_v3:
                # verify that a v2 store was created
                assert group.zarr_group.store._store_version == 2
            yield group


@requires_zarr
class TestZarrWriteEmpty(TestZarrDirectoryStore):
    @contextlib.contextmanager
    def temp_dir(self) -> Iterator[tuple[str, str]]:
        with tempfile.TemporaryDirectory() as d:
            store = os.path.join(d, "test.zarr")
            yield d, store

    @contextlib.contextmanager
    def roundtrip_dir(
        self,
        data,
        store,
        save_kwargs=None,
        open_kwargs=None,
        allow_cleanup_failure=False,
    ) -> Iterator[Dataset]:
        if save_kwargs is None:
            save_kwargs = {}
        if open_kwargs is None:
            open_kwargs = {}

        data.to_zarr(store, **save_kwargs, **self.version_kwargs)
        with xr.open_dataset(
            store, engine="zarr", **open_kwargs, **self.version_kwargs
        ) as ds:
            yield ds

    @pytest.mark.parametrize("consolidated", [True, False, None])
    @pytest.mark.parametrize("write_empty", [True, False, None])
    def test_write_empty(
        self, consolidated: bool | None, write_empty: bool | None
    ) -> None:
        if write_empty is False:
            expected = ["0.1.0", "1.1.0"]
        else:
            expected = [
                "0.0.0",
                "0.0.1",
                "0.1.0",
                "0.1.1",
                "1.0.0",
                "1.0.1",
                "1.1.0",
                "1.1.1",
            ]

        ds = xr.Dataset(
            data_vars={
                "test": (
                    ("Z", "Y", "X"),
                    np.array([np.nan, np.nan, 1.0, np.nan]).reshape((1, 2, 2)),
                )
            }
        )

        if has_dask:
            ds["test"] = ds["test"].chunk(1)
            encoding = None
        else:
            encoding = {"test": {"chunks": (1, 1, 1)}}

        with self.temp_dir() as (d, store):
            ds.to_zarr(
                store,
                mode="w",
                encoding=encoding,
                write_empty_chunks=write_empty,
            )

            with self.roundtrip_dir(
                ds,
                store,
                {"mode": "a", "append_dim": "Z", "write_empty_chunks": write_empty},
            ) as a_ds:
                expected_ds = xr.concat([ds, ds], dim="Z")

                assert_identical(a_ds, expected_ds)

                ls = listdir(os.path.join(store, "test"))
                assert set(expected) == set([file for file in ls if file[0] != "."])

    def test_avoid_excess_metadata_calls(self) -> None:
        """Test that chunk requests do not trigger redundant metadata requests.

        This test targets logic in backends.zarr.ZarrArrayWrapper, asserting that calls
        to retrieve chunk data after initialization do not trigger additional
        metadata requests.

        https://github.com/pydata/xarray/issues/8290
        """

        import zarr

        ds = xr.Dataset(data_vars={"test": (("Z",), np.array([123]).reshape(1))})

        # The call to retrieve metadata performs a group lookup. We patch Group.__getitem__
        # so that we can inspect calls to this method - specifically count of calls.
        # Use of side_effect means that calls are passed through to the original method
        # rather than a mocked method.
        Group = zarr.hierarchy.Group
        with (
            self.create_zarr_target() as store,
            patch.object(
                Group, "__getitem__", side_effect=Group.__getitem__, autospec=True
            ) as mock,
        ):
            ds.to_zarr(store, mode="w")

            # We expect this to request array metadata information, so call_count should be == 1,
            xrds = xr.open_zarr(store)
            call_count = mock.call_count
            assert call_count == 1

            # compute() requests array data, which should not trigger additional metadata requests
            # we assert that the number of calls has not increased after fetchhing the array
            xrds.test.compute(scheduler="sync")
            assert mock.call_count == call_count


class ZarrBaseV3(ZarrBase):
    zarr_version = 3

    def test_roundtrip_coordinates_with_space(self):
        original = Dataset(coords={"x": 0, "y z": 1})
        with pytest.warns(SerializationWarning):
            # v3 stores do not allow spaces in the key name
            with pytest.raises(ValueError):
                with self.roundtrip(original):
                    pass


@pytest.mark.skipif(not have_zarr_v3, reason="requires zarr version 3")
class TestZarrKVStoreV3(ZarrBaseV3):
    @contextlib.contextmanager
    def create_zarr_target(self):
        yield KVStoreV3({})


@pytest.mark.skipif(not have_zarr_v3, reason="requires zarr version 3")
class TestZarrDirectoryStoreV3(ZarrBaseV3):
    @contextlib.contextmanager
    def create_zarr_target(self):
        with create_tmp_file(suffix=".zr3") as tmp:
            yield DirectoryStoreV3(tmp)


@pytest.mark.skipif(not have_zarr_v3, reason="requires zarr version 3")
class TestZarrDirectoryStoreV3FromPath(TestZarrDirectoryStoreV3):
    # Must specify zarr_version=3 to get a v3 store because create_zarr_target
    # is a string path.
    version_kwargs = {"zarr_version": 3}

    @contextlib.contextmanager
    def create_zarr_target(self):
        with create_tmp_file(suffix=".zr3") as tmp:
            yield tmp


@requires_zarr
@requires_fsspec
def test_zarr_storage_options() -> None:
    pytest.importorskip("aiobotocore")
    ds = create_test_data()
    store_target = "memory://test.zarr"
    ds.to_zarr(store_target, storage_options={"test": "zarr_write"})
    ds_a = xr.open_zarr(store_target, storage_options={"test": "zarr_read"})
    assert_identical(ds, ds_a)


@requires_scipy
class TestScipyInMemoryData(CFEncodedBase, NetCDF3Only):
    engine: T_NetcdfEngine = "scipy"

    @contextlib.contextmanager
    def create_store(self):
        fobj = BytesIO()
        yield backends.ScipyDataStore(fobj, "w")

    def test_to_netcdf_explicit_engine(self) -> None:
        # regression test for GH1321
        Dataset({"foo": 42}).to_netcdf(engine="scipy")

    def test_bytes_pickle(self) -> None:
        data = Dataset({"foo": ("x", [1, 2, 3])})
        fobj = data.to_netcdf()
        with self.open(fobj) as ds:
            unpickled = pickle.loads(pickle.dumps(ds))
            assert_identical(unpickled, data)


@requires_scipy
class TestScipyFileObject(CFEncodedBase, NetCDF3Only):
    engine: T_NetcdfEngine = "scipy"

    @contextlib.contextmanager
    def create_store(self):
        fobj = BytesIO()
        yield backends.ScipyDataStore(fobj, "w")

    @contextlib.contextmanager
    def roundtrip(
        self, data, save_kwargs=None, open_kwargs=None, allow_cleanup_failure=False
    ):
        if save_kwargs is None:
            save_kwargs = {}
        if open_kwargs is None:
            open_kwargs = {}
        with create_tmp_file() as tmp_file:
            with open(tmp_file, "wb") as f:
                self.save(data, f, **save_kwargs)
            with open(tmp_file, "rb") as f:
                with self.open(f, **open_kwargs) as ds:
                    yield ds

    @pytest.mark.skip(reason="cannot pickle file objects")
    def test_pickle(self) -> None:
        pass

    @pytest.mark.skip(reason="cannot pickle file objects")
    def test_pickle_dataarray(self) -> None:
        pass


@requires_scipy
class TestScipyFilePath(CFEncodedBase, NetCDF3Only):
    engine: T_NetcdfEngine = "scipy"

    @contextlib.contextmanager
    def create_store(self):
        with create_tmp_file() as tmp_file:
            with backends.ScipyDataStore(tmp_file, mode="w") as store:
                yield store

    def test_array_attrs(self) -> None:
        ds = Dataset(attrs={"foo": [[1, 2], [3, 4]]})
        with pytest.raises(ValueError, match=r"must be 1-dimensional"):
            with self.roundtrip(ds):
                pass

    def test_roundtrip_example_1_netcdf_gz(self) -> None:
        with open_example_dataset("example_1.nc.gz") as expected:
            with open_example_dataset("example_1.nc") as actual:
                assert_identical(expected, actual)

    def test_netcdf3_endianness(self) -> None:
        # regression test for GH416
        with open_example_dataset("bears.nc", engine="scipy") as expected:
            for var in expected.variables.values():
                assert var.dtype.isnative

    @requires_netCDF4
    def test_nc4_scipy(self) -> None:
        with create_tmp_file(allow_cleanup_failure=True) as tmp_file:
            with nc4.Dataset(tmp_file, "w", format="NETCDF4") as rootgrp:
                rootgrp.createGroup("foo")

            with pytest.raises(TypeError, match=r"pip install netcdf4"):
                open_dataset(tmp_file, engine="scipy")


@requires_netCDF4
class TestNetCDF3ViaNetCDF4Data(CFEncodedBase, NetCDF3Only):
    engine: T_NetcdfEngine = "netcdf4"
    file_format: T_NetcdfTypes = "NETCDF3_CLASSIC"

    @contextlib.contextmanager
    def create_store(self):
        with create_tmp_file() as tmp_file:
            with backends.NetCDF4DataStore.open(
                tmp_file, mode="w", format="NETCDF3_CLASSIC"
            ) as store:
                yield store

    def test_encoding_kwarg_vlen_string(self) -> None:
        original = Dataset({"x": ["foo", "bar", "baz"]})
        kwargs = dict(encoding={"x": {"dtype": str}})
        with pytest.raises(ValueError, match=r"encoding dtype=str for vlen"):
            with self.roundtrip(original, save_kwargs=kwargs):
                pass


@requires_netCDF4
class TestNetCDF4ClassicViaNetCDF4Data(CFEncodedBase, NetCDF3Only):
    engine: T_NetcdfEngine = "netcdf4"
    file_format: T_NetcdfTypes = "NETCDF4_CLASSIC"

    @contextlib.contextmanager
    def create_store(self):
        with create_tmp_file() as tmp_file:
            with backends.NetCDF4DataStore.open(
                tmp_file, mode="w", format="NETCDF4_CLASSIC"
            ) as store:
                yield store


@requires_scipy_or_netCDF4
class TestGenericNetCDFData(CFEncodedBase, NetCDF3Only):
    # verify that we can read and write netCDF3 files as long as we have scipy
    # or netCDF4-python installed
    file_format: T_NetcdfTypes = "NETCDF3_64BIT"

    def test_write_store(self) -> None:
        # there's no specific store to test here
        pass

    @requires_scipy
    def test_engine(self) -> None:
        data = create_test_data()
        with pytest.raises(ValueError, match=r"unrecognized engine"):
            data.to_netcdf("foo.nc", engine="foobar")  # type: ignore[call-overload]
        with pytest.raises(ValueError, match=r"invalid engine"):
            data.to_netcdf(engine="netcdf4")

        with create_tmp_file() as tmp_file:
            data.to_netcdf(tmp_file)
            with pytest.raises(ValueError, match=r"unrecognized engine"):
                open_dataset(tmp_file, engine="foobar")

        netcdf_bytes = data.to_netcdf()
        with pytest.raises(ValueError, match=r"unrecognized engine"):
            open_dataset(BytesIO(netcdf_bytes), engine="foobar")

    def test_cross_engine_read_write_netcdf3(self) -> None:
        data = create_test_data()
        valid_engines: set[T_NetcdfEngine] = set()
        if has_netCDF4:
            valid_engines.add("netcdf4")
        if has_scipy:
            valid_engines.add("scipy")

        for write_engine in valid_engines:
            for format in self.netcdf3_formats:
                with create_tmp_file() as tmp_file:
                    data.to_netcdf(tmp_file, format=format, engine=write_engine)
                    for read_engine in valid_engines:
                        with open_dataset(tmp_file, engine=read_engine) as actual:
                            # hack to allow test to work:
                            # coord comes back as DataArray rather than coord,
                            # and so need to loop through here rather than in
                            # the test function (or we get recursion)
                            [
                                assert_allclose(data[k].variable, actual[k].variable)
                                for k in data.variables
                            ]

    def test_encoding_unlimited_dims(self) -> None:
        ds = Dataset({"x": ("y", np.arange(10.0))})
        with self.roundtrip(ds, save_kwargs=dict(unlimited_dims=["y"])) as actual:
            assert actual.encoding["unlimited_dims"] == set("y")
            assert_equal(ds, actual)

        # Regression test for https://github.com/pydata/xarray/issues/2134
        with self.roundtrip(ds, save_kwargs=dict(unlimited_dims="y")) as actual:
            assert actual.encoding["unlimited_dims"] == set("y")
            assert_equal(ds, actual)

        ds.encoding = {"unlimited_dims": ["y"]}
        with self.roundtrip(ds) as actual:
            assert actual.encoding["unlimited_dims"] == set("y")
            assert_equal(ds, actual)

        # Regression test for https://github.com/pydata/xarray/issues/2134
        ds.encoding = {"unlimited_dims": "y"}
        with self.roundtrip(ds) as actual:
            assert actual.encoding["unlimited_dims"] == set("y")
            assert_equal(ds, actual)


@requires_h5netcdf
@requires_netCDF4
@pytest.mark.filterwarnings("ignore:use make_scale(name) instead")
class TestH5NetCDFData(NetCDF4Base):
    engine: T_NetcdfEngine = "h5netcdf"

    @contextlib.contextmanager
    def create_store(self):
        with create_tmp_file() as tmp_file:
            yield backends.H5NetCDFStore.open(tmp_file, "w")

    def test_complex(self) -> None:
        expected = Dataset({"x": ("y", np.ones(5) + 1j * np.ones(5))})
        save_kwargs = {"invalid_netcdf": True}
        with pytest.warns(UserWarning, match="You are writing invalid netcdf features"):
            with self.roundtrip(expected, save_kwargs=save_kwargs) as actual:
                assert_equal(expected, actual)

    @pytest.mark.parametrize("invalid_netcdf", [None, False])
    def test_complex_error(self, invalid_netcdf) -> None:
        import h5netcdf

        expected = Dataset({"x": ("y", np.ones(5) + 1j * np.ones(5))})
        save_kwargs = {"invalid_netcdf": invalid_netcdf}
        with pytest.raises(
            h5netcdf.CompatibilityError, match="are not a supported NetCDF feature"
        ):
            with self.roundtrip(expected, save_kwargs=save_kwargs) as actual:
                assert_equal(expected, actual)

    def test_numpy_bool_(self) -> None:
        # h5netcdf loads booleans as numpy.bool_, this type needs to be supported
        # when writing invalid_netcdf datasets in order to support a roundtrip
        expected = Dataset({"x": ("y", np.ones(5), {"numpy_bool": np.bool_(True)})})
        save_kwargs = {"invalid_netcdf": True}
        with pytest.warns(UserWarning, match="You are writing invalid netcdf features"):
            with self.roundtrip(expected, save_kwargs=save_kwargs) as actual:
                assert_identical(expected, actual)

    def test_cross_engine_read_write_netcdf4(self) -> None:
        # Drop dim3, because its labels include strings. These appear to be
        # not properly read with python-netCDF4, which converts them into
        # unicode instead of leaving them as bytes.
        data = create_test_data().drop_vars("dim3")
        data.attrs["foo"] = "bar"
        valid_engines: list[T_NetcdfEngine] = ["netcdf4", "h5netcdf"]
        for write_engine in valid_engines:
            with create_tmp_file() as tmp_file:
                data.to_netcdf(tmp_file, engine=write_engine)
                for read_engine in valid_engines:
                    with open_dataset(tmp_file, engine=read_engine) as actual:
                        assert_identical(data, actual)

    def test_read_byte_attrs_as_unicode(self) -> None:
        with create_tmp_file() as tmp_file:
            with nc4.Dataset(tmp_file, "w") as nc:
                nc.foo = b"bar"
            with open_dataset(tmp_file) as actual:
                expected = Dataset(attrs={"foo": "bar"})
                assert_identical(expected, actual)

    def test_encoding_unlimited_dims(self) -> None:
        ds = Dataset({"x": ("y", np.arange(10.0))})
        with self.roundtrip(ds, save_kwargs=dict(unlimited_dims=["y"])) as actual:
            assert actual.encoding["unlimited_dims"] == set("y")
            assert_equal(ds, actual)
        ds.encoding = {"unlimited_dims": ["y"]}
        with self.roundtrip(ds) as actual:
            assert actual.encoding["unlimited_dims"] == set("y")
            assert_equal(ds, actual)

    def test_compression_encoding_h5py(self) -> None:
        ENCODINGS: tuple[tuple[dict[str, Any], dict[str, Any]], ...] = (
            # h5py style compression with gzip codec will be converted to
            # NetCDF4-Python style on round-trip
            (
                {"compression": "gzip", "compression_opts": 9},
                {"zlib": True, "complevel": 9},
            ),
            # What can't be expressed in NetCDF4-Python style is
            # round-tripped unaltered
            (
                {"compression": "lzf", "compression_opts": None},
                {"compression": "lzf", "compression_opts": None},
            ),
            # If both styles are used together, h5py format takes precedence
            (
                {
                    "compression": "lzf",
                    "compression_opts": None,
                    "zlib": True,
                    "complevel": 9,
                },
                {"compression": "lzf", "compression_opts": None},
            ),
        )

        for compr_in, compr_out in ENCODINGS:
            data = create_test_data()
            compr_common = {
                "chunksizes": (5, 5),
                "fletcher32": True,
                "shuffle": True,
                "original_shape": data.var2.shape,
            }
            data["var2"].encoding.update(compr_in)
            data["var2"].encoding.update(compr_common)
            compr_out.update(compr_common)
            data["scalar"] = ("scalar_dim", np.array([2.0]))
            data["scalar"] = data["scalar"][0]
            with self.roundtrip(data) as actual:
                for k, v in compr_out.items():
                    assert v == actual["var2"].encoding[k]

    def test_compression_check_encoding_h5py(self) -> None:
        """When mismatched h5py and NetCDF4-Python encodings are expressed
        in to_netcdf(encoding=...), must raise ValueError
        """
        data = Dataset({"x": ("y", np.arange(10.0))})
        # Compatible encodings are graciously supported
        with create_tmp_file() as tmp_file:
            data.to_netcdf(
                tmp_file,
                engine="h5netcdf",
                encoding={
                    "x": {
                        "compression": "gzip",
                        "zlib": True,
                        "compression_opts": 6,
                        "complevel": 6,
                    }
                },
            )
            with open_dataset(tmp_file, engine="h5netcdf") as actual:
                assert actual.x.encoding["zlib"] is True
                assert actual.x.encoding["complevel"] == 6

        # Incompatible encodings cause a crash
        with create_tmp_file() as tmp_file:
            with pytest.raises(
                ValueError, match=r"'zlib' and 'compression' encodings mismatch"
            ):
                data.to_netcdf(
                    tmp_file,
                    engine="h5netcdf",
                    encoding={"x": {"compression": "lzf", "zlib": True}},
                )

        with create_tmp_file() as tmp_file:
            with pytest.raises(
                ValueError,
                match=r"'complevel' and 'compression_opts' encodings mismatch",
            ):
                data.to_netcdf(
                    tmp_file,
                    engine="h5netcdf",
                    encoding={
                        "x": {
                            "compression": "gzip",
                            "compression_opts": 5,
                            "complevel": 6,
                        }
                    },
                )

    def test_dump_encodings_h5py(self) -> None:
        # regression test for #709
        ds = Dataset({"x": ("y", np.arange(10.0))})

        kwargs = {"encoding": {"x": {"compression": "gzip", "compression_opts": 9}}}
        with self.roundtrip(ds, save_kwargs=kwargs) as actual:
            assert actual.x.encoding["zlib"]
            assert actual.x.encoding["complevel"] == 9

        kwargs = {"encoding": {"x": {"compression": "lzf", "compression_opts": None}}}
        with self.roundtrip(ds, save_kwargs=kwargs) as actual:
            assert actual.x.encoding["compression"] == "lzf"
            assert actual.x.encoding["compression_opts"] is None


@requires_h5netcdf
@requires_netCDF4
class TestH5NetCDFAlreadyOpen:
    def test_open_dataset_group(self) -> None:
        import h5netcdf

        with create_tmp_file() as tmp_file:
            with nc4.Dataset(tmp_file, mode="w") as nc:
                group = nc.createGroup("g")
                v = group.createVariable("x", "int")
                v[...] = 42

            kwargs = {"decode_vlen_strings": True}

            h5 = h5netcdf.File(tmp_file, mode="r", **kwargs)
            store = backends.H5NetCDFStore(h5["g"])
            with open_dataset(store) as ds:
                expected = Dataset({"x": ((), 42)})
                assert_identical(expected, ds)

            h5 = h5netcdf.File(tmp_file, mode="r", **kwargs)
            store = backends.H5NetCDFStore(h5, group="g")
            with open_dataset(store) as ds:
                expected = Dataset({"x": ((), 42)})
                assert_identical(expected, ds)

    def test_deepcopy(self) -> None:
        import h5netcdf

        with create_tmp_file() as tmp_file:
            with nc4.Dataset(tmp_file, mode="w") as nc:
                nc.createDimension("x", 10)
                v = nc.createVariable("y", np.int32, ("x",))
                v[:] = np.arange(10)

            kwargs = {"decode_vlen_strings": True}

            h5 = h5netcdf.File(tmp_file, mode="r", **kwargs)
            store = backends.H5NetCDFStore(h5)
            with open_dataset(store) as ds:
                copied = ds.copy(deep=True)
                expected = Dataset({"y": ("x", np.arange(10))})
                assert_identical(expected, copied)


@requires_h5netcdf
class TestH5NetCDFFileObject(TestH5NetCDFData):
    engine: T_NetcdfEngine = "h5netcdf"

    def test_open_badbytes(self) -> None:
        with pytest.raises(ValueError, match=r"HDF5 as bytes"):
            with open_dataset(b"\211HDF\r\n\032\n", engine="h5netcdf"):  # type: ignore[arg-type]
                pass
        with pytest.raises(
            ValueError, match=r"match in any of xarray's currently installed IO"
        ):
            with open_dataset(b"garbage"):  # type: ignore[arg-type]
                pass
        with pytest.raises(ValueError, match=r"can only read bytes"):
            with open_dataset(b"garbage", engine="netcdf4"):  # type: ignore[arg-type]
                pass
        with pytest.raises(
            ValueError, match=r"not the signature of a valid netCDF4 file"
        ):
            with open_dataset(BytesIO(b"garbage"), engine="h5netcdf"):
                pass

    def test_open_twice(self) -> None:
        expected = create_test_data()
        expected.attrs["foo"] = "bar"
        with create_tmp_file() as tmp_file:
            expected.to_netcdf(tmp_file, engine="h5netcdf")
            with open(tmp_file, "rb") as f:
                with open_dataset(f, engine="h5netcdf"):
                    with open_dataset(f, engine="h5netcdf"):
                        pass

    @requires_scipy
    def test_open_fileobj(self) -> None:
        # open in-memory datasets instead of local file paths
        expected = create_test_data().drop_vars("dim3")
        expected.attrs["foo"] = "bar"
        with create_tmp_file() as tmp_file:
            expected.to_netcdf(tmp_file, engine="h5netcdf")

            with open(tmp_file, "rb") as f:
                with open_dataset(f, engine="h5netcdf") as actual:
                    assert_identical(expected, actual)

                f.seek(0)
                with open_dataset(f) as actual:
                    assert_identical(expected, actual)

                f.seek(0)
                with BytesIO(f.read()) as bio:
                    with open_dataset(bio, engine="h5netcdf") as actual:
                        assert_identical(expected, actual)

                f.seek(0)
                with pytest.raises(TypeError, match="not a valid NetCDF 3"):
                    open_dataset(f, engine="scipy")

            # TODO: this additional open is required since scipy seems to close the file
            # when it fails on the TypeError (though didn't when we used
            # `raises_regex`?). Ref https://github.com/pydata/xarray/pull/5191
            with open(tmp_file, "rb") as f:
                f.seek(8)
                open_dataset(f)


@requires_h5netcdf
@requires_dask
@pytest.mark.filterwarnings("ignore:deallocating CachingFileManager")
class TestH5NetCDFViaDaskData(TestH5NetCDFData):
    @contextlib.contextmanager
    def roundtrip(
        self, data, save_kwargs=None, open_kwargs=None, allow_cleanup_failure=False
    ):
        if save_kwargs is None:
            save_kwargs = {}
        if open_kwargs is None:
            open_kwargs = {}
        open_kwargs.setdefault("chunks", -1)
        with TestH5NetCDFData.roundtrip(
            self, data, save_kwargs, open_kwargs, allow_cleanup_failure
        ) as ds:
            yield ds

    @pytest.mark.skip(reason="caching behavior differs for dask")
    def test_dataset_caching(self) -> None:
        pass

    def test_write_inconsistent_chunks(self) -> None:
        # Construct two variables with the same dimensions, but different
        # chunk sizes.
        x = da.zeros((100, 100), dtype="f4", chunks=(50, 100))
        x = DataArray(data=x, dims=("lat", "lon"), name="x")
        x.encoding["chunksizes"] = (50, 100)
        x.encoding["original_shape"] = (100, 100)
        y = da.ones((100, 100), dtype="f4", chunks=(100, 50))
        y = DataArray(data=y, dims=("lat", "lon"), name="y")
        y.encoding["chunksizes"] = (100, 50)
        y.encoding["original_shape"] = (100, 100)
        # Put them both into the same dataset
        ds = Dataset({"x": x, "y": y})
        with self.roundtrip(ds) as actual:
            assert actual["x"].encoding["chunksizes"] == (50, 100)
            assert actual["y"].encoding["chunksizes"] == (100, 50)


@requires_h5netcdf_ros3
class TestH5NetCDFDataRos3Driver(TestCommon):
    engine: T_NetcdfEngine = "h5netcdf"
    test_remote_dataset: str = (
        "https://www.unidata.ucar.edu/software/netcdf/examples/OMI-Aura_L2-example.nc"
    )

    @pytest.mark.filterwarnings("ignore:Duplicate dimension names")
    def test_get_variable_list(self) -> None:
        with open_dataset(
            self.test_remote_dataset,
            engine="h5netcdf",
            backend_kwargs={"driver": "ros3"},
        ) as actual:
            assert "Temperature" in list(actual)

    @pytest.mark.filterwarnings("ignore:Duplicate dimension names")
    def test_get_variable_list_empty_driver_kwds(self) -> None:
        driver_kwds = {
            "secret_id": b"",
            "secret_key": b"",
        }
        backend_kwargs = {"driver": "ros3", "driver_kwds": driver_kwds}

        with open_dataset(
            self.test_remote_dataset, engine="h5netcdf", backend_kwargs=backend_kwargs
        ) as actual:
            assert "Temperature" in list(actual)


@pytest.fixture(params=["scipy", "netcdf4", "h5netcdf", "pynio", "zarr"])
def readengine(request):
    return request.param


@pytest.fixture(params=[1, 20])
def nfiles(request):
    return request.param


@pytest.fixture(params=[5, None])
def file_cache_maxsize(request):
    maxsize = request.param
    if maxsize is not None:
        with set_options(file_cache_maxsize=maxsize):
            yield maxsize
    else:
        yield maxsize


@pytest.fixture(params=[True, False])
def parallel(request):
    return request.param


@pytest.fixture(params=[None, 5])
def chunks(request):
    return request.param


@pytest.fixture(params=["tmp_path", "ZipStore", "Dict"])
def tmp_store(request, tmp_path):
    if request.param == "tmp_path":
        return tmp_path
    elif request.param == "ZipStore":
        from zarr.storage import ZipStore

        path = tmp_path / "store.zip"
        return ZipStore(path)
    elif request.param == "Dict":
        return dict()
    else:
        raise ValueError("not supported")


# using pytest.mark.skipif does not work so this a work around
def skip_if_not_engine(engine):
    if engine == "netcdf4":
        pytest.importorskip("netCDF4")
    elif engine == "pynio":
        pytest.importorskip("Nio")
    else:
        pytest.importorskip(engine)


@requires_dask
@pytest.mark.filterwarnings("ignore:use make_scale(name) instead")
@pytest.mark.xfail(reason="Flaky test. Very open to contributions on fixing this")
def test_open_mfdataset_manyfiles(
    readengine, nfiles, parallel, chunks, file_cache_maxsize
):
    # skip certain combinations
    skip_if_not_engine(readengine)

    if ON_WINDOWS:
        pytest.skip("Skipping on Windows")

    randdata = np.random.randn(nfiles)
    original = Dataset({"foo": ("x", randdata)})
    # test standard open_mfdataset approach with too many files
    with create_tmp_files(nfiles) as tmpfiles:
        writeengine = readengine if readengine != "pynio" else "netcdf4"
        # split into multiple sets of temp files
        for ii in original.x.values:
            subds = original.isel(x=slice(ii, ii + 1))
            if writeengine != "zarr":
                subds.to_netcdf(tmpfiles[ii], engine=writeengine)
            else:  # if writeengine == "zarr":
                subds.to_zarr(store=tmpfiles[ii])

        # check that calculation on opened datasets works properly
        with open_mfdataset(
            tmpfiles,
            combine="nested",
            concat_dim="x",
            engine=readengine,
            parallel=parallel,
            chunks=chunks if (not chunks and readengine != "zarr") else "auto",
        ) as actual:
            # check that using open_mfdataset returns dask arrays for variables
            assert isinstance(actual["foo"].data, dask_array_type)

            assert_identical(original, actual)


@requires_netCDF4
@requires_dask
def test_open_mfdataset_can_open_path_objects() -> None:
    dataset = os.path.join(os.path.dirname(__file__), "data", "example_1.nc")
    with open_mfdataset(Path(dataset)) as actual:
        assert isinstance(actual, Dataset)


@requires_netCDF4
@requires_dask
def test_open_mfdataset_list_attr() -> None:
    """
    Case when an attribute of type list differs across the multiple files
    """
    from netCDF4 import Dataset

    with create_tmp_files(2) as nfiles:
        for i in range(2):
            with Dataset(nfiles[i], "w") as f:
                f.createDimension("x", 3)
                vlvar = f.createVariable("test_var", np.int32, ("x"))
                # here create an attribute as a list
                vlvar.test_attr = [f"string a {i}", f"string b {i}"]
                vlvar[:] = np.arange(3)

        with open_dataset(nfiles[0]) as ds1:
            with open_dataset(nfiles[1]) as ds2:
                original = xr.concat([ds1, ds2], dim="x")
                with xr.open_mfdataset(
                    [nfiles[0], nfiles[1]], combine="nested", concat_dim="x"
                ) as actual:
                    assert_identical(actual, original)


@requires_scipy_or_netCDF4
@requires_dask
class TestOpenMFDatasetWithDataVarsAndCoordsKw:
    coord_name = "lon"
    var_name = "v1"

    @contextlib.contextmanager
    def setup_files_and_datasets(self, fuzz=0):
        ds1, ds2 = self.gen_datasets_with_common_coord_and_time()

        # to test join='exact'
        ds1["x"] = ds1.x + fuzz

        with create_tmp_file() as tmpfile1:
            with create_tmp_file() as tmpfile2:
                # save data to the temporary files
                ds1.to_netcdf(tmpfile1)
                ds2.to_netcdf(tmpfile2)

                yield [tmpfile1, tmpfile2], [ds1, ds2]

    def gen_datasets_with_common_coord_and_time(self):
        # create coordinate data
        nx = 10
        nt = 10
        x = np.arange(nx)
        t1 = np.arange(nt)
        t2 = np.arange(nt, 2 * nt, 1)

        v1 = np.random.randn(nt, nx)
        v2 = np.random.randn(nt, nx)

        ds1 = Dataset(
            data_vars={self.var_name: (["t", "x"], v1), self.coord_name: ("x", 2 * x)},
            coords={"t": (["t"], t1), "x": (["x"], x)},
        )

        ds2 = Dataset(
            data_vars={self.var_name: (["t", "x"], v2), self.coord_name: ("x", 2 * x)},
            coords={"t": (["t"], t2), "x": (["x"], x)},
        )

        return ds1, ds2

    @pytest.mark.parametrize(
        "combine, concat_dim", [("nested", "t"), ("by_coords", None)]
    )
    @pytest.mark.parametrize("opt", ["all", "minimal", "different"])
    @pytest.mark.parametrize("join", ["outer", "inner", "left", "right"])
    def test_open_mfdataset_does_same_as_concat(
        self, combine, concat_dim, opt, join
    ) -> None:
        with self.setup_files_and_datasets() as (files, [ds1, ds2]):
            if combine == "by_coords":
                files.reverse()
            with open_mfdataset(
                files, data_vars=opt, combine=combine, concat_dim=concat_dim, join=join
            ) as ds:
                ds_expect = xr.concat([ds1, ds2], data_vars=opt, dim="t", join=join)
                assert_identical(ds, ds_expect)

    @pytest.mark.parametrize(
        ["combine_attrs", "attrs", "expected", "expect_error"],
        (
            pytest.param("drop", [{"a": 1}, {"a": 2}], {}, False, id="drop"),
            pytest.param(
                "override", [{"a": 1}, {"a": 2}], {"a": 1}, False, id="override"
            ),
            pytest.param(
                "no_conflicts", [{"a": 1}, {"a": 2}], None, True, id="no_conflicts"
            ),
            pytest.param(
                "identical",
                [{"a": 1, "b": 2}, {"a": 1, "c": 3}],
                None,
                True,
                id="identical",
            ),
            pytest.param(
                "drop_conflicts",
                [{"a": 1, "b": 2}, {"b": -1, "c": 3}],
                {"a": 1, "c": 3},
                False,
                id="drop_conflicts",
            ),
        ),
    )
    def test_open_mfdataset_dataset_combine_attrs(
        self, combine_attrs, attrs, expected, expect_error
    ):
        with self.setup_files_and_datasets() as (files, [ds1, ds2]):
            # Give the files an inconsistent attribute
            for i, f in enumerate(files):
                ds = open_dataset(f).load()
                ds.attrs = attrs[i]
                ds.close()
                ds.to_netcdf(f)

            if expect_error:
                with pytest.raises(xr.MergeError):
                    xr.open_mfdataset(
                        files,
                        combine="nested",
                        concat_dim="t",
                        combine_attrs=combine_attrs,
                    )
            else:
                with xr.open_mfdataset(
                    files,
                    combine="nested",
                    concat_dim="t",
                    combine_attrs=combine_attrs,
                ) as ds:
                    assert ds.attrs == expected

    def test_open_mfdataset_dataset_attr_by_coords(self) -> None:
        """
        Case when an attribute differs across the multiple files
        """
        with self.setup_files_and_datasets() as (files, [ds1, ds2]):
            # Give the files an inconsistent attribute
            for i, f in enumerate(files):
                ds = open_dataset(f).load()
                ds.attrs["test_dataset_attr"] = 10 + i
                ds.close()
                ds.to_netcdf(f)

            with xr.open_mfdataset(files, combine="nested", concat_dim="t") as ds:
                assert ds.test_dataset_attr == 10

    def test_open_mfdataset_dataarray_attr_by_coords(self) -> None:
        """
        Case when an attribute of a member DataArray differs across the multiple files
        """
        with self.setup_files_and_datasets() as (files, [ds1, ds2]):
            # Give the files an inconsistent attribute
            for i, f in enumerate(files):
                ds = open_dataset(f).load()
                ds["v1"].attrs["test_dataarray_attr"] = i
                ds.close()
                ds.to_netcdf(f)

            with xr.open_mfdataset(files, combine="nested", concat_dim="t") as ds:
                assert ds["v1"].test_dataarray_attr == 0

    @pytest.mark.parametrize(
        "combine, concat_dim", [("nested", "t"), ("by_coords", None)]
    )
    @pytest.mark.parametrize("opt", ["all", "minimal", "different"])
    def test_open_mfdataset_exact_join_raises_error(
        self, combine, concat_dim, opt
    ) -> None:
        with self.setup_files_and_datasets(fuzz=0.1) as (files, [ds1, ds2]):
            if combine == "by_coords":
                files.reverse()
            with pytest.raises(
                ValueError, match=r"cannot align objects.*join.*exact.*"
            ):
                open_mfdataset(
                    files,
                    data_vars=opt,
                    combine=combine,
                    concat_dim=concat_dim,
                    join="exact",
                )

    def test_common_coord_when_datavars_all(self) -> None:
        opt: Final = "all"

        with self.setup_files_and_datasets() as (files, [ds1, ds2]):
            # open the files with the data_var option
            with open_mfdataset(
                files, data_vars=opt, combine="nested", concat_dim="t"
            ) as ds:
                coord_shape = ds[self.coord_name].shape
                coord_shape1 = ds1[self.coord_name].shape
                coord_shape2 = ds2[self.coord_name].shape

                var_shape = ds[self.var_name].shape

                assert var_shape == coord_shape
                assert coord_shape1 != coord_shape
                assert coord_shape2 != coord_shape

    def test_common_coord_when_datavars_minimal(self) -> None:
        opt: Final = "minimal"

        with self.setup_files_and_datasets() as (files, [ds1, ds2]):
            # open the files using data_vars option
            with open_mfdataset(
                files, data_vars=opt, combine="nested", concat_dim="t"
            ) as ds:
                coord_shape = ds[self.coord_name].shape
                coord_shape1 = ds1[self.coord_name].shape
                coord_shape2 = ds2[self.coord_name].shape

                var_shape = ds[self.var_name].shape

                assert var_shape != coord_shape
                assert coord_shape1 == coord_shape
                assert coord_shape2 == coord_shape

    def test_invalid_data_vars_value_should_fail(self) -> None:
        with self.setup_files_and_datasets() as (files, _):
            with pytest.raises(ValueError):
                with open_mfdataset(files, data_vars="minimum", combine="by_coords"):  # type: ignore[arg-type]
                    pass

            # test invalid coord parameter
            with pytest.raises(ValueError):
                with open_mfdataset(files, coords="minimum", combine="by_coords"):
                    pass


@requires_dask
@requires_scipy
@requires_netCDF4
class TestDask(DatasetIOBase):
    @contextlib.contextmanager
    def create_store(self):
        yield Dataset()

    @contextlib.contextmanager
    def roundtrip(
        self, data, save_kwargs=None, open_kwargs=None, allow_cleanup_failure=False
    ):
        yield data.chunk()

    # Override methods in DatasetIOBase - not applicable to dask
    def test_roundtrip_string_encoded_characters(self) -> None:
        pass

    def test_roundtrip_coordinates_with_space(self) -> None:
        pass

    def test_roundtrip_numpy_datetime_data(self) -> None:
        # Override method in DatasetIOBase - remove not applicable
        # save_kwargs
        times = pd.to_datetime(["2000-01-01", "2000-01-02", "NaT"])
        expected = Dataset({"t": ("t", times), "t0": times[0]})
        with self.roundtrip(expected) as actual:
            assert_identical(expected, actual)

    def test_roundtrip_cftime_datetime_data(self) -> None:
        # Override method in DatasetIOBase - remove not applicable
        # save_kwargs
        from xarray.tests.test_coding_times import _all_cftime_date_types

        date_types = _all_cftime_date_types()
        for date_type in date_types.values():
            times = [date_type(1, 1, 1), date_type(1, 1, 2)]
            expected = Dataset({"t": ("t", times), "t0": times[0]})
            expected_decoded_t = np.array(times)
            expected_decoded_t0 = np.array([date_type(1, 1, 1)])

            with self.roundtrip(expected) as actual:
                abs_diff = abs(actual.t.values - expected_decoded_t)
                assert (abs_diff <= np.timedelta64(1, "s")).all()

                abs_diff = abs(actual.t0.values - expected_decoded_t0)
                assert (abs_diff <= np.timedelta64(1, "s")).all()

    def test_write_store(self) -> None:
        # Override method in DatasetIOBase - not applicable to dask
        pass

    def test_dataset_caching(self) -> None:
        expected = Dataset({"foo": ("x", [5, 6, 7])})
        with self.roundtrip(expected) as actual:
            assert not actual.foo.variable._in_memory
            actual.foo.values  # no caching
            assert not actual.foo.variable._in_memory

    def test_open_mfdataset(self) -> None:
        original = Dataset({"foo": ("x", np.random.randn(10))})
        with create_tmp_file() as tmp1:
            with create_tmp_file() as tmp2:
                original.isel(x=slice(5)).to_netcdf(tmp1)
                original.isel(x=slice(5, 10)).to_netcdf(tmp2)
                with open_mfdataset(
                    [tmp1, tmp2], concat_dim="x", combine="nested"
                ) as actual:
                    assert isinstance(actual.foo.variable.data, da.Array)
                    assert actual.foo.variable.data.chunks == ((5, 5),)
                    assert_identical(original, actual)
                with open_mfdataset(
                    [tmp1, tmp2], concat_dim="x", combine="nested", chunks={"x": 3}
                ) as actual:
                    assert actual.foo.variable.data.chunks == ((3, 2, 3, 2),)

        with pytest.raises(OSError, match=r"no files to open"):
            open_mfdataset("foo-bar-baz-*.nc")
        with pytest.raises(ValueError, match=r"wild-card"):
            open_mfdataset("http://some/remote/uri")

    @requires_fsspec
    def test_open_mfdataset_no_files(self) -> None:
        pytest.importorskip("aiobotocore")

        # glob is attempted as of #4823, but finds no files
        with pytest.raises(OSError, match=r"no files"):
            open_mfdataset("http://some/remote/uri", engine="zarr")

    def test_open_mfdataset_2d(self) -> None:
        original = Dataset({"foo": (["x", "y"], np.random.randn(10, 8))})
        with create_tmp_file() as tmp1:
            with create_tmp_file() as tmp2:
                with create_tmp_file() as tmp3:
                    with create_tmp_file() as tmp4:
                        original.isel(x=slice(5), y=slice(4)).to_netcdf(tmp1)
                        original.isel(x=slice(5, 10), y=slice(4)).to_netcdf(tmp2)
                        original.isel(x=slice(5), y=slice(4, 8)).to_netcdf(tmp3)
                        original.isel(x=slice(5, 10), y=slice(4, 8)).to_netcdf(tmp4)
                        with open_mfdataset(
                            [[tmp1, tmp2], [tmp3, tmp4]],
                            combine="nested",
                            concat_dim=["y", "x"],
                        ) as actual:
                            assert isinstance(actual.foo.variable.data, da.Array)
                            assert actual.foo.variable.data.chunks == ((5, 5), (4, 4))
                            assert_identical(original, actual)
                        with open_mfdataset(
                            [[tmp1, tmp2], [tmp3, tmp4]],
                            combine="nested",
                            concat_dim=["y", "x"],
                            chunks={"x": 3, "y": 2},
                        ) as actual:
                            assert actual.foo.variable.data.chunks == (
                                (3, 2, 3, 2),
                                (2, 2, 2, 2),
                            )

    def test_open_mfdataset_pathlib(self) -> None:
        original = Dataset({"foo": ("x", np.random.randn(10))})
        with create_tmp_file() as tmps1:
            with create_tmp_file() as tmps2:
                tmp1 = Path(tmps1)
                tmp2 = Path(tmps2)
                original.isel(x=slice(5)).to_netcdf(tmp1)
                original.isel(x=slice(5, 10)).to_netcdf(tmp2)
                with open_mfdataset(
                    [tmp1, tmp2], concat_dim="x", combine="nested"
                ) as actual:
                    assert_identical(original, actual)

    def test_open_mfdataset_2d_pathlib(self) -> None:
        original = Dataset({"foo": (["x", "y"], np.random.randn(10, 8))})
        with create_tmp_file() as tmps1:
            with create_tmp_file() as tmps2:
                with create_tmp_file() as tmps3:
                    with create_tmp_file() as tmps4:
                        tmp1 = Path(tmps1)
                        tmp2 = Path(tmps2)
                        tmp3 = Path(tmps3)
                        tmp4 = Path(tmps4)
                        original.isel(x=slice(5), y=slice(4)).to_netcdf(tmp1)
                        original.isel(x=slice(5, 10), y=slice(4)).to_netcdf(tmp2)
                        original.isel(x=slice(5), y=slice(4, 8)).to_netcdf(tmp3)
                        original.isel(x=slice(5, 10), y=slice(4, 8)).to_netcdf(tmp4)
                        with open_mfdataset(
                            [[tmp1, tmp2], [tmp3, tmp4]],
                            combine="nested",
                            concat_dim=["y", "x"],
                        ) as actual:
                            assert_identical(original, actual)

    def test_open_mfdataset_2(self) -> None:
        original = Dataset({"foo": ("x", np.random.randn(10))})
        with create_tmp_file() as tmp1:
            with create_tmp_file() as tmp2:
                original.isel(x=slice(5)).to_netcdf(tmp1)
                original.isel(x=slice(5, 10)).to_netcdf(tmp2)

                with open_mfdataset(
                    [tmp1, tmp2], concat_dim="x", combine="nested"
                ) as actual:
                    assert_identical(original, actual)

    def test_attrs_mfdataset(self) -> None:
        original = Dataset({"foo": ("x", np.random.randn(10))})
        with create_tmp_file() as tmp1:
            with create_tmp_file() as tmp2:
                ds1 = original.isel(x=slice(5))
                ds2 = original.isel(x=slice(5, 10))
                ds1.attrs["test1"] = "foo"
                ds2.attrs["test2"] = "bar"
                ds1.to_netcdf(tmp1)
                ds2.to_netcdf(tmp2)
                with open_mfdataset(
                    [tmp1, tmp2], concat_dim="x", combine="nested"
                ) as actual:
                    # presumes that attributes inherited from
                    # first dataset loaded
                    assert actual.test1 == ds1.test1
                    # attributes from ds2 are not retained, e.g.,
                    with pytest.raises(AttributeError, match=r"no attribute"):
                        actual.test2

    def test_open_mfdataset_attrs_file(self) -> None:
        original = Dataset({"foo": ("x", np.random.randn(10))})
        with create_tmp_files(2) as (tmp1, tmp2):
            ds1 = original.isel(x=slice(5))
            ds2 = original.isel(x=slice(5, 10))
            ds1.attrs["test1"] = "foo"
            ds2.attrs["test2"] = "bar"
            ds1.to_netcdf(tmp1)
            ds2.to_netcdf(tmp2)
            with open_mfdataset(
                [tmp1, tmp2], concat_dim="x", combine="nested", attrs_file=tmp2
            ) as actual:
                # attributes are inherited from the master file
                assert actual.attrs["test2"] == ds2.attrs["test2"]
                # attributes from ds1 are not retained, e.g.,
                assert "test1" not in actual.attrs

    def test_open_mfdataset_attrs_file_path(self) -> None:
        original = Dataset({"foo": ("x", np.random.randn(10))})
        with create_tmp_files(2) as (tmps1, tmps2):
            tmp1 = Path(tmps1)
            tmp2 = Path(tmps2)
            ds1 = original.isel(x=slice(5))
            ds2 = original.isel(x=slice(5, 10))
            ds1.attrs["test1"] = "foo"
            ds2.attrs["test2"] = "bar"
            ds1.to_netcdf(tmp1)
            ds2.to_netcdf(tmp2)
            with open_mfdataset(
                [tmp1, tmp2], concat_dim="x", combine="nested", attrs_file=tmp2
            ) as actual:
                # attributes are inherited from the master file
                assert actual.attrs["test2"] == ds2.attrs["test2"]
                # attributes from ds1 are not retained, e.g.,
                assert "test1" not in actual.attrs

    def test_open_mfdataset_auto_combine(self) -> None:
        original = Dataset({"foo": ("x", np.random.randn(10)), "x": np.arange(10)})
        with create_tmp_file() as tmp1:
            with create_tmp_file() as tmp2:
                original.isel(x=slice(5)).to_netcdf(tmp1)
                original.isel(x=slice(5, 10)).to_netcdf(tmp2)

                with open_mfdataset([tmp2, tmp1], combine="by_coords") as actual:
                    assert_identical(original, actual)

    def test_open_mfdataset_raise_on_bad_combine_args(self) -> None:
        # Regression test for unhelpful error shown in #5230
        original = Dataset({"foo": ("x", np.random.randn(10)), "x": np.arange(10)})
        with create_tmp_file() as tmp1:
            with create_tmp_file() as tmp2:
                original.isel(x=slice(5)).to_netcdf(tmp1)
                original.isel(x=slice(5, 10)).to_netcdf(tmp2)
                with pytest.raises(ValueError, match="`concat_dim` has no effect"):
                    open_mfdataset([tmp1, tmp2], concat_dim="x")

    def test_encoding_mfdataset(self) -> None:
        original = Dataset(
            {
                "foo": ("t", np.random.randn(10)),
                "t": ("t", pd.date_range(start="2010-01-01", periods=10, freq="1D")),
            }
        )
        original.t.encoding["units"] = "days since 2010-01-01"

        with create_tmp_file() as tmp1:
            with create_tmp_file() as tmp2:
                ds1 = original.isel(t=slice(5))
                ds2 = original.isel(t=slice(5, 10))
                ds1.t.encoding["units"] = "days since 2010-01-01"
                ds2.t.encoding["units"] = "days since 2000-01-01"
                ds1.to_netcdf(tmp1)
                ds2.to_netcdf(tmp2)
                with open_mfdataset([tmp1, tmp2], combine="nested") as actual:
                    assert actual.t.encoding["units"] == original.t.encoding["units"]
                    assert actual.t.encoding["units"] == ds1.t.encoding["units"]
                    assert actual.t.encoding["units"] != ds2.t.encoding["units"]

    def test_preprocess_mfdataset(self) -> None:
        original = Dataset({"foo": ("x", np.random.randn(10))})
        with create_tmp_file() as tmp:
            original.to_netcdf(tmp)

            def preprocess(ds):
                return ds.assign_coords(z=0)

            expected = preprocess(original)
            with open_mfdataset(
                tmp, preprocess=preprocess, combine="by_coords"
            ) as actual:
                assert_identical(expected, actual)

    def test_save_mfdataset_roundtrip(self) -> None:
        original = Dataset({"foo": ("x", np.random.randn(10))})
        datasets = [original.isel(x=slice(5)), original.isel(x=slice(5, 10))]
        with create_tmp_file() as tmp1:
            with create_tmp_file() as tmp2:
                save_mfdataset(datasets, [tmp1, tmp2])
                with open_mfdataset(
                    [tmp1, tmp2], concat_dim="x", combine="nested"
                ) as actual:
                    assert_identical(actual, original)

    def test_save_mfdataset_invalid(self) -> None:
        ds = Dataset()
        with pytest.raises(ValueError, match=r"cannot use mode"):
            save_mfdataset([ds, ds], ["same", "same"])
        with pytest.raises(ValueError, match=r"same length"):
            save_mfdataset([ds, ds], ["only one path"])

    def test_save_mfdataset_invalid_dataarray(self) -> None:
        # regression test for GH1555
        da = DataArray([1, 2])
        with pytest.raises(TypeError, match=r"supports writing Dataset"):
            save_mfdataset([da], ["dataarray"])

    def test_save_mfdataset_pathlib_roundtrip(self) -> None:
        original = Dataset({"foo": ("x", np.random.randn(10))})
        datasets = [original.isel(x=slice(5)), original.isel(x=slice(5, 10))]
        with create_tmp_file() as tmps1:
            with create_tmp_file() as tmps2:
                tmp1 = Path(tmps1)
                tmp2 = Path(tmps2)
                save_mfdataset(datasets, [tmp1, tmp2])
                with open_mfdataset(
                    [tmp1, tmp2], concat_dim="x", combine="nested"
                ) as actual:
                    assert_identical(actual, original)

    def test_save_mfdataset_pass_kwargs(self) -> None:
        # create a timeseries to store in a netCDF file
        times = [0, 1]
        time = xr.DataArray(times, dims=("time",))

        # create a simple dataset to write using save_mfdataset
        test_ds = xr.Dataset()
        test_ds["time"] = time

        # make sure the times are written as double and
        # turn off fill values
        encoding = dict(time=dict(dtype="double"))
        unlimited_dims = ["time"]

        # set the output file name
        output_path = "test.nc"

        # attempt to write the dataset with the encoding and unlimited args
        # passed through
        xr.save_mfdataset(
            [test_ds], [output_path], encoding=encoding, unlimited_dims=unlimited_dims
        )

    def test_open_and_do_math(self) -> None:
        original = Dataset({"foo": ("x", np.random.randn(10))})
        with create_tmp_file() as tmp:
            original.to_netcdf(tmp)
            with open_mfdataset(tmp, combine="by_coords") as ds:
                actual = 1.0 * ds
                assert_allclose(original, actual, decode_bytes=False)

    def test_open_mfdataset_concat_dim_none(self) -> None:
        with create_tmp_file() as tmp1:
            with create_tmp_file() as tmp2:
                data = Dataset({"x": 0})
                data.to_netcdf(tmp1)
                Dataset({"x": np.nan}).to_netcdf(tmp2)
                with open_mfdataset(
                    [tmp1, tmp2], concat_dim=None, combine="nested"
                ) as actual:
                    assert_identical(data, actual)

    def test_open_mfdataset_concat_dim_default_none(self) -> None:
        with create_tmp_file() as tmp1:
            with create_tmp_file() as tmp2:
                data = Dataset({"x": 0})
                data.to_netcdf(tmp1)
                Dataset({"x": np.nan}).to_netcdf(tmp2)
                with open_mfdataset([tmp1, tmp2], combine="nested") as actual:
                    assert_identical(data, actual)

    def test_open_dataset(self) -> None:
        original = Dataset({"foo": ("x", np.random.randn(10))})
        with create_tmp_file() as tmp:
            original.to_netcdf(tmp)
            with open_dataset(tmp, chunks={"x": 5}) as actual:
                assert isinstance(actual.foo.variable.data, da.Array)
                assert actual.foo.variable.data.chunks == ((5, 5),)
                assert_identical(original, actual)
            with open_dataset(tmp, chunks=5) as actual:
                assert_identical(original, actual)
            with open_dataset(tmp) as actual:
                assert isinstance(actual.foo.variable.data, np.ndarray)
                assert_identical(original, actual)

    def test_open_single_dataset(self) -> None:
        # Test for issue GH #1988. This makes sure that the
        # concat_dim is utilized when specified in open_mfdataset().
        rnddata = np.random.randn(10)
        original = Dataset({"foo": ("x", rnddata)})
        dim = DataArray([100], name="baz", dims="baz")
        expected = Dataset(
            {"foo": (("baz", "x"), rnddata[np.newaxis, :])}, {"baz": [100]}
        )
        with create_tmp_file() as tmp:
            original.to_netcdf(tmp)
            with open_mfdataset([tmp], concat_dim=dim, combine="nested") as actual:
                assert_identical(expected, actual)

    def test_open_multi_dataset(self) -> None:
        # Test for issue GH #1988 and #2647. This makes sure that the
        # concat_dim is utilized when specified in open_mfdataset().
        # The additional wrinkle is to ensure that a length greater
        # than one is tested as well due to numpy's implicit casting
        # of 1-length arrays to booleans in tests, which allowed
        # #2647 to still pass the test_open_single_dataset(),
        # which is itself still needed as-is because the original
        # bug caused one-length arrays to not be used correctly
        # in concatenation.
        rnddata = np.random.randn(10)
        original = Dataset({"foo": ("x", rnddata)})
        dim = DataArray([100, 150], name="baz", dims="baz")
        expected = Dataset(
            {"foo": (("baz", "x"), np.tile(rnddata[np.newaxis, :], (2, 1)))},
            {"baz": [100, 150]},
        )
        with create_tmp_file() as tmp1, create_tmp_file() as tmp2:
            original.to_netcdf(tmp1)
            original.to_netcdf(tmp2)
            with open_mfdataset(
                [tmp1, tmp2], concat_dim=dim, combine="nested"
            ) as actual:
                assert_identical(expected, actual)

    def test_dask_roundtrip(self) -> None:
        with create_tmp_file() as tmp:
            data = create_test_data()
            data.to_netcdf(tmp)
            chunks = {"dim1": 4, "dim2": 4, "dim3": 4, "time": 10}
            with open_dataset(tmp, chunks=chunks) as dask_ds:
                assert_identical(data, dask_ds)
                with create_tmp_file() as tmp2:
                    dask_ds.to_netcdf(tmp2)
                    with open_dataset(tmp2) as on_disk:
                        assert_identical(data, on_disk)

    def test_deterministic_names(self) -> None:
        with create_tmp_file() as tmp:
            data = create_test_data()
            data.to_netcdf(tmp)
            with open_mfdataset(tmp, combine="by_coords") as ds:
                original_names = {k: v.data.name for k, v in ds.data_vars.items()}
            with open_mfdataset(tmp, combine="by_coords") as ds:
                repeat_names = {k: v.data.name for k, v in ds.data_vars.items()}
            for var_name, dask_name in original_names.items():
                assert var_name in dask_name
                assert dask_name[:13] == "open_dataset-"
            assert original_names == repeat_names

    def test_dataarray_compute(self) -> None:
        # Test DataArray.compute() on dask backend.
        # The test for Dataset.compute() is already in DatasetIOBase;
        # however dask is the only tested backend which supports DataArrays
        actual = DataArray([1, 2]).chunk()
        computed = actual.compute()
        assert not actual._in_memory
        assert computed._in_memory
        assert_allclose(actual, computed, decode_bytes=False)

    def test_save_mfdataset_compute_false_roundtrip(self) -> None:
        from dask.delayed import Delayed

        original = Dataset({"foo": ("x", np.random.randn(10))}).chunk()
        datasets = [original.isel(x=slice(5)), original.isel(x=slice(5, 10))]
        with create_tmp_file(allow_cleanup_failure=ON_WINDOWS) as tmp1:
            with create_tmp_file(allow_cleanup_failure=ON_WINDOWS) as tmp2:
                delayed_obj = save_mfdataset(
                    datasets, [tmp1, tmp2], engine=self.engine, compute=False
                )
                assert isinstance(delayed_obj, Delayed)
                delayed_obj.compute()
                with open_mfdataset(
                    [tmp1, tmp2], combine="nested", concat_dim="x"
                ) as actual:
                    assert_identical(actual, original)

    def test_load_dataset(self) -> None:
        with create_tmp_file() as tmp:
            original = Dataset({"foo": ("x", np.random.randn(10))})
            original.to_netcdf(tmp)
            ds = load_dataset(tmp)
            # this would fail if we used open_dataset instead of load_dataset
            ds.to_netcdf(tmp)

    def test_load_dataarray(self) -> None:
        with create_tmp_file() as tmp:
            original = Dataset({"foo": ("x", np.random.randn(10))})
            original.to_netcdf(tmp)
            ds = load_dataarray(tmp)
            # this would fail if we used open_dataarray instead of
            # load_dataarray
            ds.to_netcdf(tmp)

    @pytest.mark.skipif(
        ON_WINDOWS,
        reason="counting number of tasks in graph fails on windows for some reason",
    )
    def test_inline_array(self) -> None:
        with create_tmp_file() as tmp:
            original = Dataset({"foo": ("x", np.random.randn(10))})
            original.to_netcdf(tmp)
            chunks = {"time": 10}

            def num_graph_nodes(obj):
                return len(obj.__dask_graph__())

            with open_dataset(
                tmp, inline_array=False, chunks=chunks
            ) as not_inlined_ds, open_dataset(
                tmp, inline_array=True, chunks=chunks
            ) as inlined_ds:
                assert num_graph_nodes(inlined_ds) < num_graph_nodes(not_inlined_ds)

            with open_dataarray(
                tmp, inline_array=False, chunks=chunks
            ) as not_inlined_da, open_dataarray(
                tmp, inline_array=True, chunks=chunks
            ) as inlined_da:
                assert num_graph_nodes(inlined_da) < num_graph_nodes(not_inlined_da)


@requires_scipy_or_netCDF4
@requires_pydap
@pytest.mark.filterwarnings("ignore:The binary mode of fromstring is deprecated")
class TestPydap:
    def convert_to_pydap_dataset(self, original):
        from pydap.model import BaseType, DatasetType, GridType

        ds = DatasetType("bears", **original.attrs)
        for key, var in original.data_vars.items():
            v = GridType(key)
            v[key] = BaseType(key, var.values, dimensions=var.dims, **var.attrs)
            for d in var.dims:
                v[d] = BaseType(d, var[d].values)
            ds[key] = v
        # check all dims are stored in ds
        for d in original.coords:
            ds[d] = BaseType(
                d, original[d].values, dimensions=(d,), **original[d].attrs
            )
        return ds

    @contextlib.contextmanager
    def create_datasets(self, **kwargs):
        with open_example_dataset("bears.nc") as expected:
            pydap_ds = self.convert_to_pydap_dataset(expected)
            actual = open_dataset(PydapDataStore(pydap_ds))
            # TODO solve this workaround:
            # netcdf converts string to byte not unicode
            expected["bears"] = expected["bears"].astype(str)
            yield actual, expected

    def test_cmp_local_file(self) -> None:
        with self.create_datasets() as (actual, expected):
            assert_equal(actual, expected)

            # global attributes should be global attributes on the dataset
            assert "NC_GLOBAL" not in actual.attrs
            assert "history" in actual.attrs

            # we don't check attributes exactly with assertDatasetIdentical()
            # because the test DAP server seems to insert some extra
            # attributes not found in the netCDF file.
            assert actual.attrs.keys() == expected.attrs.keys()

        with self.create_datasets() as (actual, expected):
            assert_equal(actual[{"l": 2}], expected[{"l": 2}])

        with self.create_datasets() as (actual, expected):
            assert_equal(actual.isel(i=0, j=-1), expected.isel(i=0, j=-1))

        with self.create_datasets() as (actual, expected):
            assert_equal(actual.isel(j=slice(1, 2)), expected.isel(j=slice(1, 2)))

        with self.create_datasets() as (actual, expected):
            indexers = {"i": [1, 0, 0], "j": [1, 2, 0, 1]}
            assert_equal(actual.isel(**indexers), expected.isel(**indexers))

        with self.create_datasets() as (actual, expected):
            indexers2 = {
                "i": DataArray([0, 1, 0], dims="a"),
                "j": DataArray([0, 2, 1], dims="a"),
            }
            assert_equal(actual.isel(**indexers2), expected.isel(**indexers2))

    def test_compatible_to_netcdf(self) -> None:
        # make sure it can be saved as a netcdf
        with self.create_datasets() as (actual, expected):
            with create_tmp_file() as tmp_file:
                actual.to_netcdf(tmp_file)
                with open_dataset(tmp_file) as actual2:
                    actual2["bears"] = actual2["bears"].astype(str)
                    assert_equal(actual2, expected)

    @requires_dask
    def test_dask(self) -> None:
        with self.create_datasets(chunks={"j": 2}) as (actual, expected):
            assert_equal(actual, expected)


@network
@requires_scipy_or_netCDF4
@requires_pydap
class TestPydapOnline(TestPydap):
    @contextlib.contextmanager
    def create_datasets(self, **kwargs):
        url = "http://test.opendap.org/opendap/hyrax/data/nc/bears.nc"
        actual = open_dataset(url, engine="pydap", **kwargs)
        with open_example_dataset("bears.nc") as expected:
            # workaround to restore string which is converted to byte
            expected["bears"] = expected["bears"].astype(str)
            yield actual, expected

    def test_session(self) -> None:
        from pydap.cas.urs import setup_session

        session = setup_session("XarrayTestUser", "Xarray2017")
        with mock.patch("pydap.client.open_url") as mock_func:
            xr.backends.PydapDataStore.open("http://test.url", session=session)
        mock_func.assert_called_with(
            url="http://test.url",
            application=None,
            session=session,
            output_grid=True,
            timeout=120,
        )


@requires_scipy
@requires_pynio
class TestPyNio(CFEncodedBase, NetCDF3Only):
    def test_write_store(self) -> None:
        # pynio is read-only for now
        pass

    @contextlib.contextmanager
    def open(self, path, **kwargs):
        with open_dataset(path, engine="pynio", **kwargs) as ds:
            yield ds

    def test_kwargs(self) -> None:
        kwargs = {"format": "grib"}
        path = os.path.join(os.path.dirname(__file__), "data", "example")
        with backends.NioDataStore(path, **kwargs) as store:
            assert store._manager._kwargs["format"] == "grib"

    def save(self, dataset, path, **kwargs):
        return dataset.to_netcdf(path, engine="scipy", **kwargs)

    def test_weakrefs(self) -> None:
        example = Dataset({"foo": ("x", np.arange(5.0))})
        expected = example.rename({"foo": "bar", "x": "y"})

        with create_tmp_file() as tmp_file:
            example.to_netcdf(tmp_file, engine="scipy")
            on_disk = open_dataset(tmp_file, engine="pynio")
            actual = on_disk.rename({"foo": "bar", "x": "y"})
            del on_disk  # trigger garbage collection
            assert_identical(actual, expected)


class TestEncodingInvalid:
    def test_extract_nc4_variable_encoding(self) -> None:
        var = xr.Variable(("x",), [1, 2, 3], {}, {"foo": "bar"})
        with pytest.raises(ValueError, match=r"unexpected encoding"):
            _extract_nc4_variable_encoding(var, raise_on_invalid=True)

        var = xr.Variable(("x",), [1, 2, 3], {}, {"chunking": (2, 1)})
        encoding = _extract_nc4_variable_encoding(var)
        assert {} == encoding

        # regression test
        var = xr.Variable(("x",), [1, 2, 3], {}, {"shuffle": True})
        encoding = _extract_nc4_variable_encoding(var, raise_on_invalid=True)
        assert {"shuffle": True} == encoding

        # Variables with unlim dims must be chunked on output.
        var = xr.Variable(("x",), [1, 2, 3], {}, {"contiguous": True})
        encoding = _extract_nc4_variable_encoding(var, unlimited_dims=("x",))
        assert {} == encoding

    @requires_netCDF4
    def test_extract_nc4_variable_encoding_netcdf4(self):
        # New netCDF4 1.6.0 compression argument.
        var = xr.Variable(("x",), [1, 2, 3], {}, {"compression": "szlib"})
        _extract_nc4_variable_encoding(var, backend="netCDF4", raise_on_invalid=True)

    def test_extract_h5nc_encoding(self) -> None:
        # not supported with h5netcdf (yet)
        var = xr.Variable(("x",), [1, 2, 3], {}, {"least_sigificant_digit": 2})
        with pytest.raises(ValueError, match=r"unexpected encoding"):
            _extract_nc4_variable_encoding(var, raise_on_invalid=True)


class MiscObject:
    pass


@requires_netCDF4
class TestValidateAttrs:
    def test_validating_attrs(self) -> None:
        def new_dataset():
            return Dataset({"data": ("y", np.arange(10.0))}, {"y": np.arange(10)})

        def new_dataset_and_dataset_attrs():
            ds = new_dataset()
            return ds, ds.attrs

        def new_dataset_and_data_attrs():
            ds = new_dataset()
            return ds, ds.data.attrs

        def new_dataset_and_coord_attrs():
            ds = new_dataset()
            return ds, ds.coords["y"].attrs

        for new_dataset_and_attrs in [
            new_dataset_and_dataset_attrs,
            new_dataset_and_data_attrs,
            new_dataset_and_coord_attrs,
        ]:
            ds, attrs = new_dataset_and_attrs()

            attrs[123] = "test"
            with pytest.raises(TypeError, match=r"Invalid name for attr: 123"):
                ds.to_netcdf("test.nc")

            ds, attrs = new_dataset_and_attrs()
            attrs[MiscObject()] = "test"
            with pytest.raises(TypeError, match=r"Invalid name for attr: "):
                ds.to_netcdf("test.nc")

            ds, attrs = new_dataset_and_attrs()
            attrs[""] = "test"
            with pytest.raises(ValueError, match=r"Invalid name for attr '':"):
                ds.to_netcdf("test.nc")

            # This one should work
            ds, attrs = new_dataset_and_attrs()
            attrs["test"] = "test"
            with create_tmp_file() as tmp_file:
                ds.to_netcdf(tmp_file)

            ds, attrs = new_dataset_and_attrs()
            attrs["test"] = {"a": 5}
            with pytest.raises(TypeError, match=r"Invalid value for attr 'test'"):
                ds.to_netcdf("test.nc")

            ds, attrs = new_dataset_and_attrs()
            attrs["test"] = MiscObject()
            with pytest.raises(TypeError, match=r"Invalid value for attr 'test'"):
                ds.to_netcdf("test.nc")

            ds, attrs = new_dataset_and_attrs()
            attrs["test"] = 5
            with create_tmp_file() as tmp_file:
                ds.to_netcdf(tmp_file)

            ds, attrs = new_dataset_and_attrs()
            attrs["test"] = 3.14
            with create_tmp_file() as tmp_file:
                ds.to_netcdf(tmp_file)

            ds, attrs = new_dataset_and_attrs()
            attrs["test"] = [1, 2, 3, 4]
            with create_tmp_file() as tmp_file:
                ds.to_netcdf(tmp_file)

            ds, attrs = new_dataset_and_attrs()
            attrs["test"] = (1.9, 2.5)
            with create_tmp_file() as tmp_file:
                ds.to_netcdf(tmp_file)

            ds, attrs = new_dataset_and_attrs()
            attrs["test"] = np.arange(5)
            with create_tmp_file() as tmp_file:
                ds.to_netcdf(tmp_file)

            ds, attrs = new_dataset_and_attrs()
            attrs["test"] = "This is a string"
            with create_tmp_file() as tmp_file:
                ds.to_netcdf(tmp_file)

            ds, attrs = new_dataset_and_attrs()
            attrs["test"] = ""
            with create_tmp_file() as tmp_file:
                ds.to_netcdf(tmp_file)


@requires_scipy_or_netCDF4
class TestDataArrayToNetCDF:
    def test_dataarray_to_netcdf_no_name(self) -> None:
        original_da = DataArray(np.arange(12).reshape((3, 4)))

        with create_tmp_file() as tmp:
            original_da.to_netcdf(tmp)

            with open_dataarray(tmp) as loaded_da:
                assert_identical(original_da, loaded_da)

    def test_dataarray_to_netcdf_with_name(self) -> None:
        original_da = DataArray(np.arange(12).reshape((3, 4)), name="test")

        with create_tmp_file() as tmp:
            original_da.to_netcdf(tmp)

            with open_dataarray(tmp) as loaded_da:
                assert_identical(original_da, loaded_da)

    def test_dataarray_to_netcdf_coord_name_clash(self) -> None:
        original_da = DataArray(
            np.arange(12).reshape((3, 4)), dims=["x", "y"], name="x"
        )

        with create_tmp_file() as tmp:
            original_da.to_netcdf(tmp)

            with open_dataarray(tmp) as loaded_da:
                assert_identical(original_da, loaded_da)

    def test_open_dataarray_options(self) -> None:
        data = DataArray(np.arange(5), coords={"y": ("x", range(5))}, dims=["x"])

        with create_tmp_file() as tmp:
            data.to_netcdf(tmp)

            expected = data.drop_vars("y")
            with open_dataarray(tmp, drop_variables=["y"]) as loaded:
                assert_identical(expected, loaded)

    @requires_scipy
    def test_dataarray_to_netcdf_return_bytes(self) -> None:
        # regression test for GH1410
        data = xr.DataArray([1, 2, 3])
        output = data.to_netcdf()
        assert isinstance(output, bytes)

    def test_dataarray_to_netcdf_no_name_pathlib(self) -> None:
        original_da = DataArray(np.arange(12).reshape((3, 4)))

        with create_tmp_file() as tmps:
            tmp = Path(tmps)
            original_da.to_netcdf(tmp)

            with open_dataarray(tmp) as loaded_da:
                assert_identical(original_da, loaded_da)


@requires_zarr
class TestDataArrayToZarr:
    def test_dataarray_to_zarr_no_name(self, tmp_store) -> None:
        original_da = DataArray(np.arange(12).reshape((3, 4)))

        original_da.to_zarr(tmp_store)

        with open_dataarray(tmp_store, engine="zarr") as loaded_da:
            assert_identical(original_da, loaded_da)

    def test_dataarray_to_zarr_with_name(self, tmp_store) -> None:
        original_da = DataArray(np.arange(12).reshape((3, 4)), name="test")

        original_da.to_zarr(tmp_store)

        with open_dataarray(tmp_store, engine="zarr") as loaded_da:
            assert_identical(original_da, loaded_da)

    def test_dataarray_to_zarr_coord_name_clash(self, tmp_store) -> None:
        original_da = DataArray(
            np.arange(12).reshape((3, 4)), dims=["x", "y"], name="x"
        )

        original_da.to_zarr(tmp_store)

        with open_dataarray(tmp_store, engine="zarr") as loaded_da:
            assert_identical(original_da, loaded_da)

    def test_open_dataarray_options(self, tmp_store) -> None:
        data = DataArray(np.arange(5), coords={"y": ("x", range(5))}, dims=["x"])

        data.to_zarr(tmp_store)

        expected = data.drop_vars("y")
        with open_dataarray(tmp_store, engine="zarr", drop_variables=["y"]) as loaded:
            assert_identical(expected, loaded)

    @requires_dask
    def test_dataarray_to_zarr_compute_false(self, tmp_store) -> None:
        from dask.delayed import Delayed

        original_da = DataArray(np.arange(12).reshape((3, 4)))

        output = original_da.to_zarr(tmp_store, compute=False)
        assert isinstance(output, Delayed)
        output.compute()
        with open_dataarray(tmp_store, engine="zarr") as loaded_da:
            assert_identical(original_da, loaded_da)


@requires_scipy_or_netCDF4
def test_no_warning_from_dask_effective_get() -> None:
    with create_tmp_file() as tmpfile:
        with assert_no_warnings():
            ds = Dataset()
            ds.to_netcdf(tmpfile)


@requires_scipy_or_netCDF4
def test_source_encoding_always_present() -> None:
    # Test for GH issue #2550.
    rnddata = np.random.randn(10)
    original = Dataset({"foo": ("x", rnddata)})
    with create_tmp_file() as tmp:
        original.to_netcdf(tmp)
        with open_dataset(tmp) as ds:
            assert ds.encoding["source"] == tmp


@requires_scipy_or_netCDF4
def test_source_encoding_always_present_with_pathlib() -> None:
    # Test for GH issue #5888.
    rnddata = np.random.randn(10)
    original = Dataset({"foo": ("x", rnddata)})
    with create_tmp_file() as tmp:
        original.to_netcdf(tmp)
        with open_dataset(Path(tmp)) as ds:
            assert ds.encoding["source"] == tmp


def _assert_no_dates_out_of_range_warning(record):
    undesired_message = "dates out of range"
    for warning in record:
        assert undesired_message not in str(warning.message)


@requires_scipy_or_netCDF4
@pytest.mark.parametrize("calendar", _STANDARD_CALENDARS)
def test_use_cftime_standard_calendar_default_in_range(calendar) -> None:
    x = [0, 1]
    time = [0, 720]
    units_date = "2000-01-01"
    units = "days since 2000-01-01"
    original = DataArray(x, [("time", time)], name="x").to_dataset()
    for v in ["x", "time"]:
        original[v].attrs["units"] = units
        original[v].attrs["calendar"] = calendar

    x_timedeltas = np.array(x).astype("timedelta64[D]")
    time_timedeltas = np.array(time).astype("timedelta64[D]")
    decoded_x = np.datetime64(units_date, "ns") + x_timedeltas
    decoded_time = np.datetime64(units_date, "ns") + time_timedeltas
    expected_x = DataArray(decoded_x, [("time", decoded_time)], name="x")
    expected_time = DataArray(decoded_time, [("time", decoded_time)], name="time")

    with create_tmp_file() as tmp_file:
        original.to_netcdf(tmp_file)
        with warnings.catch_warnings(record=True) as record:
            with open_dataset(tmp_file) as ds:
                assert_identical(expected_x, ds.x)
                assert_identical(expected_time, ds.time)
            _assert_no_dates_out_of_range_warning(record)


@requires_cftime
@requires_scipy_or_netCDF4
@pytest.mark.parametrize("calendar", _STANDARD_CALENDARS)
@pytest.mark.parametrize("units_year", [1500, 2500])
def test_use_cftime_standard_calendar_default_out_of_range(
    calendar, units_year
) -> None:
    import cftime

    x = [0, 1]
    time = [0, 720]
    units = f"days since {units_year}-01-01"
    original = DataArray(x, [("time", time)], name="x").to_dataset()
    for v in ["x", "time"]:
        original[v].attrs["units"] = units
        original[v].attrs["calendar"] = calendar

    decoded_x = cftime.num2date(x, units, calendar, only_use_cftime_datetimes=True)
    decoded_time = cftime.num2date(
        time, units, calendar, only_use_cftime_datetimes=True
    )
    expected_x = DataArray(decoded_x, [("time", decoded_time)], name="x")
    expected_time = DataArray(decoded_time, [("time", decoded_time)], name="time")

    with create_tmp_file() as tmp_file:
        original.to_netcdf(tmp_file)
        with pytest.warns(SerializationWarning):
            with open_dataset(tmp_file) as ds:
                assert_identical(expected_x, ds.x)
                assert_identical(expected_time, ds.time)


@requires_cftime
@requires_scipy_or_netCDF4
@pytest.mark.parametrize("calendar", _ALL_CALENDARS)
@pytest.mark.parametrize("units_year", [1500, 2000, 2500])
def test_use_cftime_true(calendar, units_year) -> None:
    import cftime

    x = [0, 1]
    time = [0, 720]
    units = f"days since {units_year}-01-01"
    original = DataArray(x, [("time", time)], name="x").to_dataset()
    for v in ["x", "time"]:
        original[v].attrs["units"] = units
        original[v].attrs["calendar"] = calendar

    decoded_x = cftime.num2date(x, units, calendar, only_use_cftime_datetimes=True)
    decoded_time = cftime.num2date(
        time, units, calendar, only_use_cftime_datetimes=True
    )
    expected_x = DataArray(decoded_x, [("time", decoded_time)], name="x")
    expected_time = DataArray(decoded_time, [("time", decoded_time)], name="time")

    with create_tmp_file() as tmp_file:
        original.to_netcdf(tmp_file)
        with warnings.catch_warnings(record=True) as record:
            with open_dataset(tmp_file, use_cftime=True) as ds:
                assert_identical(expected_x, ds.x)
                assert_identical(expected_time, ds.time)
            _assert_no_dates_out_of_range_warning(record)


@requires_scipy_or_netCDF4
@pytest.mark.parametrize("calendar", _STANDARD_CALENDARS)
def test_use_cftime_false_standard_calendar_in_range(calendar) -> None:
    x = [0, 1]
    time = [0, 720]
    units_date = "2000-01-01"
    units = "days since 2000-01-01"
    original = DataArray(x, [("time", time)], name="x").to_dataset()
    for v in ["x", "time"]:
        original[v].attrs["units"] = units
        original[v].attrs["calendar"] = calendar

    x_timedeltas = np.array(x).astype("timedelta64[D]")
    time_timedeltas = np.array(time).astype("timedelta64[D]")
    decoded_x = np.datetime64(units_date, "ns") + x_timedeltas
    decoded_time = np.datetime64(units_date, "ns") + time_timedeltas
    expected_x = DataArray(decoded_x, [("time", decoded_time)], name="x")
    expected_time = DataArray(decoded_time, [("time", decoded_time)], name="time")

    with create_tmp_file() as tmp_file:
        original.to_netcdf(tmp_file)
        with warnings.catch_warnings(record=True) as record:
            with open_dataset(tmp_file, use_cftime=False) as ds:
                assert_identical(expected_x, ds.x)
                assert_identical(expected_time, ds.time)
            _assert_no_dates_out_of_range_warning(record)


@requires_scipy_or_netCDF4
@pytest.mark.parametrize("calendar", _STANDARD_CALENDARS)
@pytest.mark.parametrize("units_year", [1500, 2500])
def test_use_cftime_false_standard_calendar_out_of_range(calendar, units_year) -> None:
    x = [0, 1]
    time = [0, 720]
    units = f"days since {units_year}-01-01"
    original = DataArray(x, [("time", time)], name="x").to_dataset()
    for v in ["x", "time"]:
        original[v].attrs["units"] = units
        original[v].attrs["calendar"] = calendar

    with create_tmp_file() as tmp_file:
        original.to_netcdf(tmp_file)
        with pytest.raises((OutOfBoundsDatetime, ValueError)):
            open_dataset(tmp_file, use_cftime=False)


@requires_scipy_or_netCDF4
@pytest.mark.parametrize("calendar", _NON_STANDARD_CALENDARS)
@pytest.mark.parametrize("units_year", [1500, 2000, 2500])
def test_use_cftime_false_nonstandard_calendar(calendar, units_year) -> None:
    x = [0, 1]
    time = [0, 720]
    units = f"days since {units_year}"
    original = DataArray(x, [("time", time)], name="x").to_dataset()
    for v in ["x", "time"]:
        original[v].attrs["units"] = units
        original[v].attrs["calendar"] = calendar

    with create_tmp_file() as tmp_file:
        original.to_netcdf(tmp_file)
        with pytest.raises((OutOfBoundsDatetime, ValueError)):
            open_dataset(tmp_file, use_cftime=False)


@pytest.mark.parametrize("engine", ["netcdf4", "scipy"])
def test_invalid_netcdf_raises(engine) -> None:
    data = create_test_data()
    with pytest.raises(ValueError, match=r"unrecognized option 'invalid_netcdf'"):
        data.to_netcdf("foo.nc", engine=engine, invalid_netcdf=True)


@requires_zarr
def test_encode_zarr_attr_value() -> None:
    # array -> list
    arr = np.array([1, 2, 3])
    expected1 = [1, 2, 3]
    actual1 = backends.zarr.encode_zarr_attr_value(arr)
    assert isinstance(actual1, list)
    assert actual1 == expected1

    # scalar array -> scalar
    sarr = np.array(1)[()]
    expected2 = 1
    actual2 = backends.zarr.encode_zarr_attr_value(sarr)
    assert isinstance(actual2, int)
    assert actual2 == expected2

    # string -> string (no change)
    expected3 = "foo"
    actual3 = backends.zarr.encode_zarr_attr_value(expected3)
    assert isinstance(actual3, str)
    assert actual3 == expected3


@requires_zarr
def test_extract_zarr_variable_encoding() -> None:
    var = xr.Variable("x", [1, 2])
    actual = backends.zarr.extract_zarr_variable_encoding(var)
    assert "chunks" in actual
    assert actual["chunks"] is None

    var = xr.Variable("x", [1, 2], encoding={"chunks": (1,)})
    actual = backends.zarr.extract_zarr_variable_encoding(var)
    assert actual["chunks"] == (1,)

    # does not raise on invalid
    var = xr.Variable("x", [1, 2], encoding={"foo": (1,)})
    actual = backends.zarr.extract_zarr_variable_encoding(var)

    # raises on invalid
    var = xr.Variable("x", [1, 2], encoding={"foo": (1,)})
    with pytest.raises(ValueError, match=r"unexpected encoding parameters"):
        actual = backends.zarr.extract_zarr_variable_encoding(
            var, raise_on_invalid=True
        )


@requires_zarr
@requires_fsspec
@pytest.mark.filterwarnings("ignore:deallocating CachingFileManager")
def test_open_fsspec() -> None:
    import fsspec
    import zarr

    if not hasattr(zarr.storage, "FSStore") or not hasattr(
        zarr.storage.FSStore, "getitems"
    ):
        pytest.skip("zarr too old")

    ds = open_dataset(os.path.join(os.path.dirname(__file__), "data", "example_1.nc"))

    m = fsspec.filesystem("memory")
    mm = m.get_mapper("out1.zarr")
    ds.to_zarr(mm)  # old interface
    ds0 = ds.copy()
    ds0["time"] = ds.time + pd.to_timedelta("1 day")
    mm = m.get_mapper("out2.zarr")
    ds0.to_zarr(mm)  # old interface

    # single dataset
    url = "memory://out2.zarr"
    ds2 = open_dataset(url, engine="zarr")
    xr.testing.assert_equal(ds0, ds2)

    # single dataset with caching
    url = "simplecache::memory://out2.zarr"
    ds2 = open_dataset(url, engine="zarr")
    xr.testing.assert_equal(ds0, ds2)

    # open_mfdataset requires dask
    if has_dask:
        # multi dataset
        url = "memory://out*.zarr"
        ds2 = open_mfdataset(url, engine="zarr")
        xr.testing.assert_equal(xr.concat([ds, ds0], dim="time"), ds2)

        # multi dataset with caching
        url = "simplecache::memory://out*.zarr"
        ds2 = open_mfdataset(url, engine="zarr")
        xr.testing.assert_equal(xr.concat([ds, ds0], dim="time"), ds2)


@requires_h5netcdf
@requires_netCDF4
def test_load_single_value_h5netcdf(tmp_path: Path) -> None:
    """Test that numeric single-element vector attributes are handled fine.

    At present (h5netcdf v0.8.1), the h5netcdf exposes single-valued numeric variable
    attributes as arrays of length 1, as opposed to scalars for the NetCDF4
    backend.  This was leading to a ValueError upon loading a single value from
    a file, see #4471.  Test that loading causes no failure.
    """
    ds = xr.Dataset(
        {
            "test": xr.DataArray(
                np.array([0]), dims=("x",), attrs={"scale_factor": 1, "add_offset": 0}
            )
        }
    )
    ds.to_netcdf(tmp_path / "test.nc")
    with xr.open_dataset(tmp_path / "test.nc", engine="h5netcdf") as ds2:
        ds2["test"][0].load()


@requires_zarr
@requires_dask
@pytest.mark.parametrize(
    "chunks", ["auto", -1, {}, {"x": "auto"}, {"x": -1}, {"x": "auto", "y": -1}]
)
def test_open_dataset_chunking_zarr(chunks, tmp_path: Path) -> None:
    encoded_chunks = 100
    dask_arr = da.from_array(
        np.ones((500, 500), dtype="float64"), chunks=encoded_chunks
    )
    ds = xr.Dataset(
        {
            "test": xr.DataArray(
                dask_arr,
                dims=("x", "y"),
            )
        }
    )
    ds["test"].encoding["chunks"] = encoded_chunks
    ds.to_zarr(tmp_path / "test.zarr")

    with dask.config.set({"array.chunk-size": "1MiB"}):
        expected = ds.chunk(chunks)
        with open_dataset(
            tmp_path / "test.zarr", engine="zarr", chunks=chunks
        ) as actual:
            xr.testing.assert_chunks_equal(actual, expected)


@requires_zarr
@requires_dask
@pytest.mark.parametrize(
    "chunks", ["auto", -1, {}, {"x": "auto"}, {"x": -1}, {"x": "auto", "y": -1}]
)
@pytest.mark.filterwarnings("ignore:The specified chunks separate")
def test_chunking_consintency(chunks, tmp_path: Path) -> None:
    encoded_chunks: dict[str, Any] = {}
    dask_arr = da.from_array(
        np.ones((500, 500), dtype="float64"), chunks=encoded_chunks
    )
    ds = xr.Dataset(
        {
            "test": xr.DataArray(
                dask_arr,
                dims=("x", "y"),
            )
        }
    )
    ds["test"].encoding["chunks"] = encoded_chunks
    ds.to_zarr(tmp_path / "test.zarr")
    ds.to_netcdf(tmp_path / "test.nc")

    with dask.config.set({"array.chunk-size": "1MiB"}):
        expected = ds.chunk(chunks)
        with xr.open_dataset(
            tmp_path / "test.zarr", engine="zarr", chunks=chunks
        ) as actual:
            xr.testing.assert_chunks_equal(actual, expected)

        with xr.open_dataset(tmp_path / "test.nc", chunks=chunks) as actual:
            xr.testing.assert_chunks_equal(actual, expected)


def _check_guess_can_open_and_open(entrypoint, obj, engine, expected):
    assert entrypoint.guess_can_open(obj)
    with open_dataset(obj, engine=engine) as actual:
        assert_identical(expected, actual)


@requires_netCDF4
def test_netcdf4_entrypoint(tmp_path: Path) -> None:
    entrypoint = NetCDF4BackendEntrypoint()
    ds = create_test_data()

    path = tmp_path / "foo"
    ds.to_netcdf(path, format="NETCDF3_CLASSIC")
    _check_guess_can_open_and_open(entrypoint, path, engine="netcdf4", expected=ds)
    _check_guess_can_open_and_open(entrypoint, str(path), engine="netcdf4", expected=ds)

    path = tmp_path / "bar"
    ds.to_netcdf(path, format="NETCDF4_CLASSIC")
    _check_guess_can_open_and_open(entrypoint, path, engine="netcdf4", expected=ds)
    _check_guess_can_open_and_open(entrypoint, str(path), engine="netcdf4", expected=ds)

    assert entrypoint.guess_can_open("http://something/remote")
    assert entrypoint.guess_can_open("something-local.nc")
    assert entrypoint.guess_can_open("something-local.nc4")
    assert entrypoint.guess_can_open("something-local.cdf")
    assert not entrypoint.guess_can_open("not-found-and-no-extension")

    path = tmp_path / "baz"
    with open(path, "wb") as f:
        f.write(b"not-a-netcdf-file")
    assert not entrypoint.guess_can_open(path)


@requires_scipy
def test_scipy_entrypoint(tmp_path: Path) -> None:
    entrypoint = ScipyBackendEntrypoint()
    ds = create_test_data()

    path = tmp_path / "foo"
    ds.to_netcdf(path, engine="scipy")
    _check_guess_can_open_and_open(entrypoint, path, engine="scipy", expected=ds)
    _check_guess_can_open_and_open(entrypoint, str(path), engine="scipy", expected=ds)
    with open(path, "rb") as f:
        _check_guess_can_open_and_open(entrypoint, f, engine="scipy", expected=ds)

    contents = ds.to_netcdf(engine="scipy")
    _check_guess_can_open_and_open(entrypoint, contents, engine="scipy", expected=ds)
    _check_guess_can_open_and_open(
        entrypoint, BytesIO(contents), engine="scipy", expected=ds
    )

    path = tmp_path / "foo.nc.gz"
    with gzip.open(path, mode="wb") as f:
        f.write(contents)
    _check_guess_can_open_and_open(entrypoint, path, engine="scipy", expected=ds)
    _check_guess_can_open_and_open(entrypoint, str(path), engine="scipy", expected=ds)

    assert entrypoint.guess_can_open("something-local.nc")
    assert entrypoint.guess_can_open("something-local.nc.gz")
    assert not entrypoint.guess_can_open("not-found-and-no-extension")
    assert not entrypoint.guess_can_open(b"not-a-netcdf-file")  # type: ignore[arg-type]


@requires_h5netcdf
def test_h5netcdf_entrypoint(tmp_path: Path) -> None:
    entrypoint = H5netcdfBackendEntrypoint()
    ds = create_test_data()

    path = tmp_path / "foo"
    ds.to_netcdf(path, engine="h5netcdf")
    _check_guess_can_open_and_open(entrypoint, path, engine="h5netcdf", expected=ds)
    _check_guess_can_open_and_open(
        entrypoint, str(path), engine="h5netcdf", expected=ds
    )
    with open(path, "rb") as f:
        _check_guess_can_open_and_open(entrypoint, f, engine="h5netcdf", expected=ds)

    assert entrypoint.guess_can_open("something-local.nc")
    assert entrypoint.guess_can_open("something-local.nc4")
    assert entrypoint.guess_can_open("something-local.cdf")
    assert not entrypoint.guess_can_open("not-found-and-no-extension")


@requires_netCDF4
@pytest.mark.parametrize("str_type", (str, np.str_))
def test_write_file_from_np_str(str_type, tmpdir) -> None:
    # https://github.com/pydata/xarray/pull/5264
    scenarios = [str_type(v) for v in ["scenario_a", "scenario_b", "scenario_c"]]
    years = range(2015, 2100 + 1)
    tdf = pd.DataFrame(
        data=np.random.random((len(scenarios), len(years))),
        columns=years,
        index=scenarios,
    )
    tdf.index.name = "scenario"
    tdf.columns.name = "year"
    tdf = tdf.stack()
    tdf.name = "tas"

    txr = tdf.to_xarray()

    txr.to_netcdf(tmpdir.join("test.nc"))


@requires_zarr
@requires_netCDF4
class TestNCZarr:
    @property
    def netcdfc_version(self):
        return Version(nc4.getlibversion().split()[0])

    def _create_nczarr(self, filename):
        if self.netcdfc_version < Version("4.8.1"):
            pytest.skip("requires netcdf-c>=4.8.1")
        if platform.system() == "Windows" and self.netcdfc_version == Version("4.8.1"):
            # Bug in netcdf-c==4.8.1 (typo: Nan instead of NaN)
            # https://github.com/Unidata/netcdf-c/issues/2265
            pytest.skip("netcdf-c==4.8.1 has issues on Windows")

        ds = create_test_data()
        # Drop dim3: netcdf-c does not support dtype='<U1'
        # https://github.com/Unidata/netcdf-c/issues/2259
        ds = ds.drop_vars("dim3")

        ds.to_netcdf(f"file://{filename}#mode=nczarr")
        return ds

    def test_open_nczarr(self) -> None:
        with create_tmp_file(suffix=".zarr") as tmp:
            expected = self._create_nczarr(tmp)
            actual = xr.open_zarr(tmp, consolidated=False)
            assert_identical(expected, actual)

    def test_overwriting_nczarr(self) -> None:
        with create_tmp_file(suffix=".zarr") as tmp:
            ds = self._create_nczarr(tmp)
            expected = ds[["var1"]]
            expected.to_zarr(tmp, mode="w")
            actual = xr.open_zarr(tmp, consolidated=False)
            assert_identical(expected, actual)

    @pytest.mark.parametrize("mode", ["a", "r+"])
    @pytest.mark.filterwarnings("ignore:.*non-consolidated metadata.*")
    def test_raise_writing_to_nczarr(self, mode) -> None:
        if self.netcdfc_version > Version("4.8.1"):
            pytest.skip("netcdf-c>4.8.1 adds the _ARRAY_DIMENSIONS attribute")

        with create_tmp_file(suffix=".zarr") as tmp:
            ds = self._create_nczarr(tmp)
            with pytest.raises(
                KeyError, match="missing the attribute `_ARRAY_DIMENSIONS`,"
            ):
                ds.to_zarr(tmp, mode=mode)


@requires_netCDF4
@requires_dask
def test_pickle_open_mfdataset_dataset():
    with open_example_mfdataset(["bears.nc"]) as ds:
        assert_identical(ds, pickle.loads(pickle.dumps(ds)))


@requires_zarr
def test_zarr_closing_internal_zip_store():
    store_name = "tmp.zarr.zip"
    original_da = DataArray(np.arange(12).reshape((3, 4)))
    original_da.to_zarr(store_name, mode="w")

    with open_dataarray(store_name, engine="zarr") as loaded_da:
        assert_identical(original_da, loaded_da)


@requires_zarr
class TestZarrRegionAuto:
    def test_zarr_region_auto_all(self, tmp_path):
        x = np.arange(0, 50, 10)
        y = np.arange(0, 20, 2)
        data = np.ones((5, 10))
        ds = xr.Dataset(
            {
                "test": xr.DataArray(
                    data,
                    dims=("x", "y"),
                    coords={"x": x, "y": y},
                )
            }
        )
        ds.to_zarr(tmp_path / "test.zarr")

        ds_region = 1 + ds.isel(x=slice(2, 4), y=slice(6, 8))
        ds_region.to_zarr(tmp_path / "test.zarr", region="auto")

        ds_updated = xr.open_zarr(tmp_path / "test.zarr")

        expected = ds.copy()
        expected["test"][2:4, 6:8] += 1
        assert_identical(ds_updated, expected)

    def test_zarr_region_auto_mixed(self, tmp_path):
        x = np.arange(0, 50, 10)
        y = np.arange(0, 20, 2)
        data = np.ones((5, 10))
        ds = xr.Dataset(
            {
                "test": xr.DataArray(
                    data,
                    dims=("x", "y"),
                    coords={"x": x, "y": y},
                )
            }
        )
        ds.to_zarr(tmp_path / "test.zarr")

        ds_region = 1 + ds.isel(x=slice(2, 4), y=slice(6, 8))
        ds_region.to_zarr(
            tmp_path / "test.zarr", region={"x": "auto", "y": slice(6, 8)}
        )

        ds_updated = xr.open_zarr(tmp_path / "test.zarr")

        expected = ds.copy()
        expected["test"][2:4, 6:8] += 1
        assert_identical(ds_updated, expected)

    def test_zarr_region_auto_noncontiguous(self, tmp_path):
        x = np.arange(0, 50, 10)
        y = np.arange(0, 20, 2)
        data = np.ones((5, 10))
        ds = xr.Dataset(
            {
                "test": xr.DataArray(
                    data,
                    dims=("x", "y"),
                    coords={"x": x, "y": y},
                )
            }
        )
        ds.to_zarr(tmp_path / "test.zarr")

        ds_region = 1 + ds.isel(x=[0, 2, 3], y=[5, 6])
        with pytest.raises(ValueError):
            ds_region.to_zarr(tmp_path / "test.zarr", region={"x": "auto", "y": "auto"})

    def test_zarr_region_auto_new_coord_vals(self, tmp_path):
        x = np.arange(0, 50, 10)
        y = np.arange(0, 20, 2)
        data = np.ones((5, 10))
        ds = xr.Dataset(
            {
                "test": xr.DataArray(
                    data,
                    dims=("x", "y"),
                    coords={"x": x, "y": y},
                )
            }
        )
        ds.to_zarr(tmp_path / "test.zarr")

        x = np.arange(5, 55, 10)
        y = np.arange(0, 20, 2)
        data = np.ones((5, 10))
        ds = xr.Dataset(
            {
                "test": xr.DataArray(
                    data,
                    dims=("x", "y"),
                    coords={"x": x, "y": y},
                )
            }
        )

        ds_region = 1 + ds.isel(x=slice(2, 4), y=slice(6, 8))
        with pytest.raises(KeyError):
            ds_region.to_zarr(tmp_path / "test.zarr", region={"x": "auto", "y": "auto"})

    def test_zarr_region_index_write(self, tmp_path):
        from xarray.backends.zarr import ZarrStore

        x = np.arange(0, 50, 10)
        y = np.arange(0, 20, 2)
        data = np.ones((5, 10))
        ds = xr.Dataset(
            {
                "test": xr.DataArray(
                    data,
                    dims=("x", "y"),
                    coords={"x": x, "y": y},
                )
            }
        )

        ds_region = 1 + ds.isel(x=slice(2, 4), y=slice(6, 8))

        ds.to_zarr(tmp_path / "test.zarr")

        with patch.object(
            ZarrStore,
            "set_variables",
            side_effect=ZarrStore.set_variables,
            autospec=True,
        ) as mock:
            ds_region.to_zarr(tmp_path / "test.zarr", region="auto", mode="r+")

            # should write the data vars but never the index vars with auto mode
            for call in mock.call_args_list:
                written_variables = call.args[1].keys()
                assert "test" in written_variables
                assert "x" not in written_variables
                assert "y" not in written_variables

    def test_zarr_region_append(self, tmp_path):
        x = np.arange(0, 50, 10)
        y = np.arange(0, 20, 2)
        data = np.ones((5, 10))
        ds = xr.Dataset(
            {
                "test": xr.DataArray(
                    data,
                    dims=("x", "y"),
                    coords={"x": x, "y": y},
                )
            }
        )
        ds.to_zarr(tmp_path / "test.zarr")

        x_new = np.arange(40, 70, 10)
        data_new = np.ones((3, 10))
        ds_new = xr.Dataset(
            {
                "test": xr.DataArray(
                    data_new,
                    dims=("x", "y"),
                    coords={"x": x_new, "y": y},
                )
            }
        )

        # Don't allow auto region detection in append mode due to complexities in
        # implementing the overlap logic and lack of safety with parallel writes
        with pytest.raises(ValueError):
            ds_new.to_zarr(
                tmp_path / "test.zarr", mode="a", append_dim="x", region="auto"
            )


@requires_zarr
def test_zarr_region(tmp_path):
    x = np.arange(0, 50, 10)
    y = np.arange(0, 20, 2)
    data = np.ones((5, 10))
    ds = xr.Dataset(
        {
            "test": xr.DataArray(
                data,
                dims=("x", "y"),
                coords={"x": x, "y": y},
            )
        }
    )
    ds.to_zarr(tmp_path / "test.zarr")

    ds_transposed = ds.transpose("y", "x")

    ds_region = 1 + ds_transposed.isel(x=[0], y=[0])
    ds_region.to_zarr(
        tmp_path / "test.zarr", region={"x": slice(0, 1), "y": slice(0, 1)}
    )

<<<<<<< HEAD

@requires_zarr
@requires_dask
def test_zarr_region_chunk_partial(tmp_path):
    """
    Check that writing to partial chunks with `region` fails, assuming `safe_chunks=False`.
    """
    ds = (
        xr.DataArray(np.arange(120).reshape(4, 3, -1), dims=list("abc"))
        .rename("var1")
        .to_dataset()
    )

    ds.chunk(5).to_zarr(tmp_path / "foo.zarr", compute=False, mode="w")
    with pytest.raises(ValueError):
        for r in range(ds.sizes["a"]):
            ds.chunk(3).isel(a=[r]).to_zarr(
                tmp_path / "foo.zarr", region=dict(a=slice(r, r + 1))
            )
=======
    # Write without region
    ds_transposed.to_zarr(tmp_path / "test.zarr", mode="r+")
>>>>>>> 92f79a02
<|MERGE_RESOLUTION|>--- conflicted
+++ resolved
@@ -5549,7 +5549,8 @@
         tmp_path / "test.zarr", region={"x": slice(0, 1), "y": slice(0, 1)}
     )
 
-<<<<<<< HEAD
+    # Write without region
+    ds_transposed.to_zarr(tmp_path / "test.zarr", mode="r+")
 
 @requires_zarr
 @requires_dask
@@ -5569,7 +5570,3 @@
             ds.chunk(3).isel(a=[r]).to_zarr(
                 tmp_path / "foo.zarr", region=dict(a=slice(r, r + 1))
             )
-=======
-    # Write without region
-    ds_transposed.to_zarr(tmp_path / "test.zarr", mode="r+")
->>>>>>> 92f79a02
