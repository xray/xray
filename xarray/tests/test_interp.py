from __future__ import annotations

from itertools import combinations, permutations, product
from typing import cast, get_args

import numpy as np
import pandas as pd
import pytest

import xarray as xr
from xarray.coding.cftimeindex import _parse_array_of_cftime_strings
from xarray.core.types import (
    Interp1dOptions,
    InterpnOptions,
    InterpolantOptions,
    InterpOptions,
)
from xarray.tests import (
    assert_allclose,
    assert_equal,
    assert_identical,
    has_dask,
    has_scipy,
    has_scipy_ge_1_13,
    raise_if_dask_computes,
    requires_cftime,
    requires_dask,
    requires_scipy,
)
from xarray.tests.test_dataset import create_test_data

try:
    import scipy
except ImportError:
    pass

ALL_1D = get_args(Interp1dOptions) + get_args(InterpolantOptions)


def get_example_data(case: int) -> xr.DataArray:
    if case == 0:
        # 2D
        x = np.linspace(0, 1, 100)
        y = np.linspace(0, 0.1, 30)
        return xr.DataArray(
            np.sin(x[:, np.newaxis]) * np.cos(y),
            dims=["x", "y"],
            coords={"x": x, "y": y, "x2": ("x", x**2)},
        )
    elif case == 1:
        # 2D chunked single dim
        return get_example_data(0).chunk({"y": 3})
    elif case == 2:
        # 2D chunked both dims
        return get_example_data(0).chunk({"x": 25, "y": 3})
    elif case == 3:
        # 3D
        x = np.linspace(0, 1, 100)
        y = np.linspace(0, 0.1, 30)
        z = np.linspace(0.1, 0.2, 10)
        return xr.DataArray(
            np.sin(x[:, np.newaxis, np.newaxis]) * np.cos(y[:, np.newaxis]) * z,
            dims=["x", "y", "z"],
            coords={"x": x, "y": y, "x2": ("x", x**2), "z": z},
        )
    elif case == 4:
        # 3D chunked single dim
        # chunksize=5 lets us check whether we rechunk to 1 with quintic
        return get_example_data(3).chunk({"z": 5})
    else:
        raise ValueError("case must be 1-4")


@pytest.fixture
def nd_interp_coords():
    # interpolation indices for nd interpolation of da from case 3 of get_example_data

    da = get_example_data(case=3)

    coords = {}
    # grid -> grid
    coords["xdestnp"] = np.linspace(0.1, 1.0, 11)
    coords["ydestnp"] = np.linspace(0.0, 0.2, 10)
    coords["zdestnp"] = da.z.data
    # list of the points defined by the above mesh in C order
    mesh_x, mesh_y, mesh_z = np.meshgrid(
        coords["xdestnp"], coords["ydestnp"], coords["zdestnp"], indexing="ij"
    )
    coords["grid_grid_points"] = np.column_stack(
        [mesh_x.ravel(), mesh_y.ravel(), mesh_z.ravel()]
    )

    # grid -> oned
    coords["xdest"] = xr.DataArray(np.linspace(0.1, 1.0, 11), dims="y")  # type: ignore[assignment]
    coords["ydest"] = xr.DataArray(np.linspace(0.0, 0.2, 11), dims="y")  # type: ignore[assignment]
    coords["zdest"] = da.z
    # grid of the points defined by the oned gridded with zdest in C order
    coords["grid_oned_points"] = np.array(
        [
            (a, b, c)
            for (a, b), c in product(
                zip(coords["xdest"].data, coords["ydest"].data, strict=False),
                coords["zdest"].data,
            )
        ]
    )

    return coords


def test_keywargs():
    if not has_scipy:
        pytest.skip("scipy is not installed.")

    da = get_example_data(0)
    assert_equal(da.interp(x=[0.5, 0.8]), da.interp({"x": [0.5, 0.8]}))


@pytest.mark.parametrize("method", ["linear", "cubic"])
@pytest.mark.parametrize("dim", ["x", "y"])
@pytest.mark.parametrize(
    "case", [pytest.param(0, id="no_chunk"), pytest.param(1, id="chunk_y")]
)
def test_interpolate_1d(method: InterpOptions, dim: str, case: int) -> None:
    if not has_scipy:
        pytest.skip("scipy is not installed.")

    if not has_dask and case in [1]:
        pytest.skip("dask is not installed in the environment.")

    da = get_example_data(case)
    xdest = np.linspace(0.0, 0.9, 80)
    actual = da.interp(method=method, coords={dim: xdest})

    # scipy interpolation for the reference
    def func(obj, new_x):
        return scipy.interpolate.interp1d(
            da[dim],
            obj.data,
            axis=obj.get_axis_num(dim),
            bounds_error=False,
            fill_value=np.nan,
            kind=method,
        )(new_x)

    if dim == "x":
        coords = {"x": xdest, "y": da["y"], "x2": ("x", func(da["x2"], xdest))}
    else:  # y
        coords = {"x": da["x"], "y": xdest, "x2": da["x2"]}

    expected = xr.DataArray(func(da, xdest), dims=["x", "y"], coords=coords)
    assert_allclose(actual, expected)


@pytest.mark.parametrize("method", ["cubic", "zero"])
def test_interpolate_1d_methods(method: InterpOptions) -> None:
    if not has_scipy:
        pytest.skip("scipy is not installed.")

    da = get_example_data(0)
    dim = "x"
    xdest = np.linspace(0.0, 0.9, 80)

    actual = da.interp(method=method, coords={dim: xdest})

    # scipy interpolation for the reference
    def func(obj, new_x):
        return scipy.interpolate.interp1d(
            da[dim],
            obj.data,
            axis=obj.get_axis_num(dim),
            bounds_error=False,
            fill_value=np.nan,
            kind=method,
        )(new_x)

    coords = {"x": xdest, "y": da["y"], "x2": ("x", func(da["x2"], xdest))}
    expected = xr.DataArray(func(da, xdest), dims=["x", "y"], coords=coords)
    assert_allclose(actual, expected)


@requires_scipy
@pytest.mark.parametrize(
    "use_dask, method",
    (
        (False, "linear"),
        (False, "akima"),
        pytest.param(
            False,
            "makima",
            marks=pytest.mark.skipif(not has_scipy_ge_1_13, reason="scipy too old"),
        ),
        pytest.param(
            True,
            "linear",
            marks=pytest.mark.skipif(not has_dask, reason="dask not available"),
        ),
        pytest.param(
            True,
            "akima",
            marks=pytest.mark.skipif(not has_dask, reason="dask not available"),
        ),
    ),
)
def test_interpolate_vectorize(use_dask: bool, method: InterpOptions) -> None:
    # scipy interpolation for the reference
    def func(obj, dim, new_x, method):
        scipy_kwargs = {}
        interpolant_options = {
            "barycentric": scipy.interpolate.BarycentricInterpolator,
            "krogh": scipy.interpolate.KroghInterpolator,
            "pchip": scipy.interpolate.PchipInterpolator,
            "akima": scipy.interpolate.Akima1DInterpolator,
            "makima": scipy.interpolate.Akima1DInterpolator,
        }

        shape = [s for i, s in enumerate(obj.shape) if i != obj.get_axis_num(dim)]
        for s in new_x.shape[::-1]:
            shape.insert(obj.get_axis_num(dim), s)

        if method in interpolant_options:
            interpolant = interpolant_options[method]
            if method == "makima":
                scipy_kwargs["method"] = method
            return interpolant(
                da[dim], obj.data, axis=obj.get_axis_num(dim), **scipy_kwargs
            )(new_x).reshape(shape)
        else:
            return scipy.interpolate.interp1d(
                da[dim],
                obj.data,
                axis=obj.get_axis_num(dim),
                kind=method,
                bounds_error=False,
                fill_value=np.nan,
                **scipy_kwargs,
            )(new_x).reshape(shape)

    da = get_example_data(0)

    if use_dask:
        da = da.chunk({"y": 5})

    # xdest is 1d but has different dimension
    xdest = xr.DataArray(
        np.linspace(0.1, 0.9, 30),
        dims="z",
        coords={"z": np.random.randn(30), "z2": ("z", np.random.randn(30))},
    )

    actual = da.interp(x=xdest, method=method)

    expected = xr.DataArray(
        func(da, "x", xdest, method),
        dims=["z", "y"],
        coords={
            "z": xdest["z"],
            "z2": xdest["z2"],
            "y": da["y"],
            "x": ("z", xdest.values),
            "x2": ("z", func(da["x2"], "x", xdest, method)),
        },
    )
    assert_allclose(actual, expected.transpose("z", "y", transpose_coords=True))

    # xdest is 2d
    xdest = xr.DataArray(
        np.linspace(0.1, 0.9, 30).reshape(6, 5),
        dims=["z", "w"],
        coords={
            "z": np.random.randn(6),
            "w": np.random.randn(5),
            "z2": ("z", np.random.randn(6)),
        },
    )

    actual = da.interp(x=xdest, method=method)

    expected = xr.DataArray(
        func(da, "x", xdest, method),
        dims=["z", "w", "y"],
        coords={
            "z": xdest["z"],
            "w": xdest["w"],
            "z2": xdest["z2"],
            "y": da["y"],
            "x": (("z", "w"), xdest.data),
            "x2": (("z", "w"), func(da["x2"], "x", xdest, method)),
        },
    )
    assert_allclose(actual, expected.transpose("z", "w", "y", transpose_coords=True))


@requires_scipy
@pytest.mark.parametrize("method", get_args(InterpnOptions))
@pytest.mark.parametrize(
    "case",
    [
        pytest.param(3, id="no_chunk"),
        pytest.param(
            4, id="chunked", marks=pytest.mark.skipif(not has_dask, reason="no dask")
        ),
    ],
)
def test_interpolate_nd(case: int, method: InterpnOptions, nd_interp_coords) -> None:
    da = get_example_data(case)

    # grid -> grid
    xdestnp = nd_interp_coords["xdestnp"]
    ydestnp = nd_interp_coords["ydestnp"]
    zdestnp = nd_interp_coords["zdestnp"]
    grid_grid_points = nd_interp_coords["grid_grid_points"]
    # the presence/absence of z coordinate may affect nd interpolants, even when the
    # coordinate is unchanged
    # TODO: test this?
    actual = da.interp(x=xdestnp, y=ydestnp, z=zdestnp, method=method)
    expected_data = scipy.interpolate.interpn(
        points=(da.x, da.y, da.z),
        values=da.load().data,
        xi=grid_grid_points,
        method=method,
        bounds_error=False,
    ).reshape((len(xdestnp), len(ydestnp), len(zdestnp)))
    expected = xr.DataArray(
        expected_data,
        dims=["x", "y", "z"],
        coords={
            "x": xdestnp,
            "y": ydestnp,
            "z": zdestnp,
            "x2": da["x2"].interp(x=xdestnp, method=method),
        },
    )
    assert_allclose(actual.transpose("x", "y", "z"), expected.transpose("x", "y", "z"))

    # grid -> 1d-sample
    xdest = nd_interp_coords["xdest"]
    ydest = nd_interp_coords["ydest"]
    zdest = nd_interp_coords["zdest"]
    grid_oned_points = nd_interp_coords["grid_oned_points"]
    actual = da.interp(x=xdest, y=ydest, z=zdest, method=method)
    expected_data = scipy.interpolate.interpn(
        points=(da.x, da.y, da.z),
        values=da.data,
        xi=grid_oned_points,
        method=method,
        bounds_error=False,
    ).reshape([len(xdest), len(zdest)])
    expected = xr.DataArray(
        expected_data,
        dims=["y", "z"],
        coords={
            "y": ydest,
            "z": zdest,
            "x": ("y", xdest.values),
            "x2": da["x2"].interp(x=xdest, method=method),
        },
    )

    assert_allclose(actual.transpose("y", "z"), expected)

    # reversed order
    actual = da.interp(y=ydest, x=xdest, z=zdest, method=method)
    assert_allclose(actual.transpose("y", "z"), expected)


@requires_scipy
# omit cubic, pchip, quintic because not enough points
@pytest.mark.parametrize("method", ("linear", "nearest", "slinear"))
def test_interpolate_nd_nd(method: InterpnOptions) -> None:
    """Interpolate nd array with an nd indexer sharing coordinates."""
    # Create original array
    a = [0, 2]
    x = [0, 1, 2]
    values = np.arange(6).reshape(2, 3)
    da = xr.DataArray(values, dims=("a", "x"), coords={"a": a, "x": x})

    # Create indexer into `a` with dimensions (y, x)
    y = [10]
    a_targets = [1, 2, 2]
    c = {"x": x, "y": y}
    ia = xr.DataArray([a_targets], dims=("y", "x"), coords=c)
    out = da.interp(a=ia, method=method)

    expected_xi = list(zip(a_targets, x, strict=False))
    expected_vec = scipy.interpolate.interpn(
        points=(a, x), values=values, xi=expected_xi, method=method
    )
    expected = xr.DataArray([expected_vec], dims=("y", "x"), coords=c)
    xr.testing.assert_allclose(out.drop_vars("a"), expected)

    # If the *shared* indexing coordinates do not match, interp should fail.
    with pytest.raises(ValueError):
        c = {"x": [1], "y": y}
        ia = xr.DataArray([[1]], dims=("y", "x"), coords=c)
        da.interp(a=ia)

    with pytest.raises(ValueError):
        c = {"x": [5, 6, 7], "y": y}
        ia = xr.DataArray([[1]], dims=("y", "x"), coords=c)
        da.interp(a=ia)


@requires_scipy
@pytest.mark.filterwarnings("ignore:All-NaN slice")
def test_interpolate_nd_with_nan() -> None:
    """Interpolate an array with an nd indexer and `NaN` values."""

    # Create indexer into `a` with dimensions (y, x)
    x = [0, 1, 2]
    y = [10, 20]
    c = {"x": x, "y": y}
    a = np.arange(6, dtype=float).reshape(2, 3)
    a[0, 1] = np.nan
    ia = xr.DataArray(a, dims=("y", "x"), coords=c)

    da = xr.DataArray([1, 2, 2], dims=("a"), coords={"a": [0, 2, 4]})
    out = da.interp(a=ia)
    expected = xr.DataArray(
        [[1.0, np.nan, 2.0], [2.0, 2.0, np.nan]], dims=("y", "x"), coords=c
    )
    xr.testing.assert_allclose(out.drop_vars("a"), expected)

    db = 2 * da
    ds = xr.Dataset({"da": da, "db": db})
    out2 = ds.interp(a=ia)
    expected_ds = xr.Dataset({"da": expected, "db": 2 * expected})
    xr.testing.assert_allclose(out2.drop_vars("a"), expected_ds)


@requires_scipy
@pytest.mark.parametrize("method", ("linear",))
@pytest.mark.parametrize(
    "case", [pytest.param(0, id="no_chunk"), pytest.param(1, id="chunk_y")]
)
def test_interpolate_scalar(method: InterpOptions, case: int) -> None:
    if not has_dask and case in [1]:
        pytest.skip("dask is not installed in the environment.")

    da = get_example_data(case)
    xdest = 0.4

    actual = da.interp(x=xdest, method=method)

    # scipy interpolation for the reference
    def func(obj, new_x):
        return scipy.interpolate.interp1d(
            da["x"],
            obj.data,
            axis=obj.get_axis_num("x"),
            bounds_error=False,
            fill_value=np.nan,
            kind=method,
        )(new_x)

    coords = {"x": xdest, "y": da["y"], "x2": func(da["x2"], xdest)}
    expected = xr.DataArray(func(da, xdest), dims=["y"], coords=coords)
    assert_allclose(actual, expected)


@requires_scipy
@pytest.mark.parametrize("method", ("linear",))
@pytest.mark.parametrize(
    "case", [pytest.param(3, id="no_chunk"), pytest.param(4, id="chunked")]
)
def test_interpolate_nd_scalar(method: InterpOptions, case: int) -> None:
    if not has_dask and case in [4]:
        pytest.skip("dask is not installed in the environment.")

    da = get_example_data(case)
    xdest = 0.4
    ydest = 0.05
    zdest = da.get_index("z")

    actual = da.interp(x=xdest, y=ydest, z=zdest, method=method)
    # scipy interpolation for the reference
    expected_data = scipy.interpolate.RegularGridInterpolator(
        (da["x"], da["y"], da["z"]),
        da.transpose("x", "y", "z").values,
        method=method,
        bounds_error=False,
        fill_value=np.nan,
    )(np.asarray([(xdest, ydest, z_val) for z_val in zdest]))

    coords = {
        "x": xdest,
        "y": ydest,
        "x2": da["x2"].interp(x=xdest, method=method),
        "z": da["z"],
    }
    expected = xr.DataArray(expected_data, dims=["z"], coords=coords)
    assert_allclose(actual, expected)


@pytest.mark.parametrize("use_dask", [True, False])
def test_nans(use_dask: bool) -> None:
    if not has_scipy:
        pytest.skip("scipy is not installed.")

    da = xr.DataArray([0, 1, np.nan, 2], dims="x", coords={"x": range(4)})

    if not has_dask and use_dask:
        pytest.skip("dask is not installed in the environment.")
        da = da.chunk()

    actual = da.interp(x=[0.5, 1.5])
    # not all values are nan
    assert actual.count() > 0


@requires_scipy
@pytest.mark.parametrize("use_dask", [True, False])
def test_errors(use_dask: bool) -> None:
    # spline is unavailable
    da = xr.DataArray([0, 1, np.nan, 2], dims="x", coords={"x": range(4)})
    if not has_dask and use_dask:
        pytest.skip("dask is not installed in the environment.")
        da = da.chunk()

    for method in ["spline"]:
        with pytest.raises(ValueError), pytest.warns(PendingDeprecationWarning):
            da.interp(x=[0.5, 1.5], method=method)  # type: ignore[arg-type]

    # not sorted
    if use_dask:
        da = get_example_data(3)
    else:
        da = get_example_data(0)

    result = da.interp(x=[-1, 1, 3], kwargs={"fill_value": 0.0})
    assert not np.isnan(result.values).any()
    result = da.interp(x=[-1, 1, 3])
    assert np.isnan(result.values).any()

    # invalid method
    with pytest.raises(ValueError):
        da.interp(x=[2, 0], method="boo")  # type: ignore[arg-type]
    with pytest.raises(ValueError):
        da.interp(y=[2, 0], method="boo")  # type: ignore[arg-type]

    # object-type DataArray cannot be interpolated
    da = xr.DataArray(["a", "b", "c"], dims="x", coords={"x": [0, 1, 2]})
    with pytest.raises(TypeError):
        da.interp(x=0)


@requires_scipy
def test_dtype() -> None:
    data_vars = dict(
        a=("time", np.array([1, 1.25, 2])),
        b=("time", np.array([True, True, False], dtype=bool)),
        c=("time", np.array(["start", "start", "end"], dtype=str)),
    )
    time = np.array([0, 0.25, 1], dtype=float)
    expected = xr.Dataset(data_vars, coords=dict(time=time))
    actual = xr.Dataset(
        {k: (dim, arr[[0, -1]]) for k, (dim, arr) in data_vars.items()},
        coords=dict(time=time[[0, -1]]),
    )
    actual = actual.interp(time=time, method="linear")
    assert_identical(expected, actual)


@requires_scipy
def test_sorted() -> None:
    # unsorted non-uniform gridded data
    x = np.random.randn(100)
    y = np.random.randn(30)
    z = np.linspace(0.1, 0.2, 10) * 3.0
    da = xr.DataArray(
        np.cos(x[:, np.newaxis, np.newaxis]) * np.cos(y[:, np.newaxis]) * z,
        dims=["x", "y", "z"],
        coords={"x": x, "y": y, "x2": ("x", x**2), "z": z},
    )

    x_new = np.linspace(0, 1, 30)
    y_new = np.linspace(0, 1, 20)

    da_sorted = da.sortby("x")
    assert_allclose(da.interp(x=x_new), da_sorted.interp(x=x_new, assume_sorted=True))
    da_sorted = da.sortby(["x", "y"])
    assert_allclose(
        da.interp(x=x_new, y=y_new),
        da_sorted.interp(x=x_new, y=y_new, assume_sorted=True),
    )

    with pytest.raises(ValueError):
        da.interp(x=[0, 1, 2], assume_sorted=True)


@requires_scipy
def test_dimension_wo_coords() -> None:
    da = xr.DataArray(
        np.arange(12).reshape(3, 4), dims=["x", "y"], coords={"y": [0, 1, 2, 3]}
    )
    da_w_coord = da.copy()
    da_w_coord["x"] = np.arange(3)

    assert_equal(da.interp(x=[0.1, 0.2, 0.3]), da_w_coord.interp(x=[0.1, 0.2, 0.3]))
    assert_equal(
        da.interp(x=[0.1, 0.2, 0.3], y=[0.5]),
        da_w_coord.interp(x=[0.1, 0.2, 0.3], y=[0.5]),
    )


@requires_scipy
def test_dataset() -> None:
    ds = create_test_data()
    ds.attrs["foo"] = "var"
    ds["var1"].attrs["buz"] = "var2"
    new_dim2 = xr.DataArray([0.11, 0.21, 0.31], dims="z")
    interpolated = ds.interp(dim2=new_dim2)

    assert_allclose(interpolated["var1"], ds["var1"].interp(dim2=new_dim2))
    assert interpolated["var3"].equals(ds["var3"])

    # make sure modifying interpolated does not affect the original dataset
    interpolated["var1"][:, 1] = 1.0
    interpolated["var2"][:, 1] = 1.0
    interpolated["var3"][:, 1] = 1.0

    assert not interpolated["var1"].equals(ds["var1"])
    assert not interpolated["var2"].equals(ds["var2"])
    assert not interpolated["var3"].equals(ds["var3"])
    # attrs should be kept
    assert interpolated.attrs["foo"] == "var"
    assert interpolated["var1"].attrs["buz"] == "var2"


@pytest.mark.parametrize("case", [pytest.param(0, id="2D"), pytest.param(3, id="3D")])
def test_interpolate_dimorder(case: int) -> None:
    """Make sure the resultant dimension order is consistent with .sel()"""
    if not has_scipy:
        pytest.skip("scipy is not installed.")

    da = get_example_data(case)

    new_x = xr.DataArray([0, 1, 2], dims="x")
    assert da.interp(x=new_x).dims == da.sel(x=new_x, method="nearest").dims

    new_y = xr.DataArray([0, 1, 2], dims="y")
    actual = da.interp(x=new_x, y=new_y).dims
    expected = da.sel(x=new_x, y=new_y, method="nearest").dims
    assert actual == expected
    # reversed order
    actual = da.interp(y=new_y, x=new_x).dims
    expected = da.sel(y=new_y, x=new_x, method="nearest").dims
    assert actual == expected

    new_x = xr.DataArray([0, 1, 2], dims="a")
    assert da.interp(x=new_x).dims == da.sel(x=new_x, method="nearest").dims
    assert da.interp(y=new_x).dims == da.sel(y=new_x, method="nearest").dims
    new_y = xr.DataArray([0, 1, 2], dims="a")
    actual = da.interp(x=new_x, y=new_y).dims
    expected = da.sel(x=new_x, y=new_y, method="nearest").dims
    assert actual == expected

    new_x = xr.DataArray([[0], [1], [2]], dims=["a", "b"])
    assert da.interp(x=new_x).dims == da.sel(x=new_x, method="nearest").dims
    assert da.interp(y=new_x).dims == da.sel(y=new_x, method="nearest").dims

    if case == 3:
        new_x = xr.DataArray([[0], [1], [2]], dims=["a", "b"])
        new_z = xr.DataArray([[0], [1], [2]], dims=["a", "b"])
        actual = da.interp(x=new_x, z=new_z).dims
        expected = da.sel(x=new_x, z=new_z, method="nearest").dims
        assert actual == expected

        actual = da.interp(z=new_z, x=new_x).dims
        expected = da.sel(z=new_z, x=new_x, method="nearest").dims
        assert actual == expected

        actual = da.interp(x=0.5, z=new_z).dims
        expected = da.sel(x=0.5, z=new_z, method="nearest").dims
        assert actual == expected


@requires_scipy
def test_interp_like() -> None:
    ds = create_test_data()
    ds.attrs["foo"] = "var"
    ds["var1"].attrs["buz"] = "var2"

    other = xr.DataArray(np.random.randn(3), dims=["dim2"], coords={"dim2": [0, 1, 2]})
    interpolated = ds.interp_like(other)

    assert_allclose(interpolated["var1"], ds["var1"].interp(dim2=other["dim2"]))
    assert_allclose(interpolated["var1"], ds["var1"].interp_like(other))
    assert interpolated["var3"].equals(ds["var3"])

    # attrs should be kept
    assert interpolated.attrs["foo"] == "var"
    assert interpolated["var1"].attrs["buz"] == "var2"

    other = xr.DataArray(
        np.random.randn(3), dims=["dim3"], coords={"dim3": ["a", "b", "c"]}
    )

    actual = ds.interp_like(other)
    expected = ds.reindex_like(other)
    assert_allclose(actual, expected)


@requires_scipy
@pytest.mark.parametrize(
    "x_new, expected",
    [
        (pd.date_range("2000-01-02", periods=3), [1, 2, 3]),
        (
            np.array(
                [np.datetime64("2000-01-01T12:00"), np.datetime64("2000-01-02T12:00")]
            ),
            [0.5, 1.5],
        ),
        (["2000-01-01T12:00", "2000-01-02T12:00"], [0.5, 1.5]),
        (["2000-01-01T12:00", "2000-01-02T12:00", "NaT"], [0.5, 1.5, np.nan]),
        (["2000-01-01T12:00"], 0.5),
        pytest.param("2000-01-01T12:00", 0.5, marks=pytest.mark.xfail),
    ],
)
@pytest.mark.filterwarnings("ignore:Converting non-nanosecond")
def test_datetime(x_new, expected) -> None:
    da = xr.DataArray(
        np.arange(24),
        dims="time",
        coords={"time": pd.date_range("2000-01-01", periods=24)},
    )

    actual = da.interp(time=x_new)
    expected_da = xr.DataArray(
        np.atleast_1d(expected),
        dims=["time"],
        coords={"time": (np.atleast_1d(x_new).astype("datetime64[ns]"))},
    )

    assert_allclose(actual, expected_da)


@requires_scipy
def test_datetime_single_string() -> None:
    da = xr.DataArray(
        np.arange(24),
        dims="time",
        coords={"time": pd.date_range("2000-01-01", periods=24)},
    )
    actual = da.interp(time="2000-01-01T12:00")
    expected = xr.DataArray(0.5)

    assert_allclose(actual.drop_vars("time"), expected)


@requires_cftime
@requires_scipy
def test_cftime() -> None:
    times = xr.cftime_range("2000", periods=24, freq="D")
    da = xr.DataArray(np.arange(24), coords=[times], dims="time")

    times_new = xr.cftime_range("2000-01-01T12:00:00", periods=3, freq="D")
    actual = da.interp(time=times_new)
    expected = xr.DataArray([0.5, 1.5, 2.5], coords=[times_new], dims=["time"])

    assert_allclose(actual, expected)


@requires_cftime
@requires_scipy
def test_cftime_type_error() -> None:
    times = xr.cftime_range("2000", periods=24, freq="D")
    da = xr.DataArray(np.arange(24), coords=[times], dims="time")

    times_new = xr.cftime_range(
        "2000-01-01T12:00:00", periods=3, freq="D", calendar="noleap"
    )
    with pytest.raises(TypeError):
        da.interp(time=times_new)


@requires_cftime
@requires_scipy
def test_cftime_list_of_strings() -> None:
    from cftime import DatetimeProlepticGregorian

    times = xr.cftime_range(
        "2000", periods=24, freq="D", calendar="proleptic_gregorian"
    )
    da = xr.DataArray(np.arange(24), coords=[times], dims="time")

    times_new = ["2000-01-01T12:00", "2000-01-02T12:00", "2000-01-03T12:00"]
    actual = da.interp(time=times_new)

    times_new_array = _parse_array_of_cftime_strings(
        np.array(times_new), DatetimeProlepticGregorian
    )
    expected = xr.DataArray([0.5, 1.5, 2.5], coords=[times_new_array], dims=["time"])

    assert_allclose(actual, expected)


@requires_cftime
@requires_scipy
def test_cftime_single_string() -> None:
    from cftime import DatetimeProlepticGregorian

    times = xr.cftime_range(
        "2000", periods=24, freq="D", calendar="proleptic_gregorian"
    )
    da = xr.DataArray(np.arange(24), coords=[times], dims="time")

    times_new = "2000-01-01T12:00"
    actual = da.interp(time=times_new)

    times_new_array = _parse_array_of_cftime_strings(
        np.array(times_new), DatetimeProlepticGregorian
    )
    expected = xr.DataArray(0.5, coords={"time": times_new_array})

    assert_allclose(actual, expected)


@requires_scipy
def test_datetime_to_non_datetime_error() -> None:
    da = xr.DataArray(
        np.arange(24),
        dims="time",
        coords={"time": pd.date_range("2000-01-01", periods=24)},
    )
    with pytest.raises(TypeError):
        da.interp(time=0.5)


@requires_cftime
@requires_scipy
def test_cftime_to_non_cftime_error() -> None:
    times = xr.cftime_range("2000", periods=24, freq="D")
    da = xr.DataArray(np.arange(24), coords=[times], dims="time")

    with pytest.raises(TypeError):
        da.interp(time=0.5)


@requires_scipy
def test_datetime_interp_noerror() -> None:
    # GH:2667
    a = xr.DataArray(
        np.arange(21).reshape(3, 7),
        dims=["x", "time"],
        coords={
            "x": [1, 2, 3],
            "time": pd.date_range("01-01-2001", periods=7, freq="D"),
        },
    )
    xi = xr.DataArray(
        np.linspace(1, 3, 50),
        dims=["time"],
        coords={"time": pd.date_range("01-01-2001", periods=50, freq="h")},
    )
    a.interp(x=xi, time=xi.time)  # should not raise an error


@requires_cftime
@requires_scipy
def test_3641() -> None:
    times = xr.cftime_range("0001", periods=3, freq="500YE")
    da = xr.DataArray(range(3), dims=["time"], coords=[times])
    da.interp(time=["0002-05-01"])


@requires_scipy
# cubic, quintic, pchip omitted because not enough points
@pytest.mark.parametrize("method", ("linear", "nearest", "slinear"))
def test_decompose(method: InterpOptions) -> None:
    da = xr.DataArray(
        np.arange(6).reshape(3, 2),
        dims=["x", "y"],
        coords={"x": [0, 1, 2], "y": [-0.1, -0.3]},
    )
    x_new = xr.DataArray([0.5, 1.5, 2.5], dims=["x1"])
    y_new = xr.DataArray([-0.15, -0.25], dims=["y1"])
    x_broadcast, y_broadcast = xr.broadcast(x_new, y_new)
    assert x_broadcast.ndim == 2

    actual = da.interp(x=x_new, y=y_new, method=method).drop_vars(("x", "y"))
    expected = da.interp(x=x_broadcast, y=y_broadcast, method=method).drop_vars(
        ("x", "y")
    )
    assert_allclose(actual, expected)


@requires_scipy
@requires_dask
@pytest.mark.parametrize("method", ("linear", "nearest", "cubic", "pchip", "quintic"))
@pytest.mark.parametrize("chunked", [True, False])
@pytest.mark.parametrize(
    "data_ndim,interp_ndim,nscalar",
    [
        (data_ndim, interp_ndim, nscalar)
        for data_ndim in range(1, 4)
        for interp_ndim in range(1, data_ndim + 1)
        for nscalar in range(interp_ndim + 1)
    ],
)
@pytest.mark.filterwarnings("ignore:Increasing number of chunks")
def test_interpolate_chunk_1d(
    method: InterpOptions, data_ndim, interp_ndim, nscalar, chunked: bool
) -> None:
    """Interpolate nd array with multiple independent indexers

    It should do a series of 1d interpolation
    """

    if method in ["cubic", "pchip", "quintic"] and interp_ndim == 3:
        pytest.skip("Too slow.")

    # 3d non chunked data
    x = np.linspace(0, 1, 6)
    y = np.linspace(2, 4, 7)
    z = np.linspace(-0.5, 0.5, 8)
    da = xr.DataArray(
        data=np.sin(x[:, np.newaxis, np.newaxis])
        * np.cos(y[:, np.newaxis])
        * np.exp(z),
        coords=[("x", x), ("y", y), ("z", z)],
    )

    # choose the data dimensions
    for data_dims in permutations(da.dims, data_ndim):
        # select only data_ndim dim
        da = da.isel(  # take the middle line
            {dim: len(da.coords[dim]) // 2 for dim in da.dims if dim not in data_dims}
        )

        # chunk data
        da = da.chunk(chunks={dim: i + 1 for i, dim in enumerate(da.dims)})

        # choose the interpolation dimensions
        for interp_dims in permutations(da.dims, interp_ndim):
            # choose the scalar interpolation dimensions
            for scalar_dims in combinations(interp_dims, nscalar):
                dest = {}
                for dim in interp_dims:
                    if dim in scalar_dims:
                        # take the middle point
                        dest[dim] = 0.5 * (da.coords[dim][0] + da.coords[dim][-1])
                    else:
                        # pick some points, including outside the domain
                        before = 2 * da.coords[dim][0] - da.coords[dim][1]
                        after = 2 * da.coords[dim][-1] - da.coords[dim][-2]

                        dest[dim] = cast(
                            xr.DataArray,
                            np.linspace(
                                before.item(), after.item(), len(da.coords[dim]) * 13
                            ),
                        )
                        if chunked:
                            dest[dim] = xr.DataArray(data=dest[dim], dims=[dim])
                            dest[dim] = dest[dim].chunk(2)
                actual = da.interp(method=method, **dest)
                expected = da.compute().interp(method=method, **dest)

                assert_identical(actual, expected)

                # all the combinations are usually not necessary
                break
            break
        break


@requires_scipy
@requires_dask
# quintic omitted because not enough points
@pytest.mark.parametrize("method", ("linear", "nearest", "slinear", "cubic", "pchip"))
@pytest.mark.filterwarnings("ignore:Increasing number of chunks")
def test_interpolate_chunk_advanced(method: InterpOptions) -> None:
    """Interpolate nd array with an nd indexer sharing coordinates."""
    # Create original array
    x = np.linspace(-1, 1, 5)
    y = np.linspace(-1, 1, 7)
    z = np.linspace(-1, 1, 11)
    t = np.linspace(0, 1, 13)
    q = np.linspace(0, 1, 17)
    da = xr.DataArray(
        data=np.sin(x[:, np.newaxis, np.newaxis, np.newaxis, np.newaxis])
        * np.cos(y[:, np.newaxis, np.newaxis, np.newaxis])
        * np.exp(z[:, np.newaxis, np.newaxis])
        * t[:, np.newaxis]
        + q,
        dims=("x", "y", "z", "t", "q"),
        coords={"x": x, "y": y, "z": z, "t": t, "q": q, "label": "dummy_attr"},
    )

    # Create indexer into `da` with shared coordinate ("full-twist" Möbius strip)
    theta = np.linspace(0, 2 * np.pi, 5)
    w = np.linspace(-0.25, 0.25, 7)
    r = xr.DataArray(
        data=1 + w[:, np.newaxis] * np.cos(theta),
        coords=[("w", w), ("theta", theta)],
    )

    xda = r * np.cos(theta)
    yda = r * np.sin(theta)
    zda = xr.DataArray(
        data=w[:, np.newaxis] * np.sin(theta),
        coords=[("w", w), ("theta", theta)],
    )

    kwargs = {"fill_value": None}
    expected = da.interp(t=0.5, x=xda, y=yda, z=zda, kwargs=kwargs, method=method)

    da = da.chunk(2)
    xda = xda.chunk(1)
    zda = zda.chunk(3)
    actual = da.interp(t=0.5, x=xda, y=yda, z=zda, kwargs=kwargs, method=method)
    assert_identical(actual, expected)


@requires_scipy
def test_interp1d_bounds_error() -> None:
    """Ensure exception on bounds error is raised if requested"""
    da = xr.DataArray(
        np.sin(0.3 * np.arange(4)),
        [("time", np.arange(4))],
    )

    with pytest.raises(ValueError):
        da.interp(time=3.5, kwargs=dict(bounds_error=True))

    # default is to fill with nans, so this should pass
    da.interp(time=3.5)


@requires_scipy
@pytest.mark.parametrize(
    "x, expect_same_attrs",
    [
        (2.5, True),
        (np.array([2.5, 5]), True),
        (("x", np.array([0, 0.5, 1, 2]), dict(unit="s")), False),
    ],
)
def test_coord_attrs(
    x,
    expect_same_attrs: bool,
) -> None:
    base_attrs = dict(foo="bar")
    ds = xr.Dataset(
        data_vars=dict(a=2 * np.arange(5)),
        coords={"x": ("x", np.arange(5), base_attrs)},
    )

    has_same_attrs = ds.interp(x=x).x.attrs == base_attrs
    assert expect_same_attrs == has_same_attrs


@requires_scipy
def test_interp1d_complex_out_of_bounds() -> None:
    """Ensure complex nans are used by default"""
    da = xr.DataArray(
        np.exp(0.3j * np.arange(4)),
        [("time", np.arange(4))],
    )

    expected = da.interp(time=3.5, kwargs=dict(fill_value=np.nan + np.nan * 1j))
    actual = da.interp(time=3.5)
    assert_identical(actual, expected)


<<<<<<< HEAD
@requires_dask
@requires_scipy
def test_interp_vectorized_dask():
    # Synthetic dataset chunked in the two interpolation dimensions
    import dask.array as da

    nt = 10
    nlat = 20
    nlon = 10
    nq = 21
    ds = xr.Dataset(
        data_vars={
            "foo": (
                ("lat", "lon", "dayofyear", "q"),
                da.random.random((nlat, nlon, nt, nq), chunks=(10, 10, 10, -1)),
            ),
            "bar": (("lat", "lon"), da.random.random((nlat, nlon), chunks=(10, 10))),
        },
        coords={
            "lat": np.linspace(-89.5, 89.6, nlat),
            "lon": np.linspace(-179.5, 179.6, nlon),
            "dayofyear": np.arange(0, nt),
            "q": np.linspace(0, 1, nq),
        },
    )

    # Interpolate along non-chunked dimension
    with raise_if_dask_computes():
        actual = ds.interp(q=ds["bar"], kwargs={"fill_value": None})
    expected = ds.compute().interp(q=ds["bar"], kwargs={"fill_value": None})
    assert_identical(actual, expected)


@requires_scipy
@pytest.mark.parametrize(
    "chunk",
    [
        pytest.param(
            True, marks=pytest.mark.skipif(not has_dask, reason="requires_dask")
        ),
        False,
    ],
)
def test_interp_vectorized_shared_dims(chunk):
    # GH4463
    da = xr.DataArray(
        [[[1, 2, 3], [2, 3, 4]], [[1, 2, 3], [2, 3, 4]]],
        dims=("t", "x", "y"),
        coords={"x": [1, 2], "y": [1, 2, 3], "t": [10, 12]},
    )
    dy = xr.DataArray([1.5, 2.5], dims=("u",), coords={"u": [45, 55]})
    dx = xr.DataArray(
        [[1.5, 1.5], [1.5, 1.5]], dims=("t", "u"), coords={"u": [45, 55], "t": [10, 12]}
    )
    if chunk:
        da = da.chunk(t=1)
    with raise_if_dask_computes():
        actual = da.interp(y=dy, x=dx, method="linear")
    expected = xr.DataArray(
        [[2, 3], [2, 3]],
        dims=("t", "u"),
        coords={"u": [45, 55], "t": [10, 12], "x": dx, "y": dy},
    )
    assert_identical(actual, expected)
=======
@requires_scipy
def test_interp_non_numeric_1d() -> None:
    ds = xr.Dataset(
        {
            "numeric": ("time", 1 + np.arange(0, 4, 1)),
            "non_numeric": ("time", np.array(["a", "b", "c", "d"])),
        },
        coords={"time": (np.arange(0, 4, 1))},
    )
    actual = ds.interp(time=np.linspace(0, 3, 7))

    expected = xr.Dataset(
        {
            "numeric": ("time", 1 + np.linspace(0, 3, 7)),
            "non_numeric": ("time", np.array(["a", "b", "b", "c", "c", "d", "d"])),
        },
        coords={"time": np.linspace(0, 3, 7)},
    )
    xr.testing.assert_identical(actual, expected)


@requires_scipy
def test_interp_non_numeric_nd() -> None:
    # regression test for GH8099, GH9839
    ds = xr.Dataset({"x": ("a", np.arange(4))}, coords={"a": (np.arange(4) - 1.5)})
    t = xr.DataArray(
        np.random.randn(6).reshape((2, 3)) * 0.5,
        dims=["r", "s"],
        coords={"r": np.arange(2) - 0.5, "s": np.arange(3) - 1},
    )
    ds["m"] = ds.x > 1

    actual = ds.interp(a=t, method="linear")
    # with numeric only
    expected = ds[["x"]].interp(a=t, method="linear")
    assert_identical(actual[["x"]], expected)
>>>>>>> 755581c8
<|MERGE_RESOLUTION|>--- conflicted
+++ resolved
@@ -1065,7 +1065,44 @@
     assert_identical(actual, expected)
 
 
-<<<<<<< HEAD
+@requires_scipy
+def test_interp_non_numeric_1d() -> None:
+    ds = xr.Dataset(
+        {
+            "numeric": ("time", 1 + np.arange(0, 4, 1)),
+            "non_numeric": ("time", np.array(["a", "b", "c", "d"])),
+        },
+        coords={"time": (np.arange(0, 4, 1))},
+    )
+    actual = ds.interp(time=np.linspace(0, 3, 7))
+
+    expected = xr.Dataset(
+        {
+            "numeric": ("time", 1 + np.linspace(0, 3, 7)),
+            "non_numeric": ("time", np.array(["a", "b", "b", "c", "c", "d", "d"])),
+        },
+        coords={"time": np.linspace(0, 3, 7)},
+    )
+    xr.testing.assert_identical(actual, expected)
+
+
+@requires_scipy
+def test_interp_non_numeric_nd() -> None:
+    # regression test for GH8099, GH9839
+    ds = xr.Dataset({"x": ("a", np.arange(4))}, coords={"a": (np.arange(4) - 1.5)})
+    t = xr.DataArray(
+        np.random.randn(6).reshape((2, 3)) * 0.5,
+        dims=["r", "s"],
+        coords={"r": np.arange(2) - 0.5, "s": np.arange(3) - 1},
+    )
+    ds["m"] = ds.x > 1
+
+    actual = ds.interp(a=t, method="linear")
+    # with numeric only
+    expected = ds[["x"]].interp(a=t, method="linear")
+    assert_identical(actual[["x"]], expected)
+
+
 @requires_dask
 @requires_scipy
 def test_interp_vectorized_dask():
@@ -1129,42 +1166,4 @@
         dims=("t", "u"),
         coords={"u": [45, 55], "t": [10, 12], "x": dx, "y": dy},
     )
-    assert_identical(actual, expected)
-=======
-@requires_scipy
-def test_interp_non_numeric_1d() -> None:
-    ds = xr.Dataset(
-        {
-            "numeric": ("time", 1 + np.arange(0, 4, 1)),
-            "non_numeric": ("time", np.array(["a", "b", "c", "d"])),
-        },
-        coords={"time": (np.arange(0, 4, 1))},
-    )
-    actual = ds.interp(time=np.linspace(0, 3, 7))
-
-    expected = xr.Dataset(
-        {
-            "numeric": ("time", 1 + np.linspace(0, 3, 7)),
-            "non_numeric": ("time", np.array(["a", "b", "b", "c", "c", "d", "d"])),
-        },
-        coords={"time": np.linspace(0, 3, 7)},
-    )
-    xr.testing.assert_identical(actual, expected)
-
-
-@requires_scipy
-def test_interp_non_numeric_nd() -> None:
-    # regression test for GH8099, GH9839
-    ds = xr.Dataset({"x": ("a", np.arange(4))}, coords={"a": (np.arange(4) - 1.5)})
-    t = xr.DataArray(
-        np.random.randn(6).reshape((2, 3)) * 0.5,
-        dims=["r", "s"],
-        coords={"r": np.arange(2) - 0.5, "s": np.arange(3) - 1},
-    )
-    ds["m"] = ds.x > 1
-
-    actual = ds.interp(a=t, method="linear")
-    # with numeric only
-    expected = ds[["x"]].interp(a=t, method="linear")
-    assert_identical(actual[["x"]], expected)
->>>>>>> 755581c8
+    assert_identical(actual, expected)