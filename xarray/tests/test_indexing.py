from __future__ import annotations

import itertools
from typing import Any

import numpy as np
import pandas as pd
import pytest

from xarray import DataArray, Dataset, Variable
from xarray.core import indexing, nputils
from xarray.core.indexes import PandasIndex, PandasMultiIndex
from xarray.core.types import T_Xarray
<<<<<<< HEAD

from . import (
    IndexerMaker,
    ReturnItem,
    assert_array_equal,
    assert_identical,
    raise_if_dask_computes,
    requires_dask,
)
=======
from xarray.tests import IndexerMaker, ReturnItem, assert_array_equal
>>>>>>> 41949209

B = IndexerMaker(indexing.BasicIndexer)


class TestIndexers:
    def set_to_zero(self, x, i):
        x = x.copy()
        x[i] = 0
        return x

    def test_expanded_indexer(self) -> None:
        x = np.random.randn(10, 11, 12, 13, 14)
        y = np.arange(5)
        arr = ReturnItem()
        for i in [
            arr[:],
            arr[...],
            arr[0, :, 10],
            arr[..., 10],
            arr[:5, ..., 0],
            arr[..., 0, :],
            arr[y],
            arr[y, y],
            arr[..., y, y],
            arr[..., 0, 1, 2, 3, 4],
        ]:
            j = indexing.expanded_indexer(i, x.ndim)
            assert_array_equal(x[i], x[j])
            assert_array_equal(self.set_to_zero(x, i), self.set_to_zero(x, j))
        with pytest.raises(IndexError, match=r"too many indices"):
            indexing.expanded_indexer(arr[1, 2, 3], 2)

    def test_stacked_multiindex_min_max(self) -> None:
        data = np.random.randn(3, 23, 4)
        da = DataArray(
            data,
            name="value",
            dims=["replicate", "rsample", "exp"],
            coords=dict(
                replicate=[0, 1, 2], exp=["a", "b", "c", "d"], rsample=list(range(23))
            ),
        )
        da2 = da.stack(sample=("replicate", "rsample"))
        s = da2.sample
        assert_array_equal(da2.loc["a", s.max()], data[2, 22, 0])
        assert_array_equal(da2.loc["b", s.min()], data[0, 0, 1])

    def test_group_indexers_by_index(self) -> None:
        mindex = pd.MultiIndex.from_product([["a", "b"], [1, 2]], names=("one", "two"))
        data = DataArray(
            np.zeros((4, 2, 2)), coords={"x": mindex, "y": [1, 2]}, dims=("x", "y", "z")
        )
        data.coords["y2"] = ("y", [2.0, 3.0])

        grouped_indexers = indexing.group_indexers_by_index(
            data, {"z": 0, "one": "a", "two": 1, "y": 0}, {}
        )

        for idx, indexers in grouped_indexers:
            if idx is None:
                assert indexers == {"z": 0}
            elif idx.equals(data.xindexes["x"]):
                assert indexers == {"one": "a", "two": 1}
            elif idx.equals(data.xindexes["y"]):
                assert indexers == {"y": 0}
        assert len(grouped_indexers) == 3

        with pytest.raises(KeyError, match=r"no index found for coordinate 'y2'"):
            indexing.group_indexers_by_index(data, {"y2": 2.0}, {})
        with pytest.raises(
            KeyError, match=r"'w' is not a valid dimension or coordinate"
        ):
            indexing.group_indexers_by_index(data, {"w": "a"}, {})
        with pytest.raises(ValueError, match=r"cannot supply.*"):
            indexing.group_indexers_by_index(data, {"z": 1}, {"method": "nearest"})

    def test_map_index_queries(self) -> None:
        def create_sel_results(
            x_indexer,
            x_index,
            other_vars,
            drop_coords,
            drop_indexes,
            rename_dims,
        ):
            dim_indexers = {"x": x_indexer}
            index_vars = x_index.create_variables()
            indexes = {k: x_index for k in index_vars}
            variables = {}
            variables.update(index_vars)
            variables.update(other_vars)

            return indexing.IndexSelResult(
                dim_indexers=dim_indexers,
                indexes=indexes,
                variables=variables,
                drop_coords=drop_coords,
                drop_indexes=drop_indexes,
                rename_dims=rename_dims,
            )

        def test_indexer(
            data: T_Xarray,
            x: Any,
            expected: indexing.IndexSelResult,
        ) -> None:
            results = indexing.map_index_queries(data, {"x": x})

            assert results.dim_indexers.keys() == expected.dim_indexers.keys()
            assert_array_equal(results.dim_indexers["x"], expected.dim_indexers["x"])

            assert results.indexes.keys() == expected.indexes.keys()
            for k in results.indexes:
                assert results.indexes[k].equals(expected.indexes[k])

            assert results.variables.keys() == expected.variables.keys()
            for k in results.variables:
                assert_array_equal(results.variables[k], expected.variables[k])

            assert set(results.drop_coords) == set(expected.drop_coords)
            assert set(results.drop_indexes) == set(expected.drop_indexes)
            assert results.rename_dims == expected.rename_dims

        data = Dataset({"x": ("x", [1, 2, 3])})
        mindex = pd.MultiIndex.from_product(
            [["a", "b"], [1, 2], [-1, -2]], names=("one", "two", "three")
        )
        mdata = DataArray(range(8), [("x", mindex)])

        test_indexer(data, 1, indexing.IndexSelResult({"x": 0}))
        test_indexer(data, np.int32(1), indexing.IndexSelResult({"x": 0}))
        test_indexer(data, Variable([], 1), indexing.IndexSelResult({"x": 0}))
        test_indexer(mdata, ("a", 1, -1), indexing.IndexSelResult({"x": 0}))

        expected = create_sel_results(
            [True, True, False, False, False, False, False, False],
            PandasIndex(pd.Index([-1, -2]), "three"),
            {"one": Variable((), "a"), "two": Variable((), 1)},
            ["x"],
            ["one", "two"],
            {"x": "three"},
        )
        test_indexer(mdata, ("a", 1), expected)

        expected = create_sel_results(
            slice(0, 4, None),
            PandasMultiIndex(
                pd.MultiIndex.from_product([[1, 2], [-1, -2]], names=("two", "three")),
                "x",
            ),
            {"one": Variable((), "a")},
            [],
            ["one"],
            {},
        )
        test_indexer(mdata, "a", expected)

        expected = create_sel_results(
            [True, True, True, True, False, False, False, False],
            PandasMultiIndex(
                pd.MultiIndex.from_product([[1, 2], [-1, -2]], names=("two", "three")),
                "x",
            ),
            {"one": Variable((), "a")},
            [],
            ["one"],
            {},
        )
        test_indexer(mdata, ("a",), expected)

        test_indexer(
            mdata, [("a", 1, -1), ("b", 2, -2)], indexing.IndexSelResult({"x": [0, 7]})
        )
        test_indexer(
            mdata, slice("a", "b"), indexing.IndexSelResult({"x": slice(0, 8, None)})
        )
        test_indexer(
            mdata,
            slice(("a", 1), ("b", 1)),
            indexing.IndexSelResult({"x": slice(0, 6, None)}),
        )
        test_indexer(
            mdata,
            {"one": "a", "two": 1, "three": -1},
            indexing.IndexSelResult({"x": 0}),
        )

        expected = create_sel_results(
            [True, True, False, False, False, False, False, False],
            PandasIndex(pd.Index([-1, -2]), "three"),
            {"one": Variable((), "a"), "two": Variable((), 1)},
            ["x"],
            ["one", "two"],
            {"x": "three"},
        )
        test_indexer(mdata, {"one": "a", "two": 1}, expected)

        expected = create_sel_results(
            [True, False, True, False, False, False, False, False],
            PandasIndex(pd.Index([1, 2]), "two"),
            {"one": Variable((), "a"), "three": Variable((), -1)},
            ["x"],
            ["one", "three"],
            {"x": "two"},
        )
        test_indexer(mdata, {"one": "a", "three": -1}, expected)

        expected = create_sel_results(
            [True, True, True, True, False, False, False, False],
            PandasMultiIndex(
                pd.MultiIndex.from_product([[1, 2], [-1, -2]], names=("two", "three")),
                "x",
            ),
            {"one": Variable((), "a")},
            [],
            ["one"],
            {},
        )
        test_indexer(mdata, {"one": "a"}, expected)

    def test_read_only_view(self) -> None:
        arr = DataArray(
            np.random.rand(3, 3),
            coords={"x": np.arange(3), "y": np.arange(3)},
            dims=("x", "y"),
        )  # Create a 2D DataArray
        arr = arr.expand_dims({"z": 3}, -1)  # New dimension 'z'
        arr["z"] = np.arange(3)  # New coords to dimension 'z'
        with pytest.raises(ValueError, match="Do you want to .copy()"):
            arr.loc[0, 0, 0] = 999


class TestLazyArray:
    def test_slice_slice(self) -> None:
        arr = ReturnItem()
        for size in [100, 99]:
            # We test even/odd size cases
            x = np.arange(size)
            slices = [
                arr[:3],
                arr[:4],
                arr[2:4],
                arr[:1],
                arr[:-1],
                arr[5:-1],
                arr[-5:-1],
                arr[::-1],
                arr[5::-1],
                arr[:3:-1],
                arr[:30:-1],
                arr[10:4:],
                arr[::4],
                arr[4:4:4],
                arr[:4:-4],
                arr[::-2],
            ]
            for i in slices:
                for j in slices:
                    expected = x[i][j]
                    new_slice = indexing.slice_slice(i, j, size=size)
                    actual = x[new_slice]
                    assert_array_equal(expected, actual)

    def test_lazily_indexed_array(self) -> None:
        original = np.random.rand(10, 20, 30)
        x = indexing.NumpyIndexingAdapter(original)
        v = Variable(["i", "j", "k"], original)
        lazy = indexing.LazilyIndexedArray(x)
        v_lazy = Variable(["i", "j", "k"], lazy)
        arr = ReturnItem()
        # test orthogonally applied indexers
        indexers = [arr[:], 0, -2, arr[:3], [0, 1, 2, 3], [0], np.arange(10) < 5]
        for i in indexers:
            for j in indexers:
                for k in indexers:
                    if isinstance(j, np.ndarray) and j.dtype.kind == "b":
                        j = np.arange(20) < 5
                    if isinstance(k, np.ndarray) and k.dtype.kind == "b":
                        k = np.arange(30) < 5
                    expected = np.asarray(v[i, j, k])
                    for actual in [
                        v_lazy[i, j, k],
                        v_lazy[:, j, k][i],
                        v_lazy[:, :, k][:, j][i],
                    ]:
                        assert expected.shape == actual.shape
                        assert_array_equal(expected, actual)
                        assert isinstance(actual._data, indexing.LazilyIndexedArray)

                        # make sure actual.key is appropriate type
                        if all(
                            isinstance(k, (int, slice)) for k in v_lazy._data.key.tuple
                        ):
                            assert isinstance(v_lazy._data.key, indexing.BasicIndexer)
                        else:
                            assert isinstance(v_lazy._data.key, indexing.OuterIndexer)

        # test sequentially applied indexers
        indexers = [
            (3, 2),
            (arr[:], 0),
            (arr[:2], -1),
            (arr[:4], [0]),
            ([4, 5], 0),
            ([0, 1, 2], [0, 1]),
            ([0, 3, 5], arr[:2]),
        ]
        for i, j in indexers:
            expected_b = v[i][j]
            actual = v_lazy[i][j]
            assert expected_b.shape == actual.shape
            assert_array_equal(expected_b, actual)

            # test transpose
            if actual.ndim > 1:
                order = np.random.choice(actual.ndim, actual.ndim)
                order = np.array(actual.dims)
                transposed = actual.transpose(*order)
                assert_array_equal(expected_b.transpose(*order), transposed)
                assert isinstance(
                    actual._data,
                    (
                        indexing.LazilyVectorizedIndexedArray,
                        indexing.LazilyIndexedArray,
                    ),
                )

            assert isinstance(actual._data, indexing.LazilyIndexedArray)
            assert isinstance(actual._data.array, indexing.NumpyIndexingAdapter)

    def test_vectorized_lazily_indexed_array(self) -> None:
        original = np.random.rand(10, 20, 30)
        x = indexing.NumpyIndexingAdapter(original)
        v_eager = Variable(["i", "j", "k"], x)
        lazy = indexing.LazilyIndexedArray(x)
        v_lazy = Variable(["i", "j", "k"], lazy)
        arr = ReturnItem()

        def check_indexing(v_eager, v_lazy, indexers):
            for indexer in indexers:
                actual = v_lazy[indexer]
                expected = v_eager[indexer]
                assert expected.shape == actual.shape
                assert isinstance(
                    actual._data,
                    (
                        indexing.LazilyVectorizedIndexedArray,
                        indexing.LazilyIndexedArray,
                    ),
                )
                assert_array_equal(expected, actual)
                v_eager = expected
                v_lazy = actual

        # test orthogonal indexing
        indexers = [(arr[:], 0, 1), (Variable("i", [0, 1]),)]
        check_indexing(v_eager, v_lazy, indexers)

        # vectorized indexing
        indexers = [
            (Variable("i", [0, 1]), Variable("i", [0, 1]), slice(None)),
            (slice(1, 3, 2), 0),
        ]
        check_indexing(v_eager, v_lazy, indexers)

        indexers = [
            (slice(None, None, 2), 0, slice(None, 10)),
            (Variable("i", [3, 2, 4, 3]), Variable("i", [3, 2, 1, 0])),
            (Variable(["i", "j"], [[0, 1], [1, 2]]),),
        ]
        check_indexing(v_eager, v_lazy, indexers)

        indexers = [
            (Variable("i", [3, 2, 4, 3]), Variable("i", [3, 2, 1, 0])),
            (Variable(["i", "j"], [[0, 1], [1, 2]]),),
        ]
        check_indexing(v_eager, v_lazy, indexers)


class TestCopyOnWriteArray:
    def test_setitem(self) -> None:
        original = np.arange(10)
        wrapped = indexing.CopyOnWriteArray(original)
        wrapped[B[:]] = 0
        assert_array_equal(original, np.arange(10))
        assert_array_equal(wrapped, np.zeros(10))

    def test_sub_array(self) -> None:
        original = np.arange(10)
        wrapped = indexing.CopyOnWriteArray(original)
        child = wrapped[B[:5]]
        assert isinstance(child, indexing.CopyOnWriteArray)
        child[B[:]] = 0
        assert_array_equal(original, np.arange(10))
        assert_array_equal(wrapped, np.arange(10))
        assert_array_equal(child, np.zeros(5))

    def test_index_scalar(self) -> None:
        # regression test for GH1374
        x = indexing.CopyOnWriteArray(np.array(["foo", "bar"]))
        assert np.array(x[B[0]][B[()]]) == "foo"


class TestMemoryCachedArray:
    def test_wrapper(self) -> None:
        original = indexing.LazilyIndexedArray(np.arange(10))
        wrapped = indexing.MemoryCachedArray(original)
        assert_array_equal(wrapped, np.arange(10))
        assert isinstance(wrapped.array, indexing.NumpyIndexingAdapter)

    def test_sub_array(self) -> None:
        original = indexing.LazilyIndexedArray(np.arange(10))
        wrapped = indexing.MemoryCachedArray(original)
        child = wrapped[B[:5]]
        assert isinstance(child, indexing.MemoryCachedArray)
        assert_array_equal(child, np.arange(5))
        assert isinstance(child.array, indexing.NumpyIndexingAdapter)
        assert isinstance(wrapped.array, indexing.LazilyIndexedArray)

    def test_setitem(self) -> None:
        original = np.arange(10)
        wrapped = indexing.MemoryCachedArray(original)
        wrapped[B[:]] = 0
        assert_array_equal(original, np.zeros(10))

    def test_index_scalar(self) -> None:
        # regression test for GH1374
        x = indexing.MemoryCachedArray(np.array(["foo", "bar"]))
        assert np.array(x[B[0]][B[()]]) == "foo"


def test_base_explicit_indexer() -> None:
    with pytest.raises(TypeError):
        indexing.ExplicitIndexer(())

    class Subclass(indexing.ExplicitIndexer):
        pass

    value = Subclass((1, 2, 3))
    assert value.tuple == (1, 2, 3)
    assert repr(value) == "Subclass((1, 2, 3))"


@pytest.mark.parametrize(
    "indexer_cls",
    [indexing.BasicIndexer, indexing.OuterIndexer, indexing.VectorizedIndexer],
)
def test_invalid_for_all(indexer_cls) -> None:
    with pytest.raises(TypeError):
        indexer_cls(None)
    with pytest.raises(TypeError):
        indexer_cls(([],))
    with pytest.raises(TypeError):
        indexer_cls((None,))
    with pytest.raises(TypeError):
        indexer_cls(("foo",))
    with pytest.raises(TypeError):
        indexer_cls((1.0,))
    with pytest.raises(TypeError):
        indexer_cls((slice("foo"),))
    with pytest.raises(TypeError):
        indexer_cls((np.array(["foo"]),))


def check_integer(indexer_cls):
    value = indexer_cls((1, np.uint64(2))).tuple
    assert all(isinstance(v, int) for v in value)
    assert value == (1, 2)


def check_slice(indexer_cls):
    (value,) = indexer_cls((slice(1, None, np.int64(2)),)).tuple
    assert value == slice(1, None, 2)
    assert isinstance(value.step, int)


def check_array1d(indexer_cls):
    (value,) = indexer_cls((np.arange(3, dtype=np.int32),)).tuple
    assert value.dtype == np.int64
    np.testing.assert_array_equal(value, [0, 1, 2])


def check_array2d(indexer_cls):
    array = np.array([[1, 2], [3, 4]], dtype=np.int64)
    (value,) = indexer_cls((array,)).tuple
    assert value.dtype == np.int64
    np.testing.assert_array_equal(value, array)


def test_basic_indexer() -> None:
    check_integer(indexing.BasicIndexer)
    check_slice(indexing.BasicIndexer)
    with pytest.raises(TypeError):
        check_array1d(indexing.BasicIndexer)
    with pytest.raises(TypeError):
        check_array2d(indexing.BasicIndexer)


def test_outer_indexer() -> None:
    check_integer(indexing.OuterIndexer)
    check_slice(indexing.OuterIndexer)
    check_array1d(indexing.OuterIndexer)
    with pytest.raises(TypeError):
        check_array2d(indexing.OuterIndexer)


def test_vectorized_indexer() -> None:
    with pytest.raises(TypeError):
        check_integer(indexing.VectorizedIndexer)
    check_slice(indexing.VectorizedIndexer)
    check_array1d(indexing.VectorizedIndexer)
    check_array2d(indexing.VectorizedIndexer)
    with pytest.raises(ValueError, match=r"numbers of dimensions"):
        indexing.VectorizedIndexer(
            (np.array(1, dtype=np.int64), np.arange(5, dtype=np.int64))
        )


class Test_vectorized_indexer:
    @pytest.fixture(autouse=True)
    def setup(self):
        self.data = indexing.NumpyIndexingAdapter(np.random.randn(10, 12, 13))
        self.indexers = [
            np.array([[0, 3, 2]]),
            np.array([[0, 3, 3], [4, 6, 7]]),
            slice(2, -2, 2),
            slice(2, -2, 3),
            slice(None),
        ]

    def test_arrayize_vectorized_indexer(self) -> None:
        for i, j, k in itertools.product(self.indexers, repeat=3):
            vindex = indexing.VectorizedIndexer((i, j, k))
            vindex_array = indexing._arrayize_vectorized_indexer(
                vindex, self.data.shape
            )
            np.testing.assert_array_equal(self.data[vindex], self.data[vindex_array])

        actual = indexing._arrayize_vectorized_indexer(
            indexing.VectorizedIndexer((slice(None),)), shape=(5,)
        )
        np.testing.assert_array_equal(actual.tuple, [np.arange(5)])

        actual = indexing._arrayize_vectorized_indexer(
            indexing.VectorizedIndexer((np.arange(5),) * 3), shape=(8, 10, 12)
        )
        expected = np.stack([np.arange(5)] * 3)
        np.testing.assert_array_equal(np.stack(actual.tuple), expected)

        actual = indexing._arrayize_vectorized_indexer(
            indexing.VectorizedIndexer((np.arange(5), slice(None))), shape=(8, 10)
        )
        a, b = actual.tuple
        np.testing.assert_array_equal(a, np.arange(5)[:, np.newaxis])
        np.testing.assert_array_equal(b, np.arange(10)[np.newaxis, :])

        actual = indexing._arrayize_vectorized_indexer(
            indexing.VectorizedIndexer((slice(None), np.arange(5))), shape=(8, 10)
        )
        a, b = actual.tuple
        np.testing.assert_array_equal(a, np.arange(8)[np.newaxis, :])
        np.testing.assert_array_equal(b, np.arange(5)[:, np.newaxis])


def get_indexers(shape, mode):
    if mode == "vectorized":
        indexed_shape = (3, 4)
        indexer = tuple(np.random.randint(0, s, size=indexed_shape) for s in shape)
        return indexing.VectorizedIndexer(indexer)

    elif mode == "outer":
        indexer = tuple(np.random.randint(0, s, s + 2) for s in shape)
        return indexing.OuterIndexer(indexer)

    elif mode == "outer_scalar":
        indexer = (np.random.randint(0, 3, 4), 0, slice(None, None, 2))
        return indexing.OuterIndexer(indexer[: len(shape)])

    elif mode == "outer_scalar2":
        indexer = (np.random.randint(0, 3, 4), -2, slice(None, None, 2))
        return indexing.OuterIndexer(indexer[: len(shape)])

    elif mode == "outer1vec":
        indexer = [slice(2, -3) for s in shape]
        indexer[1] = np.random.randint(0, shape[1], shape[1] + 2)
        return indexing.OuterIndexer(tuple(indexer))

    elif mode == "basic":  # basic indexer
        indexer = [slice(2, -3) for s in shape]
        indexer[0] = 3
        return indexing.BasicIndexer(tuple(indexer))

    elif mode == "basic1":  # basic indexer
        return indexing.BasicIndexer((3,))

    elif mode == "basic2":  # basic indexer
        indexer = [0, 2, 4]
        return indexing.BasicIndexer(tuple(indexer[: len(shape)]))

    elif mode == "basic3":  # basic indexer
        indexer = [slice(None) for s in shape]
        indexer[0] = slice(-2, 2, -2)
        indexer[1] = slice(1, -1, 2)
        return indexing.BasicIndexer(tuple(indexer[: len(shape)]))


@pytest.mark.parametrize("size", [100, 99])
@pytest.mark.parametrize(
    "sl", [slice(1, -1, 1), slice(None, -1, 2), slice(-1, 1, -1), slice(-1, 1, -2)]
)
def test_decompose_slice(size, sl) -> None:
    x = np.arange(size)
    slice1, slice2 = indexing._decompose_slice(sl, size)
    expected = x[sl]
    actual = x[slice1][slice2]
    assert_array_equal(expected, actual)


@pytest.mark.parametrize("shape", [(10, 5, 8), (10, 3)])
@pytest.mark.parametrize(
    "indexer_mode",
    [
        "vectorized",
        "outer",
        "outer_scalar",
        "outer_scalar2",
        "outer1vec",
        "basic",
        "basic1",
        "basic2",
        "basic3",
    ],
)
@pytest.mark.parametrize(
    "indexing_support",
    [
        indexing.IndexingSupport.BASIC,
        indexing.IndexingSupport.OUTER,
        indexing.IndexingSupport.OUTER_1VECTOR,
        indexing.IndexingSupport.VECTORIZED,
    ],
)
def test_decompose_indexers(shape, indexer_mode, indexing_support) -> None:
    data = np.random.randn(*shape)
    indexer = get_indexers(shape, indexer_mode)

    backend_ind, np_ind = indexing.decompose_indexer(indexer, shape, indexing_support)

    expected = indexing.NumpyIndexingAdapter(data)[indexer]
    array = indexing.NumpyIndexingAdapter(data)[backend_ind]
    if len(np_ind.tuple) > 0:
        array = indexing.NumpyIndexingAdapter(array)[np_ind]
    np.testing.assert_array_equal(expected, array)

    if not all(isinstance(k, indexing.integer_types) for k in np_ind.tuple):
        combined_ind = indexing._combine_indexers(backend_ind, shape, np_ind)
        array = indexing.NumpyIndexingAdapter(data)[combined_ind]
        np.testing.assert_array_equal(expected, array)


def test_implicit_indexing_adapter() -> None:
    array = np.arange(10, dtype=np.int64)
    implicit = indexing.ImplicitToExplicitIndexingAdapter(
        indexing.NumpyIndexingAdapter(array), indexing.BasicIndexer
    )
    np.testing.assert_array_equal(array, np.asarray(implicit))
    np.testing.assert_array_equal(array, implicit[:])


def test_implicit_indexing_adapter_copy_on_write() -> None:
    array = np.arange(10, dtype=np.int64)
    implicit = indexing.ImplicitToExplicitIndexingAdapter(
        indexing.CopyOnWriteArray(array)
    )
    assert isinstance(implicit[:], indexing.ImplicitToExplicitIndexingAdapter)


def test_outer_indexer_consistency_with_broadcast_indexes_vectorized() -> None:
    def nonzero(x):
        if isinstance(x, np.ndarray) and x.dtype.kind == "b":
            x = x.nonzero()[0]
        return x

    original = np.random.rand(10, 20, 30)
    v = Variable(["i", "j", "k"], original)
    arr = ReturnItem()
    # test orthogonally applied indexers
    indexers = [
        arr[:],
        0,
        -2,
        arr[:3],
        np.array([0, 1, 2, 3]),
        np.array([0]),
        np.arange(10) < 5,
    ]
    for i, j, k in itertools.product(indexers, repeat=3):
        if isinstance(j, np.ndarray) and j.dtype.kind == "b":  # match size
            j = np.arange(20) < 4
        if isinstance(k, np.ndarray) and k.dtype.kind == "b":
            k = np.arange(30) < 8

        _, expected, new_order = v._broadcast_indexes_vectorized((i, j, k))
        expected_data = nputils.NumpyVIndexAdapter(v.data)[expected.tuple]
        if new_order:
            old_order = range(len(new_order))
            expected_data = np.moveaxis(expected_data, old_order, new_order)

        outer_index = indexing.OuterIndexer((nonzero(i), nonzero(j), nonzero(k)))
        actual = indexing._outer_to_numpy_indexer(outer_index, v.shape)
        actual_data = v.data[actual]
        np.testing.assert_array_equal(actual_data, expected_data)


def test_create_mask_outer_indexer() -> None:
    indexer = indexing.OuterIndexer((np.array([0, -1, 2]),))
    expected = np.array([False, True, False])
    actual = indexing.create_mask(indexer, (5,))
    np.testing.assert_array_equal(expected, actual)

    indexer = indexing.OuterIndexer((1, slice(2), np.array([0, -1, 2])))
    expected = np.array(2 * [[False, True, False]])
    actual = indexing.create_mask(indexer, (5, 5, 5))
    np.testing.assert_array_equal(expected, actual)


def test_create_mask_vectorized_indexer() -> None:
    indexer = indexing.VectorizedIndexer((np.array([0, -1, 2]), np.array([0, 1, -1])))
    expected = np.array([False, True, True])
    actual = indexing.create_mask(indexer, (5,))
    np.testing.assert_array_equal(expected, actual)

    indexer = indexing.VectorizedIndexer(
        (np.array([0, -1, 2]), slice(None), np.array([0, 1, -1]))
    )
    expected = np.array([[False, True, True]] * 2).T
    actual = indexing.create_mask(indexer, (5, 2))
    np.testing.assert_array_equal(expected, actual)


def test_create_mask_basic_indexer() -> None:
    indexer = indexing.BasicIndexer((-1,))
    actual = indexing.create_mask(indexer, (3,))
    np.testing.assert_array_equal(True, actual)

    indexer = indexing.BasicIndexer((0,))
    actual = indexing.create_mask(indexer, (3,))
    np.testing.assert_array_equal(False, actual)


def test_create_mask_dask() -> None:
    da = pytest.importorskip("dask.array")

    indexer = indexing.OuterIndexer((1, slice(2), np.array([0, -1, 2])))
    expected = np.array(2 * [[False, True, False]])
    actual = indexing.create_mask(
        indexer, (5, 5, 5), da.empty((2, 3), chunks=((1, 1), (2, 1)))
    )
    assert actual.chunks == ((1, 1), (2, 1))
    np.testing.assert_array_equal(expected, actual)

    indexer_vec = indexing.VectorizedIndexer(
        (np.array([0, -1, 2]), slice(None), np.array([0, 1, -1]))
    )
    expected = np.array([[False, True, True]] * 2).T
    actual = indexing.create_mask(
        indexer_vec, (5, 2), da.empty((3, 2), chunks=((3,), (2,)))
    )
    assert isinstance(actual, da.Array)
    np.testing.assert_array_equal(expected, actual)

    with pytest.raises(ValueError):
        indexing.create_mask(indexer_vec, (5, 2), da.empty((5,), chunks=(1,)))


def test_create_mask_error() -> None:
    with pytest.raises(TypeError, match=r"unexpected key type"):
        indexing.create_mask((1, 2), (3, 4))


@pytest.mark.parametrize(
    "indices, expected",
    [
        (np.arange(5), np.arange(5)),
        (np.array([0, -1, -1]), np.array([0, 0, 0])),
        (np.array([-1, 1, -1]), np.array([1, 1, 1])),
        (np.array([-1, -1, 2]), np.array([2, 2, 2])),
        (np.array([-1]), np.array([0])),
        (np.array([0, -1, 1, -1, -1]), np.array([0, 0, 1, 1, 1])),
        (np.array([0, -1, -1, -1, 1]), np.array([0, 0, 0, 0, 1])),
    ],
)
def test_posify_mask_subindexer(indices, expected) -> None:
    actual = indexing._posify_mask_subindexer(indices)
    np.testing.assert_array_equal(expected, actual)


def test_indexing_1d_object_array() -> None:
    items = (np.arange(3), np.arange(6))
    arr = DataArray(np.array(items, dtype=object))

    actual = arr[0]

    expected_data = np.empty((), dtype=object)
    expected_data[()] = items[0]
    expected = DataArray(expected_data)

    assert [actual.data.item()] == [expected.data.item()]


@requires_dask
def test_indexing_dask_array():
    import dask.array

    da = DataArray(
        np.ones(10 * 3 * 3).reshape((10, 3, 3)),
        dims=("time", "x", "y"),
    ).chunk(dict(time=-1, x=1, y=1))
    with raise_if_dask_computes():
        actual = da.isel(time=dask.array.from_array([9], chunks=(1,)))
    expected = da.isel(time=[9])
    assert_identical(actual, expected)


@requires_dask
def test_indexing_dask_array_scalar():
    # GH4276
    import dask.array

    a = dask.array.from_array(np.linspace(0.0, 1.0))
    da = DataArray(a, dims="x")
    x_selector = da.argmax(dim=...)
    with raise_if_dask_computes():
        actual = da.isel(x_selector)
    expected = da.isel(x=-1)
    assert_identical(actual, expected)


@pytest.mark.xfail
@requires_dask
def test_vectorized_indexing_dask_array():
    # https://github.com/pydata/xarray/issues/2511#issuecomment-563330352
    # This one is hard because we are indexing a numpy Variable or a IndexVariable
    # with a dask array.
    darr = DataArray(data=[0.2, 0.4, 0.6], coords={"z": range(3)}, dims=("z",))
    indexer = DataArray(
        data=np.random.randint(0, 3, 8).reshape(4, 2).astype(int),
        coords={"y": range(4), "x": range(2)},
        dims=("y", "x"),
    )
    with raise_if_dask_computes():
        actual = darr[indexer.chunk({"y": 2})]

    assert_identical(actual, darr[indexer])


@requires_dask
def test_advanced_indexing_dask_array():
    # GH4663
    import dask.array as da

    ds = Dataset(
        dict(
            a=("x", da.from_array(np.random.randint(0, 100, 100))),
            b=(("x", "y"), da.random.random((100, 10))),
        )
    )
    expected = ds.b.sel(x=ds.a.compute())
    with raise_if_dask_computes():
        actual = ds.b.sel(x=ds.a)
    assert_identical(expected, actual)

    with raise_if_dask_computes():
        actual = ds.b.sel(x=ds.a.data)
    assert_identical(expected, actual)<|MERGE_RESOLUTION|>--- conflicted
+++ resolved
@@ -11,9 +11,7 @@
 from xarray.core import indexing, nputils
 from xarray.core.indexes import PandasIndex, PandasMultiIndex
 from xarray.core.types import T_Xarray
-<<<<<<< HEAD
-
-from . import (
+from xarray.tests import (
     IndexerMaker,
     ReturnItem,
     assert_array_equal,
@@ -21,9 +19,6 @@
     raise_if_dask_computes,
     requires_dask,
 )
-=======
-from xarray.tests import IndexerMaker, ReturnItem, assert_array_equal
->>>>>>> 41949209
 
 B = IndexerMaker(indexing.BasicIndexer)
 
