from __future__ import annotations

import warnings
from datetime import timedelta
from itertools import product
from typing import Literal

import numpy as np
import pandas as pd
import pytest
from pandas.errors import OutOfBoundsDatetime, OutOfBoundsTimedelta

from xarray import (
    DataArray,
    Dataset,
    Variable,
    cftime_range,
    conventions,
    date_range,
    decode_cf,
)
from xarray.coders import CFDatetimeCoder
from xarray.coding.times import _STANDARD_CALENDARS as _STANDARD_CALENDARS_UNSORTED
from xarray.coding.times import (
    _encode_datetime_with_cftime,
    _netcdf_to_numpy_timeunit,
    _numpy_to_netcdf_timeunit,
    _should_cftime_be_used,
    cftime_to_nptime,
    decode_cf_datetime,
    decode_cf_timedelta,
    encode_cf_datetime,
    encode_cf_timedelta,
    format_cftime_datetime,
    infer_datetime_units,
    infer_timedelta_units,
    to_timedelta_unboxed,
)
from xarray.coding.variables import SerializationWarning
from xarray.conventions import _update_bounds_attributes, cf_encoder
from xarray.core.common import contains_cftime_datetimes
from xarray.core.types import PDDatetimeUnitOptions
from xarray.core.utils import is_duck_dask_array
from xarray.testing import assert_equal, assert_identical
from xarray.tests import (
    FirstElementAccessibleArray,
    arm_xfail,
    assert_array_equal,
    assert_duckarray_allclose,
    assert_duckarray_equal,
    assert_no_warnings,
    has_cftime,
    requires_cftime,
    requires_dask,
)

_NON_STANDARD_CALENDARS_SET = {
    "noleap",
    "365_day",
    "360_day",
    "julian",
    "all_leap",
    "366_day",
}
_STANDARD_CALENDARS = sorted(_STANDARD_CALENDARS_UNSORTED)
_ALL_CALENDARS = sorted(_NON_STANDARD_CALENDARS_SET.union(_STANDARD_CALENDARS))
_NON_STANDARD_CALENDARS = sorted(_NON_STANDARD_CALENDARS_SET)
_CF_DATETIME_NUM_DATES_UNITS = [
    (np.arange(10), "days since 2000-01-01"),
    (np.arange(10).astype("float64"), "days since 2000-01-01"),
    (np.arange(10).astype("float32"), "days since 2000-01-01"),
    (np.arange(10).reshape(2, 5), "days since 2000-01-01"),
    (12300 + np.arange(5), "hours since 1680-01-01 00:00:00"),
    # here we add a couple minor formatting errors to test
    # the robustness of the parsing algorithm.
    (12300 + np.arange(5), "hour since 1680-01-01  00:00:00"),
    (12300 + np.arange(5), "Hour  since 1680-01-01 00:00:00"),
    (12300 + np.arange(5), " Hour  since  1680-01-01 00:00:00 "),
    (10, "days since 2000-01-01"),
    ([10], "daYs  since 2000-01-01"),
    ([[10]], "days since 2000-01-01"),
    ([10, 10], "days since 2000-01-01"),
    (np.array(10), "days since 2000-01-01"),
    (0, "days since 1000-01-01"),
    ([0], "days since 1000-01-01"),
    ([[0]], "days since 1000-01-01"),
    (np.arange(2), "days since 1000-01-01"),
    (np.arange(0, 100000, 20000), "days since 1900-01-01"),
    (np.arange(0, 100000, 20000), "days since 1-01-01"),
    (17093352.0, "hours since 1-1-1 00:00:0.0"),
    ([0.5, 1.5], "hours since 1900-01-01T00:00:00"),
    (0, "milliseconds since 2000-01-01T00:00:00"),
    (0, "microseconds since 2000-01-01T00:00:00"),
    (np.int32(788961600), "seconds since 1981-01-01"),  # GH2002
    (12300 + np.arange(5), "hour since 1680-01-01 00:00:00.500000"),
    (164375, "days since 1850-01-01 00:00:00"),
    (164374.5, "days since 1850-01-01 00:00:00"),
    ([164374.5, 168360.5], "days since 1850-01-01 00:00:00"),
]
_CF_DATETIME_TESTS = [
    num_dates_units + (calendar,)
    for num_dates_units, calendar in product(
        _CF_DATETIME_NUM_DATES_UNITS, _STANDARD_CALENDARS
    )
]


def _all_cftime_date_types():
    import cftime

    return {
        "noleap": cftime.DatetimeNoLeap,
        "365_day": cftime.DatetimeNoLeap,
        "360_day": cftime.Datetime360Day,
        "julian": cftime.DatetimeJulian,
        "all_leap": cftime.DatetimeAllLeap,
        "366_day": cftime.DatetimeAllLeap,
        "gregorian": cftime.DatetimeGregorian,
        "proleptic_gregorian": cftime.DatetimeProlepticGregorian,
    }


@requires_cftime
@pytest.mark.filterwarnings("ignore:Ambiguous reference date string")
@pytest.mark.filterwarnings("ignore:Times can't be serialized faithfully")
@pytest.mark.parametrize(["num_dates", "units", "calendar"], _CF_DATETIME_TESTS)
def test_cf_datetime(
<<<<<<< HEAD
    num_dates, units, calendar, time_unit: PDDatetimeUnitOptions
=======
    num_dates,
    units,
    calendar,
>>>>>>> 21a0ec6f
) -> None:
    import cftime

    expected = cftime.num2date(
        num_dates, units, calendar, only_use_cftime_datetimes=True
    )

    with warnings.catch_warnings():
        warnings.filterwarnings("ignore", "Unable to decode time axis")
        actual = decode_cf_datetime(num_dates, units, calendar, time_unit=time_unit)

    if actual.dtype.kind != "O":
        expected = cftime_to_nptime(expected)

    abs_diff = np.asarray(abs(actual - expected)).ravel()
    abs_diff = pd.to_timedelta(abs_diff.tolist()).to_numpy()

    # once we no longer support versions of netCDF4 older than 1.1.5,
    # we could do this check with near microsecond accuracy:
    # https://github.com/Unidata/netcdf4-python/issues/355
    assert (abs_diff <= np.timedelta64(1, "s")).all()
    encoded1, _, _ = encode_cf_datetime(actual, units, calendar)

    assert_duckarray_allclose(num_dates, encoded1)

    if hasattr(num_dates, "ndim") and num_dates.ndim == 1 and "1000" not in units:
        # verify that wrapping with a pandas.Index works
        # note that it *does not* currently work to put
        # non-datetime64 compatible dates into a pandas.Index
        encoded2, _, _ = encode_cf_datetime(pd.Index(actual), units, calendar)
        assert_duckarray_allclose(num_dates, encoded2)


@requires_cftime
def test_decode_cf_datetime_overflow(time_unit: PDDatetimeUnitOptions) -> None:
    # checks for
    # https://github.com/pydata/pandas/issues/14068
    # https://github.com/pydata/xarray/issues/975
    from cftime import DatetimeGregorian

    datetime = DatetimeGregorian
    units = "days since 2000-01-01 00:00:00"

    # date after 2262 and before 1678
    days = (-117710, 95795)
    expected = (datetime(1677, 9, 20), datetime(2262, 4, 12))

    for i, day in enumerate(days):
        with warnings.catch_warnings():
            warnings.filterwarnings("ignore", "Unable to decode time axis")
            result = decode_cf_datetime(day, units, time_unit=time_unit)
        assert result == expected[i]


def test_decode_cf_datetime_non_standard_units() -> None:
    expected = pd.date_range(periods=100, start="1970-01-01", freq="h")
    # netCDFs from madis.noaa.gov use this format for their time units
    # they cannot be parsed by cftime, but pd.Timestamp works
    units = "hours since 1-1-1970"
    actual = decode_cf_datetime(np.arange(100), units)
    assert_array_equal(actual, expected)


@requires_cftime
def test_decode_cf_datetime_non_iso_strings() -> None:
    # datetime strings that are _almost_ ISO compliant but not quite,
    # but which cftime.num2date can still parse correctly
    expected = pd.date_range(periods=100, start="2000-01-01", freq="h")
    cases = [
        (np.arange(100), "hours since 2000-01-01 0"),
        (np.arange(100), "hours since 2000-1-1 0"),
        (np.arange(100), "hours since 2000-01-01 0:00"),
    ]
    for num_dates, units in cases:
        actual = decode_cf_datetime(num_dates, units)
        abs_diff = abs(actual - expected.values)
        # once we no longer support versions of netCDF4 older than 1.1.5,
        # we could do this check with near microsecond accuracy:
        # https://github.com/Unidata/netcdf4-python/issues/355
        assert (abs_diff <= np.timedelta64(1, "s")).all()


@requires_cftime
@pytest.mark.parametrize("calendar", _STANDARD_CALENDARS)
def test_decode_standard_calendar_inside_timestamp_range(
    calendar, time_unit: PDDatetimeUnitOptions
) -> None:
    import cftime

    units = "days since 0001-01-01"
    times = pd.date_range(
        "2001-04-01-00", end="2001-04-30-23", unit=time_unit, freq="h"
    )
    # to_pydatetime() will return microsecond
    time = cftime.date2num(times.to_pydatetime(), units, calendar=calendar)
    expected = times.values
    # for cftime we get "us" resolution
    # ns resolution is handled by cftime, too (OutOfBounds)
    actual = decode_cf_datetime(time, units, calendar=calendar, time_unit=time_unit)
    assert actual.dtype == np.dtype(f"=M8[{time_unit}]")
    abs_diff = abs(actual - expected)
    # once we no longer support versions of netCDF4 older than 1.1.5,
    # we could do this check with near microsecond accuracy:
    # https://github.com/Unidata/netcdf4-python/issues/355
    assert (abs_diff <= np.timedelta64(1, "s")).all()


@requires_cftime
@pytest.mark.parametrize("calendar", _NON_STANDARD_CALENDARS)
def test_decode_non_standard_calendar_inside_timestamp_range(calendar) -> None:
    import cftime

    units = "days since 0001-01-01"
    times = pd.date_range("2001-04-01-00", end="2001-04-30-23", freq="h")
    non_standard_time = cftime.date2num(times.to_pydatetime(), units, calendar=calendar)

    expected = cftime.num2date(
        non_standard_time, units, calendar=calendar, only_use_cftime_datetimes=True
    )
    expected_dtype = np.dtype("O")

    actual = decode_cf_datetime(non_standard_time, units, calendar=calendar)
    assert actual.dtype == expected_dtype
    abs_diff = abs(actual - expected)
    # once we no longer support versions of netCDF4 older than 1.1.5,
    # we could do this check with near microsecond accuracy:
    # https://github.com/Unidata/netcdf4-python/issues/355
    assert (abs_diff <= np.timedelta64(1, "s")).all()


@requires_cftime
@pytest.mark.parametrize("calendar", _ALL_CALENDARS)
def test_decode_dates_outside_timestamp_range(
    calendar, time_unit: PDDatetimeUnitOptions
) -> None:
    from datetime import datetime

    import cftime

    units = "days since 0001-01-01"
    times = [datetime(1, 4, 1, h) for h in range(1, 5)]
    time = cftime.date2num(times, units, calendar=calendar)

    expected = cftime.num2date(
        time, units, calendar=calendar, only_use_cftime_datetimes=True
    )
    if calendar == "proleptic_gregorian" and time_unit != "ns":
        expected = cftime_to_nptime(expected)
    expected_date_type = type(expected[0])

    with warnings.catch_warnings():
        warnings.filterwarnings("ignore", "Unable to decode time axis")
        actual = decode_cf_datetime(time, units, calendar=calendar, time_unit=time_unit)
    assert all(isinstance(value, expected_date_type) for value in actual)
    abs_diff = abs(actual - expected)
    # once we no longer support versions of netCDF4 older than 1.1.5,
    # we could do this check with near microsecond accuracy:
    # https://github.com/Unidata/netcdf4-python/issues/355
    assert (abs_diff <= np.timedelta64(1, "us")).all()


@requires_cftime
@pytest.mark.parametrize("calendar", _STANDARD_CALENDARS)
@pytest.mark.parametrize("num_time", [735368, [735368], [[735368]]])
def test_decode_standard_calendar_single_element_inside_timestamp_range(
<<<<<<< HEAD
    calendar,
    time_unit: PDDatetimeUnitOptions,
    num_time,
=======
    calendar, num_time
>>>>>>> 21a0ec6f
) -> None:
    units = "days since 0001-01-01"
    with warnings.catch_warnings():
        warnings.filterwarnings("ignore", "Unable to decode time axis")
<<<<<<< HEAD
        actual = decode_cf_datetime(
            num_time, units, calendar=calendar, time_unit=time_unit
        )

        assert actual.dtype == np.dtype(f"=M8[{time_unit}]")
=======
        actual = decode_cf_datetime(num_time, units, calendar=calendar)
    assert actual.dtype == np.dtype("M8[ns]")
>>>>>>> 21a0ec6f


@requires_cftime
@pytest.mark.parametrize("calendar", _NON_STANDARD_CALENDARS)
def test_decode_non_standard_calendar_single_element_inside_timestamp_range(
    calendar,
) -> None:
    units = "days since 0001-01-01"
    for num_time in [735368, [735368], [[735368]]]:
        with warnings.catch_warnings():
            warnings.filterwarnings("ignore", "Unable to decode time axis")
            actual = decode_cf_datetime(num_time, units, calendar=calendar)
        assert actual.dtype == np.dtype("O")


@requires_cftime
@pytest.mark.parametrize("calendar", _NON_STANDARD_CALENDARS)
def test_decode_single_element_outside_timestamp_range(calendar) -> None:
    import cftime

    units = "days since 0001-01-01"
    for days in [1, 1470376]:
        for num_time in [days, [days], [[days]]]:
            with warnings.catch_warnings():
                warnings.filterwarnings("ignore", "Unable to decode time axis")
                actual = decode_cf_datetime(num_time, units, calendar=calendar)

            expected = cftime.num2date(
                days, units, calendar, only_use_cftime_datetimes=True
            )
            assert isinstance(actual.item(), type(expected))


@requires_cftime
@pytest.mark.parametrize("calendar", _STANDARD_CALENDARS)
def test_decode_standard_calendar_multidim_time_inside_timestamp_range(
    calendar,
    time_unit: PDDatetimeUnitOptions,
) -> None:
    import cftime

    units = "days since 0001-01-01"
    times1 = pd.date_range("2001-04-01", end="2001-04-05", freq="D")
    times2 = pd.date_range("2001-05-01", end="2001-05-05", freq="D")
    time1 = cftime.date2num(times1.to_pydatetime(), units, calendar=calendar)
    time2 = cftime.date2num(times2.to_pydatetime(), units, calendar=calendar)
    mdim_time = np.empty((len(time1), 2))
    mdim_time[:, 0] = time1
    mdim_time[:, 1] = time2

    expected1 = times1.values
    expected2 = times2.values

    actual = decode_cf_datetime(
        mdim_time, units, calendar=calendar, time_unit=time_unit
    )
    assert actual.dtype == np.dtype(f"=M8[{time_unit}]")

    abs_diff1 = abs(actual[:, 0] - expected1)
    abs_diff2 = abs(actual[:, 1] - expected2)
    # once we no longer support versions of netCDF4 older than 1.1.5,
    # we could do this check with near microsecond accuracy:
    # https://github.com/Unidata/netcdf4-python/issues/355
    assert (abs_diff1 <= np.timedelta64(1, "s")).all()
    assert (abs_diff2 <= np.timedelta64(1, "s")).all()


@requires_cftime
@pytest.mark.parametrize("calendar", _NON_STANDARD_CALENDARS)
def test_decode_nonstandard_calendar_multidim_time_inside_timestamp_range(
    calendar,
) -> None:
    import cftime

    units = "days since 0001-01-01"
    times1 = pd.date_range("2001-04-01", end="2001-04-05", freq="D")
    times2 = pd.date_range("2001-05-01", end="2001-05-05", freq="D")
    time1 = cftime.date2num(times1.to_pydatetime(), units, calendar=calendar)
    time2 = cftime.date2num(times2.to_pydatetime(), units, calendar=calendar)
    mdim_time = np.empty((len(time1), 2))
    mdim_time[:, 0] = time1
    mdim_time[:, 1] = time2

    if cftime.__name__ == "cftime":
        expected1 = cftime.num2date(
            time1, units, calendar, only_use_cftime_datetimes=True
        )
        expected2 = cftime.num2date(
            time2, units, calendar, only_use_cftime_datetimes=True
        )
    else:
        expected1 = cftime.num2date(time1, units, calendar)
        expected2 = cftime.num2date(time2, units, calendar)

    expected_dtype = np.dtype("O")

    actual = decode_cf_datetime(mdim_time, units, calendar=calendar)

    assert actual.dtype == expected_dtype
    abs_diff1 = abs(actual[:, 0] - expected1)
    abs_diff2 = abs(actual[:, 1] - expected2)
    # once we no longer support versions of netCDF4 older than 1.1.5,
    # we could do this check with near microsecond accuracy:
    # https://github.com/Unidata/netcdf4-python/issues/355
    assert (abs_diff1 <= np.timedelta64(1, "s")).all()
    assert (abs_diff2 <= np.timedelta64(1, "s")).all()


@requires_cftime
@pytest.mark.parametrize("calendar", _ALL_CALENDARS)
def test_decode_multidim_time_outside_timestamp_range(
    calendar, time_unit: PDDatetimeUnitOptions
) -> None:
    from datetime import datetime

    import cftime

    units = "days since 0001-01-01"
    times1 = [datetime(1, 4, day) for day in range(1, 6)]
    times2 = [datetime(1, 5, day) for day in range(1, 6)]
    time1 = cftime.date2num(times1, units, calendar=calendar)
    time2 = cftime.date2num(times2, units, calendar=calendar)
    mdim_time = np.empty((len(time1), 2))
    mdim_time[:, 0] = time1
    mdim_time[:, 1] = time2

    expected1 = cftime.num2date(time1, units, calendar, only_use_cftime_datetimes=True)
    expected2 = cftime.num2date(time2, units, calendar, only_use_cftime_datetimes=True)

    if calendar == "proleptic_gregorian" and time_unit != "ns":
        expected1 = cftime_to_nptime(expected1)
        expected2 = cftime_to_nptime(expected2)

    with warnings.catch_warnings():
        warnings.filterwarnings("ignore", "Unable to decode time axis")
        actual = decode_cf_datetime(
            mdim_time, units, calendar=calendar, time_unit=time_unit
        )

    dtype: np.dtype
    dtype = np.dtype("O")
    if calendar == "proleptic_gregorian" and time_unit != "ns":
        dtype = np.dtype(f"=M8[{time_unit}]")

    assert actual.dtype == dtype

    abs_diff1 = abs(actual[:, 0] - expected1)
    abs_diff2 = abs(actual[:, 1] - expected2)
    # once we no longer support versions of netCDF4 older than 1.1.5,
    # we could do this check with near microsecond accuracy:
    # https://github.com/Unidata/netcdf4-python/issues/355
    assert (abs_diff1 <= np.timedelta64(1, "s")).all()
    assert (abs_diff2 <= np.timedelta64(1, "s")).all()


@requires_cftime
@pytest.mark.parametrize(
    ("calendar", "num_time"),
    [("360_day", 720058.0), ("all_leap", 732059.0), ("366_day", 732059.0)],
)
def test_decode_non_standard_calendar_single_element(calendar, num_time) -> None:
    import cftime

    units = "days since 0001-01-01"

    actual = decode_cf_datetime(num_time, units, calendar=calendar)

    expected = np.asarray(
        cftime.num2date(num_time, units, calendar, only_use_cftime_datetimes=True)
    )
    assert actual.dtype == np.dtype("O")
    assert expected == actual


@requires_cftime
def test_decode_360_day_calendar() -> None:
    import cftime

    calendar = "360_day"
    # ensure leap year doesn't matter
    for year in [2010, 2011, 2012, 2013, 2014]:
        units = f"days since {year}-01-01"
        num_times = np.arange(100)

        expected = cftime.num2date(
            num_times, units, calendar, only_use_cftime_datetimes=True
        )

        with warnings.catch_warnings(record=True) as w:
            warnings.simplefilter("always")
            actual = decode_cf_datetime(num_times, units, calendar=calendar)
            assert len(w) == 0

        assert actual.dtype == np.dtype("O")
        assert_array_equal(actual, expected)


@requires_cftime
def test_decode_abbreviation() -> None:
    """Test making sure we properly fall back to cftime on abbreviated units."""
    import cftime

    val = np.array([1586628000000.0])
    units = "msecs since 1970-01-01T00:00:00Z"
    actual = decode_cf_datetime(val, units)
    expected = cftime_to_nptime(cftime.num2date(val, units))
    assert_array_equal(actual, expected)


@arm_xfail
@requires_cftime
@pytest.mark.parametrize(
    ["num_dates", "units", "expected_list"],
    [
        ([np.nan], "days since 2000-01-01", ["NaT"]),
        ([np.nan, 0], "days since 2000-01-01", ["NaT", "2000-01-01T00:00:00Z"]),
        (
            [np.nan, 0, 1],
            "days since 2000-01-01",
            ["NaT", "2000-01-01T00:00:00Z", "2000-01-02T00:00:00Z"],
        ),
    ],
)
def test_cf_datetime_nan(num_dates, units, expected_list) -> None:
    with warnings.catch_warnings():
        warnings.filterwarnings("ignore", "All-NaN")
        actual = decode_cf_datetime(num_dates, units)
    # use pandas because numpy will deprecate timezone-aware conversions
    expected = pd.to_datetime(expected_list).to_numpy(dtype="datetime64[ns]")
    assert_array_equal(expected, actual)


@requires_cftime
def test_decoded_cf_datetime_array_2d(time_unit: PDDatetimeUnitOptions) -> None:
    # regression test for GH1229
    variable = Variable(
        ("x", "y"), np.array([[0, 1], [2, 3]]), {"units": "days since 2000-01-01"}
    )
    result = CFDatetimeCoder(time_unit=time_unit).decode(variable)
    assert result.dtype == f"datetime64[{time_unit}]"
    expected = pd.date_range("2000-01-01", periods=4).values.reshape(2, 2)
    assert_array_equal(np.asarray(result), expected)


FREQUENCIES_TO_ENCODING_UNITS = {
    "ns": "nanoseconds",
    "us": "microseconds",
    "ms": "milliseconds",
    "s": "seconds",
    "min": "minutes",
    "h": "hours",
    "D": "days",
}


@pytest.mark.parametrize(("freq", "units"), FREQUENCIES_TO_ENCODING_UNITS.items())
def test_infer_datetime_units(freq, units) -> None:
    dates = pd.date_range("2000", periods=2, freq=freq)
    expected = f"{units} since 2000-01-01 00:00:00"
    assert expected == infer_datetime_units(dates)


@pytest.mark.parametrize(
    ["dates", "expected"],
    [
        (
            pd.to_datetime(["1900-01-01", "1900-01-02", "NaT"], unit="ns"),
            "days since 1900-01-01 00:00:00",
        ),
        (
            pd.to_datetime(["NaT", "1900-01-01"], unit="ns"),
            "days since 1900-01-01 00:00:00",
        ),
        (pd.to_datetime(["NaT"], unit="ns"), "days since 1970-01-01 00:00:00"),
    ],
)
def test_infer_datetime_units_with_NaT(dates, expected) -> None:
    assert expected == infer_datetime_units(dates)


_CFTIME_DATETIME_UNITS_TESTS = [
    ([(1900, 1, 1), (1900, 1, 1)], "days since 1900-01-01 00:00:00.000000"),
    (
        [(1900, 1, 1), (1900, 1, 2), (1900, 1, 2, 0, 0, 1)],
        "seconds since 1900-01-01 00:00:00.000000",
    ),
    (
        [(1900, 1, 1), (1900, 1, 8), (1900, 1, 16)],
        "days since 1900-01-01 00:00:00.000000",
    ),
]


@requires_cftime
@pytest.mark.parametrize(
    "calendar", _NON_STANDARD_CALENDARS + ["gregorian", "proleptic_gregorian"]
)
@pytest.mark.parametrize(("date_args", "expected"), _CFTIME_DATETIME_UNITS_TESTS)
def test_infer_cftime_datetime_units(calendar, date_args, expected) -> None:
    date_type = _all_cftime_date_types()[calendar]
    dates = [date_type(*args) for args in date_args]
    assert expected == infer_datetime_units(dates)


@pytest.mark.filterwarnings("ignore:Timedeltas can't be serialized faithfully")
@pytest.mark.parametrize(
    ["timedeltas", "units", "numbers"],
    [
        ("1D", "days", np.int64(1)),
        (["1D", "2D", "3D"], "days", np.array([1, 2, 3], "int64")),
        ("1h", "hours", np.int64(1)),
        ("1ms", "milliseconds", np.int64(1)),
        ("1us", "microseconds", np.int64(1)),
        ("1ns", "nanoseconds", np.int64(1)),
        (["NaT", "0s", "1s"], None, [np.iinfo(np.int64).min, 0, 1]),
        (["30m", "60m"], "hours", [0.5, 1.0]),
        ("NaT", "days", np.iinfo(np.int64).min),
        (["NaT", "NaT"], "days", [np.iinfo(np.int64).min, np.iinfo(np.int64).min]),
    ],
)
def test_cf_timedelta(timedeltas, units, numbers) -> None:
    # todo: check, if this test is OK
    if timedeltas == "NaT":
        timedeltas = np.timedelta64("NaT", "s")
    else:
        timedeltas = to_timedelta_unboxed(timedeltas)
    numbers = np.array(numbers)

    expected = numbers
    actual, _ = encode_cf_timedelta(timedeltas, units)
    assert_array_equal(expected, actual)
    assert expected.dtype == actual.dtype

    if units is not None:
        expected = timedeltas
        actual = decode_cf_timedelta(numbers, units)
        assert_array_equal(expected, actual)
        assert expected.dtype == actual.dtype

    expected = np.timedelta64("NaT", "s")
    actual = decode_cf_timedelta(np.array(np.nan), "days")
    assert_array_equal(expected, actual)
    assert expected.dtype == actual.dtype


def test_cf_timedelta_2d() -> None:
    units = "days"
    numbers = np.atleast_2d([1, 2, 3])

    timedeltas = np.atleast_2d(to_timedelta_unboxed(["1D", "2D", "3D"]))
    expected = timedeltas

    actual = decode_cf_timedelta(numbers, units)
    assert_array_equal(expected, actual)
    assert expected.dtype == actual.dtype


@pytest.mark.parametrize(
    ["deltas", "expected"],
    [
        (pd.to_timedelta(["1 day", "2 days"]), "days"),
        (pd.to_timedelta(["1h", "1 day 1 hour"]), "hours"),
        (pd.to_timedelta(["1m", "2m", np.nan]), "minutes"),
        (pd.to_timedelta(["1m3s", "1m4s"]), "seconds"),
    ],
)
def test_infer_timedelta_units(deltas, expected) -> None:
    assert expected == infer_timedelta_units(deltas)


@requires_cftime
@pytest.mark.parametrize(
    ["date_args", "expected"],
    [
        ((1, 2, 3, 4, 5, 6), "0001-02-03 04:05:06.000000"),
        ((10, 2, 3, 4, 5, 6), "0010-02-03 04:05:06.000000"),
        ((100, 2, 3, 4, 5, 6), "0100-02-03 04:05:06.000000"),
        ((1000, 2, 3, 4, 5, 6), "1000-02-03 04:05:06.000000"),
    ],
)
def test_format_cftime_datetime(date_args, expected) -> None:
    date_types = _all_cftime_date_types()
    for date_type in date_types.values():
        result = format_cftime_datetime(date_type(*date_args))
        assert result == expected


@pytest.mark.parametrize("calendar", _ALL_CALENDARS)
def test_decode_cf(calendar, time_unit: PDDatetimeUnitOptions) -> None:
    days = [1.0, 2.0, 3.0]
    # TODO: GH5690 — do we want to allow this type for `coords`?
    da = DataArray(days, coords=[days], dims=["time"], name="test")
    ds = da.to_dataset()

    for v in ["test", "time"]:
        ds[v].attrs["units"] = "days since 2001-01-01"
        ds[v].attrs["calendar"] = calendar

    if not has_cftime and calendar not in _STANDARD_CALENDARS:
        with pytest.raises(ValueError):
            ds = decode_cf(ds)
    else:
        ds = decode_cf(ds, decode_times=CFDatetimeCoder(time_unit=time_unit))

        if calendar not in _STANDARD_CALENDARS:
            assert ds.test.dtype == np.dtype("O")
        else:
<<<<<<< HEAD
            assert ds.test.dtype == np.dtype(f"=M8[{time_unit}]")
=======
            assert ds.test.dtype == np.dtype("=M8[ns]")
>>>>>>> 21a0ec6f


def test_decode_cf_time_bounds(time_unit: PDDatetimeUnitOptions) -> None:
    da = DataArray(
        np.arange(6, dtype="int64").reshape((3, 2)),
        coords={"time": [1, 2, 3]},
        dims=("time", "nbnd"),
        name="time_bnds",
    )

    attrs = {
        "units": "days since 2001-01",
        "calendar": "standard",
        "bounds": "time_bnds",
    }

    ds = da.to_dataset()
    ds["time"].attrs.update(attrs)
    _update_bounds_attributes(ds.variables)
    assert ds.variables["time_bnds"].attrs == {
        "units": "days since 2001-01",
        "calendar": "standard",
    }
<<<<<<< HEAD
    dsc = decode_cf(ds, decode_times=CFDatetimeCoder(time_unit=time_unit))
    assert dsc.time_bnds.dtype == np.dtype(f"=M8[{time_unit}]")
=======
    dsc = decode_cf(ds)
    assert dsc.time_bnds.dtype == np.dtype("=M8[ns]")
>>>>>>> 21a0ec6f
    dsc = decode_cf(ds, decode_times=False)
    assert dsc.time_bnds.dtype == np.dtype("int64")

    # Do not overwrite existing attrs
    ds = da.to_dataset()
    ds["time"].attrs.update(attrs)
    bnd_attr = {"units": "hours since 2001-01", "calendar": "noleap"}
    ds["time_bnds"].attrs.update(bnd_attr)
    _update_bounds_attributes(ds.variables)
    assert ds.variables["time_bnds"].attrs == bnd_attr

    # If bounds variable not available do not complain
    ds = da.to_dataset()
    ds["time"].attrs.update(attrs)
    ds["time"].attrs["bounds"] = "fake_var"
    _update_bounds_attributes(ds.variables)


@requires_cftime
def test_encode_time_bounds() -> None:
    time = pd.date_range("2000-01-16", periods=1)
    time_bounds = pd.date_range("2000-01-01", periods=2, freq="MS")
    ds = Dataset(dict(time=time, time_bounds=time_bounds))
    ds.time.attrs = {"bounds": "time_bounds"}
    ds.time.encoding = {"calendar": "noleap", "units": "days since 2000-01-01"}

    expected = {}
    # expected['time'] = Variable(data=np.array([15]), dims=['time'])
    expected["time_bounds"] = Variable(data=np.array([0, 31]), dims=["time_bounds"])

    encoded, _ = cf_encoder(ds.variables, ds.attrs)
    assert_equal(encoded["time_bounds"], expected["time_bounds"])
    assert "calendar" not in encoded["time_bounds"].attrs
    assert "units" not in encoded["time_bounds"].attrs

    # if time_bounds attrs are same as time attrs, it doesn't matter
    ds.time_bounds.encoding = {"calendar": "noleap", "units": "days since 2000-01-01"}
    encoded, _ = cf_encoder(dict(ds.variables.items()), ds.attrs)
    assert_equal(encoded["time_bounds"], expected["time_bounds"])
    assert "calendar" not in encoded["time_bounds"].attrs
    assert "units" not in encoded["time_bounds"].attrs

    # for CF-noncompliant case of time_bounds attrs being different from
    # time attrs; preserve them for faithful roundtrip
    ds.time_bounds.encoding = {"calendar": "noleap", "units": "days since 1849-01-01"}
    encoded, _ = cf_encoder(dict(ds.variables.items()), ds.attrs)
    with pytest.raises(AssertionError):
        assert_equal(encoded["time_bounds"], expected["time_bounds"])
    assert "calendar" not in encoded["time_bounds"].attrs
    assert encoded["time_bounds"].attrs["units"] == ds.time_bounds.encoding["units"]

    ds.time.encoding = {}
    with pytest.warns(UserWarning):
        cf_encoder(ds.variables, ds.attrs)


@pytest.fixture(params=_ALL_CALENDARS)
def calendar(request):
    return request.param


@pytest.fixture()
def times(calendar):
    import cftime

    return cftime.num2date(
        np.arange(4),
        units="hours since 2000-01-01",
        calendar=calendar,
        only_use_cftime_datetimes=True,
    )


@pytest.fixture()
def data(times):
    data = np.random.rand(2, 2, 4)
    lons = np.linspace(0, 11, 2)
    lats = np.linspace(0, 20, 2)
    return DataArray(
        data, coords=[lons, lats, times], dims=["lon", "lat", "time"], name="data"
    )


@pytest.fixture()
def times_3d(times):
    lons = np.linspace(0, 11, 2)
    lats = np.linspace(0, 20, 2)
    times_arr = np.random.choice(times, size=(2, 2, 4))
    return DataArray(
        times_arr, coords=[lons, lats, times], dims=["lon", "lat", "time"], name="data"
    )


@requires_cftime
def test_contains_cftime_datetimes_1d(data) -> None:
    assert contains_cftime_datetimes(data.time.variable)


@requires_cftime
@requires_dask
def test_contains_cftime_datetimes_dask_1d(data) -> None:
    assert contains_cftime_datetimes(data.time.variable.chunk())


@requires_cftime
def test_contains_cftime_datetimes_3d(times_3d) -> None:
    assert contains_cftime_datetimes(times_3d.variable)


@requires_cftime
@requires_dask
def test_contains_cftime_datetimes_dask_3d(times_3d) -> None:
    assert contains_cftime_datetimes(times_3d.variable.chunk())


@pytest.mark.parametrize("non_cftime_data", [DataArray([]), DataArray([1, 2])])
def test_contains_cftime_datetimes_non_cftimes(non_cftime_data) -> None:
    assert not contains_cftime_datetimes(non_cftime_data.variable)


@requires_dask
@pytest.mark.parametrize("non_cftime_data", [DataArray([]), DataArray([1, 2])])
def test_contains_cftime_datetimes_non_cftimes_dask(non_cftime_data) -> None:
    assert not contains_cftime_datetimes(non_cftime_data.variable.chunk())


@requires_cftime
@pytest.mark.parametrize("shape", [(24,), (8, 3), (2, 4, 3)])
def test_encode_cf_datetime_overflow(shape) -> None:
    # Test for fix to GH 2272
    dates = pd.date_range("2100", periods=24).values.reshape(shape)
    units = "days since 1800-01-01"
    calendar = "standard"

    num, _, _ = encode_cf_datetime(dates, units, calendar)
    roundtrip = decode_cf_datetime(num, units, calendar)
    np.testing.assert_array_equal(dates, roundtrip)


def test_encode_expected_failures() -> None:
    dates = pd.date_range("2000", periods=3)
    with pytest.raises(ValueError, match="invalid time units"):
        encode_cf_datetime(dates, units="days after 2000-01-01")
    with pytest.raises(ValueError, match="invalid reference date"):
        encode_cf_datetime(dates, units="days since NO_YEAR")


def test_encode_cf_datetime_pandas_min() -> None:
    # GH 2623
    dates = pd.date_range("2000", periods=3)
    num, units, calendar = encode_cf_datetime(dates)
    expected_num = np.array([0.0, 1.0, 2.0])
    expected_units = "days since 2000-01-01 00:00:00"
    expected_calendar = "proleptic_gregorian"
    np.testing.assert_array_equal(num, expected_num)
    assert units == expected_units
    assert calendar == expected_calendar


@requires_cftime
def test_encode_cf_datetime_invalid_pandas_valid_cftime() -> None:
    num, units, calendar = encode_cf_datetime(
        pd.date_range("2000", periods=3),
        # Pandas fails to parse this unit, but cftime is quite happy with it
        "days since 1970-01-01 00:00:00 00",
        "standard",
    )

    expected_num = [10957, 10958, 10959]
    expected_units = "days since 1970-01-01 00:00:00 00"
    expected_calendar = "standard"
    assert_array_equal(num, expected_num)
    assert units == expected_units
    assert calendar == expected_calendar


@requires_cftime
def test_time_units_with_timezone_roundtrip(calendar) -> None:
    # Regression test for GH 2649
    expected_units = "days since 2000-01-01T00:00:00-05:00"
    expected_num_dates = np.array([1, 2, 3])
    dates = decode_cf_datetime(expected_num_dates, expected_units, calendar)

    # Check that dates were decoded to UTC; here the hours should all
    # equal 5.
    result_hours = DataArray(dates).dt.hour
    expected_hours = DataArray([5, 5, 5])
    assert_equal(result_hours, expected_hours)

    # Check that the encoded values are accurately roundtripped.
    result_num_dates, result_units, result_calendar = encode_cf_datetime(
        dates, expected_units, calendar
    )

    if calendar in _STANDARD_CALENDARS:
        assert_duckarray_equal(result_num_dates, expected_num_dates)
    else:
        # cftime datetime arithmetic is not quite exact.
        assert_duckarray_allclose(result_num_dates, expected_num_dates)

    assert result_units == expected_units
    assert result_calendar == calendar


@pytest.mark.parametrize("calendar", _STANDARD_CALENDARS)
def test_use_cftime_default_standard_calendar_in_range(calendar) -> None:
    numerical_dates = [0, 1]
    units = "days since 2000-01-01"
    expected = pd.date_range("2000", periods=2)

    with assert_no_warnings():
        result = decode_cf_datetime(numerical_dates, units, calendar)
        np.testing.assert_array_equal(result, expected)


@requires_cftime
@pytest.mark.parametrize("calendar", ["standard", "gregorian"])
@pytest.mark.parametrize("units_year", [1500, 1580])
def test_use_cftime_default_standard_calendar_out_of_range(
    calendar, units_year
) -> None:
    from cftime import num2date

    numerical_dates = [0, 1]
    units = f"days since {units_year}-01-01"
    expected = num2date(
        numerical_dates, units, calendar, only_use_cftime_datetimes=True
    )

    with pytest.warns(SerializationWarning):
        result = decode_cf_datetime(numerical_dates, units, calendar)
        np.testing.assert_array_equal(result, expected)


@requires_cftime
@pytest.mark.parametrize("calendar", _NON_STANDARD_CALENDARS)
@pytest.mark.parametrize("units_year", [1500, 2000, 2500])
def test_use_cftime_default_non_standard_calendar(
    calendar, units_year, time_unit
) -> None:
    from cftime import num2date

    numerical_dates = [0, 1]
    units = f"days since {units_year}-01-01"
    expected = num2date(
        numerical_dates, units, calendar, only_use_cftime_datetimes=True
    )

    if time_unit == "ns" and units_year == 2500:
        with pytest.warns(SerializationWarning, match="Unable to decode time axis"):
            result = decode_cf_datetime(
                numerical_dates, units, calendar, time_unit=time_unit
            )
    else:
        with assert_no_warnings():
            result = decode_cf_datetime(
                numerical_dates, units, calendar, time_unit=time_unit
            )

    np.testing.assert_array_equal(result, expected)


@requires_cftime
@pytest.mark.parametrize("calendar", _ALL_CALENDARS)
@pytest.mark.parametrize("units_year", [1500, 2000, 2500])
def test_use_cftime_true(calendar, units_year) -> None:
    from cftime import num2date

    numerical_dates = [0, 1]
    units = f"days since {units_year}-01-01"
    expected = num2date(
        numerical_dates, units, calendar, only_use_cftime_datetimes=True
    )

    with assert_no_warnings():
        result = decode_cf_datetime(numerical_dates, units, calendar, use_cftime=True)
        np.testing.assert_array_equal(result, expected)


@pytest.mark.parametrize("calendar", _STANDARD_CALENDARS)
def test_use_cftime_false_standard_calendar_in_range(calendar) -> None:
    numerical_dates = [0, 1]
    units = "days since 2000-01-01"
    expected = pd.date_range("2000", periods=2)

    with assert_no_warnings():
        result = decode_cf_datetime(numerical_dates, units, calendar, use_cftime=False)
        np.testing.assert_array_equal(result, expected)


@pytest.mark.parametrize("calendar", ["standard", "gregorian"])
@pytest.mark.parametrize("units_year", [1500, 1582])
def test_use_cftime_false_standard_calendar_out_of_range(calendar, units_year) -> None:
    numerical_dates = [0, 1]
    units = f"days since {units_year}-01-01"
    with pytest.raises(OutOfBoundsDatetime):
        decode_cf_datetime(numerical_dates, units, calendar, use_cftime=False)


@pytest.mark.parametrize("calendar", _NON_STANDARD_CALENDARS)
@pytest.mark.parametrize("units_year", [1500, 2000, 2500])
def test_use_cftime_false_non_standard_calendar(calendar, units_year) -> None:
    numerical_dates = [0, 1]
    units = f"days since {units_year}-01-01"
    with pytest.raises(OutOfBoundsDatetime):
        decode_cf_datetime(numerical_dates, units, calendar, use_cftime=False)


@requires_cftime
@pytest.mark.parametrize("calendar", _ALL_CALENDARS)
def test_decode_ambiguous_time_warns(calendar) -> None:
    # GH 4422, 4506
    from cftime import num2date

    # we don't decode non-standard calendards with
    # pandas so expect no warning will be emitted
    is_standard_calendar = calendar in _STANDARD_CALENDARS

    dates = [1, 2, 3]
    units = "days since 1-1-1"
    expected = num2date(dates, units, calendar=calendar, only_use_cftime_datetimes=True)

    if is_standard_calendar:
        with pytest.warns(SerializationWarning) as record:
            result = decode_cf_datetime(dates, units, calendar=calendar)
        relevant_warnings = [
            r
            for r in record.list
            if str(r.message).startswith("Ambiguous reference date string: 1-1-1")
        ]
        assert len(relevant_warnings) == 1
    else:
        with assert_no_warnings():
            result = decode_cf_datetime(dates, units, calendar=calendar)

    np.testing.assert_array_equal(result, expected)


@pytest.mark.filterwarnings("ignore:Times can't be serialized faithfully")
@pytest.mark.parametrize("encoding_units", FREQUENCIES_TO_ENCODING_UNITS.values())
@pytest.mark.parametrize("freq", FREQUENCIES_TO_ENCODING_UNITS.keys())
@pytest.mark.parametrize("date_range", [pd.date_range, cftime_range])
def test_encode_cf_datetime_defaults_to_correct_dtype(
    encoding_units, freq, date_range
) -> None:
    if not has_cftime and date_range == cftime_range:
        pytest.skip("Test requires cftime")
    if (freq == "ns" or encoding_units == "nanoseconds") and date_range == cftime_range:
        pytest.skip("Nanosecond frequency is not valid for cftime dates.")
    times = date_range("2000", periods=3, freq=freq)
    units = f"{encoding_units} since 2000-01-01"
    encoded, _units, _ = encode_cf_datetime(times, units)

    numpy_timeunit = _netcdf_to_numpy_timeunit(encoding_units)
    encoding_units_as_timedelta = np.timedelta64(1, numpy_timeunit)
    if pd.to_timedelta(1, freq) >= encoding_units_as_timedelta:
        assert encoded.dtype == np.int64
    else:
        assert encoded.dtype == np.float64


@pytest.mark.parametrize("freq", FREQUENCIES_TO_ENCODING_UNITS.keys())
def test_encode_decode_roundtrip_datetime64(
    freq, time_unit: PDDatetimeUnitOptions
) -> None:
    # See GH 4045. Prior to GH 4684 this test would fail for frequencies of
    # "s", "ms", "us", and "ns".
    initial_time = pd.date_range("1678-01-01", periods=1)
    times = initial_time.append(pd.date_range("1968", periods=2, freq=freq))
    variable = Variable(["time"], times)
    encoded = conventions.encode_cf_variable(variable)
    decoded = conventions.decode_cf_variable(
        "time", encoded, decode_times=CFDatetimeCoder(time_unit=time_unit)
    )
    assert_equal(variable, decoded)


@requires_cftime
@pytest.mark.parametrize("freq", ["us", "ms", "s", "min", "h", "D"])
def test_encode_decode_roundtrip_cftime(freq) -> None:
    initial_time = cftime_range("0001", periods=1)
    times = initial_time.append(
        cftime_range("0001", periods=2, freq=freq) + timedelta(days=291000 * 365)
    )
    variable = Variable(["time"], times)
    encoded = conventions.encode_cf_variable(variable)
    decoder = CFDatetimeCoder(use_cftime=True)
    decoded = conventions.decode_cf_variable("time", encoded, decode_times=decoder)
    assert_equal(variable, decoded)


@requires_cftime
def test__encode_datetime_with_cftime() -> None:
    # See GH 4870. cftime versions > 1.4.0 required us to adapt the
    # way _encode_datetime_with_cftime was written.
    import cftime

    calendar = "gregorian"
    times = cftime.num2date([0, 1], "hours since 2000-01-01", calendar)

    encoding_units = "days since 2000-01-01"
    # Since netCDF files do not support storing float128 values, we ensure that
    # float64 values are used by setting longdouble=False in num2date.  This try
    # except logic can be removed when xarray's minimum version of cftime is at
    # least 1.6.2.
    try:
        expected = cftime.date2num(times, encoding_units, calendar, longdouble=False)
    except TypeError:
        expected = cftime.date2num(times, encoding_units, calendar)
    result = _encode_datetime_with_cftime(times, encoding_units, calendar)
    np.testing.assert_equal(result, expected)


@pytest.mark.parametrize("calendar", ["gregorian", "Gregorian", "GREGORIAN"])
def test_decode_encode_roundtrip_with_non_lowercase_letters(
    calendar, time_unit: PDDatetimeUnitOptions
) -> None:
    # See GH 5093.
    times = [0, 1]
    units = "days since 2000-01-01"
    attrs = {"calendar": calendar, "units": units}
    variable = Variable(["time"], times, attrs)
    decoded = conventions.decode_cf_variable(
        "time", variable, decode_times=CFDatetimeCoder(time_unit=time_unit)
    )
    encoded = conventions.encode_cf_variable(decoded)

    # Previously this would erroneously be an array of cftime.datetime
    # objects.  We check here that it is decoded properly to np.datetime64.
    assert np.issubdtype(decoded.dtype, np.datetime64)

    # Use assert_identical to ensure that the calendar attribute maintained its
    # original form throughout the roundtripping process, uppercase letters and
    # all.
    assert_identical(variable, encoded)


@requires_cftime
def test_should_cftime_be_used_source_outside_range():
    src = cftime_range("1000-01-01", periods=100, freq="MS", calendar="noleap")
    with pytest.raises(
        ValueError, match="Source time range is not valid for numpy datetimes."
    ):
        _should_cftime_be_used(src, "standard", False)


@requires_cftime
def test_should_cftime_be_used_target_not_npable():
    src = cftime_range("2000-01-01", periods=100, freq="MS", calendar="noleap")
    with pytest.raises(
        ValueError, match="Calendar 'noleap' is only valid with cftime."
    ):
        _should_cftime_be_used(src, "noleap", False)


@pytest.mark.parametrize(
    "dtype",
    [np.int8, np.int16, np.int32, np.int64, np.uint8, np.uint16, np.uint32, np.uint64],
)
def test_decode_cf_datetime_varied_integer_dtypes(dtype):
    units = "seconds since 2018-08-22T03:23:03Z"
    num_dates = dtype(50)
    # Set use_cftime=False to ensure we cannot mask a failure by falling back
    # to cftime.
    result = decode_cf_datetime(num_dates, units, use_cftime=False)
    expected = np.asarray(np.datetime64("2018-08-22T03:23:53", "ns"))
    np.testing.assert_equal(result, expected)


@requires_cftime
def test_decode_cf_datetime_uint64_with_cftime():
    units = "days since 1700-01-01"
    num_dates = np.uint64(182621)
    result = decode_cf_datetime(num_dates, units)
    expected = np.asarray(np.datetime64("2200-01-01", "ns"))
    np.testing.assert_equal(result, expected)


def test_decode_cf_datetime_uint64_with_pandas_overflow_error():
    units = "nanoseconds since 1970-01-01"
    calendar = "standard"
    num_dates = np.uint64(1_000_000 * 86_400 * 360 * 500_000)
    with pytest.raises(OutOfBoundsTimedelta):
        decode_cf_datetime(num_dates, units, calendar, use_cftime=False)


@requires_cftime
def test_decode_cf_datetime_uint64_with_cftime_overflow_error():
    units = "microseconds since 1700-01-01"
    calendar = "360_day"
    num_dates = np.uint64(1_000_000 * 86_400 * 360 * 500_000)
    with pytest.raises(OverflowError):
        decode_cf_datetime(num_dates, units, calendar)


@pytest.mark.parametrize("use_cftime", [True, False])
def test_decode_0size_datetime(use_cftime):
    # GH1329
    if use_cftime and not has_cftime:
        pytest.skip()

    dtype = object if use_cftime else "=M8[ns]"
    expected = np.array([], dtype=dtype)
    actual = decode_cf_datetime(
        np.zeros(shape=0, dtype=np.int64),
        units="days since 1970-01-01 00:00:00",
        calendar="proleptic_gregorian",
        use_cftime=use_cftime,
    )
    np.testing.assert_equal(expected, actual)


def test_decode_float_datetime():
    num_dates = np.array([1867128, 1867134, 1867140], dtype="float32")
    units = "hours since 1800-01-01"
    calendar = "standard"

    expected = np.array(
        ["2013-01-01T00:00:00", "2013-01-01T06:00:00", "2013-01-01T12:00:00"],
        dtype="datetime64[ns]",
    )

    actual = decode_cf_datetime(
        num_dates, units=units, calendar=calendar, use_cftime=False
    )
    np.testing.assert_equal(actual, expected)


<<<<<<< HEAD
@pytest.mark.parametrize("time_unit", ["ms", "us", "ns"])
def test_decode_float_datetime_with_decimals(
    time_unit: PDDatetimeUnitOptions,
) -> None:
=======
def test_decode_float_datetime_with_decimals() -> None:
>>>>>>> 21a0ec6f
    # test resolution enhancement for floats
    values = np.array([0, 0.125, 0.25, 0.375, 0.75, 1.0], dtype="float32")
    expected = np.array(
        [
            "2000-01-01T00:00:00.000",
            "2000-01-01T00:00:00.125",
            "2000-01-01T00:00:00.250",
            "2000-01-01T00:00:00.375",
            "2000-01-01T00:00:00.750",
            "2000-01-01T00:00:01.000",
        ],
<<<<<<< HEAD
        dtype=f"=M8[{time_unit}]",
=======
        dtype="=M8[ns]",
>>>>>>> 21a0ec6f
    )

    units = "seconds since 2000-01-01"
    calendar = "standard"
<<<<<<< HEAD
    actual = decode_cf_datetime(values, units, calendar, time_unit=time_unit)
=======
    actual = decode_cf_datetime(values, units, calendar)
>>>>>>> 21a0ec6f
    assert actual.dtype == expected.dtype
    np.testing.assert_equal(actual, expected)


<<<<<<< HEAD
@pytest.mark.parametrize(
    "time_unit, num", [("s", 0.123), ("ms", 0.1234), ("us", 0.1234567)]
)
def test_coding_float_datetime_warning(
    time_unit: PDDatetimeUnitOptions, num: float
) -> None:
    units = "seconds since 2000-01-01"
    calendar = "standard"
    values = np.array([num], dtype="float32")
    with pytest.warns(
        SerializationWarning,
        match=f"Can't decode floating point datetime to {time_unit!r}",
    ):
        decode_cf_datetime(values, units, calendar, time_unit=time_unit)


=======
>>>>>>> 21a0ec6f
@requires_cftime
def test_scalar_unit() -> None:
    # test that a scalar units (often NaN when using to_netcdf) does not raise an error
    variable = Variable(("x", "y"), np.array([[0, 1], [2, 3]]), {"units": np.nan})
    result = CFDatetimeCoder().decode(variable)
    assert np.isnan(result.attrs["units"])


@requires_cftime
def test_contains_cftime_lazy() -> None:
    import cftime

    from xarray.core.common import _contains_cftime_datetimes

    times = np.array(
        [cftime.DatetimeGregorian(1, 1, 2, 0), cftime.DatetimeGregorian(1, 1, 2, 0)],
        dtype=object,
    )
    array = FirstElementAccessibleArray(times)
    assert _contains_cftime_datetimes(array)


@pytest.mark.parametrize(
    "timestr, timeunit, dtype, fill_value, use_encoding",
    [
        ("1677-09-21T00:12:43.145224193", "ns", np.int64, 20, True),
        ("1970-09-21T00:12:44.145224808", "ns", np.float64, 1e30, True),
        (
            "1677-09-21T00:12:43.145225216",
            "ns",
            np.float64,
            -9.223372036854776e18,
            True,
        ),
        ("1677-09-21T00:12:43.145224193", "ns", np.int64, None, False),
        ("1677-09-21T00:12:43.145225", "us", np.int64, None, False),
        ("1970-01-01T00:00:01.000001", "us", np.int64, None, False),
        ("1677-09-21T00:21:52.901038080", "ns", np.float32, 20.0, True),
    ],
)
def test_roundtrip_datetime64_nanosecond_precision(
    timestr: str,
    timeunit: Literal["ns", "us"],
    dtype: np.typing.DTypeLike,
    fill_value: int | float | None,
    use_encoding: bool,
    time_unit: PDDatetimeUnitOptions,
) -> None:
    # test for GH7817
    time = np.datetime64(timestr, timeunit)
    times = [np.datetime64("1970-01-01T00:00:00", timeunit), np.datetime64("NaT"), time]

    if use_encoding:
        encoding = dict(dtype=dtype, _FillValue=fill_value)
    else:
        encoding = {}

    var = Variable(["time"], times, encoding=encoding)
    assert var.dtype == np.dtype(f"=M8[{timeunit}]")

    encoded_var = conventions.encode_cf_variable(var)
    assert (
        encoded_var.attrs["units"]
        == f"{_numpy_to_netcdf_timeunit(timeunit)} since 1970-01-01 00:00:00"
    )
    assert encoded_var.attrs["calendar"] == "proleptic_gregorian"
    assert encoded_var.data.dtype == dtype
    decoded_var = conventions.decode_cf_variable(
        "foo", encoded_var, decode_times=CFDatetimeCoder(time_unit=time_unit)
    )

    result_unit = (
        timeunit
        if np.timedelta64(1, timeunit) <= np.timedelta64(1, time_unit)
        else time_unit
    )
    assert decoded_var.dtype == np.dtype(f"=M8[{result_unit}]")
    assert (
        decoded_var.encoding["units"]
        == f"{_numpy_to_netcdf_timeunit(timeunit)} since 1970-01-01 00:00:00"
    )
    assert decoded_var.encoding["dtype"] == dtype
    assert decoded_var.encoding["calendar"] == "proleptic_gregorian"
    assert_identical(var, decoded_var)


def test_roundtrip_datetime64_nanosecond_precision_warning(
    time_unit: PDDatetimeUnitOptions,
) -> None:
    # test warning if times can't be serialized faithfully
    times = [
        np.datetime64("1970-01-01T00:01:00", "ns"),
        np.datetime64("NaT"),
        np.datetime64("1970-01-02T00:01:00", "ns"),
    ]
    units = "days since 1970-01-10T01:01:00"
    needed_units = "hours"
    new_units = f"{needed_units} since 1970-01-10T01:01:00"

    encoding = dict(dtype=None, _FillValue=20, units=units)
    var = Variable(["time"], times, encoding=encoding)
    with pytest.warns(UserWarning, match=f"Resolution of {needed_units!r} needed."):
        encoded_var = conventions.encode_cf_variable(var)
    assert encoded_var.dtype == np.float64
    assert encoded_var.attrs["units"] == units
    assert encoded_var.attrs["_FillValue"] == 20.0

    decoded_var = conventions.decode_cf_variable("foo", encoded_var)
    assert_identical(var, decoded_var)

    encoding = dict(dtype="int64", _FillValue=20, units=units)
    var = Variable(["time"], times, encoding=encoding)
    with pytest.warns(
        UserWarning, match=f"Serializing with units {new_units!r} instead."
    ):
        encoded_var = conventions.encode_cf_variable(var)
    assert encoded_var.dtype == np.int64
    assert encoded_var.attrs["units"] == new_units
    assert encoded_var.attrs["_FillValue"] == 20

    decoded_var = conventions.decode_cf_variable(
        "foo", encoded_var, decode_times=CFDatetimeCoder(time_unit=time_unit)
    )
    assert_identical(var, decoded_var)

    encoding = dict(dtype="float64", _FillValue=20, units=units)
    var = Variable(["time"], times, encoding=encoding)
    with warnings.catch_warnings():
        warnings.simplefilter("error")
        encoded_var = conventions.encode_cf_variable(var)
    assert encoded_var.dtype == np.float64
    assert encoded_var.attrs["units"] == units
    assert encoded_var.attrs["_FillValue"] == 20.0

    decoded_var = conventions.decode_cf_variable(
        "foo", encoded_var, decode_times=CFDatetimeCoder(time_unit=time_unit)
    )
    assert_identical(var, decoded_var)

    encoding = dict(dtype="int64", _FillValue=20, units=new_units)
    var = Variable(["time"], times, encoding=encoding)
    with warnings.catch_warnings():
        warnings.simplefilter("error")
        encoded_var = conventions.encode_cf_variable(var)
    assert encoded_var.dtype == np.int64
    assert encoded_var.attrs["units"] == new_units
    assert encoded_var.attrs["_FillValue"] == 20

    decoded_var = conventions.decode_cf_variable(
        "foo", encoded_var, decode_times=CFDatetimeCoder(time_unit=time_unit)
    )
    assert_identical(var, decoded_var)


@pytest.mark.parametrize(
    "dtype, fill_value",
    [(np.int64, 20), (np.int64, np.iinfo(np.int64).min), (np.float64, 1e30)],
)
def test_roundtrip_timedelta64_nanosecond_precision(
    dtype: np.typing.DTypeLike,
    fill_value: int | float,
    time_unit: PDDatetimeUnitOptions,
) -> None:
    # test for GH7942
    one_day = np.timedelta64(1, "ns")
    nat = np.timedelta64("nat", "ns")
    timedelta_values = (np.arange(5) * one_day).astype("timedelta64[ns]")
    timedelta_values[2] = nat
    timedelta_values[4] = nat

    encoding = dict(dtype=dtype, _FillValue=fill_value)
    var = Variable(["time"], timedelta_values, encoding=encoding)

    encoded_var = conventions.encode_cf_variable(var)
    decoded_var = conventions.decode_cf_variable(
        "foo", encoded_var, decode_times=CFDatetimeCoder(time_unit=time_unit)
    )

    assert_identical(var, decoded_var)


def test_roundtrip_timedelta64_nanosecond_precision_warning() -> None:
    # test warning if timedeltas can't be serialized faithfully
    one_day = np.timedelta64(1, "D")
    nat = np.timedelta64("nat", "ns")
    timedelta_values = (np.arange(5) * one_day).astype("timedelta64[ns]")
    timedelta_values[2] = nat
    timedelta_values[4] = np.timedelta64(12, "h").astype("timedelta64[ns]")

    units = "days"
    needed_units = "hours"
    wmsg = (
        f"Timedeltas can't be serialized faithfully with requested units {units!r}. "
        f"Serializing with units {needed_units!r} instead."
    )
    encoding = dict(dtype=np.int64, _FillValue=20, units=units)
    var = Variable(["time"], timedelta_values, encoding=encoding)
    with pytest.warns(UserWarning, match=wmsg):
        encoded_var = conventions.encode_cf_variable(var)
    assert encoded_var.dtype == np.int64
    assert encoded_var.attrs["units"] == needed_units
    assert encoded_var.attrs["_FillValue"] == 20
    decoded_var = conventions.decode_cf_variable("foo", encoded_var)
    assert_identical(var, decoded_var)
    assert decoded_var.encoding["dtype"] == np.int64


_TEST_ROUNDTRIP_FLOAT_TIMES_TESTS = {
    "GH-8271": (
        20.0,
        np.array(
            ["1970-01-01 00:00:00", "1970-01-01 06:00:00", "NaT"],
            dtype="datetime64[ns]",
        ),
        "days since 1960-01-01",
        np.array([3653, 3653.25, 20.0]),
    ),
    "GH-9488-datetime64[ns]": (
        1.0e20,
        np.array(["2010-01-01 12:00:00", "NaT"], dtype="datetime64[ns]"),
        "seconds since 2010-01-01",
        np.array([43200, 1.0e20]),
    ),
    "GH-9488-timedelta64[ns]": (
        1.0e20,
        np.array([1_000_000_000, "NaT"], dtype="timedelta64[ns]"),
        "seconds",
        np.array([1.0, 1.0e20]),
    ),
}


@pytest.mark.parametrize(
    ("fill_value", "times", "units", "encoded_values"),
    _TEST_ROUNDTRIP_FLOAT_TIMES_TESTS.values(),
    ids=_TEST_ROUNDTRIP_FLOAT_TIMES_TESTS.keys(),
)
def test_roundtrip_float_times(fill_value, times, units, encoded_values) -> None:
    # Regression test for GitHub issues #8271 and #9488
    var = Variable(
        ["time"],
        times,
        encoding=dict(dtype=np.float64, _FillValue=fill_value, units=units),
    )

    encoded_var = conventions.encode_cf_variable(var)
    np.testing.assert_array_equal(encoded_var, encoded_values)
    assert encoded_var.attrs["units"] == units
    assert encoded_var.attrs["_FillValue"] == fill_value

    decoded_var = conventions.decode_cf_variable("foo", encoded_var)
    assert_identical(var, decoded_var)
    assert decoded_var.encoding["units"] == units
    assert decoded_var.encoding["_FillValue"] == fill_value


_ENCODE_DATETIME64_VIA_DASK_TESTS = {
    "pandas-encoding-with-prescribed-units-and-dtype": (
        "D",
        "days since 1700-01-01",
        np.dtype("int32"),
    ),
    "mixed-cftime-pandas-encoding-with-prescribed-units-and-dtype": pytest.param(
        "250YS", "days since 1700-01-01", np.dtype("int32"), marks=requires_cftime
    ),
    "pandas-encoding-with-default-units-and-dtype": ("250YS", None, None),
}


@requires_dask
@pytest.mark.parametrize(
    ("freq", "units", "dtype"),
    _ENCODE_DATETIME64_VIA_DASK_TESTS.values(),
    ids=_ENCODE_DATETIME64_VIA_DASK_TESTS.keys(),
)
def test_encode_cf_datetime_datetime64_via_dask(freq, units, dtype) -> None:
    import dask.array

    times_pd = pd.date_range(start="1700", freq=freq, periods=3)
    times = dask.array.from_array(times_pd, chunks=1)
    encoded_times, encoding_units, encoding_calendar = encode_cf_datetime(
        times, units, None, dtype
    )

    assert is_duck_dask_array(encoded_times)
    assert encoded_times.chunks == times.chunks

    if units is not None and dtype is not None:
        assert encoding_units == units
        assert encoded_times.dtype == dtype
    else:
        assert encoding_units == "nanoseconds since 1970-01-01"
        assert encoded_times.dtype == np.dtype("int64")

    assert encoding_calendar == "proleptic_gregorian"

    decoded_times = decode_cf_datetime(encoded_times, encoding_units, encoding_calendar)
    np.testing.assert_equal(decoded_times, times)


@requires_dask
@pytest.mark.parametrize(
    ("range_function", "start", "units", "dtype"),
    [
        (pd.date_range, "2000", None, np.dtype("int32")),
        (pd.date_range, "2000", "days since 2000-01-01", None),
        (pd.timedelta_range, "0D", None, np.dtype("int32")),
        (pd.timedelta_range, "0D", "days", None),
    ],
)
def test_encode_via_dask_cannot_infer_error(
    range_function, start, units, dtype
) -> None:
    values = range_function(start=start, freq="D", periods=3)
    encoding = dict(units=units, dtype=dtype)
    variable = Variable(["time"], values, encoding=encoding).chunk({"time": 1})
    with pytest.raises(ValueError, match="When encoding chunked arrays"):
        conventions.encode_cf_variable(variable)


@requires_cftime
@requires_dask
@pytest.mark.parametrize(
    ("units", "dtype"), [("days since 1700-01-01", np.dtype("int32")), (None, None)]
)
def test_encode_cf_datetime_cftime_datetime_via_dask(units, dtype) -> None:
    import dask.array

    calendar = "standard"
    times_idx = cftime_range(start="1700", freq="D", periods=3, calendar=calendar)
    times = dask.array.from_array(times_idx, chunks=1)
    encoded_times, encoding_units, encoding_calendar = encode_cf_datetime(
        times, units, None, dtype
    )

    assert is_duck_dask_array(encoded_times)
    assert encoded_times.chunks == times.chunks

    if units is not None and dtype is not None:
        assert encoding_units == units
        assert encoded_times.dtype == dtype
    else:
        assert encoding_units == "microseconds since 1970-01-01"
        assert encoded_times.dtype == np.int64

    assert encoding_calendar == calendar

    decoded_times = decode_cf_datetime(
        encoded_times, encoding_units, encoding_calendar, use_cftime=True
    )
    np.testing.assert_equal(decoded_times, times)


@pytest.mark.parametrize(
    "use_cftime", [False, pytest.param(True, marks=requires_cftime)]
)
@pytest.mark.parametrize("use_dask", [False, pytest.param(True, marks=requires_dask)])
def test_encode_cf_datetime_casting_value_error(use_cftime, use_dask) -> None:
    times = date_range(start="2000", freq="12h", periods=3, use_cftime=use_cftime)
    encoding = dict(units="days since 2000-01-01", dtype=np.dtype("int64"))
    variable = Variable(["time"], times, encoding=encoding)

    if use_dask:
        variable = variable.chunk({"time": 1})

    if not use_cftime and not use_dask:
        # In this particular case we automatically modify the encoding units to
        # continue encoding with integer values.  For all other cases we raise.
        with pytest.warns(UserWarning, match="Times can't be serialized"):
            encoded = conventions.encode_cf_variable(variable)
        assert encoded.attrs["units"] == "hours since 2000-01-01"

        decoded = conventions.decode_cf_variable("name", encoded)
        assert_equal(variable, decoded)
    else:
        with pytest.raises(ValueError, match="Not possible"):
            encoded = conventions.encode_cf_variable(variable)
            encoded.compute()


@pytest.mark.parametrize(
    "use_cftime", [False, pytest.param(True, marks=requires_cftime)]
)
@pytest.mark.parametrize("use_dask", [False, pytest.param(True, marks=requires_dask)])
@pytest.mark.parametrize("dtype", [np.dtype("int16"), np.dtype("float16")])
def test_encode_cf_datetime_casting_overflow_error(use_cftime, use_dask, dtype) -> None:
    # Regression test for GitHub issue #8542
    times = date_range(start="2018", freq="5h", periods=3, use_cftime=use_cftime)
    encoding = dict(units="microseconds since 2018-01-01", dtype=dtype)
    variable = Variable(["time"], times, encoding=encoding)

    if use_dask:
        variable = variable.chunk({"time": 1})

    with pytest.raises(OverflowError, match="Not possible"):
        encoded = conventions.encode_cf_variable(variable)
        encoded.compute()


@requires_dask
@pytest.mark.parametrize(
    ("units", "dtype"), [("days", np.dtype("int32")), (None, None)]
)
def test_encode_cf_timedelta_via_dask(
    units: str | None, dtype: np.dtype | None
) -> None:
    import dask.array

    times_pd = pd.timedelta_range(start="0D", freq="D", periods=3)
    times = dask.array.from_array(times_pd, chunks=1)
    encoded_times, encoding_units = encode_cf_timedelta(times, units, dtype)

    assert is_duck_dask_array(encoded_times)
    assert encoded_times.chunks == times.chunks

    if units is not None and dtype is not None:
        assert encoding_units == units
        assert encoded_times.dtype == dtype
    else:
        assert encoding_units == "nanoseconds"
        assert encoded_times.dtype == np.dtype("int64")

    decoded_times = decode_cf_timedelta(encoded_times, encoding_units)
    np.testing.assert_equal(decoded_times, times)


@pytest.mark.parametrize("use_dask", [False, pytest.param(True, marks=requires_dask)])
def test_encode_cf_timedelta_casting_value_error(use_dask) -> None:
    timedeltas = pd.timedelta_range(start="0h", freq="12h", periods=3)
    encoding = dict(units="days", dtype=np.dtype("int64"))
    variable = Variable(["time"], timedeltas, encoding=encoding)

    if use_dask:
        variable = variable.chunk({"time": 1})

    if not use_dask:
        # In this particular case we automatically modify the encoding units to
        # continue encoding with integer values.
        with pytest.warns(UserWarning, match="Timedeltas can't be serialized"):
            encoded = conventions.encode_cf_variable(variable)
        assert encoded.attrs["units"] == "hours"
        decoded = conventions.decode_cf_variable("name", encoded)
        assert_equal(variable, decoded)
    else:
        with pytest.raises(ValueError, match="Not possible"):
            encoded = conventions.encode_cf_variable(variable)
            encoded.compute()


@pytest.mark.parametrize("use_dask", [False, pytest.param(True, marks=requires_dask)])
@pytest.mark.parametrize("dtype", [np.dtype("int16"), np.dtype("float16")])
def test_encode_cf_timedelta_casting_overflow_error(use_dask, dtype) -> None:
    timedeltas = pd.timedelta_range(start="0h", freq="5h", periods=3)
    encoding = dict(units="microseconds", dtype=dtype)
    variable = Variable(["time"], timedeltas, encoding=encoding)

    if use_dask:
        variable = variable.chunk({"time": 1})

    with pytest.raises(OverflowError, match="Not possible"):
        encoded = conventions.encode_cf_variable(variable)
        encoded.compute()<|MERGE_RESOLUTION|>--- conflicted
+++ resolved
@@ -125,13 +125,7 @@
 @pytest.mark.filterwarnings("ignore:Times can't be serialized faithfully")
 @pytest.mark.parametrize(["num_dates", "units", "calendar"], _CF_DATETIME_TESTS)
 def test_cf_datetime(
-<<<<<<< HEAD
     num_dates, units, calendar, time_unit: PDDatetimeUnitOptions
-=======
-    num_dates,
-    units,
-    calendar,
->>>>>>> 21a0ec6f
 ) -> None:
     import cftime
 
@@ -297,27 +291,18 @@
 @pytest.mark.parametrize("calendar", _STANDARD_CALENDARS)
 @pytest.mark.parametrize("num_time", [735368, [735368], [[735368]]])
 def test_decode_standard_calendar_single_element_inside_timestamp_range(
-<<<<<<< HEAD
     calendar,
     time_unit: PDDatetimeUnitOptions,
     num_time,
-=======
-    calendar, num_time
->>>>>>> 21a0ec6f
 ) -> None:
     units = "days since 0001-01-01"
     with warnings.catch_warnings():
         warnings.filterwarnings("ignore", "Unable to decode time axis")
-<<<<<<< HEAD
         actual = decode_cf_datetime(
             num_time, units, calendar=calendar, time_unit=time_unit
         )
 
-        assert actual.dtype == np.dtype(f"=M8[{time_unit}]")
-=======
-        actual = decode_cf_datetime(num_time, units, calendar=calendar)
-    assert actual.dtype == np.dtype("M8[ns]")
->>>>>>> 21a0ec6f
+    assert actual.dtype == np.dtype(f"=M8[{time_unit}]")
 
 
 @requires_cftime
@@ -725,11 +710,7 @@
         if calendar not in _STANDARD_CALENDARS:
             assert ds.test.dtype == np.dtype("O")
         else:
-<<<<<<< HEAD
             assert ds.test.dtype == np.dtype(f"=M8[{time_unit}]")
-=======
-            assert ds.test.dtype == np.dtype("=M8[ns]")
->>>>>>> 21a0ec6f
 
 
 def test_decode_cf_time_bounds(time_unit: PDDatetimeUnitOptions) -> None:
@@ -753,13 +734,8 @@
         "units": "days since 2001-01",
         "calendar": "standard",
     }
-<<<<<<< HEAD
     dsc = decode_cf(ds, decode_times=CFDatetimeCoder(time_unit=time_unit))
     assert dsc.time_bnds.dtype == np.dtype(f"=M8[{time_unit}]")
-=======
-    dsc = decode_cf(ds)
-    assert dsc.time_bnds.dtype == np.dtype("=M8[ns]")
->>>>>>> 21a0ec6f
     dsc = decode_cf(ds, decode_times=False)
     assert dsc.time_bnds.dtype == np.dtype("int64")
 
@@ -1288,14 +1264,10 @@
     np.testing.assert_equal(actual, expected)
 
 
-<<<<<<< HEAD
 @pytest.mark.parametrize("time_unit", ["ms", "us", "ns"])
 def test_decode_float_datetime_with_decimals(
     time_unit: PDDatetimeUnitOptions,
 ) -> None:
-=======
-def test_decode_float_datetime_with_decimals() -> None:
->>>>>>> 21a0ec6f
     # test resolution enhancement for floats
     values = np.array([0, 0.125, 0.25, 0.375, 0.75, 1.0], dtype="float32")
     expected = np.array(
@@ -1307,25 +1279,16 @@
             "2000-01-01T00:00:00.750",
             "2000-01-01T00:00:01.000",
         ],
-<<<<<<< HEAD
         dtype=f"=M8[{time_unit}]",
-=======
-        dtype="=M8[ns]",
->>>>>>> 21a0ec6f
     )
 
     units = "seconds since 2000-01-01"
     calendar = "standard"
-<<<<<<< HEAD
     actual = decode_cf_datetime(values, units, calendar, time_unit=time_unit)
-=======
-    actual = decode_cf_datetime(values, units, calendar)
->>>>>>> 21a0ec6f
     assert actual.dtype == expected.dtype
     np.testing.assert_equal(actual, expected)
 
 
-<<<<<<< HEAD
 @pytest.mark.parametrize(
     "time_unit, num", [("s", 0.123), ("ms", 0.1234), ("us", 0.1234567)]
 )
@@ -1342,8 +1305,6 @@
         decode_cf_datetime(values, units, calendar, time_unit=time_unit)
 
 
-=======
->>>>>>> 21a0ec6f
 @requires_cftime
 def test_scalar_unit() -> None:
     # test that a scalar units (often NaN when using to_netcdf) does not raise an error
