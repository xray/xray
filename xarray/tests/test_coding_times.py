--- conflicted
+++ resolved
@@ -145,26 +145,16 @@
     # we could do this check with near microsecond accuracy:
     # https://github.com/Unidata/netcdf4-python/issues/355
     assert (abs_diff <= np.timedelta64(1, "s")).all()
-<<<<<<< HEAD
-    encoded, _, _ = encode_cf_datetime(actual, units, calendar)
-
-    assert_array_equal(num_dates, np.round(encoded, 1))
-=======
     encoded1, _, _ = encode_cf_datetime(actual, units, calendar)
-    assert_array_equal(num_dates, np.around(encoded1, 1))
-
->>>>>>> 1ac19c42
+
+    assert_array_equal(num_dates, np.round(encoded1, 1))
+
     if hasattr(num_dates, "ndim") and num_dates.ndim == 1 and "1000" not in units:
         # verify that wrapping with a pandas.Index works
         # note that it *does not* currently work to put
         # non-datetime64 compatible dates into a pandas.Index
-<<<<<<< HEAD
-        encoded, _, _ = encode_cf_datetime(pd.Index(actual), units, calendar)
-        assert_array_equal(num_dates, np.round(encoded, 1))
-=======
         encoded2, _, _ = encode_cf_datetime(pd.Index(actual), units, calendar)
-        assert_array_equal(num_dates, np.around(encoded2, 1))
->>>>>>> 1ac19c42
+        assert_array_equal(num_dates, np.round(encoded2, 1))
 
 
 @requires_cftime
