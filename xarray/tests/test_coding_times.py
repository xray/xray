from __future__ import absolute_import, division, print_function

import warnings
from itertools import product

import numpy as np
import pandas as pd
import pytest

<<<<<<< HEAD
from xarray import DataArray, Variable, coding, decode_cf
from xarray.coding.times import _import_cftime, cftime_to_nptime
=======
from xarray import DataArray, Variable, coding, decode_cf, set_options
from xarray.coding.times import (_import_cftime, decode_cf_datetime,
                                 encode_cf_datetime)
from xarray.coding.variables import SerializationWarning
>>>>>>> c2a6902f
from xarray.core.common import contains_cftime_datetimes

from . import (
    assert_array_equal, has_cftime, has_cftime_or_netCDF4, has_dask,
    requires_cftime_or_netCDF4)

_NON_STANDARD_CALENDARS_SET = {'noleap', '365_day', '360_day',
                               'julian', 'all_leap', '366_day'}
_ALL_CALENDARS = sorted(_NON_STANDARD_CALENDARS_SET.union(
    coding.times._STANDARD_CALENDARS))
_NON_STANDARD_CALENDARS = sorted(_NON_STANDARD_CALENDARS_SET)
_STANDARD_CALENDARS = sorted(coding.times._STANDARD_CALENDARS)
_CF_DATETIME_NUM_DATES_UNITS = [
    (np.arange(10), 'days since 2000-01-01'),
    (np.arange(10).astype('float64'), 'days since 2000-01-01'),
    (np.arange(10).astype('float32'), 'days since 2000-01-01'),
    (np.arange(10).reshape(2, 5), 'days since 2000-01-01'),
    (12300 + np.arange(5), 'hours since 1680-01-01 00:00:00'),
    # here we add a couple minor formatting errors to test
    # the robustness of the parsing algorithm.
    (12300 + np.arange(5), 'hour since 1680-01-01  00:00:00'),
    (12300 + np.arange(5), u'Hour  since 1680-01-01 00:00:00'),
    (12300 + np.arange(5), ' Hour  since  1680-01-01 00:00:00 '),
    (10, 'days since 2000-01-01'),
    ([10], 'daYs  since 2000-01-01'),
    ([[10]], 'days since 2000-01-01'),
    ([10, 10], 'days since 2000-01-01'),
    (np.array(10), 'days since 2000-01-01'),
    (0, 'days since 1000-01-01'),
    ([0], 'days since 1000-01-01'),
    ([[0]], 'days since 1000-01-01'),
    (np.arange(2), 'days since 1000-01-01'),
    (np.arange(0, 100000, 20000), 'days since 1900-01-01'),
    (17093352.0, 'hours since 1-1-1 00:00:0.0'),
    ([0.5, 1.5], 'hours since 1900-01-01T00:00:00'),
    (0, 'milliseconds since 2000-01-01T00:00:00'),
    (0, 'microseconds since 2000-01-01T00:00:00'),
    (np.int32(788961600), 'seconds since 1981-01-01')  # GH2002
]
_CF_DATETIME_TESTS = [num_dates_units + (calendar,) for num_dates_units,
                      calendar in product(_CF_DATETIME_NUM_DATES_UNITS,
                                          _STANDARD_CALENDARS)]


def _all_cftime_date_types():
    try:
        import cftime
    except ImportError:
        import netcdftime as cftime
    return {'noleap': cftime.DatetimeNoLeap,
            '365_day': cftime.DatetimeNoLeap,
            '360_day': cftime.Datetime360Day,
            'julian': cftime.DatetimeJulian,
            'all_leap': cftime.DatetimeAllLeap,
            '366_day': cftime.DatetimeAllLeap,
            'gregorian': cftime.DatetimeGregorian,
            'proleptic_gregorian': cftime.DatetimeProlepticGregorian}


@pytest.mark.skipif(not has_cftime_or_netCDF4, reason='cftime not installed')
@pytest.mark.parametrize(['num_dates', 'units', 'calendar'],
                         _CF_DATETIME_TESTS)
def test_cf_datetime(num_dates, units, calendar):
    cftime = _import_cftime()
    if cftime.__name__ == 'cftime':
        expected = cftime.num2date(num_dates, units, calendar,
                                   only_use_cftime_datetimes=True)
    else:
        expected = cftime.num2date(num_dates, units, calendar)
    min_y = np.ravel(np.atleast_1d(expected))[np.nanargmin(num_dates)].year
    max_y = np.ravel(np.atleast_1d(expected))[np.nanargmax(num_dates)].year
    if min_y >= 1678 and max_y < 2262:
        expected = cftime_to_nptime(expected)

    with warnings.catch_warnings():
        warnings.filterwarnings('ignore',
                                'Unable to decode time axis')
        actual = coding.times.decode_cf_datetime(num_dates, units,
                                                 calendar)

    abs_diff = np.atleast_1d(abs(actual - expected)).astype(np.timedelta64)
    # once we no longer support versions of netCDF4 older than 1.1.5,
    # we could do this check with near microsecond accuracy:
    # https://github.com/Unidata/netcdf4-python/issues/355
    assert (abs_diff <= np.timedelta64(1, 's')).all()
    encoded, _, _ = coding.times.encode_cf_datetime(actual, units,
                                                    calendar)
    if '1-1-1' not in units:
        # pandas parses this date very strangely, so the original
        # units/encoding cannot be preserved in this case:
        # (Pdb) pd.to_datetime('1-1-1 00:00:0.0')
        # Timestamp('2001-01-01 00:00:00')
        assert_array_equal(num_dates, np.around(encoded, 1))
        if (hasattr(num_dates, 'ndim') and num_dates.ndim == 1 and
                '1000' not in units):
            # verify that wrapping with a pandas.Index works
            # note that it *does not* currently work to even put
            # non-datetime64 compatible dates into a pandas.Index
            encoded, _, _ = coding.times.encode_cf_datetime(
                pd.Index(actual), units, calendar)
            assert_array_equal(num_dates, np.around(encoded, 1))


@requires_cftime_or_netCDF4
def test_decode_cf_datetime_overflow():
    # checks for
    # https://github.com/pydata/pandas/issues/14068
    # https://github.com/pydata/xarray/issues/975
    try:
        from cftime import DatetimeGregorian
    except ImportError:
        from netcdftime import DatetimeGregorian

    datetime = DatetimeGregorian
    units = 'days since 2000-01-01 00:00:00'

    # date after 2262 and before 1678
    days = (-117608, 95795)
    expected = (datetime(1677, 12, 31), datetime(2262, 4, 12))

    for i, day in enumerate(days):
        with warnings.catch_warnings():
            warnings.filterwarnings('ignore', 'Unable to decode time axis')
            result = coding.times.decode_cf_datetime(day, units)
        assert result == expected[i]


def test_decode_cf_datetime_non_standard_units():
    expected = pd.date_range(periods=100, start='1970-01-01', freq='h')
    # netCDFs from madis.noaa.gov use this format for their time units
    # they cannot be parsed by cftime, but pd.Timestamp works
    units = 'hours since 1-1-1970'
    actual = coding.times.decode_cf_datetime(np.arange(100), units)
    assert_array_equal(actual, expected)


@requires_cftime_or_netCDF4
def test_decode_cf_datetime_non_iso_strings():
    # datetime strings that are _almost_ ISO compliant but not quite,
    # but which cftime.num2date can still parse correctly
    expected = pd.date_range(periods=100, start='2000-01-01', freq='h')
    cases = [(np.arange(100), 'hours since 2000-01-01 0'),
             (np.arange(100), 'hours since 2000-1-1 0'),
             (np.arange(100), 'hours since 2000-01-01 0:00')]
    for num_dates, units in cases:
        actual = coding.times.decode_cf_datetime(num_dates, units)
        abs_diff = abs(actual - expected)
        # once we no longer support versions of netCDF4 older than 1.1.5,
        # we could do this check with near microsecond accuracy:
        # https://github.com/Unidata/netcdf4-python/issues/355
        assert (abs_diff <= np.timedelta64(1, 's')).all()


@pytest.mark.skipif(not has_cftime_or_netCDF4, reason='cftime not installed')
@pytest.mark.parametrize('calendar', _STANDARD_CALENDARS)
def test_decode_standard_calendar_inside_timestamp_range(calendar):
    cftime = _import_cftime()

    units = 'days since 0001-01-01'
    times = pd.date_range('2001-04-01-00', end='2001-04-30-23', freq='H')
    time = cftime.date2num(times.to_pydatetime(), units, calendar=calendar)
    expected = times.values
    expected_dtype = np.dtype('M8[ns]')

    actual = coding.times.decode_cf_datetime(time, units, calendar=calendar)
    assert actual.dtype == expected_dtype
    abs_diff = abs(actual - expected)
    # once we no longer support versions of netCDF4 older than 1.1.5,
    # we could do this check with near microsecond accuracy:
    # https://github.com/Unidata/netcdf4-python/issues/355
    assert (abs_diff <= np.timedelta64(1, 's')).all()


@pytest.mark.skipif(not has_cftime_or_netCDF4, reason='cftime not installed')
@pytest.mark.parametrize('calendar', _NON_STANDARD_CALENDARS)
def test_decode_non_standard_calendar_inside_timestamp_range(
        calendar):
    cftime = _import_cftime()
    units = 'days since 0001-01-01'
    times = pd.date_range('2001-04-01-00', end='2001-04-30-23',
                          freq='H')
    non_standard_time = cftime.date2num(
        times.to_pydatetime(), units, calendar=calendar)

    if cftime.__name__ == 'cftime':
        expected = cftime.num2date(
            non_standard_time, units, calendar=calendar,
            only_use_cftime_datetimes=True)
    else:
        expected = cftime.num2date(non_standard_time, units,
                                   calendar=calendar)

    expected_dtype = np.dtype('O')

    actual = coding.times.decode_cf_datetime(
        non_standard_time, units, calendar=calendar)
    assert actual.dtype == expected_dtype
    abs_diff = abs(actual - expected)
    # once we no longer support versions of netCDF4 older than 1.1.5,
    # we could do this check with near microsecond accuracy:
    # https://github.com/Unidata/netcdf4-python/issues/355
    assert (abs_diff <= np.timedelta64(1, 's')).all()


@pytest.mark.skipif(not has_cftime_or_netCDF4, reason='cftime not installed')
@pytest.mark.parametrize('calendar', _ALL_CALENDARS)
def test_decode_dates_outside_timestamp_range(calendar):
    from datetime import datetime
    cftime = _import_cftime()

    units = 'days since 0001-01-01'
    times = [datetime(1, 4, 1, h) for h in range(1, 5)]
    time = cftime.date2num(times, units, calendar=calendar)

    if cftime.__name__ == 'cftime':
        expected = cftime.num2date(time, units, calendar=calendar,
                                   only_use_cftime_datetimes=True)
    else:
        expected = cftime.num2date(time, units, calendar=calendar)

    expected_date_type = type(expected[0])

    with warnings.catch_warnings():
        warnings.filterwarnings('ignore', 'Unable to decode time axis')
        actual = coding.times.decode_cf_datetime(
            time, units, calendar=calendar)
    assert all(isinstance(value, expected_date_type) for value in actual)
    abs_diff = abs(actual - expected)
    # once we no longer support versions of netCDF4 older than 1.1.5,
    # we could do this check with near microsecond accuracy:
    # https://github.com/Unidata/netcdf4-python/issues/355
    assert (abs_diff <= np.timedelta64(1, 's')).all()


@pytest.mark.skipif(not has_cftime_or_netCDF4, reason='cftime not installed')
@pytest.mark.parametrize('calendar', _STANDARD_CALENDARS)
def test_decode_standard_calendar_single_element_inside_timestamp_range(
        calendar):
    units = 'days since 0001-01-01'
    for num_time in [735368, [735368], [[735368]]]:
        with warnings.catch_warnings():
            warnings.filterwarnings('ignore',
                                    'Unable to decode time axis')
            actual = coding.times.decode_cf_datetime(
                num_time, units, calendar=calendar)
        assert actual.dtype == np.dtype('M8[ns]')


@pytest.mark.skipif(not has_cftime_or_netCDF4, reason='cftime not installed')
@pytest.mark.parametrize('calendar', _NON_STANDARD_CALENDARS)
def test_decode_non_standard_calendar_single_element_inside_timestamp_range(
        calendar):
    units = 'days since 0001-01-01'
    for num_time in [735368, [735368], [[735368]]]:
        with warnings.catch_warnings():
            warnings.filterwarnings('ignore',
                                    'Unable to decode time axis')
            actual = coding.times.decode_cf_datetime(
                num_time, units, calendar=calendar)
        assert actual.dtype == np.dtype('O')


@pytest.mark.skipif(not has_cftime_or_netCDF4, reason='cftime not installed')
@pytest.mark.parametrize('calendar', _NON_STANDARD_CALENDARS)
def test_decode_single_element_outside_timestamp_range(
        calendar):
    cftime = _import_cftime()
    units = 'days since 0001-01-01'
    for days in [1, 1470376]:
        for num_time in [days, [days], [[days]]]:
            with warnings.catch_warnings():
                warnings.filterwarnings('ignore',
                                        'Unable to decode time axis')
                actual = coding.times.decode_cf_datetime(
                    num_time, units, calendar=calendar)

            if cftime.__name__ == 'cftime':
                expected = cftime.num2date(days, units, calendar,
                                           only_use_cftime_datetimes=True)
            else:
                expected = cftime.num2date(days, units, calendar)

            assert isinstance(actual.item(), type(expected))


@pytest.mark.skipif(not has_cftime_or_netCDF4, reason='cftime not installed')
@pytest.mark.parametrize('calendar', _STANDARD_CALENDARS)
def test_decode_standard_calendar_multidim_time_inside_timestamp_range(
        calendar):
    cftime = _import_cftime()

    units = 'days since 0001-01-01'
    times1 = pd.date_range('2001-04-01', end='2001-04-05', freq='D')
    times2 = pd.date_range('2001-05-01', end='2001-05-05', freq='D')
    time1 = cftime.date2num(times1.to_pydatetime(),
                            units, calendar=calendar)
    time2 = cftime.date2num(times2.to_pydatetime(),
                            units, calendar=calendar)
    mdim_time = np.empty((len(time1), 2), )
    mdim_time[:, 0] = time1
    mdim_time[:, 1] = time2

    expected1 = times1.values
    expected2 = times2.values

    actual = coding.times.decode_cf_datetime(
        mdim_time, units, calendar=calendar)
    assert actual.dtype == np.dtype('M8[ns]')

    abs_diff1 = abs(actual[:, 0] - expected1)
    abs_diff2 = abs(actual[:, 1] - expected2)
    # once we no longer support versions of netCDF4 older than 1.1.5,
    # we could do this check with near microsecond accuracy:
    # https://github.com/Unidata/netcdf4-python/issues/355
    assert (abs_diff1 <= np.timedelta64(1, 's')).all()
    assert (abs_diff2 <= np.timedelta64(1, 's')).all()


@pytest.mark.skipif(not has_cftime_or_netCDF4, reason='cftime not installed')
@pytest.mark.parametrize('calendar', _NON_STANDARD_CALENDARS)
def test_decode_nonstandard_calendar_multidim_time_inside_timestamp_range(
        calendar):
    cftime = _import_cftime()

    units = 'days since 0001-01-01'
    times1 = pd.date_range('2001-04-01', end='2001-04-05', freq='D')
    times2 = pd.date_range('2001-05-01', end='2001-05-05', freq='D')
    time1 = cftime.date2num(times1.to_pydatetime(),
                            units, calendar=calendar)
    time2 = cftime.date2num(times2.to_pydatetime(),
                            units, calendar=calendar)
    mdim_time = np.empty((len(time1), 2), )
    mdim_time[:, 0] = time1
    mdim_time[:, 1] = time2

    if cftime.__name__ == 'cftime':
        expected1 = cftime.num2date(time1, units, calendar,
                                    only_use_cftime_datetimes=True)
        expected2 = cftime.num2date(time2, units, calendar,
                                    only_use_cftime_datetimes=True)
    else:
        expected1 = cftime.num2date(time1, units, calendar)
        expected2 = cftime.num2date(time2, units, calendar)

    expected_dtype = np.dtype('O')

    actual = coding.times.decode_cf_datetime(
        mdim_time, units, calendar=calendar)

    assert actual.dtype == expected_dtype
    abs_diff1 = abs(actual[:, 0] - expected1)
    abs_diff2 = abs(actual[:, 1] - expected2)
    # once we no longer support versions of netCDF4 older than 1.1.5,
    # we could do this check with near microsecond accuracy:
    # https://github.com/Unidata/netcdf4-python/issues/355
    assert (abs_diff1 <= np.timedelta64(1, 's')).all()
    assert (abs_diff2 <= np.timedelta64(1, 's')).all()


@pytest.mark.skipif(not has_cftime_or_netCDF4, reason='cftime not installed')
@pytest.mark.parametrize('calendar', _ALL_CALENDARS)
def test_decode_multidim_time_outside_timestamp_range(
        calendar):
    from datetime import datetime
    cftime = _import_cftime()

    units = 'days since 0001-01-01'
    times1 = [datetime(1, 4, day) for day in range(1, 6)]
    times2 = [datetime(1, 5, day) for day in range(1, 6)]
    time1 = cftime.date2num(times1, units, calendar=calendar)
    time2 = cftime.date2num(times2, units, calendar=calendar)
    mdim_time = np.empty((len(time1), 2), )
    mdim_time[:, 0] = time1
    mdim_time[:, 1] = time2

    if cftime.__name__ == 'cftime':
        expected1 = cftime.num2date(time1, units, calendar,
                                    only_use_cftime_datetimes=True)
        expected2 = cftime.num2date(time2, units, calendar,
                                    only_use_cftime_datetimes=True)
    else:
        expected1 = cftime.num2date(time1, units, calendar)
        expected2 = cftime.num2date(time2, units, calendar)

    with warnings.catch_warnings():
        warnings.filterwarnings('ignore', 'Unable to decode time axis')
        actual = coding.times.decode_cf_datetime(
            mdim_time, units, calendar=calendar)

    assert actual.dtype == np.dtype('O')

    abs_diff1 = abs(actual[:, 0] - expected1)
    abs_diff2 = abs(actual[:, 1] - expected2)
    # once we no longer support versions of netCDF4 older than 1.1.5,
    # we could do this check with near microsecond accuracy:
    # https://github.com/Unidata/netcdf4-python/issues/355
    assert (abs_diff1 <= np.timedelta64(1, 's')).all()
    assert (abs_diff2 <= np.timedelta64(1, 's')).all()


@pytest.mark.skipif(not has_cftime_or_netCDF4, reason='cftime not installed')
@pytest.mark.parametrize('calendar', ['360_day', 'all_leap', '366_day'])
def test_decode_non_standard_calendar_single_element(
        calendar):
    cftime = _import_cftime()
    units = 'days since 0001-01-01'

    try:
        dt = cftime.netcdftime.datetime(2001, 2, 29)
    except AttributeError:
        # Must be using the standalone cftime library
        dt = cftime.datetime(2001, 2, 29)

    num_time = cftime.date2num(dt, units, calendar)
    actual = coding.times.decode_cf_datetime(
        num_time, units, calendar=calendar)

    if cftime.__name__ == 'cftime':
        expected = np.asarray(cftime.num2date(
            num_time, units, calendar, only_use_cftime_datetimes=True))
    else:
        expected = np.asarray(cftime.num2date(num_time, units, calendar))
    assert actual.dtype == np.dtype('O')
    assert expected == actual


@pytest.mark.skipif(not has_cftime_or_netCDF4, reason='cftime not installed')
def test_decode_360_day_calendar():
    cftime = _import_cftime()
    calendar = '360_day'
    # ensure leap year doesn't matter
    for year in [2010, 2011, 2012, 2013, 2014]:
        units = 'days since {0}-01-01'.format(year)
        num_times = np.arange(100)

        if cftime.__name__ == 'cftime':
            expected = cftime.num2date(num_times, units, calendar,
                                       only_use_cftime_datetimes=True)
        else:
            expected = cftime.num2date(num_times, units, calendar)

        with warnings.catch_warnings(record=True) as w:
            warnings.simplefilter('always')
            actual = coding.times.decode_cf_datetime(
                num_times, units, calendar=calendar)
            assert len(w) == 0

        assert actual.dtype == np.dtype('O')
        assert_array_equal(actual, expected)


@pytest.mark.skipif(not has_cftime_or_netCDF4, reason='cftime not installed')
@pytest.mark.parametrize(
    ['num_dates', 'units', 'expected_list'],
    [([np.nan], 'days since 2000-01-01', ['NaT']),
     ([np.nan, 0], 'days since 2000-01-01',
      ['NaT', '2000-01-01T00:00:00Z']),
     ([np.nan, 0, 1], 'days since 2000-01-01',
      ['NaT', '2000-01-01T00:00:00Z', '2000-01-02T00:00:00Z'])])
def test_cf_datetime_nan(num_dates, units, expected_list):
    with warnings.catch_warnings():
        warnings.filterwarnings('ignore', 'All-NaN')
        actual = coding.times.decode_cf_datetime(num_dates, units)
    # use pandas because numpy will deprecate timezone-aware conversions
    expected = pd.to_datetime(expected_list)
    assert_array_equal(expected, actual)


@requires_cftime_or_netCDF4
def test_decoded_cf_datetime_array_2d():
    # regression test for GH1229
    variable = Variable(('x', 'y'), np.array([[0, 1], [2, 3]]),
                        {'units': 'days since 2000-01-01'})
    result = coding.times.CFDatetimeCoder().decode(variable)
    assert result.dtype == 'datetime64[ns]'
    expected = pd.date_range('2000-01-01', periods=4).values.reshape(2, 2)
    assert_array_equal(np.asarray(result), expected)


@pytest.mark.parametrize(
    ['dates', 'expected'],
    [(pd.date_range('1900-01-01', periods=5),
      'days since 1900-01-01 00:00:00'),
     (pd.date_range('1900-01-01 12:00:00', freq='H',
                    periods=2),
      'hours since 1900-01-01 12:00:00'),
     (pd.to_datetime(
         ['1900-01-01', '1900-01-02', 'NaT']),
      'days since 1900-01-01 00:00:00'),
     (pd.to_datetime(['1900-01-01',
                      '1900-01-02T00:00:00.005']),
      'seconds since 1900-01-01 00:00:00'),
     (pd.to_datetime(['NaT', '1900-01-01']),
      'days since 1900-01-01 00:00:00'),
     (pd.to_datetime(['NaT']),
      'days since 1970-01-01 00:00:00')])
def test_infer_datetime_units(dates, expected):
    assert expected == coding.times.infer_datetime_units(dates)


@pytest.mark.skipif(not has_cftime_or_netCDF4, reason='cftime not installed')
def test_infer_cftime_datetime_units():
    date_types = _all_cftime_date_types()
    for date_type in date_types.values():
        for dates, expected in [
                ([date_type(1900, 1, 1),
                  date_type(1900, 1, 2)],
                 'days since 1900-01-01 00:00:00.000000'),
                ([date_type(1900, 1, 1, 12),
                  date_type(1900, 1, 1, 13)],
                 'seconds since 1900-01-01 12:00:00.000000'),
                ([date_type(1900, 1, 1),
                  date_type(1900, 1, 2),
                  date_type(1900, 1, 2, 0, 0, 1)],
                 'seconds since 1900-01-01 00:00:00.000000'),
                ([date_type(1900, 1, 1),
                  date_type(1900, 1, 2, 0, 0, 0, 5)],
                 'days since 1900-01-01 00:00:00.000000'),
                ([date_type(1900, 1, 1), date_type(1900, 1, 8),
                  date_type(1900, 1, 16)],
                 'days since 1900-01-01 00:00:00.000000')]:
            assert expected == coding.times.infer_datetime_units(dates)


@pytest.mark.parametrize(
    ['timedeltas', 'units', 'numbers'],
    [('1D', 'days', np.int64(1)),
     (['1D', '2D', '3D'], 'days', np.array([1, 2, 3], 'int64')),
     ('1h', 'hours', np.int64(1)),
     ('1ms', 'milliseconds', np.int64(1)),
     ('1us', 'microseconds', np.int64(1)),
     (['NaT', '0s', '1s'], None, [np.nan, 0, 1]),
     (['30m', '60m'], 'hours', [0.5, 1.0]),
     (np.timedelta64('NaT', 'ns'), 'days', np.nan),
     (['NaT', 'NaT'], 'days', [np.nan, np.nan])])
def test_cf_timedelta(timedeltas, units, numbers):
    timedeltas = pd.to_timedelta(timedeltas, box=False)
    numbers = np.array(numbers)

    expected = numbers
    actual, _ = coding.times.encode_cf_timedelta(timedeltas, units)
    assert_array_equal(expected, actual)
    assert expected.dtype == actual.dtype

    if units is not None:
        expected = timedeltas
        actual = coding.times.decode_cf_timedelta(numbers, units)
        assert_array_equal(expected, actual)
        assert expected.dtype == actual.dtype

    expected = np.timedelta64('NaT', 'ns')
    actual = coding.times.decode_cf_timedelta(np.array(np.nan), 'days')
    assert_array_equal(expected, actual)


def test_cf_timedelta_2d():
    timedeltas = ['1D', '2D', '3D']
    units = 'days'
    numbers = np.atleast_2d([1, 2, 3])

    timedeltas = np.atleast_2d(pd.to_timedelta(timedeltas, box=False))
    expected = timedeltas

    actual = coding.times.decode_cf_timedelta(numbers, units)
    assert_array_equal(expected, actual)
    assert expected.dtype == actual.dtype


@pytest.mark.parametrize(
    ['deltas', 'expected'],
    [(pd.to_timedelta(['1 day', '2 days']), 'days'),
     (pd.to_timedelta(['1h', '1 day 1 hour']), 'hours'),
     (pd.to_timedelta(['1m', '2m', np.nan]), 'minutes'),
     (pd.to_timedelta(['1m3s', '1m4s']), 'seconds')])
def test_infer_timedelta_units(deltas, expected):
    assert expected == coding.times.infer_timedelta_units(deltas)


@pytest.mark.skipif(not has_cftime_or_netCDF4, reason='cftime not installed')
@pytest.mark.parametrize(['date_args', 'expected'],
                         [((1, 2, 3, 4, 5, 6),
                          '0001-02-03 04:05:06.000000'),
                          ((10, 2, 3, 4, 5, 6),
                           '0010-02-03 04:05:06.000000'),
                          ((100, 2, 3, 4, 5, 6),
                           '0100-02-03 04:05:06.000000'),
                          ((1000, 2, 3, 4, 5, 6),
                           '1000-02-03 04:05:06.000000')])
def test_format_cftime_datetime(date_args, expected):
    date_types = _all_cftime_date_types()
    for date_type in date_types.values():
        result = coding.times.format_cftime_datetime(date_type(*date_args))
        assert result == expected


@pytest.mark.parametrize('calendar', _ALL_CALENDARS)
def test_decode_cf(calendar):
    days = [1., 2., 3.]
    da = DataArray(days, coords=[days], dims=['time'], name='test')
    ds = da.to_dataset()

    for v in ['test', 'time']:
        ds[v].attrs['units'] = 'days since 2001-01-01'
        ds[v].attrs['calendar'] = calendar

    if not has_cftime_or_netCDF4 and calendar not in _STANDARD_CALENDARS:
        with pytest.raises(ValueError):
            ds = decode_cf(ds)
    else:
        ds = decode_cf(ds)

        if calendar not in _STANDARD_CALENDARS:
            assert ds.test.dtype == np.dtype('O')
        else:
            assert ds.test.dtype == np.dtype('M8[ns]')


@pytest.fixture(params=_ALL_CALENDARS)
def calendar(request):
    return request.param


@pytest.fixture()
def times(calendar):
    cftime = _import_cftime()

    return cftime.num2date(
        np.arange(4), units='hours since 2000-01-01', calendar=calendar,
        only_use_cftime_datetimes=True)


@pytest.fixture()
def data(times):
    data = np.random.rand(2, 2, 4)
    lons = np.linspace(0, 11, 2)
    lats = np.linspace(0, 20, 2)
    return DataArray(data, coords=[lons, lats, times],
                     dims=['lon', 'lat', 'time'], name='data')


@pytest.fixture()
def times_3d(times):
    lons = np.linspace(0, 11, 2)
    lats = np.linspace(0, 20, 2)
    times_arr = np.random.choice(times, size=(2, 2, 4))
    return DataArray(times_arr, coords=[lons, lats, times],
                     dims=['lon', 'lat', 'time'],
                     name='data')


@pytest.mark.skipif(not has_cftime, reason='cftime not installed')
def test_contains_cftime_datetimes_1d(data):
    assert contains_cftime_datetimes(data.time)


@pytest.mark.skipif(not has_dask, reason='dask not installed')
@pytest.mark.skipif(not has_cftime, reason='cftime not installed')
def test_contains_cftime_datetimes_dask_1d(data):
    assert contains_cftime_datetimes(data.time.chunk())


@pytest.mark.skipif(not has_cftime, reason='cftime not installed')
def test_contains_cftime_datetimes_3d(times_3d):
    assert contains_cftime_datetimes(times_3d)


@pytest.mark.skipif(not has_dask, reason='dask not installed')
@pytest.mark.skipif(not has_cftime, reason='cftime not installed')
def test_contains_cftime_datetimes_dask_3d(times_3d):
    assert contains_cftime_datetimes(times_3d.chunk())


@pytest.mark.parametrize('non_cftime_data', [DataArray([]), DataArray([1, 2])])
def test_contains_cftime_datetimes_non_cftimes(non_cftime_data):
    assert not contains_cftime_datetimes(non_cftime_data)


@pytest.mark.skipif(not has_dask, reason='dask not installed')
@pytest.mark.parametrize('non_cftime_data', [DataArray([]), DataArray([1, 2])])
def test_contains_cftime_datetimes_non_cftimes_dask(non_cftime_data):
    assert not contains_cftime_datetimes(non_cftime_data.chunk())


@pytest.mark.skipif(not has_cftime_or_netCDF4, reason='cftime not installed')
@pytest.mark.parametrize('shape', [(24,), (8, 3), (2, 4, 3)])
def test_encode_datetime_overflow(shape):
    # Test for fix to GH 2272
    dates = pd.date_range('2100', periods=24).values.reshape(shape)
    units = 'days since 1800-01-01'
    calendar = 'standard'

    num, _, _ = encode_cf_datetime(dates, units, calendar)
    roundtrip = decode_cf_datetime(num, units, calendar)
    np.testing.assert_array_equal(dates, roundtrip)<|MERGE_RESOLUTION|>--- conflicted
+++ resolved
@@ -7,15 +7,9 @@
 import pandas as pd
 import pytest
 
-<<<<<<< HEAD
 from xarray import DataArray, Variable, coding, decode_cf
-from xarray.coding.times import _import_cftime, cftime_to_nptime
-=======
-from xarray import DataArray, Variable, coding, decode_cf, set_options
-from xarray.coding.times import (_import_cftime, decode_cf_datetime,
-                                 encode_cf_datetime)
-from xarray.coding.variables import SerializationWarning
->>>>>>> c2a6902f
+from xarray.coding.times import (_import_cftime, cftime_to_nptime,
+                                 decode_cf_datetime, encode_cf_datetime)
 from xarray.core.common import contains_cftime_datetimes
 
 from . import (
@@ -701,7 +695,7 @@
 
 @pytest.mark.skipif(not has_cftime_or_netCDF4, reason='cftime not installed')
 @pytest.mark.parametrize('shape', [(24,), (8, 3), (2, 4, 3)])
-def test_encode_datetime_overflow(shape):
+def test_encode_cf_datetime_overflow(shape):
     # Test for fix to GH 2272
     dates = pd.date_range('2100', periods=24).values.reshape(shape)
     units = 'days since 1800-01-01'
