from __future__ import absolute_import
from __future__ import division
from __future__ import print_function
import numpy as np
import pandas as pd
import pickle
import pytest
from copy import deepcopy
from textwrap import dedent
from distutils.version import LooseVersion

import xarray as xr

from xarray import (align, broadcast, Dataset, DataArray,
                    IndexVariable, Variable)
from xarray.core.pycompat import iteritems, OrderedDict
from xarray.core.common import full_like

from xarray.tests import (
    TestCase, ReturnItem, source_ndarray, unittest, requires_dask,
    assert_identical, assert_equal, assert_allclose, assert_array_equal,
    raises_regex)


class TestDataArray(TestCase):
    def setUp(self):
        self.attrs = {'attr1': 'value1', 'attr2': 2929}
        self.x = np.random.random((10, 20))
        self.v = Variable(['x', 'y'], self.x)
        self.va = Variable(['x', 'y'], self.x, self.attrs)
        self.ds = Dataset({'foo': self.v})
        self.dv = self.ds['foo']

        self.mindex = pd.MultiIndex.from_product([['a', 'b'], [1, 2]],
                                                 names=('level_1', 'level_2'))
        self.mda = DataArray([0, 1, 2, 3], coords={'x': self.mindex}, dims='x')

    def test_repr(self):
        v = Variable(['time', 'x'], [[1, 2, 3], [4, 5, 6]], {'foo': 'bar'})
        coords = OrderedDict([('x', np.arange(3, dtype=np.int64)),
                              ('other', np.int64(0))])
        data_array = DataArray(v, coords, name='my_variable')
        expected = dedent("""\
        <xarray.DataArray 'my_variable' (time: 2, x: 3)>
        array([[1, 2, 3],
               [4, 5, 6]])
        Coordinates:
          * x        (x) int64 0 1 2
            other    int64 0
        Dimensions without coordinates: time
        Attributes:
            foo:      bar""")
        self.assertEqual(expected, repr(data_array))

    def test_repr_multiindex(self):
        expected = dedent("""\
        <xarray.DataArray (x: 4)>
        array([0, 1, 2, 3])
        Coordinates:
          * x        (x) MultiIndex
          - level_1  (x) object 'a' 'a' 'b' 'b'
          - level_2  (x) int64 1 2 1 2""")
        self.assertEqual(expected, repr(self.mda))

    def test_properties(self):
        self.assertVariableEqual(self.dv.variable, self.v)
        self.assertArrayEqual(self.dv.values, self.v.values)
        for attr in ['dims', 'dtype', 'shape', 'size', 'nbytes',
                     'ndim', 'attrs']:
            self.assertEqual(getattr(self.dv, attr), getattr(self.v, attr))
        self.assertEqual(len(self.dv), len(self.v))
        self.assertVariableEqual(self.dv.variable, self.v)
        self.assertItemsEqual(list(self.dv.coords), list(self.ds.coords))
        for k, v in iteritems(self.dv.coords):
            self.assertArrayEqual(v, self.ds.coords[k])
        with self.assertRaises(AttributeError):
            self.dv.dataset
        self.assertIsInstance(self.ds['x'].to_index(), pd.Index)
        with self.assertRaisesRegexp(ValueError, 'must be 1-dimensional'):
            self.ds['foo'].to_index()
        with self.assertRaises(AttributeError):
            self.dv.variable = self.v

    def test_data_property(self):
        array = DataArray(np.zeros((3, 4)))
        actual = array.copy()
        actual.values = np.ones((3, 4))
        self.assertArrayEqual(np.ones((3, 4)), actual.values)
        actual.data = 2 * np.ones((3, 4))
        self.assertArrayEqual(2 * np.ones((3, 4)), actual.data)
        self.assertArrayEqual(actual.data, actual.values)

    def test_indexes(self):
        array = DataArray(np.zeros((2, 3)),
                          [('x', [0, 1]), ('y', ['a', 'b', 'c'])])
        expected = OrderedDict([('x', pd.Index([0, 1])),
                                ('y', pd.Index(['a', 'b', 'c']))])
        assert array.indexes.keys() == expected.keys()
        for k in expected:
            assert array.indexes[k].equals(expected[k])

    def test_get_index(self):
        array = DataArray(np.zeros((2, 3)), coords={'x': ['a', 'b']},
                          dims=['x', 'y'])
        assert array.get_index('x').equals(pd.Index(['a', 'b']))
        assert array.get_index('y').equals(pd.Index([0, 1, 2]))
        with self.assertRaises(KeyError):
            array.get_index('z')

    def test_get_index_size_zero(self):
        array = DataArray(np.zeros((0,)), dims=['x'])
        actual = array.get_index('x')
        expected = pd.Index([], dtype=np.int64)
        assert actual.equals(expected)
        assert actual.dtype == expected.dtype

    def test_struct_array_dims(self):
        """
        This test checks subraction of two DataArrays for the case
        when dimension is a structured array.
        """
        # GH837, GH861
        # checking array subraction when dims are the same
        p_data = np.array([('John', 180), ('Stacy', 150), ('Dick', 200)],
                          dtype=[('name', '|S256'), ('height', object)])

        p_data_1 = np.array([('John', 180), ('Stacy', 150), ('Dick', 200)],
                            dtype=[('name', '|S256'), ('height', object)])

        p_data_2 = np.array([('John', 180), ('Dick', 200)],
                            dtype=[('name', '|S256'), ('height', object)])

        weights_0 = DataArray([80, 56, 120], dims=['participant'],
                              coords={'participant': p_data})

        weights_1 = DataArray([81, 52, 115], dims=['participant'],
                              coords={'participant': p_data_1})

        actual = weights_1 - weights_0

        expected = DataArray([1, -4, -5], dims=['participant'],
                             coords={'participant': p_data})

        self.assertDataArrayIdentical(actual, expected)

        # checking array subraction when dims are not the same
        p_data_1 = np.array([('John', 180), ('Stacy', 151), ('Dick', 200)],
                            dtype=[('name', '|S256'), ('height', object)])

        weights_1 = DataArray([81, 52, 115], dims=['participant'],
                              coords={'participant': p_data_1})

        actual = weights_1 - weights_0

        expected = DataArray([1, -5], dims=['participant'],
                             coords={'participant': p_data_2})

        self.assertDataArrayIdentical(actual, expected)

        # checking array subraction when dims are not the same and one
        # is np.nan
        p_data_1 = np.array([('John', 180), ('Stacy', np.nan), ('Dick', 200)],
                            dtype=[('name', '|S256'), ('height', object)])

        weights_1 = DataArray([81, 52, 115], dims=['participant'],
                              coords={'participant': p_data_1})

        actual = weights_1 - weights_0

        expected = DataArray([1, -5], dims=['participant'],
                             coords={'participant': p_data_2})

        self.assertDataArrayIdentical(actual, expected)

    def test_name(self):
        arr = self.dv
        self.assertEqual(arr.name, 'foo')

        copied = arr.copy()
        arr.name = 'bar'
        self.assertEqual(arr.name, 'bar')
        self.assertDataArrayEqual(copied, arr)

        actual = DataArray(IndexVariable('x', [3]))
        actual.name = 'y'
        expected = DataArray([3], [('x', [3])], name='y')
        self.assertDataArrayIdentical(actual, expected)

    def test_dims(self):
        arr = self.dv
        self.assertEqual(arr.dims, ('x', 'y'))

        with self.assertRaisesRegexp(AttributeError, 'you cannot assign'):
            arr.dims = ('w', 'z')

    def test_sizes(self):
        array = DataArray(np.zeros((3, 4)), dims=['x', 'y'])
        self.assertEqual(array.sizes, {'x': 3, 'y': 4})
        self.assertEqual(tuple(array.sizes), array.dims)
        with self.assertRaises(TypeError):
            array.sizes['foo'] = 5

    def test_encoding(self):
        expected = {'foo': 'bar'}
        self.dv.encoding['foo'] = 'bar'
        self.assertEquals(expected, self.dv.encoding)

        expected = {'baz': 0}
        self.dv.encoding = expected
        self.assertEquals(expected, self.dv.encoding)
        self.assertIsNot(expected, self.dv.encoding)

    def test_constructor(self):
        data = np.random.random((2, 3))

        actual = DataArray(data)
        expected = Dataset({None: (['dim_0', 'dim_1'], data)})[None]
        self.assertDataArrayIdentical(expected, actual)

        actual = DataArray(data, [['a', 'b'], [-1, -2, -3]])
        expected = Dataset({None: (['dim_0', 'dim_1'], data),
                            'dim_0': ('dim_0', ['a', 'b']),
                            'dim_1': ('dim_1', [-1, -2, -3])})[None]
        self.assertDataArrayIdentical(expected, actual)

        actual = DataArray(data, [pd.Index(['a', 'b'], name='x'),
                                  pd.Index([-1, -2, -3], name='y')])
        expected = Dataset({None: (['x', 'y'], data),
                            'x': ('x', ['a', 'b']),
                            'y': ('y', [-1, -2, -3])})[None]
        self.assertDataArrayIdentical(expected, actual)

        coords = [['a', 'b'], [-1, -2, -3]]
        actual = DataArray(data, coords, ['x', 'y'])
        self.assertDataArrayIdentical(expected, actual)

        coords = [pd.Index(['a', 'b'], name='A'),
                  pd.Index([-1, -2, -3], name='B')]
        actual = DataArray(data, coords, ['x', 'y'])
        self.assertDataArrayIdentical(expected, actual)

        coords = {'x': ['a', 'b'], 'y': [-1, -2, -3]}
        actual = DataArray(data, coords, ['x', 'y'])
        self.assertDataArrayIdentical(expected, actual)

        coords = [('x', ['a', 'b']), ('y', [-1, -2, -3])]
        actual = DataArray(data, coords)
        self.assertDataArrayIdentical(expected, actual)

        expected = Dataset({None: (['x', 'y'], data),
                            'x': ('x', ['a', 'b'])})[None]
        actual = DataArray(data, {'x': ['a', 'b']}, ['x', 'y'])
        self.assertDataArrayIdentical(expected, actual)

        actual = DataArray(data, dims=['x', 'y'])
        expected = Dataset({None: (['x', 'y'], data)})[None]
        self.assertDataArrayIdentical(expected, actual)

        actual = DataArray(data, dims=['x', 'y'], name='foo')
        expected = Dataset({'foo': (['x', 'y'], data)})['foo']
        self.assertDataArrayIdentical(expected, actual)

        actual = DataArray(data, name='foo')
        expected = Dataset({'foo': (['dim_0', 'dim_1'], data)})['foo']
        self.assertDataArrayIdentical(expected, actual)

        actual = DataArray(data, dims=['x', 'y'], attrs={'bar': 2})
        expected = Dataset({None: (['x', 'y'], data, {'bar': 2})})[None]
        self.assertDataArrayIdentical(expected, actual)

        actual = DataArray(data, dims=['x', 'y'], encoding={'bar': 2})
        expected = Dataset({None: (['x', 'y'], data, {}, {'bar': 2})})[None]
        self.assertDataArrayIdentical(expected, actual)

    def test_constructor_invalid(self):
        data = np.random.randn(3, 2)

        with self.assertRaisesRegexp(ValueError, 'coords is not dict-like'):
            DataArray(data, [[0, 1, 2]], ['x', 'y'])

        with self.assertRaisesRegexp(ValueError, 'not a subset of the .* dim'):
            DataArray(data, {'x': [0, 1, 2]}, ['a', 'b'])
        with self.assertRaisesRegexp(ValueError, 'not a subset of the .* dim'):
            DataArray(data, {'x': [0, 1, 2]})

        with self.assertRaisesRegexp(TypeError, 'is not a string'):
            DataArray(data, dims=['x', None])

        with self.assertRaisesRegexp(ValueError, 'conflicting sizes for dim'):
            DataArray([1, 2, 3], coords=[('x', [0, 1])])
        with self.assertRaisesRegexp(ValueError, 'conflicting sizes for dim'):
            DataArray([1, 2], coords={'x': [0, 1], 'y': ('x', [1])}, dims='x')

        with self.assertRaisesRegexp(ValueError, 'conflicting MultiIndex'):
            DataArray(np.random.rand(4, 4),
                      [('x', self.mindex), ('y', self.mindex)])
        with self.assertRaisesRegexp(ValueError, 'conflicting MultiIndex'):
            DataArray(np.random.rand(4, 4),
                      [('x', self.mindex), ('level_1', range(4))])

    def test_constructor_from_self_described(self):
        data = [[-0.1, 21], [0, 2]]
        expected = DataArray(data,
                             coords={'x': ['a', 'b'], 'y': [-1, -2]},
                             dims=['x', 'y'], name='foobar',
                             attrs={'bar': 2}, encoding={'foo': 3})
        actual = DataArray(expected)
        self.assertDataArrayIdentical(expected, actual)

        actual = DataArray(expected.values, actual.coords)
        self.assertDataArrayEqual(expected, actual)

        frame = pd.DataFrame(data, index=pd.Index(['a', 'b'], name='x'),
                             columns=pd.Index([-1, -2], name='y'))
        actual = DataArray(frame)
        self.assertDataArrayEqual(expected, actual)

        series = pd.Series(data[0], index=pd.Index([-1, -2], name='y'))
        actual = DataArray(series)
        self.assertDataArrayEqual(expected[0].reset_coords('x', drop=True),
                                  actual)

        panel = pd.Panel({0: frame})
        actual = DataArray(panel)
        expected = DataArray([data], expected.coords, ['dim_0', 'x', 'y'])
        expected['dim_0'] = [0]
        self.assertDataArrayIdentical(expected, actual)

        expected = DataArray(data,
                             coords={'x': ['a', 'b'], 'y': [-1, -2],
                                     'a': 0, 'z': ('x', [-0.5, 0.5])},
                             dims=['x', 'y'])
        actual = DataArray(expected)
        self.assertDataArrayIdentical(expected, actual)

        actual = DataArray(expected.values, expected.coords)
        self.assertDataArrayIdentical(expected, actual)

        expected = Dataset({'foo': ('foo', ['a', 'b'])})['foo']
        actual = DataArray(pd.Index(['a', 'b'], name='foo'))
        self.assertDataArrayIdentical(expected, actual)

        actual = DataArray(IndexVariable('foo', ['a', 'b']))
        self.assertDataArrayIdentical(expected, actual)

    def test_constructor_from_0d(self):
        expected = Dataset({None: ([], 0)})[None]
        actual = DataArray(0)
        self.assertDataArrayIdentical(expected, actual)

    def test_equals_and_identical(self):
        orig = DataArray(np.arange(5.0), {'a': 42}, dims='x')

        expected = orig
        actual = orig.copy()
        self.assertTrue(expected.equals(actual))
        self.assertTrue(expected.identical(actual))

        actual = expected.rename('baz')
        self.assertTrue(expected.equals(actual))
        self.assertFalse(expected.identical(actual))

        actual = expected.rename({'x': 'xxx'})
        self.assertFalse(expected.equals(actual))
        self.assertFalse(expected.identical(actual))

        actual = expected.copy()
        actual.attrs['foo'] = 'bar'
        self.assertTrue(expected.equals(actual))
        self.assertFalse(expected.identical(actual))

        actual = expected.copy()
        actual['x'] = ('x', -np.arange(5))
        self.assertFalse(expected.equals(actual))
        self.assertFalse(expected.identical(actual))

        actual = expected.reset_coords(drop=True)
        self.assertFalse(expected.equals(actual))
        self.assertFalse(expected.identical(actual))

        actual = orig.copy()
        actual[0] = np.nan
        expected = actual.copy()
        self.assertTrue(expected.equals(actual))
        self.assertTrue(expected.identical(actual))

        actual[:] = np.nan
        self.assertFalse(expected.equals(actual))
        self.assertFalse(expected.identical(actual))

        actual = expected.copy()
        actual['a'] = 100000
        self.assertFalse(expected.equals(actual))
        self.assertFalse(expected.identical(actual))

    def test_equals_failures(self):
        orig = DataArray(np.arange(5.0), {'a': 42}, dims='x')
        self.assertFalse(orig.equals(np.arange(5)))
        self.assertFalse(orig.identical(123))
        self.assertFalse(orig.broadcast_equals({1: 2}))

    def test_broadcast_equals(self):
        a = DataArray([0, 0], {'y': 0}, dims='x')
        b = DataArray([0, 0], {'y': ('x', [0, 0])}, dims='x')
        self.assertTrue(a.broadcast_equals(b))
        self.assertTrue(b.broadcast_equals(a))
        self.assertFalse(a.equals(b))
        self.assertFalse(a.identical(b))

        c = DataArray([0], coords={'x': 0}, dims='y')
        self.assertFalse(a.broadcast_equals(c))
        self.assertFalse(c.broadcast_equals(a))

    def test_getitem(self):
        # strings pull out dataarrays
        self.assertDataArrayIdentical(self.dv, self.ds['foo'])
        x = self.dv['x']
        y = self.dv['y']
        self.assertDataArrayIdentical(self.ds['x'], x)
        self.assertDataArrayIdentical(self.ds['y'], y)

        I = ReturnItem()
        for i in [I[:], I[...], I[x.values], I[x.variable], I[x], I[x, y],
                  I[x.values > -1], I[x.variable > -1], I[x > -1],
                  I[x > -1, y > -1]]:
            self.assertVariableEqual(self.dv, self.dv[i])
        for i in [I[0], I[:, 0], I[:3, :2],
                  I[x.values[:3]], I[x.variable[:3]],
                  I[x[:3]], I[x[:3], y[:4]],
                  I[x.values > 3], I[x.variable > 3],
                  I[x > 3], I[x > 3, y > 3]]:
            assert_array_equal(self.v[i], self.dv[i])

    def test_getitem_dict(self):
        actual = self.dv[{'x': slice(3), 'y': 0}]
        expected = self.dv.isel(x=slice(3), y=0)
        self.assertDataArrayIdentical(expected, actual)

    def test_getitem_coords(self):
        orig = DataArray([[10], [20]],
                         {'x': [1, 2], 'y': [3], 'z': 4,
                          'x2': ('x', ['a', 'b']),
                          'y2': ('y', ['c']),
                          'xy': (['y', 'x'], [['d', 'e']])},
                         dims=['x', 'y'])

        self.assertDataArrayIdentical(orig, orig[:])
        self.assertDataArrayIdentical(orig, orig[:, :])
        self.assertDataArrayIdentical(orig, orig[...])
        self.assertDataArrayIdentical(orig, orig[:2, :1])
        self.assertDataArrayIdentical(orig, orig[[0, 1], [0]])

        actual = orig[0, 0]
        expected = DataArray(
            10, {'x': 1, 'y': 3, 'z': 4, 'x2': 'a', 'y2': 'c', 'xy': 'd'})
        self.assertDataArrayIdentical(expected, actual)

        actual = orig[0, :]
        expected = DataArray(
            [10], {'x': 1, 'y': [3], 'z': 4, 'x2': 'a', 'y2': ('y', ['c']),
                   'xy': ('y', ['d'])},
            dims='y')
        self.assertDataArrayIdentical(expected, actual)

        actual = orig[:, 0]
        expected = DataArray(
            [10, 20], {'x': [1, 2], 'y': 3, 'z': 4, 'x2': ('x', ['a', 'b']),
                       'y2': 'c', 'xy': ('x', ['d', 'e'])},
            dims='x')
        self.assertDataArrayIdentical(expected, actual)

    def test_attr_sources_multiindex(self):
        # make sure attr-style access for multi-index levels
        # returns DataArray objects
        self.assertIsInstance(self.mda.level_1, DataArray)

    def test_pickle(self):
        data = DataArray(np.random.random((3, 3)), dims=('id', 'time'))
        roundtripped = pickle.loads(pickle.dumps(data))
        self.assertDataArrayIdentical(data, roundtripped)

    @requires_dask
    def test_chunk(self):
        unblocked = DataArray(np.ones((3, 4)))
        self.assertIsNone(unblocked.chunks)

        blocked = unblocked.chunk()
        self.assertEqual(blocked.chunks, ((3,), (4,)))

        blocked = unblocked.chunk(chunks=((2, 1), (2, 2)))
        self.assertEqual(blocked.chunks, ((2, 1), (2, 2)))

        blocked = unblocked.chunk(chunks=(3, 3))
        self.assertEqual(blocked.chunks, ((3,), (3, 1)))

        self.assertIsNone(blocked.load().chunks)

        # Check that kwargs are passed
        import dask.array as da
        blocked = unblocked.chunk(name_prefix='testname_')
        self.assertIsInstance(blocked.data, da.Array)
        assert 'testname_' in blocked.data.name

    def test_isel(self):
        self.assertDataArrayIdentical(self.dv[0], self.dv.isel(x=0))
        self.assertDataArrayIdentical(self.dv, self.dv.isel(x=slice(None)))
        self.assertDataArrayIdentical(self.dv[:3], self.dv.isel(x=slice(3)))
        self.assertDataArrayIdentical(self.dv[:3, :5],
                                      self.dv.isel(x=slice(3), y=slice(5)))

    def test_sel(self):
        self.ds['x'] = ('x', np.array(list('abcdefghij')))
        da = self.ds['foo']
        self.assertDataArrayIdentical(da, da.sel(x=slice(None)))
        self.assertDataArrayIdentical(da[1], da.sel(x='b'))
        self.assertDataArrayIdentical(da[:3], da.sel(x=slice('c')))
        self.assertDataArrayIdentical(da[:3], da.sel(x=['a', 'b', 'c']))
        self.assertDataArrayIdentical(da[:, :4], da.sel(y=(self.ds['y'] < 4)))
        # verify that indexing with a dataarray works
        b = DataArray('b')
        self.assertDataArrayIdentical(da[1], da.sel(x=b))
        self.assertDataArrayIdentical(da[[1]], da.sel(x=slice(b, b)))

    def test_sel_no_index(self):
        array = DataArray(np.arange(10), dims='x')
        self.assertDataArrayIdentical(array[0], array.sel(x=0))
        self.assertDataArrayIdentical(array[:5], array.sel(x=slice(5)))
        self.assertDataArrayIdentical(array[[0, -1]], array.sel(x=[0, -1]))
        self.assertDataArrayIdentical(
            array[array < 5], array.sel(x=(array < 5)))

    def test_sel_method(self):
        data = DataArray(np.random.randn(3, 4),
                         [('x', [0, 1, 2]), ('y', list('abcd'))])

        expected = data.sel(y=['a', 'b'])
        actual = data.sel(y=['ab', 'ba'], method='pad')
        self.assertDataArrayIdentical(expected, actual)

        if pd.__version__ >= '0.17':
            expected = data.sel(x=[1, 2])
            actual = data.sel(x=[0.9, 1.9], method='backfill', tolerance=1)
            self.assertDataArrayIdentical(expected, actual)
        else:
            with self.assertRaisesRegexp(TypeError, 'tolerance'):
                data.sel(x=[0.9, 1.9], method='backfill', tolerance=1)

    def test_sel_drop(self):
        data = DataArray([1, 2, 3], [('x', [0, 1, 2])])
        expected = DataArray(1)
        selected = data.sel(x=0, drop=True)
        self.assertDataArrayIdentical(expected, selected)

        expected = DataArray(1, {'x': 0})
        selected = data.sel(x=0, drop=False)
        self.assertDataArrayIdentical(expected, selected)

        data = DataArray([1, 2, 3], dims=['x'])
        expected = DataArray(1)
        selected = data.sel(x=0, drop=True)
        self.assertDataArrayIdentical(expected, selected)

    def test_isel_drop(self):
        data = DataArray([1, 2, 3], [('x', [0, 1, 2])])
        expected = DataArray(1)
        selected = data.isel(x=0, drop=True)
        self.assertDataArrayIdentical(expected, selected)

        expected = DataArray(1, {'x': 0})
        selected = data.isel(x=0, drop=False)
        self.assertDataArrayIdentical(expected, selected)

    def test_isel_points(self):
        shape = (10, 5, 6)
        np_array = np.random.random(shape)
        da = DataArray(np_array, dims=['time', 'y', 'x'],
                       coords={'time': np.arange(0, 100, 10)})
        y = [1, 3]
        x = [3, 0]

        expected = da.values[:, y, x]

        actual = da.isel_points(y=y, x=x, dim='test_coord')
        assert actual.coords['test_coord'].shape == (len(y), )
        assert list(actual.coords) == ['time']
        assert actual.dims == ('test_coord', 'time')

        actual = da.isel_points(y=y, x=x)
        assert 'points' in actual.dims
        # Note that because xarray always concatenates along the first
        # dimension, We must transpose the result to match the numpy style of
        # concatenation.
        np.testing.assert_equal(actual.T, expected)

        # a few corner cases
        da.isel_points(time=[1, 2], x=[2, 2], y=[3, 4])
        np.testing.assert_allclose(
            da.isel_points(time=[1], x=[2], y=[4]).values.squeeze(),
            np_array[1, 4, 2].squeeze())
        da.isel_points(time=[1, 2])
        y = [-1, 0]
        x = [-2, 2]
        expected = da.values[:, y, x]
        actual = da.isel_points(x=x, y=y).values
        np.testing.assert_equal(actual.T, expected)

        # test that the order of the indexers doesn't matter
        self.assertDataArrayIdentical(
            da.isel_points(y=y, x=x),
            da.isel_points(x=x, y=y))

        # make sure we're raising errors in the right places
        with self.assertRaisesRegexp(ValueError,
                                     'All indexers must be the same length'):
            da.isel_points(y=[1, 2], x=[1, 2, 3])
        with self.assertRaisesRegexp(ValueError,
                                     'dimension bad_key does not exist'):
            da.isel_points(bad_key=[1, 2])
        with self.assertRaisesRegexp(TypeError, 'Indexers must be integers'):
            da.isel_points(y=[1.5, 2.2])
        with self.assertRaisesRegexp(TypeError, 'Indexers must be integers'):
            da.isel_points(x=[1, 2, 3], y=slice(3))
        with self.assertRaisesRegexp(ValueError,
                                     'Indexers must be 1 dimensional'):
            da.isel_points(y=1, x=2)
        with self.assertRaisesRegexp(ValueError,
                                     'Existing dimension names are not'):
            da.isel_points(y=[1, 2], x=[1, 2], dim='x')

        # using non string dims
        actual = da.isel_points(y=[1, 2], x=[1, 2], dim=['A', 'B'])
        assert 'points' in actual.coords

    def test_loc(self):
        self.ds['x'] = ('x', np.array(list('abcdefghij')))
        da = self.ds['foo']
        self.assertDataArrayIdentical(da[:3], da.loc[:'c'])
        self.assertDataArrayIdentical(da[1], da.loc['b'])
        self.assertDataArrayIdentical(da[1], da.loc[{'x': 'b'}])
        self.assertDataArrayIdentical(da[1], da.loc['b', ...])
        self.assertDataArrayIdentical(da[:3], da.loc[['a', 'b', 'c']])
        self.assertDataArrayIdentical(da[:3, :4],
                                      da.loc[['a', 'b', 'c'], np.arange(4)])
        self.assertDataArrayIdentical(da[:, :4], da.loc[:, self.ds['y'] < 4])
        da.loc['a':'j'] = 0
        self.assertTrue(np.all(da.values == 0))
        da.loc[{'x': slice('a', 'j')}] = 2
        self.assertTrue(np.all(da.values == 2))

    def test_loc_single_boolean(self):
        data = DataArray([0, 1], coords=[[True, False]])
        self.assertEqual(data.loc[True], 0)
        self.assertEqual(data.loc[False], 1)

    def test_selection_multiindex(self):
        mindex = pd.MultiIndex.from_product([['a', 'b'], [1, 2], [-1, -2]],
                                            names=('one', 'two', 'three'))
        mdata = DataArray(range(8), [('x', mindex)])

        def test_sel(lab_indexer, pos_indexer, replaced_idx=False,
                     renamed_dim=None):
            da = mdata.sel(x=lab_indexer)
            expected_da = mdata.isel(x=pos_indexer)
            if not replaced_idx:
                self.assertDataArrayIdentical(da, expected_da)
            else:
                if renamed_dim:
                    self.assertEqual(da.dims[0], renamed_dim)
                    da = da.rename({renamed_dim: 'x'})
                self.assertVariableIdentical(da.variable, expected_da.variable)
                self.assertVariableNotEqual(da['x'], expected_da['x'])

        test_sel(('a', 1, -1), 0)
        test_sel(('b', 2, -2), -1)
        test_sel(('a', 1), [0, 1], replaced_idx=True, renamed_dim='three')
        test_sel(('a',), range(4), replaced_idx=True)
        test_sel('a', range(4), replaced_idx=True)
        test_sel([('a', 1, -1), ('b', 2, -2)], [0, 7])
        test_sel(slice('a', 'b'), range(8))
        test_sel(slice(('a', 1), ('b', 1)), range(6))
        test_sel({'one': 'a', 'two': 1, 'three': -1}, 0)
        test_sel({'one': 'a', 'two': 1}, [0, 1], replaced_idx=True,
                 renamed_dim='three')
        test_sel({'one': 'a'}, range(4), replaced_idx=True)

        self.assertDataArrayIdentical(mdata.loc['a'], mdata.sel(x='a'))
        self.assertDataArrayIdentical(mdata.loc[('a', 1), ...],
                                      mdata.sel(x=('a', 1)))
        self.assertDataArrayIdentical(mdata.loc[{'one': 'a'}, ...],
                                      mdata.sel(x={'one': 'a'}))
        with self.assertRaises(IndexError):
            mdata.loc[('a', 1)]

        self.assertDataArrayIdentical(mdata.sel(x={'one': 'a', 'two': 1}),
                                      mdata.sel(one='a', two=1))

    def test_virtual_default_coords(self):
        array = DataArray(np.zeros((5,)), dims='x')
        expected = DataArray(range(5), dims='x', name='x')
        self.assertDataArrayIdentical(expected, array['x'])
        self.assertDataArrayIdentical(expected, array.coords['x'])

    def test_virtual_time_components(self):
        dates = pd.date_range('2000-01-01', periods=10)
        da = DataArray(np.arange(1, 11), [('time', dates)])

        self.assertArrayEqual(da['time.dayofyear'], da.values)
        self.assertArrayEqual(da.coords['time.dayofyear'], da.values)

    def test_coords(self):
        # use int64 to ensure repr() consistency on windows
        coords = [IndexVariable('x', np.array([-1, -2], 'int64')),
                  IndexVariable('y', np.array([0, 1, 2], 'int64'))]
        da = DataArray(np.random.randn(2, 3), coords, name='foo')

        self.assertEquals(2, len(da.coords))

        self.assertEqual(['x', 'y'], list(da.coords))

        self.assertTrue(coords[0].identical(da.coords['x']))
        self.assertTrue(coords[1].identical(da.coords['y']))

        self.assertIn('x', da.coords)
        self.assertNotIn(0, da.coords)
        self.assertNotIn('foo', da.coords)

        with self.assertRaises(KeyError):
            da.coords[0]
        with self.assertRaises(KeyError):
            da.coords['foo']

        expected = dedent("""\
        Coordinates:
          * x        (x) int64 -1 -2
          * y        (y) int64 0 1 2""")
        actual = repr(da.coords)
        self.assertEquals(expected, actual)

        del da.coords['x']
        expected = DataArray(da.values, {'y': [0, 1, 2]}, dims=['x', 'y'],
                             name='foo')
        self.assertDataArrayIdentical(da, expected)

        with self.assertRaisesRegexp(ValueError, 'conflicting MultiIndex'):
            self.mda['level_1'] = np.arange(4)
            self.mda.coords['level_1'] = np.arange(4)

    def test_coords_to_index(self):
        da = DataArray(np.zeros((2, 3)), [('x', [1, 2]), ('y', list('abc'))])

        with raises_regex(ValueError, 'no valid index'):
            da[0, 0].coords.to_index()

        expected = pd.Index(['a', 'b', 'c'], name='y')
        actual = da[0].coords.to_index()
        assert expected.equals(actual)

        expected = pd.MultiIndex.from_product([[1, 2], ['a', 'b', 'c']],
                                              names=['x', 'y'])
        actual = da.coords.to_index()
        assert expected.equals(actual)

        expected = pd.MultiIndex.from_product([['a', 'b', 'c'], [1, 2]],
                                              names=['y', 'x'])
        actual = da.coords.to_index(['y', 'x'])
        assert expected.equals(actual)

        with raises_regex(ValueError, 'ordered_dims must match'):
            da.coords.to_index(['x'])

    def test_coord_coords(self):
        orig = DataArray([10, 20],
                         {'x': [1, 2], 'x2': ('x', ['a', 'b']), 'z': 4},
                         dims='x')

        actual = orig.coords['x']
        expected = DataArray([1, 2], {'z': 4, 'x2': ('x', ['a', 'b']),
                                      'x': [1, 2]},
                             dims='x', name='x')
        self.assertDataArrayIdentical(expected, actual)

        del actual.coords['x2']
        self.assertDataArrayIdentical(
            expected.reset_coords('x2', drop=True), actual)

        actual.coords['x3'] = ('x', ['a', 'b'])
        expected = DataArray([1, 2], {'z': 4, 'x3': ('x', ['a', 'b']),
                                      'x': [1, 2]},
                             dims='x', name='x')
        self.assertDataArrayIdentical(expected, actual)

    def test_reset_coords(self):
        data = DataArray(np.zeros((3, 4)),
                         {'bar': ('x', ['a', 'b', 'c']),
                          'baz': ('y', range(4)),
                          'y': range(4)},
                         dims=['x', 'y'],
                         name='foo')

        actual = data.reset_coords()
        expected = Dataset({'foo': (['x', 'y'], np.zeros((3, 4))),
                            'bar': ('x', ['a', 'b', 'c']),
                            'baz': ('y', range(4)),
                            'y': range(4)})
        self.assertDatasetIdentical(actual, expected)

        actual = data.reset_coords(['bar', 'baz'])
        self.assertDatasetIdentical(actual, expected)

        actual = data.reset_coords('bar')
        expected = Dataset({'foo': (['x', 'y'], np.zeros((3, 4))),
                            'bar': ('x', ['a', 'b', 'c'])},
                           {'baz': ('y', range(4)), 'y': range(4)})
        self.assertDatasetIdentical(actual, expected)

        actual = data.reset_coords(['bar'])
        self.assertDatasetIdentical(actual, expected)

        actual = data.reset_coords(drop=True)
        expected = DataArray(np.zeros((3, 4)), coords={'y': range(4)},
                             dims=['x', 'y'], name='foo')
        self.assertDataArrayIdentical(actual, expected)

        actual = data.copy()
        actual.reset_coords(drop=True, inplace=True)
        self.assertDataArrayIdentical(actual, expected)

        actual = data.reset_coords('bar', drop=True)
        expected = DataArray(np.zeros((3, 4)),
                             {'baz': ('y', range(4)), 'y': range(4)},
                             dims=['x', 'y'], name='foo')
        self.assertDataArrayIdentical(actual, expected)

        with self.assertRaisesRegexp(ValueError, 'cannot reset coord'):
            data.reset_coords(inplace=True)
        with self.assertRaisesRegexp(ValueError, 'cannot be found'):
            data.reset_coords('foo', drop=True)
        with self.assertRaisesRegexp(ValueError, 'cannot be found'):
            data.reset_coords('not_found')
        with self.assertRaisesRegexp(ValueError, 'cannot remove index'):
            data.reset_coords('y')

    def test_assign_coords(self):
        array = DataArray(10)
        actual = array.assign_coords(c=42)
        expected = DataArray(10, {'c': 42})
        self.assertDataArrayIdentical(actual, expected)

        array = DataArray([1, 2, 3, 4], {'c': ('x', [0, 0, 1, 1])}, dims='x')
        actual = array.groupby('c').assign_coords(d=lambda a: a.mean())
        expected = array.copy()
        expected.coords['d'] = ('x', [1.5, 1.5, 3.5, 3.5])
        self.assertDataArrayIdentical(actual, expected)

        with self.assertRaisesRegexp(ValueError, 'conflicting MultiIndex'):
            self.mda.assign_coords(level_1=range(4))

    def test_coords_alignment(self):
        lhs = DataArray([1, 2, 3], [('x', [0, 1, 2])])
        rhs = DataArray([2, 3, 4], [('x', [1, 2, 3])])
        lhs.coords['rhs'] = rhs

        expected = DataArray([1, 2, 3],
                             coords={'rhs': ('x', [np.nan, 2, 3]),
                                     'x': [0, 1, 2]},
                             dims='x')
        self.assertDataArrayIdentical(lhs, expected)

    def test_coords_replacement_alignment(self):
        # regression test for GH725
        arr = DataArray([0, 1, 2], dims=['abc'])
        new_coord = DataArray([1, 2, 3], dims=['abc'], coords=[[1, 2, 3]])
        arr['abc'] = new_coord
        expected = DataArray([0, 1, 2], coords=[('abc', [1, 2, 3])])
        self.assertDataArrayIdentical(arr, expected)

    def test_coords_non_string(self):
        arr = DataArray(0, coords={1: 2})
        actual = arr.coords[1]
        expected = DataArray(2, coords={1: 2}, name=1)
        self.assertDataArrayIdentical(actual, expected)

    def test_reindex_like(self):
        foo = DataArray(np.random.randn(5, 6),
                        [('x', range(5)), ('y', range(6))])
        bar = foo[:2, :2]
        self.assertDataArrayIdentical(foo.reindex_like(bar), bar)

        expected = foo.copy()
        expected[:] = np.nan
        expected[:2, :2] = bar
        self.assertDataArrayIdentical(bar.reindex_like(foo), expected)

    def test_reindex_like_no_index(self):
        foo = DataArray(np.random.randn(5, 6), dims=['x', 'y'])
        self.assertDatasetIdentical(foo, foo.reindex_like(foo))

        bar = foo[:4]
        with self.assertRaisesRegexp(
                ValueError, 'different size for unlabeled'):
            foo.reindex_like(bar)

    def test_reindex_regressions(self):
        # regression test for #279
        expected = DataArray(np.random.randn(5), coords=[("time", range(5))])
        time2 = DataArray(np.arange(5), dims="time2")
        actual = expected.reindex(time=time2)
        self.assertDataArrayIdentical(actual, expected)

        # regression test for #736, reindex can not change complex nums dtype
        x = np.array([1, 2, 3], dtype=np.complex)
        x = DataArray(x, coords=[[0.1, 0.2, 0.3]])
        y = DataArray([2, 5, 6, 7, 8], coords=[[-1.1, 0.21, 0.31, 0.41, 0.51]])
        re_dtype = x.reindex_like(y, method='pad').dtype
        self.assertEqual(x.dtype, re_dtype)

    def test_reindex_method(self):
        x = DataArray([10, 20], dims='y', coords={'y': [0, 1]})
        y = [-0.1, 0.5, 1.1]
        if pd.__version__ >= '0.17':
            actual = x.reindex(y=y, method='backfill', tolerance=0.2)
            expected = DataArray([10, np.nan, np.nan], coords=[('y', y)])
            self.assertDataArrayIdentical(expected, actual)

        alt = Dataset({'y': y})
        actual = x.reindex_like(alt, method='backfill')
        expected = DataArray([10, 20, np.nan], coords=[('y', y)])
        self.assertDatasetIdentical(expected, actual)

    def test_rename(self):
        renamed = self.dv.rename('bar')
        self.assertDatasetIdentical(
            renamed.to_dataset(), self.ds.rename({'foo': 'bar'}))
        self.assertEqual(renamed.name, 'bar')

        renamed = self.dv.x.rename({'x': 'z'}).rename('z')
        self.assertDatasetIdentical(
            renamed, self.ds.rename({'x': 'z'}).z)
        self.assertEqual(renamed.name, 'z')
        self.assertEqual(renamed.dims, ('z',))

    def test_swap_dims(self):
        array = DataArray(np.random.randn(3), {'y': ('x', list('abc'))}, 'x')
        expected = DataArray(array.values, {'y': list('abc')}, dims='y')
        actual = array.swap_dims({'x': 'y'})
        self.assertDataArrayIdentical(expected, actual)

    def test_expand_dims_error(self):
        array = DataArray(np.random.randn(3, 4), dims=['x', 'dim_0'],
                          coords={'x': np.linspace(0.0, 1.0, 3.0)},
                          attrs={'key': 'entry'})

        with self.assertRaisesRegexp(ValueError, 'dim should be str or'):
            array.expand_dims(0)
        with self.assertRaisesRegexp(ValueError, 'lengths of dim and axis'):
            # dims and axis argument should be the same length
            array.expand_dims(dim=['a', 'b'], axis=[1, 2, 3])
        with self.assertRaisesRegexp(ValueError, 'Dimension x already'):
            # Should not pass the already existing dimension.
            array.expand_dims(dim=['x'])
        # raise if duplicate
        with self.assertRaisesRegexp(ValueError, 'duplicate values.'):
            array.expand_dims(dim=['y', 'y'])
        with self.assertRaisesRegexp(ValueError, 'duplicate values.'):
            array.expand_dims(dim=['y', 'z'], axis=[1, 1])
        with self.assertRaisesRegexp(ValueError, 'duplicate values.'):
            array.expand_dims(dim=['y', 'z'], axis=[2, -2])

        # out of bounds error, axis must be in [-4, 3]
        with self.assertRaises(IndexError):
            array.expand_dims(dim=['y', 'z'], axis=[2, 4])
        with self.assertRaises(IndexError):
            array.expand_dims(dim=['y', 'z'], axis=[2, -5])
        # Does not raise an IndexError
        array.expand_dims(dim=['y', 'z'], axis=[2, -4])
        array.expand_dims(dim=['y', 'z'], axis=[2, 3])

    def test_expand_dims(self):
        array = DataArray(np.random.randn(3, 4), dims=['x', 'dim_0'],
                          coords={'x': np.linspace(0.0, 1.0, 3)},
                          attrs={'key': 'entry'})
        # pass only dim label
        actual = array.expand_dims(dim='y')
        expected = DataArray(np.expand_dims(array.values, 0),
                             dims=['y', 'x', 'dim_0'],
                             coords={'x': np.linspace(0.0, 1.0, 3)},
                             attrs={'key': 'entry'})
        self.assertDataArrayIdentical(expected, actual)
        roundtripped = actual.squeeze('y', drop=True)
        self.assertDatasetIdentical(array, roundtripped)

        # pass multiple dims
        actual = array.expand_dims(dim=['y', 'z'])
        expected = DataArray(np.expand_dims(np.expand_dims(array.values, 0),
                                            0),
                             dims=['y', 'z', 'x', 'dim_0'],
                             coords={'x': np.linspace(0.0, 1.0, 3)},
                             attrs={'key': 'entry'})
        self.assertDataArrayIdentical(expected, actual)
        roundtripped = actual.squeeze(['y', 'z'], drop=True)
        self.assertDatasetIdentical(array, roundtripped)

        # pass multiple dims and axis. Axis is out of order
        actual = array.expand_dims(dim=['z', 'y'], axis=[2, 1])
        expected = DataArray(np.expand_dims(np.expand_dims(array.values, 1),
                                            2),
                             dims=['x', 'y', 'z', 'dim_0'],
                             coords={'x': np.linspace(0.0, 1.0, 3)},
                             attrs={'key': 'entry'})
        self.assertDataArrayIdentical(expected, actual)
        # make sure the attrs are tracked
        self.assertTrue(actual.attrs['key'] == 'entry')
        roundtripped = actual.squeeze(['z', 'y'], drop=True)
        self.assertDatasetIdentical(array, roundtripped)

        # Negative axis and they are out of order
        actual = array.expand_dims(dim=['y', 'z'], axis=[-1, -2])
        expected = DataArray(np.expand_dims(np.expand_dims(array.values, -1),
                                            -1),
                             dims=['x', 'dim_0', 'z', 'y'],
                             coords={'x': np.linspace(0.0, 1.0, 3)},
                             attrs={'key': 'entry'})
        self.assertDataArrayIdentical(expected, actual)
        self.assertTrue(actual.attrs['key'] == 'entry')
        roundtripped = actual.squeeze(['y', 'z'], drop=True)
        self.assertDatasetIdentical(array, roundtripped)

    def test_expand_dims_with_scalar_coordinate(self):
        array = DataArray(np.random.randn(3, 4), dims=['x', 'dim_0'],
                          coords={'x': np.linspace(0.0, 1.0, 3), 'z': 1.0},
                          attrs={'key': 'entry'})
        actual = array.expand_dims(dim='z')
        expected = DataArray(np.expand_dims(array.values, 0),
                             dims=['z', 'x', 'dim_0'],
                             coords={'x': np.linspace(0.0, 1.0, 3),
                                     'z': np.ones(1)},
                             attrs={'key': 'entry'})
        self.assertDataArrayIdentical(expected, actual)
        roundtripped = actual.squeeze(['z'], drop=False)
        self.assertDatasetIdentical(array, roundtripped)

    def test_set_index(self):
        indexes = [self.mindex.get_level_values(n) for n in self.mindex.names]
        coords = {idx.name: ('x', idx) for idx in indexes}
        array = DataArray(self.mda.values, coords=coords, dims='x')
        expected = self.mda.copy()
        level_3 = ('x', [1, 2, 3, 4])
        array['level_3'] = level_3
        expected['level_3'] = level_3

        obj = array.set_index(x=self.mindex.names)
        self.assertDataArrayIdentical(obj, expected)

        obj = obj.set_index(x='level_3', append=True)
        expected = array.set_index(x=['level_1', 'level_2', 'level_3'])
        self.assertDataArrayIdentical(obj, expected)

        array.set_index(x=['level_1', 'level_2', 'level_3'], inplace=True)
        self.assertDataArrayIdentical(array, expected)

        array2d = DataArray(np.random.rand(2, 2),
                            coords={'x': ('x', [0, 1]),
                                    'level': ('y', [1, 2])},
                            dims=('x', 'y'))
        with self.assertRaisesRegexp(ValueError, 'dimension mismatch'):
            array2d.set_index(x='level')

    def test_reset_index(self):
        indexes = [self.mindex.get_level_values(n) for n in self.mindex.names]
        coords = {idx.name: ('x', idx) for idx in indexes}
        expected = DataArray(self.mda.values, coords=coords, dims='x')

        obj = self.mda.reset_index('x')
        self.assertDataArrayIdentical(obj, expected)
        obj = self.mda.reset_index(self.mindex.names)
        self.assertDataArrayIdentical(obj, expected)
        obj = self.mda.reset_index(['x', 'level_1'])
        self.assertDataArrayIdentical(obj, expected)

        coords = {'x': ('x', self.mindex.droplevel('level_1')),
                  'level_1': ('x', self.mindex.get_level_values('level_1'))}
        expected = DataArray(self.mda.values, coords=coords, dims='x')
        obj = self.mda.reset_index(['level_1'])
        self.assertDataArrayIdentical(obj, expected)

        expected = DataArray(self.mda.values, dims='x')
        obj = self.mda.reset_index('x', drop=True)
        self.assertDataArrayIdentical(obj, expected)

        array = self.mda.copy()
        array.reset_index(['x'], drop=True, inplace=True)
        self.assertDataArrayIdentical(array, expected)

        # single index
        array = DataArray([1, 2], coords={'x': ['a', 'b']}, dims='x')
        expected = DataArray([1, 2], coords={'x_': ('x', ['a', 'b'])},
                             dims='x')
        self.assertDataArrayIdentical(array.reset_index('x'), expected)

    def test_reorder_levels(self):
        midx = self.mindex.reorder_levels(['level_2', 'level_1'])
        expected = DataArray(self.mda.values, coords={'x': midx}, dims='x')

        obj = self.mda.reorder_levels(x=['level_2', 'level_1'])
        self.assertDataArrayIdentical(obj, expected)

        array = self.mda.copy()
        array.reorder_levels(x=['level_2', 'level_1'], inplace=True)
        self.assertDataArrayIdentical(array, expected)

        array = DataArray([1, 2], dims='x')
        with self.assertRaises(KeyError):
            array.reorder_levels(x=['level_1', 'level_2'])

        array['x'] = [0, 1]
        with self.assertRaisesRegexp(ValueError, 'has no MultiIndex'):
            array.reorder_levels(x=['level_1', 'level_2'])

    def test_dataset_getitem(self):
        dv = self.ds['foo']
        self.assertDataArrayIdentical(dv, self.dv)

    def test_array_interface(self):
        self.assertArrayEqual(np.asarray(self.dv), self.x)
        # test patched in methods
        self.assertArrayEqual(self.dv.astype(float), self.v.astype(float))
        assert_array_equal(self.dv.argsort(), self.v.argsort())
        assert_array_equal(self.dv.clip(2, 3), self.v.clip(2, 3))
        # test ufuncs
        expected = deepcopy(self.ds)
        expected['foo'][:] = np.sin(self.x)
        self.assertDataArrayEqual(expected['foo'], np.sin(self.dv))
        assert_array_equal(self.dv, np.maximum(self.v, self.dv))
        bar = Variable(['x', 'y'], np.zeros((10, 20)))
        self.assertDataArrayEqual(self.dv, np.maximum(self.dv, bar))

    def test_is_null(self):
        x = np.random.RandomState(42).randn(5, 6)
        x[x < 0] = np.nan
        original = DataArray(x, [-np.arange(5), np.arange(6)], ['x', 'y'])
        expected = DataArray(pd.isnull(x), [-np.arange(5), np.arange(6)],
                             ['x', 'y'])
        self.assertDataArrayIdentical(expected, original.isnull())
        self.assertDataArrayIdentical(~expected, original.notnull())

    def test_math(self):
        x = self.x
        v = self.v
        a = self.dv
        # variable math was already tested extensively, so let's just make sure
        # that all types are properly converted here
        self.assertDataArrayEqual(a, +a)
        self.assertDataArrayEqual(a, a + 0)
        self.assertDataArrayEqual(a, 0 + a)
        self.assertDataArrayEqual(a, a + 0 * v)
        self.assertDataArrayEqual(a, 0 * v + a)
        self.assertDataArrayEqual(a, a + 0 * x)
        self.assertDataArrayEqual(a, 0 * x + a)
        self.assertDataArrayEqual(a, a + 0 * a)
        self.assertDataArrayEqual(a, 0 * a + a)

    def test_math_automatic_alignment(self):
        a = DataArray(range(5), [('x', range(5))])
        b = DataArray(range(5), [('x', range(1, 6))])
        expected = DataArray(np.ones(4), [('x', [1, 2, 3, 4])])
        self.assertDataArrayIdentical(a - b, expected)

    def test_non_overlapping_dataarrays_return_empty_result(self):

        a = DataArray(range(5), [('x', range(5))])
        result = a.isel(x=slice(2)) + a.isel(x=slice(2, None))
        self.assertEqual(len(result['x']), 0)

    def test_empty_dataarrays_return_empty_result(self):

        a = DataArray(data=[])
        result = a * a
        self.assertEqual(len(result['dim_0']), 0)

    def test_inplace_math_basics(self):
        x = self.x
        a = self.dv
        v = a.variable
        b = a
        b += 1
        self.assertIs(b, a)
        self.assertIs(b.variable, v)
        self.assertArrayEqual(b.values, x)
        self.assertIs(source_ndarray(b.values), x)

    def test_inplace_math_automatic_alignment(self):
        a = DataArray(range(5), [('x', range(5))])
        b = DataArray(range(1, 6), [('x', range(1, 6))])
        with self.assertRaises(xr.MergeError):
            a += b
        with self.assertRaises(xr.MergeError):
            b += a

    def test_math_name(self):
        # Verify that name is preserved only when it can be done unambiguously.
        # The rule (copied from pandas.Series) is keep the current name only if
        # the other object has the same name or no name attribute and this
        # object isn't a coordinate; otherwise reset to None.
        a = self.dv
        self.assertEqual((+a).name, 'foo')
        self.assertEqual((a + 0).name, 'foo')
        self.assertIs((a + a.rename(None)).name, None)
        self.assertIs((a + a.rename('bar')).name, None)
        self.assertEqual((a + a).name, 'foo')
        self.assertIs((+a['x']).name, 'x')
        self.assertIs((a['x'] + 0).name, 'x')
        self.assertIs((a + a['x']).name, None)

    def test_math_with_coords(self):
        coords = {'x': [-1, -2], 'y': ['ab', 'cd', 'ef'],
                  'lat': (['x', 'y'], [[1, 2, 3], [-1, -2, -3]]),
                  'c': -999}
        orig = DataArray(np.random.randn(2, 3), coords, dims=['x', 'y'])

        actual = orig + 1
        expected = DataArray(orig.values + 1, orig.coords)
        self.assertDataArrayIdentical(expected, actual)

        actual = 1 + orig
        self.assertDataArrayIdentical(expected, actual)

        actual = orig + orig[0, 0]
        exp_coords = dict((k, v) for k, v in coords.items() if k != 'lat')
        expected = DataArray(orig.values + orig.values[0, 0],
                             exp_coords, dims=['x', 'y'])
        self.assertDataArrayIdentical(expected, actual)

        actual = orig[0, 0] + orig
        self.assertDataArrayIdentical(expected, actual)

        actual = orig[0, 0] + orig[-1, -1]
        expected = DataArray(orig.values[0, 0] + orig.values[-1, -1],
                             {'c': -999})
        self.assertDataArrayIdentical(expected, actual)

        actual = orig[:, 0] + orig[0, :]
        exp_values = orig[:, 0].values[:, None] + orig[0, :].values[None, :]
        expected = DataArray(exp_values, exp_coords, dims=['x', 'y'])
        self.assertDataArrayIdentical(expected, actual)

        actual = orig[0, :] + orig[:, 0]
        self.assertDataArrayIdentical(expected.T, actual)

        actual = orig - orig.T
        expected = DataArray(np.zeros((2, 3)), orig.coords)
        self.assertDataArrayIdentical(expected, actual)

        actual = orig.T - orig
        self.assertDataArrayIdentical(expected.T, actual)

        alt = DataArray([1, 1], {'x': [-1, -2], 'c': 'foo', 'd': 555}, 'x')
        actual = orig + alt
        expected = orig + 1
        expected.coords['d'] = 555
        del expected.coords['c']
        self.assertDataArrayIdentical(expected, actual)

        actual = alt + orig
        self.assertDataArrayIdentical(expected, actual)

    def test_index_math(self):
        orig = DataArray(range(3), dims='x', name='x')
        actual = orig + 1
        expected = DataArray(1 + np.arange(3), dims='x', name='x')
        self.assertDataArrayIdentical(expected, actual)

        # regression tests for #254
        actual = orig[0] < orig
        expected = DataArray([False, True, True], dims='x', name='x')
        self.assertDataArrayIdentical(expected, actual)

        actual = orig > orig[0]
        self.assertDataArrayIdentical(expected, actual)

    def test_dataset_math(self):
        # more comprehensive tests with multiple dataset variables
        obs = Dataset({'tmin': ('x', np.arange(5)),
                       'tmax': ('x', 10 + np.arange(5))},
                      {'x': ('x', 0.5 * np.arange(5)),
                       'loc': ('x', range(-2, 3))})

        actual = 2 * obs['tmax']
        expected = DataArray(2 * (10 + np.arange(5)), obs.coords, name='tmax')
        self.assertDataArrayIdentical(actual, expected)

        actual = obs['tmax'] - obs['tmin']
        expected = DataArray(10 * np.ones(5), obs.coords)
        self.assertDataArrayIdentical(actual, expected)

        sim = Dataset({'tmin': ('x', 1 + np.arange(5)),
                       'tmax': ('x', 11 + np.arange(5)),
                       # does *not* include 'loc' as a coordinate
                       'x': ('x', 0.5 * np.arange(5))})

        actual = sim['tmin'] - obs['tmin']
        expected = DataArray(np.ones(5), obs.coords, name='tmin')
        self.assertDataArrayIdentical(actual, expected)

        actual = -obs['tmin'] + sim['tmin']
        self.assertDataArrayIdentical(actual, expected)

        actual = sim['tmin'].copy()
        actual -= obs['tmin']
        self.assertDataArrayIdentical(actual, expected)

        actual = sim.copy()
        actual['tmin'] = sim['tmin'] - obs['tmin']
        expected = Dataset({'tmin': ('x', np.ones(5)),
                            'tmax': ('x', sim['tmax'].values)},
                           obs.coords)
        self.assertDatasetIdentical(actual, expected)

        actual = sim.copy()
        actual['tmin'] -= obs['tmin']
        self.assertDatasetIdentical(actual, expected)

    def test_stack_unstack(self):
        orig = DataArray([[0, 1], [2, 3]], dims=['x', 'y'], attrs={'foo': 2})
        actual = orig.stack(z=['x', 'y']).unstack('z').drop(['x', 'y'])
        self.assertDataArrayIdentical(orig, actual)

    def test_stack_unstack_decreasing_coordinate(self):
        # regression test for GH980
        orig = DataArray(np.random.rand(3, 4), dims=('y', 'x'),
                         coords={'x': np.arange(4),
                                 'y': np.arange(3, 0, -1)})
        stacked = orig.stack(allpoints=['y', 'x'])
        actual = stacked.unstack('allpoints')
        self.assertDataArrayIdentical(orig, actual)

    def test_unstack_pandas_consistency(self):
        df = pd.DataFrame({'foo': range(3),
                           'x': ['a', 'b', 'b'],
                           'y': [0, 0, 1]})
        s = df.set_index(['x', 'y'])['foo']
        expected = DataArray(s.unstack(), name='foo')
        actual = DataArray(s, dims='z').unstack('z')
        self.assertDataArrayIdentical(expected, actual)

    def test_transpose(self):
        self.assertVariableEqual(self.dv.variable.transpose(),
                                 self.dv.transpose().variable)

    def test_squeeze(self):
        assert_equal(self.dv.variable.squeeze(), self.dv.squeeze().variable)

    def test_squeeze_drop(self):
        array = DataArray([1], [('x', [0])])
        expected = DataArray(1)
        actual = array.squeeze(drop=True)
        self.assertDataArrayIdentical(expected, actual)

        expected = DataArray(1, {'x': 0})
        actual = array.squeeze(drop=False)
        self.assertDataArrayIdentical(expected, actual)

    def test_drop_coordinates(self):
        expected = DataArray(np.random.randn(2, 3), dims=['x', 'y'])
        arr = expected.copy()
        arr.coords['z'] = 2
        actual = arr.drop('z')
        self.assertDataArrayIdentical(expected, actual)

        with self.assertRaises(ValueError):
            arr.drop('not found')

        with self.assertRaisesRegexp(ValueError, 'cannot be found'):
            arr.drop(None)

        renamed = arr.rename('foo')
        with self.assertRaisesRegexp(ValueError, 'cannot be found'):
            renamed.drop('foo')

    def test_drop_index_labels(self):
        arr = DataArray(np.random.randn(2, 3), coords={'y': [0, 1, 2]},
                        dims=['x', 'y'])
        actual = arr.drop([0, 1], dim='y')
        expected = arr[:, 2:]
        self.assertDataArrayIdentical(expected, actual)

    def test_dropna(self):
        x = np.random.randn(4, 4)
        x[::2, 0] = np.nan
        arr = DataArray(x, dims=['a', 'b'])

        actual = arr.dropna('a')
        expected = arr[1::2]
        self.assertDataArrayIdentical(actual, expected)

        actual = arr.dropna('b', how='all')
        self.assertDataArrayIdentical(actual, arr)

        actual = arr.dropna('a', thresh=1)
        self.assertDataArrayIdentical(actual, arr)

        actual = arr.dropna('b', thresh=3)
        expected = arr[:, 1:]
        self.assertDataArrayIdentical(actual, expected)

    def test_where(self):
        arr = DataArray(np.arange(4), dims='x')
        expected = arr.sel(x=slice(2))
        actual = arr.where(arr.x < 2, drop=True)
        self.assertDataArrayIdentical(actual, expected)

    def test_cumops(self):
        coords = {'x': [-1, -2], 'y': ['ab', 'cd', 'ef'],
                  'lat': (['x', 'y'], [[1, 2, 3], [-1, -2, -3]]),
                  'c': -999}
        orig = DataArray([[-1, 0, 1], [-3, 0, 3]], coords,
                         dims=['x', 'y'])

        actual = orig.cumsum('x')
        expected = DataArray([[-1, 0, 1], [-4, 0, 4]], coords,
                             dims=['x', 'y'])
        self.assertDataArrayIdentical(expected, actual)

        actual = orig.cumsum('y')
        expected = DataArray([[-1, -1, 0], [-3, -3, 0]], coords,
                             dims=['x', 'y'])
        self.assertDataArrayIdentical(expected, actual)

        actual = orig.cumprod('x')
        expected = DataArray([[-1, 0, 1], [3, 0, 3]], coords,
                             dims=['x', 'y'])
        self.assertDataArrayIdentical(expected, actual)

        actual = orig.cumprod('y')
        expected = DataArray([[-1, 0, 0], [-3, 0, 0]], coords, dims=['x', 'y'])
        self.assertDataArrayIdentical(expected, actual)

    def test_reduce(self):
        coords = {'x': [-1, -2], 'y': ['ab', 'cd', 'ef'],
                  'lat': (['x', 'y'], [[1, 2, 3], [-1, -2, -3]]),
                  'c': -999}
        orig = DataArray([[-1, 0, 1], [-3, 0, 3]], coords, dims=['x', 'y'])

        actual = orig.mean()
        expected = DataArray(0, {'c': -999})
        self.assertDataArrayIdentical(expected, actual)

        actual = orig.mean(['x', 'y'])
        self.assertDataArrayIdentical(expected, actual)

        actual = orig.mean('x')
        expected = DataArray([-2, 0, 2], {'y': coords['y'], 'c': -999}, 'y')
        self.assertDataArrayIdentical(expected, actual)

        actual = orig.mean(['x'])
        self.assertDataArrayIdentical(expected, actual)

        actual = orig.mean('y')
        expected = DataArray([0, 0], {'x': coords['x'], 'c': -999}, 'x')
        self.assertDataArrayIdentical(expected, actual)

        self.assertVariableEqual(self.dv.reduce(np.mean, 'x').variable,
                                 self.v.reduce(np.mean, 'x'))

        orig = DataArray([[1, 0, np.nan], [3, 0, 3]], coords, dims=['x', 'y'])
        actual = orig.count()
        expected = DataArray(5, {'c': -999})
        self.assertDataArrayIdentical(expected, actual)

        # uint support
        orig = DataArray(np.arange(6).reshape(3, 2).astype('uint'),
                         dims=['x', 'y'])
        assert orig.dtype.kind == 'u'
        actual = orig.mean(dim='x', skipna=True)
        expected = DataArray(orig.values.astype(int),
                             dims=['x', 'y']).mean('x')
        self.assertDataArrayEqual(actual, expected)

    # skip due to bug in older versions of numpy.nanpercentile
    def test_quantile(self):
        for q in [0.25, [0.50], [0.25, 0.75]]:
            for axis, dim in zip([None, 0, [0], [0, 1]],
                                 [None, 'x', ['x'], ['x', 'y']]):
                actual = self.dv.quantile(q, dim=dim)
                expected = np.nanpercentile(self.dv.values, np.array(q) * 100,
                                            axis=axis)
                np.testing.assert_allclose(actual.values, expected)

    def test_reduce_keep_attrs(self):
        # Test dropped attrs
        vm = self.va.mean()
        self.assertEqual(len(vm.attrs), 0)
        self.assertEqual(vm.attrs, OrderedDict())

        # Test kept attrs
        vm = self.va.mean(keep_attrs=True)
        self.assertEqual(len(vm.attrs), len(self.attrs))
        self.assertEqual(vm.attrs, self.attrs)

    def test_assign_attrs(self):
        expected = DataArray([], attrs=dict(a=1, b=2))
        expected.attrs['a'] = 1
        expected.attrs['b'] = 2
        new = DataArray([])
        actual = DataArray([]).assign_attrs(a=1, b=2)
        self.assertDatasetIdentical(actual, expected)
        self.assertEqual(new.attrs, {})

        expected.attrs['c'] = 3
        new_actual = actual.assign_attrs({'c': 3})
        self.assertDatasetIdentical(new_actual, expected)
        self.assertEqual(actual.attrs, {'a': 1, 'b': 2})

    def test_fillna(self):
        a = DataArray([np.nan, 1, np.nan, 3], coords={'x': range(4)}, dims='x')
        actual = a.fillna(-1)
        expected = DataArray([-1, 1, -1, 3], coords={'x': range(4)}, dims='x')
        self.assertDataArrayIdentical(expected, actual)

        b = DataArray(range(4), coords={'x': range(4)}, dims='x')
        actual = a.fillna(b)
        expected = b.copy()
        self.assertDataArrayIdentical(expected, actual)

        actual = a.fillna(range(4))
        self.assertDataArrayIdentical(expected, actual)

        actual = a.fillna(b[:3])
        self.assertDataArrayIdentical(expected, actual)

        actual = a.fillna(b[:0])
        self.assertDataArrayIdentical(a, actual)

        with self.assertRaisesRegexp(TypeError, 'fillna on a DataArray'):
            a.fillna({0: 0})

        with self.assertRaisesRegexp(ValueError, 'broadcast'):
            a.fillna([1, 2])

        fill_value = DataArray([0, 1], dims='y')
        actual = a.fillna(fill_value)
        expected = DataArray([[0, 1], [1, 1], [0, 1], [3, 3]],
                             coords={'x': range(4)}, dims=('x', 'y'))
        self.assertDataArrayIdentical(expected, actual)

        expected = b.copy()
        for target in [a, expected]:
            target.coords['b'] = ('x', [0, 0, 1, 1])
        actual = a.groupby('b').fillna(DataArray([0, 2], dims='b'))
        self.assertDataArrayIdentical(expected, actual)

    def test_groupby_iter(self):
        for ((act_x, act_dv), (exp_x, exp_ds)) in \
                zip(self.dv.groupby('y'), self.ds.groupby('y')):
            self.assertEqual(exp_x, act_x)
            self.assertDataArrayIdentical(exp_ds['foo'], act_dv)
        for ((_, exp_dv), act_dv) in zip(self.dv.groupby('x'), self.dv):
            self.assertDataArrayIdentical(exp_dv, act_dv)

    def make_groupby_example_array(self):
        da = self.dv.copy()
        da.coords['abc'] = ('y', np.array(['a'] * 9 + ['c'] + ['b'] * 10))
        da.coords['y'] = 20 + 100 * da['y']
        return da

    def test_groupby_properties(self):
        grouped = self.make_groupby_example_array().groupby('abc')
        expected_groups = {'a': range(0, 9), 'c': [9], 'b': range(10, 20)}
        self.assertItemsEqual(expected_groups.keys(), grouped.groups.keys())
        for key in expected_groups:
            self.assertArrayEqual(expected_groups[key], grouped.groups[key])
        self.assertEqual(3, len(grouped))

    def test_groupby_apply_identity(self):
        expected = self.make_groupby_example_array()
        idx = expected.coords['y']

        def identity(x):
            return x

        for g in ['x', 'y', 'abc', idx]:
            for shortcut in [False, True]:
                for squeeze in [False, True]:
                    grouped = expected.groupby(g, squeeze=squeeze)
                    actual = grouped.apply(identity, shortcut=shortcut)
                    self.assertDataArrayIdentical(expected, actual)

    def test_groupby_sum(self):
        array = self.make_groupby_example_array()
        grouped = array.groupby('abc')

        expected_sum_all = Dataset(
            {'foo': Variable(['abc'], np.array([self.x[:, :9].sum(),
                                                self.x[:, 10:].sum(),
                                                self.x[:, 9:10].sum()]).T),
             'abc': Variable(['abc'], np.array(['a', 'b', 'c']))})['foo']
        self.assertDataArrayAllClose(expected_sum_all, grouped.reduce(np.sum))
        self.assertDataArrayAllClose(expected_sum_all, grouped.sum())

        expected = DataArray([array['y'].values[idx].sum() for idx
                              in [slice(9), slice(10, None), slice(9, 10)]],
                             [['a', 'b', 'c']], ['abc'])
        actual = array['y'].groupby('abc').apply(np.sum)
        self.assertDataArrayAllClose(expected, actual)
        actual = array['y'].groupby('abc').sum()
        self.assertDataArrayAllClose(expected, actual)

        expected_sum_axis1 = Dataset(
            {'foo': (['x', 'abc'], np.array([self.x[:, :9].sum(1),
                                             self.x[:, 10:].sum(1),
                                             self.x[:, 9:10].sum(1)]).T),
             'abc': Variable(['abc'], np.array(['a', 'b', 'c']))})['foo']
        self.assertDataArrayAllClose(expected_sum_axis1,
                                     grouped.reduce(np.sum, 'y'))
        self.assertDataArrayAllClose(expected_sum_axis1, grouped.sum('y'))

    def test_groupby_count(self):
        array = DataArray(
            [0, 0, np.nan, np.nan, 0, 0],
            coords={'cat': ('x', ['a', 'b', 'b', 'c', 'c', 'c'])},
            dims='x')
        actual = array.groupby('cat').count()
        expected = DataArray([1, 1, 2], coords=[('cat', ['a', 'b', 'c'])])
        self.assertDataArrayIdentical(actual, expected)

    @unittest.skip('needs to be fixed for shortcut=False, keep_attrs=False')
    def test_groupby_reduce_attrs(self):
        array = self.make_groupby_example_array()
        array.attrs['foo'] = 'bar'

        for shortcut in [True, False]:
            for keep_attrs in [True, False]:
                print('shortcut=%s, keep_attrs=%s' % (shortcut, keep_attrs))
                actual = array.groupby('abc').reduce(
                    np.mean, keep_attrs=keep_attrs, shortcut=shortcut)
                expected = array.groupby('abc').mean()
                if keep_attrs:
                    expected.attrs['foo'] = 'bar'
                self.assertDataArrayIdentical(expected, actual)

    def test_groupby_apply_center(self):
        def center(x):
            return x - np.mean(x)

        array = self.make_groupby_example_array()
        grouped = array.groupby('abc')

        expected_ds = array.to_dataset()
        exp_data = np.hstack([center(self.x[:, :9]),
                              center(self.x[:, 9:10]),
                              center(self.x[:, 10:])])
        expected_ds['foo'] = (['x', 'y'], exp_data)
        expected_centered = expected_ds['foo']
        self.assertDataArrayAllClose(expected_centered, grouped.apply(center))

    def test_groupby_apply_ndarray(self):
        # regression test for #326
        array = self.make_groupby_example_array()
        grouped = array.groupby('abc')
        actual = grouped.apply(np.asarray)
        self.assertDataArrayEqual(array, actual)

    def test_groupby_apply_changes_metadata(self):
        def change_metadata(x):
            x.coords['x'] = x.coords['x'] * 2
            x.attrs['fruit'] = 'lemon'
            return x

        array = self.make_groupby_example_array()
        grouped = array.groupby('abc')
        actual = grouped.apply(change_metadata)
        expected = array.copy()
        expected = change_metadata(expected)
        self.assertDataArrayEqual(expected, actual)

    def test_groupby_math(self):
        array = self.make_groupby_example_array()
        for squeeze in [True, False]:
            grouped = array.groupby('x', squeeze=squeeze)

            expected = array + array.coords['x']
            actual = grouped + array.coords['x']
            self.assertDataArrayIdentical(expected, actual)

            actual = array.coords['x'] + grouped
            self.assertDataArrayIdentical(expected, actual)

            ds = array.coords['x'].to_dataset('X')
            expected = array + ds
            actual = grouped + ds
            self.assertDatasetIdentical(expected, actual)

            actual = ds + grouped
            self.assertDatasetIdentical(expected, actual)

        grouped = array.groupby('abc')
        expected_agg = (grouped.mean() - np.arange(3)).rename(None)
        actual = grouped - DataArray(range(3), [('abc', ['a', 'b', 'c'])])
        actual_agg = actual.groupby('abc').mean()
        self.assertDataArrayAllClose(expected_agg, actual_agg)

        with self.assertRaisesRegexp(TypeError, 'only support binary ops'):
            grouped + 1
        with self.assertRaisesRegexp(TypeError, 'only support binary ops'):
            grouped + grouped
        with self.assertRaisesRegexp(TypeError, 'in-place operations'):
            array += grouped

    def test_groupby_math_not_aligned(self):
        array = DataArray(range(4), {'b': ('x', [0, 0, 1, 1]),
                                     'x': [0, 1, 2, 3]},
                          dims='x')
        other = DataArray([10], coords={'b': [0]}, dims='b')
        actual = array.groupby('b') + other
        expected = DataArray([10, 11, np.nan, np.nan], array.coords)
        self.assertDataArrayIdentical(expected, actual)

        other = DataArray([10], coords={'c': 123, 'b': [0]}, dims='b')
        actual = array.groupby('b') + other
        expected.coords['c'] = (['x'], [123] * 2 + [np.nan] * 2)
        self.assertDataArrayIdentical(expected, actual)

        other = Dataset({'a': ('b', [10])}, {'b': [0]})
        actual = array.groupby('b') + other
        expected = Dataset({'a': ('x', [10, 11, np.nan, np.nan])},
                           array.coords)
        self.assertDatasetIdentical(expected, actual)

    def test_groupby_restore_dim_order(self):
        array = DataArray(np.random.randn(5, 3),
                          coords={'a': ('x', range(5)), 'b': ('y', range(3))},
                          dims=['x', 'y'])
        for by, expected_dims in [('x', ('x', 'y')),
                                  ('y', ('x', 'y')),
                                  ('a', ('a', 'y')),
                                  ('b', ('x', 'b'))]:
            result = array.groupby(by).apply(lambda x: x.squeeze())
            self.assertEqual(result.dims, expected_dims)

    def test_groupby_first_and_last(self):
        array = DataArray([1, 2, 3, 4, 5], dims='x')
        by = DataArray(['a'] * 2 + ['b'] * 3, dims='x', name='ab')

        expected = DataArray([1, 3], [('ab', ['a', 'b'])])
        actual = array.groupby(by).first()
        self.assertDataArrayIdentical(expected, actual)

        expected = DataArray([2, 5], [('ab', ['a', 'b'])])
        actual = array.groupby(by).last()
        self.assertDataArrayIdentical(expected, actual)

        array = DataArray(np.random.randn(5, 3), dims=['x', 'y'])
        expected = DataArray(array[[0, 2]], {'ab': ['a', 'b']}, ['ab', 'y'])
        actual = array.groupby(by).first()
        self.assertDataArrayIdentical(expected, actual)

        actual = array.groupby('x').first()
        expected = array  # should be a no-op
        self.assertDataArrayIdentical(expected, actual)

    def make_groupby_multidim_example_array(self):
        return DataArray([[[0, 1], [2, 3]], [[5, 10], [15, 20]]],
                         coords={'lon': (['ny', 'nx'], [[30, 40], [40, 50]]),
                                 'lat': (['ny', 'nx'], [[10, 10], [20, 20]])},
                         dims=['time', 'ny', 'nx'])

    def test_groupby_multidim(self):
        array = self.make_groupby_multidim_example_array()
        for dim, expected_sum in [
                ('lon', DataArray([5, 28, 23],
                                  coords=[('lon', [30., 40., 50.])])),
                ('lat', DataArray([16, 40], coords=[('lat', [10., 20.])]))]:
            actual_sum = array.groupby(dim).sum()
            self.assertDataArrayIdentical(expected_sum, actual_sum)

    def test_groupby_multidim_apply(self):
        array = self.make_groupby_multidim_example_array()
        actual = array.groupby('lon').apply(lambda x: x - x.mean())
        expected = DataArray([[[-2.5, -6.], [-5., -8.5]],
                              [[2.5, 3.], [8., 8.5]]],
                             coords=array.coords, dims=array.dims)
        self.assertDataArrayIdentical(expected, actual)

    def test_groupby_bins(self):
        array = DataArray(np.arange(4), dims='dim_0')
        # the first value should not be part of any group ("right" binning)
        array[0] = 99
        # bins follow conventions for pandas.cut
        # http://pandas.pydata.org/pandas-docs/stable/generated/pandas.cut.html
        bins = [0, 1.5, 5]
        bin_coords = pd.cut(array['dim_0'], bins).categories
        expected = DataArray([1, 5], dims='dim_0_bins',
                             coords={'dim_0_bins': bin_coords})
        # the problem with this is that it overwrites the dimensions of array!
        # actual = array.groupby('dim_0', bins=bins).sum()
        actual = array.groupby_bins('dim_0', bins).apply(lambda x: x.sum())
        self.assertDataArrayIdentical(expected, actual)
        # make sure original array dims are unchanged
        self.assertEqual(len(array.dim_0), 4)

    def test_groupby_bins_empty(self):
        array = DataArray(np.arange(4), [('x', range(4))])
        # one of these bins will be empty
        bins = [0, 4, 5]
        bin_coords = pd.cut(array['x'], bins).categories
        actual = array.groupby_bins('x', bins).sum()
        expected = DataArray([6, np.nan], dims='x_bins',
                             coords={'x_bins': bin_coords})
        self.assertDataArrayIdentical(expected, actual)
        # make sure original array is unchanged
        # (was a problem in earlier versions)
        self.assertEqual(len(array.x), 4)

    def test_groupby_bins_multidim(self):
        array = self.make_groupby_multidim_example_array()
        bins = [0, 15, 20]
        bin_coords = pd.cut(array['lat'].values.flat, bins).categories
        expected = DataArray([16, 40], dims='lat_bins',
                             coords={'lat_bins': bin_coords})
        actual = array.groupby_bins('lat', bins).apply(lambda x: x.sum())
        self.assertDataArrayIdentical(expected, actual)
        # modify the array coordinates to be non-monotonic after unstacking
        array['lat'].data = np.array([[10., 20.], [20., 10.]])
        expected = DataArray([28, 28], dims='lat_bins',
                             coords={'lat_bins': bin_coords})
        actual = array.groupby_bins('lat', bins).apply(lambda x: x.sum())
        self.assertDataArrayIdentical(expected, actual)

    def test_groupby_bins_sort(self):
        data = xr.DataArray(
            np.arange(100), dims='x',
            coords={'x': np.linspace(-100, 100, num=100)})
        binned_mean = data.groupby_bins('x', bins=11).mean()
        assert binned_mean.to_index().is_monotonic

    def test_resample(self):
        times = pd.date_range('2000-01-01', freq='6H', periods=10)
        array = DataArray(np.arange(10), [('time', times)])

        actual = array.resample(time='24H').mean()
        expected = DataArray(array.to_series().resample('24H').mean())
        self.assertDataArrayIdentical(expected, actual)

        actual = array.resample(time='24H').reduce(np.mean)
        self.assertDataArrayIdentical(expected, actual)

        with self.assertRaisesRegexp(ValueError, 'index must be monotonic'):
            array[[2, 0, 1]].resample(time='1D')

    def test_resample_first(self):
        times = pd.date_range('2000-01-01', freq='6H', periods=10)
        array = DataArray(np.arange(10), [('time', times)])

        actual = array.resample(time='1D').first()
        expected = DataArray([0, 4, 8], [('time', times[::4])])
        self.assertDataArrayIdentical(expected, actual)

        # verify that labels don't use the first value
        actual = array.resample(time='24H').first()
        expected = DataArray(array.to_series().resample('24H').first())
        self.assertDataArrayIdentical(expected, actual)

        # missing values
        array = array.astype(float)
        array[:2] = np.nan
        actual = array.resample(time='1D').first()
        expected = DataArray([2, 4, 8], [('time', times[::4])])
        self.assertDataArrayIdentical(expected, actual)

        actual = array.resample(time='1D').first(skipna=False)
        expected = DataArray([np.nan, 4, 8], [('time', times[::4])])
        self.assertDataArrayIdentical(expected, actual)

        # regression test for http://stackoverflow.com/questions/33158558/
        array = Dataset({'time': times})['time']
        actual = array.resample(time='1D').last()
        expected_times = pd.to_datetime(['2000-01-01T18', '2000-01-02T18',
                                         '2000-01-03T06'])
        expected = DataArray(expected_times, [('time', times[::4])],
                             name='time')
        self.assertDataArrayIdentical(expected, actual)

    def test_resample_bad_resample_dim(self):
        times = pd.date_range('2000-01-01', freq='6H', periods=10)
        array = DataArray(np.arange(10), [('__resample_dim__', times)])
        with self.assertRaisesRegexp(ValueError, 'Proxy resampling dimension'):
            array.resample(**{'__resample_dim__': '1D'}).first()

    def test_resample_drop_nondim_coords(self):
        xs = np.arange(6)
        ys = np.arange(3)
        times = pd.date_range('2000-01-01', freq='6H', periods=5)
        data = np.tile(np.arange(5), (6, 3, 1))
        xx, yy = np.meshgrid(xs*5, ys*2.5)
        tt = np.arange(len(times), dtype=int)
        array = DataArray(data,
                          {'time': times, 'x': xs, 'y': ys},
                          ('x', 'y', 'time'))
        xcoord = DataArray(xx.T, {'x': xs, 'y': ys}, ('x', 'y'))
        ycoord = DataArray(yy.T, {'x': xs, 'y': ys}, ('x', 'y'))
        tcoord = DataArray(tt, {'time': times}, ('time', ))
        ds = Dataset({'data': array, 'xc': xcoord,
                      'yc': ycoord, 'tc': tcoord})
        ds = ds.set_coords(['xc', 'yc', 'tc'])

        # Select the data now, with the auxiliary coordinates in place
        array = ds['data']

        # Re-sample
        actual = array.resample(time="12H").mean('time')
        assert 'tc' not in actual.coords

        # Up-sample - filling
        actual = array.resample(time="1H").ffill()
        assert 'tc' not in actual.coords

        # Up-sample - interpolation
        actual = array.resample(time="1H").interpolate('linear')
        assert 'tc' not in actual.coords

    def test_resample_old_vs_new_api(self):
        times = pd.date_range('2000-01-01', freq='6H', periods=10)
        array = DataArray(np.ones(10), [('time', times)])

        # Simple mean
        with pytest.warns(DeprecationWarning):
            old_mean = array.resample('1D', 'time', how='mean')
        new_mean = array.resample(time='1D').mean()
        self.assertDataArrayIdentical(old_mean, new_mean)

        # Mean, while keeping attributes
        attr_array = array.copy()
        attr_array.attrs['meta'] = 'data'

        with pytest.warns(DeprecationWarning):
            old_mean = attr_array.resample('1D', dim='time', how='mean',
                                           keep_attrs=True)
        new_mean = attr_array.resample(time='1D').mean(keep_attrs=True)
        self.assertEqual(old_mean.attrs, new_mean.attrs)
        self.assertDatasetIdentical(old_mean, new_mean)

        # Mean, with NaN to skip
        nan_array = array.copy()
        nan_array[1] = np.nan

        with pytest.warns(DeprecationWarning):
            old_mean = nan_array.resample('1D', 'time', how='mean',
                                          skipna=False)
        new_mean = nan_array.resample(time='1D').mean(skipna=False)
        expected = DataArray([np.nan, 1, 1], [('time', times[::4])])
        self.assertDataArrayIdentical(old_mean, expected)
        self.assertDataArrayIdentical(new_mean, expected)

        # Try other common resampling methods
        resampler = array.resample(time='1D')
        for method in ['mean', 'median', 'sum', 'first', 'last', 'count']:
            # Discard attributes on the call using the new api to match
            # convention from old api
            new_api = getattr(resampler, method)(keep_attrs=False)
            with pytest.warns(DeprecationWarning):
                old_api = array.resample('1D', dim='time', how=method)
            self.assertDatasetIdentical(new_api, old_api)
        for method in [np.mean, np.sum, np.max, np.min]:
            new_api = resampler.reduce(method)
            with pytest.warns(DeprecationWarning):
                old_api = array.resample('1D', dim='time', how=method)
            self.assertDatasetIdentical(new_api, old_api)

    def test_upsample(self):
        times = pd.date_range('2000-01-01', freq='6H', periods=5)
        array = DataArray(np.arange(5), [('time', times)])

        # Forward-fill
        actual = array.resample(time='3H').ffill()
        expected = DataArray(array.to_series().resample('3H').ffill())
        self.assertDataArrayIdentical(expected, actual)

        # Backward-fill
        actual = array.resample(time='3H').bfill()
        expected = DataArray(array.to_series().resample('3H').bfill())
        self.assertDataArrayIdentical(expected, actual)

        # As frequency
        actual = array.resample(time='3H').asfreq()
        expected = DataArray(array.to_series().resample('3H').asfreq())
        self.assertDataArrayIdentical(expected, actual)

        # Pad
        actual = array.resample(time='3H').pad()
        expected = DataArray(array.to_series().resample('3H').pad())
        self.assertDataArrayIdentical(expected, actual)

        # Nearest
        rs = array.resample(time='3H')
        actual = rs.nearest()
        new_times = rs._full_index
        expected = DataArray(
            array.reindex(time=new_times, method='nearest')
        )
        self.assertDataArrayIdentical(expected, actual)

    def test_upsample_nd(self):
        # Same as before, but now we try on multi-dimensional DataArrays.
        xs = np.arange(6)
        ys = np.arange(3)
        times = pd.date_range('2000-01-01', freq='6H', periods=5)
        data = np.tile(np.arange(5), (6, 3, 1))
        array = DataArray(data,
                          {'time': times, 'x': xs, 'y': ys},
                          ('x', 'y', 'time'))

        # Forward-fill
        actual = array.resample(time='3H').ffill()
        expected_data = np.repeat(data, 2, axis=-1)
        expected_times = times.to_series().resample('3H').asfreq().index
        expected_data = expected_data[..., :len(expected_times)]
        expected = DataArray(expected_data,
                             {'time': expected_times, 'x': xs, 'y': ys},
                             ('x', 'y', 'time'))
        self.assertDataArrayIdentical(expected, actual)

        # Backward-fill
        actual = array.resample(time='3H').ffill()
        expected_data = np.repeat(np.flip(data, axis=-1), 2, axis=-1)
        expected_data = np.flip(expected_data, axis=-1)
        expected_times = times.to_series().resample('3H').asfreq().index
        expected_data = expected_data[..., :len(expected_times)]
        expected = DataArray(expected_data,
                             {'time': expected_times, 'x': xs, 'y': ys},
                             ('x', 'y', 'time'))
        self.assertDataArrayIdentical(expected, actual)

        # As frequency
        actual = array.resample(time='3H').asfreq()
        expected_data = np.repeat(data, 2, axis=-1).astype(float)[..., :-1]
        expected_data[..., 1::2] = np.nan
        expected_times = times.to_series().resample('3H').asfreq().index
        expected = DataArray(expected_data,
                             {'time': expected_times, 'x': xs, 'y': ys},
                             ('x', 'y', 'time'))
        self.assertDataArrayIdentical(expected, actual)

        # Pad
        actual = array.resample(time='3H').pad()
        expected_data = np.repeat(data, 2, axis=-1)
        expected_data[..., 1::2] = expected_data[..., ::2]
        expected_data = expected_data[..., :-1]
        expected_times = times.to_series().resample('3H').asfreq().index
        expected = DataArray(expected_data,
                             {'time': expected_times, 'x': xs, 'y': ys},
                             ('x', 'y', 'time'))
        self.assertDataArrayIdentical(expected, actual)

    def test_upsample_interpolate(self):
        from scipy.interpolate import interp1d
        xs = np.arange(6)
        ys = np.arange(3)
        times = pd.date_range('2000-01-01', freq='6H', periods=5)

        z = np.arange(5)**2
        data = np.tile(z, (6, 3, 1))
        array = DataArray(data,
                          {'time': times, 'x': xs, 'y': ys},
                          ('x', 'y', 'time'))

        expected_times = times.to_series().resample('1H').asfreq().index
        # Split the times into equal sub-intervals to simulate the 6 hour
        # to 1 hour up-sampling
        new_times_idx = np.linspace(0, len(times)-1, len(times)*5)
        for kind in ['linear', 'nearest', 'zero', 'slinear', 'quadratic',
                     'cubic']:
            actual = array.resample(time='1H').interpolate(kind)
            f = interp1d(np.arange(len(times)), data, kind=kind, axis=-1,
                         bounds_error=True, assume_sorted=True)
            expected_data = f(new_times_idx)
            expected = DataArray(expected_data,
                                 {'time': expected_times, 'x': xs, 'y': ys},
                                 ('x', 'y', 'time'))
            # Use AllClose because there are some small differences in how
            # we upsample timeseries versus the integer indexing as I've
            # done here due to floating point arithmetic
            self.assertDataArrayAllClose(expected, actual, rtol=1e-16)

    @requires_dask
    def test_upsample_interpolate_dask(self):
        import dask.array as da

        times = pd.date_range('2000-01-01', freq='6H', periods=5)
        xs = np.arange(6)
        ys = np.arange(3)

        z = np.arange(5)**2
        data = da.from_array(np.tile(z, (6, 3, 1)), (1, 3, 1))
        array = DataArray(data,
                          {'time': times, 'x': xs, 'y': ys},
                          ('x', 'y', 'time'))

        with self.assertRaisesRegexp(TypeError,
                                     "dask arrays are not yet supported"):
            array.resample(time='1H').interpolate('linear')

    def test_align(self):
        array = DataArray(np.random.random((6, 8)),
                          coords={'x': list('abcdef')}, dims=['x', 'y'])
        array1, array2 = align(array, array[:5], join='inner')
        self.assertDataArrayIdentical(array1, array[:5])
        self.assertDataArrayIdentical(array2, array[:5])

    def test_align_dtype(self):
        # regression test for #264
        x1 = np.arange(30)
        x2 = np.arange(5, 35)
        a = DataArray(np.random.random((30,)).astype(np.float32), [('x', x1)])
        b = DataArray(np.random.random((30,)).astype(np.float32), [('x', x2)])
        c, d = align(a, b, join='outer')
        self.assertEqual(c.dtype, np.float32)

    def test_align_copy(self):
        x = DataArray([1, 2, 3], coords=[('a', [1, 2, 3])])
        y = DataArray([1, 2], coords=[('a', [3, 1])])

        expected_x2 = x
        expected_y2 = DataArray([2, np.nan, 1], coords=[('a', [1, 2, 3])])

        x2, y2 = align(x, y, join='outer', copy=False)
        self.assertDataArrayIdentical(expected_x2, x2)
        self.assertDataArrayIdentical(expected_y2, y2)
        assert source_ndarray(x2.data) is source_ndarray(x.data)

        x2, y2 = align(x, y, join='outer', copy=True)
        self.assertDataArrayIdentical(expected_x2, x2)
        self.assertDataArrayIdentical(expected_y2, y2)
        assert source_ndarray(x2.data) is not source_ndarray(x.data)

        # Trivial align - 1 element
        x = DataArray([1, 2, 3], coords=[('a', [1, 2, 3])])
        x2, = align(x, copy=False)
        self.assertDataArrayIdentical(x, x2)
        assert source_ndarray(x2.data) is source_ndarray(x.data)

        x2, = align(x, copy=True)
        self.assertDataArrayIdentical(x, x2)
        assert source_ndarray(x2.data) is not source_ndarray(x.data)

    def test_align_exclude(self):
        x = DataArray([[1, 2], [3, 4]],
                      coords=[('a', [-1, -2]), ('b', [3, 4])])
        y = DataArray([[1, 2], [3, 4]],
                      coords=[('a', [-1, 20]), ('b', [5, 6])])
        z = DataArray([1], dims=['a'], coords={'a': [20], 'b': 7})

        x2, y2, z2 = align(x, y, z, join='outer', exclude=['b'])
        expected_x2 = DataArray([[3, 4], [1, 2], [np.nan, np.nan]],
                                coords=[('a', [-2, -1, 20]), ('b', [3, 4])])
        expected_y2 = DataArray([[np.nan, np.nan], [1, 2], [3, 4]],
                                coords=[('a', [-2, -1, 20]), ('b', [5, 6])])
        expected_z2 = DataArray([np.nan, np.nan, 1], dims=['a'],
                                coords={'a': [-2, -1, 20], 'b': 7})
        self.assertDataArrayIdentical(expected_x2, x2)
        self.assertDataArrayIdentical(expected_y2, y2)
        self.assertDataArrayIdentical(expected_z2, z2)

    def test_align_indexes(self):
        x = DataArray([1, 2, 3], coords=[('a', [-1, 10, -2])])
        y = DataArray([1, 2], coords=[('a', [-2, -1])])

        x2, y2 = align(x, y, join='outer', indexes={'a': [10, -1, -2]})
        expected_x2 = DataArray([2, 1, 3], coords=[('a', [10, -1, -2])])
        expected_y2 = DataArray([np.nan, 2, 1], coords=[('a', [10, -1, -2])])
        self.assertDataArrayIdentical(expected_x2, x2)
        self.assertDataArrayIdentical(expected_y2, y2)

        x2, = align(x, join='outer', indexes={'a': [-2, 7, 10, -1]})
        expected_x2 = DataArray([3, np.nan, 2, 1],
                                coords=[('a', [-2, 7, 10, -1])])
        self.assertDataArrayIdentical(expected_x2, x2)

    def test_align_without_indexes_exclude(self):
        arrays = [DataArray([1, 2, 3], dims=['x']),
                  DataArray([1, 2], dims=['x'])]
        result0, result1 = align(*arrays, exclude=['x'])
        self.assertDatasetIdentical(result0, arrays[0])
        self.assertDatasetIdentical(result1, arrays[1])

    def test_align_mixed_indexes(self):
        array_no_coord = DataArray([1, 2], dims=['x'])
        array_with_coord = DataArray([1, 2], coords=[('x', ['a', 'b'])])
        result0, result1 = align(array_no_coord, array_with_coord)
        self.assertDatasetIdentical(result0, array_with_coord)
        self.assertDatasetIdentical(result1, array_with_coord)

        result0, result1 = align(array_no_coord, array_with_coord,
                                 exclude=['x'])
        self.assertDatasetIdentical(result0, array_no_coord)
        self.assertDatasetIdentical(result1, array_with_coord)

    def test_align_without_indexes_errors(self):
        with self.assertRaisesRegexp(ValueError, 'cannot be aligned'):
            align(DataArray([1, 2, 3], dims=['x']),
                  DataArray([1, 2], dims=['x']))

        with self.assertRaisesRegexp(ValueError, 'cannot be aligned'):
            align(DataArray([1, 2, 3], dims=['x']),
                  DataArray([1, 2], coords=[('x', [0, 1])]))

    def test_broadcast_arrays(self):
        x = DataArray([1, 2], coords=[('a', [-1, -2])], name='x')
        y = DataArray([1, 2], coords=[('b', [3, 4])], name='y')
        x2, y2 = broadcast(x, y)
        expected_coords = [('a', [-1, -2]), ('b', [3, 4])]
        expected_x2 = DataArray([[1, 1], [2, 2]], expected_coords, name='x')
        expected_y2 = DataArray([[1, 2], [1, 2]], expected_coords, name='y')
        self.assertDataArrayIdentical(expected_x2, x2)
        self.assertDataArrayIdentical(expected_y2, y2)

        x = DataArray(np.random.randn(2, 3), dims=['a', 'b'])
        y = DataArray(np.random.randn(3, 2), dims=['b', 'a'])
        x2, y2 = broadcast(x, y)
        expected_x2 = x
        expected_y2 = y.T
        self.assertDataArrayIdentical(expected_x2, x2)
        self.assertDataArrayIdentical(expected_y2, y2)

    def test_broadcast_arrays_misaligned(self):
        # broadcast on misaligned coords must auto-align
        x = DataArray([[1, 2], [3, 4]],
                      coords=[('a', [-1, -2]), ('b', [3, 4])])
        y = DataArray([1, 2], coords=[('a', [-1, 20])])
        expected_x2 = DataArray([[3, 4], [1, 2], [np.nan, np.nan]],
                                coords=[('a', [-2, -1, 20]), ('b', [3, 4])])
        expected_y2 = DataArray([[np.nan, np.nan], [1, 1], [2, 2]],
                                coords=[('a', [-2, -1, 20]), ('b', [3, 4])])
        x2, y2 = broadcast(x, y)
        self.assertDataArrayIdentical(expected_x2, x2)
        self.assertDataArrayIdentical(expected_y2, y2)

    def test_broadcast_arrays_nocopy(self):
        # Test that input data is not copied over in case
        # no alteration is needed
        x = DataArray([1, 2], coords=[('a', [-1, -2])], name='x')
        y = DataArray(3, name='y')
        expected_x2 = DataArray([1, 2], coords=[('a', [-1, -2])], name='x')
        expected_y2 = DataArray([3, 3], coords=[('a', [-1, -2])], name='y')

        x2, y2 = broadcast(x, y)
        self.assertDataArrayIdentical(expected_x2, x2)
        self.assertDataArrayIdentical(expected_y2, y2)
        assert source_ndarray(x2.data) is source_ndarray(x.data)

        # single-element broadcast (trivial case)
        x2, = broadcast(x)
        self.assertDataArrayIdentical(x, x2)
        assert source_ndarray(x2.data) is source_ndarray(x.data)

    def test_broadcast_arrays_exclude(self):
        x = DataArray([[1, 2], [3, 4]],
                      coords=[('a', [-1, -2]), ('b', [3, 4])])
        y = DataArray([1, 2], coords=[('a', [-1, 20])])
        z = DataArray(5, coords={'b': 5})

        x2, y2, z2 = broadcast(x, y, z, exclude=['b'])
        expected_x2 = DataArray([[3, 4], [1, 2], [np.nan, np.nan]],
                                coords=[('a', [-2, -1, 20]), ('b', [3, 4])])
        expected_y2 = DataArray([np.nan, 1, 2], coords=[('a', [-2, -1, 20])])
        expected_z2 = DataArray([5, 5, 5], dims=['a'],
                                coords={'a': [-2, -1, 20], 'b': 5})
        self.assertDataArrayIdentical(expected_x2, x2)
        self.assertDataArrayIdentical(expected_y2, y2)
        self.assertDataArrayIdentical(expected_z2, z2)

    def test_broadcast_coordinates(self):
        # regression test for GH649
        ds = Dataset({'a': (['x', 'y'], np.ones((5, 6)))})
        x_bc, y_bc, a_bc = broadcast(ds.x, ds.y, ds.a)
        self.assertDataArrayIdentical(ds.a, a_bc)

        X, Y = np.meshgrid(np.arange(5), np.arange(6), indexing='ij')
        exp_x = DataArray(X, dims=['x', 'y'], name='x')
        exp_y = DataArray(Y, dims=['x', 'y'], name='y')
        self.assertDataArrayIdentical(exp_x, x_bc)
        self.assertDataArrayIdentical(exp_y, y_bc)

    def test_to_pandas(self):
        # 0d
        actual = DataArray(42).to_pandas()
        expected = np.array(42)
        self.assertArrayEqual(actual, expected)

        # 1d
        values = np.random.randn(3)
        index = pd.Index(['a', 'b', 'c'], name='x')
        da = DataArray(values, coords=[index])
        actual = da.to_pandas()
        self.assertArrayEqual(actual.values, values)
        self.assertArrayEqual(actual.index, index)
        self.assertArrayEqual(actual.index.name, 'x')

        # 2d
        values = np.random.randn(3, 2)
        da = DataArray(values, coords=[('x', ['a', 'b', 'c']), ('y', [0, 1])],
                       name='foo')
        actual = da.to_pandas()
        self.assertArrayEqual(actual.values, values)
        self.assertArrayEqual(actual.index, ['a', 'b', 'c'])
        self.assertArrayEqual(actual.columns, [0, 1])

        # roundtrips
        for shape in [(3,), (3, 4), (3, 4, 5)]:
            dims = list('abc')[:len(shape)]
            da = DataArray(np.random.randn(*shape), dims=dims)
            roundtripped = DataArray(da.to_pandas()).drop(dims)
            self.assertDataArrayIdentical(da, roundtripped)

        with self.assertRaisesRegexp(ValueError, 'cannot convert'):
            DataArray(np.random.randn(1, 2, 3, 4, 5)).to_pandas()

    def test_to_dataframe(self):
        # regression test for #260
        arr = DataArray(np.random.randn(3, 4),
                        [('B', [1, 2, 3]), ('A', list('cdef'))], name='foo')
        expected = arr.to_series()
        actual = arr.to_dataframe()['foo']
        self.assertArrayEqual(expected.values, actual.values)
        self.assertArrayEqual(expected.name, actual.name)
        self.assertArrayEqual(expected.index.values, actual.index.values)

        # regression test for coords with different dimensions
        arr.coords['C'] = ('B', [-1, -2, -3])
        expected = arr.to_series().to_frame()
        expected['C'] = [-1] * 4 + [-2] * 4 + [-3] * 4
        expected = expected[['C', 'foo']]
        actual = arr.to_dataframe()
        self.assertArrayEqual(expected.values, actual.values)
        self.assertArrayEqual(expected.columns.values, actual.columns.values)
        self.assertArrayEqual(expected.index.values, actual.index.values)

        arr.name = None  # unnamed
        with self.assertRaisesRegexp(ValueError, 'unnamed'):
            arr.to_dataframe()

    def test_to_pandas_name_matches_coordinate(self):
        # coordinate with same name as array
        arr = DataArray([1, 2, 3], dims='x', name='x')
        series = arr.to_series()
        self.assertArrayEqual([1, 2, 3], series.values)
        self.assertArrayEqual([0, 1, 2], series.index.values)
        self.assertEqual('x', series.name)
        self.assertEqual('x', series.index.name)

        frame = arr.to_dataframe()
        expected = series.to_frame()
        self.assertTrue(expected.equals(frame))

    def test_to_and_from_series(self):
        expected = self.dv.to_dataframe()['foo']
        actual = self.dv.to_series()
        self.assertArrayEqual(expected.values, actual.values)
        self.assertArrayEqual(expected.index.values, actual.index.values)
        self.assertEqual('foo', actual.name)
        # test roundtrip
        self.assertDataArrayIdentical(
            self.dv,
            DataArray.from_series(actual).drop(['x', 'y']))
        # test name is None
        actual.name = None
        expected_da = self.dv.rename(None)
        self.assertDataArrayIdentical(
            expected_da,
            DataArray.from_series(actual).drop(['x', 'y']))

    def test_series_categorical_index(self):
        # regression test for GH700
        if not hasattr(pd, 'CategoricalIndex'):
            raise unittest.SkipTest('requires pandas with CategoricalIndex')

        s = pd.Series(range(5), index=pd.CategoricalIndex(list('aabbc')))
        arr = DataArray(s)
        assert "'a'" in repr(arr)  # should not error

    def test_to_and_from_dict(self):
        array = DataArray(np.random.randn(2, 3), {'x': ['a', 'b']}, ['x', 'y'],
                          name='foo')
        expected = {'name': 'foo',
                    'dims': ('x', 'y'),
                    'data': array.values.tolist(),
                    'attrs': {},
                    'coords': {'x': {'dims': ('x',),
                                     'data': ['a', 'b'],
                                     'attrs': {}}}}
        actual = array.to_dict()

        # check that they are identical
        self.assertEqual(expected, actual)

        # check roundtrip
        self.assertDataArrayIdentical(array, DataArray.from_dict(actual))

        # a more bare bones representation still roundtrips
        d = {'name': 'foo',
             'dims': ('x', 'y'),
             'data': array.values.tolist(),
             'coords': {'x': {'dims': 'x', 'data': ['a', 'b']}}}
        self.assertDataArrayIdentical(array, DataArray.from_dict(d))

        # and the most bare bones representation still roundtrips
        d = {'name': 'foo', 'dims': ('x', 'y'), 'data': array.values}
        self.assertDataArrayIdentical(array.drop('x'), DataArray.from_dict(d))

        # missing a dims in the coords
        d = {'dims': ('x', 'y'),
             'data': array.values,
             'coords': {'x': {'data': ['a', 'b']}}}
        with self.assertRaisesRegexp(
                ValueError,
                "cannot convert dict when coords are missing the key 'dims'"):
            DataArray.from_dict(d)

        # this one is missing some necessary information
        d = {'dims': ('t')}
        with self.assertRaisesRegexp(
                ValueError, "cannot convert dict without the key 'data'"):
            DataArray.from_dict(d)

    def test_to_and_from_dict_with_time_dim(self):
        x = np.random.randn(10, 3)
        t = pd.date_range('20130101', periods=10)
        lat = [77.7, 83.2, 76]
        da = DataArray(x, {'t': t, 'lat': lat}, dims=['t', 'lat'])
        roundtripped = DataArray.from_dict(da.to_dict())
        self.assertDataArrayIdentical(da, roundtripped)

    def test_to_and_from_dict_with_nan_nat(self):
        y = np.random.randn(10, 3)
        y[2] = np.nan
        t = pd.Series(pd.date_range('20130101', periods=10))
        t[2] = np.nan
        lat = [77.7, 83.2, 76]
        da = DataArray(y, {'t': t, 'lat': lat}, dims=['t', 'lat'])
        roundtripped = DataArray.from_dict(da.to_dict())
        self.assertDataArrayIdentical(da, roundtripped)

    def test_to_dict_with_numpy_attrs(self):
        # this doesn't need to roundtrip
        x = np.random.randn(10, 3)
        t = list('abcdefghij')
        lat = [77.7, 83.2, 76]
        attrs = {'created': np.float64(1998),
                 'coords': np.array([37, -110.1, 100]),
                 'maintainer': 'bar'}
        da = DataArray(x, {'t': t, 'lat': lat}, dims=['t', 'lat'],
                       attrs=attrs)
        expected_attrs = {'created': np.asscalar(attrs['created']),
                          'coords': attrs['coords'].tolist(),
                          'maintainer': 'bar'}
        actual = da.to_dict()

        # check that they are identical
        self.assertEqual(expected_attrs, actual['attrs'])

    def test_to_masked_array(self):
        rs = np.random.RandomState(44)
        x = rs.random_sample(size=(10, 20))
        x_masked = np.ma.masked_where(x < 0.5, x)
        da = DataArray(x_masked)

        # Test round trip
        x_masked_2 = da.to_masked_array()
        da_2 = DataArray(x_masked_2)
        self.assertArrayEqual(x_masked, x_masked_2)
        self.assertDataArrayEqual(da, da_2)

        da_masked_array = da.to_masked_array(copy=True)
        self.assertTrue(isinstance(da_masked_array, np.ma.MaskedArray))
        # Test masks
        self.assertArrayEqual(da_masked_array.mask, x_masked.mask)
        # Test that mask is unpacked correctly
        self.assertArrayEqual(da.values, x_masked.filled(np.nan))
        # Test that the underlying data (including nans) hasn't changed
        self.assertArrayEqual(da_masked_array, x_masked.filled(np.nan))

        # Test that copy=False gives access to values
        masked_array = da.to_masked_array(copy=False)
        masked_array[0, 0] = 10.
        self.assertEqual(masked_array[0, 0], 10.)
        self.assertEqual(da[0, 0].values, 10.)
        self.assertTrue(masked_array.base is da.values)
        self.assertIsInstance(masked_array, np.ma.MaskedArray)

        # Test with some odd arrays
        for v in [4, np.nan, True, '4', 'four']:
            da = DataArray(v)
            ma = da.to_masked_array()
            self.assertIsInstance(ma, np.ma.MaskedArray)

        # Fix GH issue 684 - masked arrays mask should be an array not a scalar
        N = 4
        v = range(N)
        da = DataArray(v)
        ma = da.to_masked_array()
        self.assertEqual(len(ma.mask), N)

    def test_to_and_from_cdms2(self):
        pytest.importorskip('cdms2')

        original = DataArray(
            np.arange(6).reshape(2, 3),
            [('distance', [-2, 2], {'units': 'meters'}),
             ('time', pd.date_range('2000-01-01', periods=3))],
            name='foo', attrs={'baz': 123})
        expected_coords = [IndexVariable('distance', [-2, 2]),
                           IndexVariable('time', [0, 1, 2])]
        actual = original.to_cdms2()
        self.assertArrayEqual(actual, original)
        self.assertEqual(actual.id, original.name)
        self.assertItemsEqual(actual.getAxisIds(), original.dims)
        for axis, coord in zip(actual.getAxisList(), expected_coords):
            self.assertEqual(axis.id, coord.name)
            self.assertArrayEqual(axis, coord.values)
        self.assertEqual(actual.baz, original.attrs['baz'])

        component_times = actual.getAxis(1).asComponentTime()
        self.assertEqual(len(component_times), 3)
        self.assertEqual(str(component_times[0]), '2000-1-1 0:0:0.0')

        roundtripped = DataArray.from_cdms2(actual)
        self.assertDataArrayIdentical(original, roundtripped)

    def test_to_dataset_whole(self):
        unnamed = DataArray([1, 2], dims='x')
        with self.assertRaisesRegexp(ValueError, 'unable to convert unnamed'):
            unnamed.to_dataset()

        actual = unnamed.to_dataset(name='foo')
        expected = Dataset({'foo': ('x', [1, 2])})
        self.assertDatasetIdentical(expected, actual)

        named = DataArray([1, 2], dims='x', name='foo')
        actual = named.to_dataset()
        expected = Dataset({'foo': ('x', [1, 2])})
        self.assertDatasetIdentical(expected, actual)

        expected = Dataset({'bar': ('x', [1, 2])})
        with pytest.warns(FutureWarning):
            actual = named.to_dataset('bar')
        self.assertDatasetIdentical(expected, actual)

    def test_to_dataset_split(self):
        array = DataArray([1, 2, 3], coords=[('x', list('abc'))],
                          attrs={'a': 1})
        expected = Dataset(OrderedDict([('a', 1), ('b', 2), ('c', 3)]),
                           attrs={'a': 1})
        actual = array.to_dataset('x')
        self.assertDatasetIdentical(expected, actual)

        with self.assertRaises(TypeError):
            array.to_dataset('x', name='foo')

        roundtripped = actual.to_array(dim='x')
        self.assertDataArrayIdentical(array, roundtripped)

        array = DataArray([1, 2, 3], dims='x')
        expected = Dataset(OrderedDict([(0, 1), (1, 2), (2, 3)]))
        actual = array.to_dataset('x')
        self.assertDatasetIdentical(expected, actual)

    def test_to_dataset_retains_keys(self):

        # use dates as convenient non-str objects. Not a specific date test
        import datetime
        dates = [datetime.date(2000, 1, d) for d in range(1, 4)]

        array = DataArray([1, 2, 3], coords=[('x', dates)],
                          attrs={'a': 1})

        # convert to dateset and back again
        result = array.to_dataset('x').to_array(dim='x')

        self.assertDatasetEqual(array, result)

    def test__title_for_slice(self):
        array = DataArray(np.ones((4, 3, 2)), dims=['a', 'b', 'c'],
                          coords={'a': range(4), 'b': range(3), 'c': range(2)})
        self.assertEqual('', array._title_for_slice())
        self.assertEqual('c = 0', array.isel(c=0)._title_for_slice())
        title = array.isel(b=1, c=0)._title_for_slice()
        self.assertTrue('b = 1, c = 0' == title or 'c = 0, b = 1' == title)

        a2 = DataArray(np.ones((4, 1)), dims=['a', 'b'])
        self.assertEqual('', a2._title_for_slice())

    def test__title_for_slice_truncate(self):
        array = DataArray(np.ones((4)))
        array.coords['a'] = 'a' * 100
        array.coords['b'] = 'b' * 100

        nchar = 80
        title = array._title_for_slice(truncate=nchar)

        self.assertEqual(nchar, len(title))
        self.assertTrue(title.endswith('...'))

    def test_dataarray_diff_n1(self):
        da = DataArray(np.random.randn(3, 4), dims=['x', 'y'])
        actual = da.diff('y')
        expected = DataArray(np.diff(da.values, axis=1), dims=['x', 'y'])
        self.assertDataArrayEqual(expected, actual)

    def test_coordinate_diff(self):
        # regression test for GH634
        arr = DataArray(range(0, 20, 2), dims=['lon'], coords=[range(10)])
        lon = arr.coords['lon']
        expected = DataArray([1] * 9, dims=['lon'], coords=[range(1, 10)],
                             name='lon')
        actual = lon.diff('lon')
        self.assertDataArrayEqual(expected, actual)

    def test_shift(self):
        arr = DataArray([1, 2, 3], dims='x')
        actual = arr.shift(x=1)
        expected = DataArray([np.nan, 1, 2], dims='x')
        self.assertDataArrayIdentical(expected, actual)

        arr = DataArray([1, 2, 3], [('x', ['a', 'b', 'c'])])
        for offset in [-5, -2, -1, 0, 1, 2, 5]:
            expected = DataArray(arr.to_pandas().shift(offset))
            actual = arr.shift(x=offset)
            self.assertDataArrayIdentical(expected, actual)

    def test_roll(self):
        arr = DataArray([1, 2, 3], coords={'x': range(3)}, dims='x')
        actual = arr.roll(x=1)
        expected = DataArray([3, 1, 2], coords=[('x', [2, 0, 1])])
        self.assertDataArrayIdentical(expected, actual)

    def test_real_and_imag(self):
        array = DataArray(1 + 2j)
        self.assertDataArrayIdentical(array.real, DataArray(1))
        self.assertDataArrayIdentical(array.imag, DataArray(2))

    def test_setattr_raises(self):
        array = DataArray(0, coords={'scalar': 1}, attrs={'foo': 'bar'})
        with self.assertRaisesRegexp(AttributeError, 'cannot set attr'):
            array.scalar = 2
        with self.assertRaisesRegexp(AttributeError, 'cannot set attr'):
            array.foo = 2
        with self.assertRaisesRegexp(AttributeError, 'cannot set attr'):
            array.other = 2

    def test_full_like(self):
        # For more thorough tests, see test_variable.py
        da = DataArray(np.random.random(size=(2, 2)),
                       dims=('x', 'y'),
                       attrs={'attr1': 'value1'},
                       coords={'x': [4, 3]},
                       name='helloworld')

        actual = full_like(da, 2)
        expect = da.copy(deep=True)
        expect.values = [[2.0, 2.0], [2.0, 2.0]]
        self.assertDataArrayIdentical(expect, actual)

        # override dtype
        actual = full_like(da, fill_value=True, dtype=bool)
        expect.values = [[True, True], [True, True]]
        self.assertEquals(expect.dtype, bool)
        self.assertDataArrayIdentical(expect, actual)

    def test_dot(self):
        x = np.linspace(-3, 3, 6)
        y = np.linspace(-3, 3, 5)
        z = range(4)
        da_vals = np.arange(6 * 5 * 4).reshape((6, 5, 4))
        da = DataArray(da_vals, coords=[x, y, z], dims=['x', 'y', 'z'])

        dm_vals = range(4)
        dm = DataArray(dm_vals, coords=[z], dims=['z'])

        # nd dot 1d
        actual = da.dot(dm)
        expected_vals = np.tensordot(da_vals, dm_vals, [2, 0])
        expected = DataArray(expected_vals, coords=[x, y], dims=['x', 'y'])
        self.assertDataArrayEqual(expected, actual)

        # all shared dims
        actual = da.dot(da)
        expected_vals = np.tensordot(da_vals, da_vals,
                                     axes=([0, 1, 2], [0, 1, 2]))
        expected = DataArray(expected_vals)
        self.assertDataArrayEqual(expected, actual)

        # multiple shared dims
        dm_vals = np.arange(20 * 5 * 4).reshape((20, 5, 4))
        j = np.linspace(-3, 3, 20)
        dm = DataArray(dm_vals, coords=[j, y, z], dims=['j', 'y', 'z'])
        actual = da.dot(dm)
        expected_vals = np.tensordot(da_vals, dm_vals, axes=([1, 2], [1, 2]))
        expected = DataArray(expected_vals, coords=[x, j], dims=['x', 'j'])
        self.assertDataArrayEqual(expected, actual)

        with self.assertRaises(NotImplementedError):
            da.dot(dm.to_dataset(name='dm'))
        with self.assertRaises(TypeError):
            da.dot(dm.values)
        with self.assertRaisesRegexp(ValueError, 'no shared dimensions'):
            da.dot(DataArray(1))

    def test_binary_op_join_setting(self):
        dim = 'x'
        align_type = "outer"
        coords_l, coords_r = [0, 1, 2], [1, 2, 3]
        missing_3 = xr.DataArray(coords_l, [(dim, coords_l)])
        missing_0 = xr.DataArray(coords_r, [(dim, coords_r)])
        with xr.set_options(arithmetic_join=align_type):
            actual = missing_0 + missing_3
        missing_0_aligned, missing_3_aligned = xr.align(missing_0,
                                                        missing_3,
                                                        join=align_type)
        expected = xr.DataArray([np.nan, 2, 4, np.nan], [(dim, [0, 1, 2, 3])])
        self.assertDataArrayEqual(actual, expected)

    def test_combine_first(self):
        ar0 = DataArray([[0, 0], [0, 0]], [('x', ['a', 'b']), ('y', [-1, 0])])
        ar1 = DataArray([[1, 1], [1, 1]], [('x', ['b', 'c']), ('y', [0, 1])])
        ar2 = DataArray([2], [('x', ['d'])])

        actual = ar0.combine_first(ar1)
        expected = DataArray([[0, 0, np.nan], [0, 0, 1], [np.nan, 1, 1]],
                             [('x', ['a', 'b', 'c']), ('y', [-1, 0, 1])])
        self.assertDataArrayEqual(actual, expected)

        actual = ar1.combine_first(ar0)
        expected = DataArray([[0, 0, np.nan], [0, 1, 1], [np.nan, 1, 1]],
                             [('x', ['a', 'b', 'c']), ('y', [-1, 0, 1])])
        self.assertDataArrayEqual(actual, expected)

        actual = ar0.combine_first(ar2)
        expected = DataArray([[0, 0], [0, 0], [2, 2]],
                             [('x', ['a', 'b', 'd']), ('y', [-1, 0])])
        self.assertDataArrayEqual(actual, expected)

    def test_sortby(self):
        da = DataArray([[1, 2], [3, 4], [5, 6]],
                       [('x', ['c', 'b', 'a']), ('y', [1, 0])])

        sorted1d = DataArray([[5, 6], [3, 4], [1, 2]],
                             [('x', ['a', 'b', 'c']), ('y', [1, 0])])

        sorted2d = DataArray([[6, 5], [4, 3], [2, 1]],
                             [('x', ['a', 'b', 'c']), ('y', [0, 1])])

        expected = sorted1d
        dax = DataArray([100, 99, 98], [('x', ['c', 'b', 'a'])])
        actual = da.sortby(dax)
        self.assertDatasetEqual(actual, expected)

        # test descending order sort
        actual = da.sortby(dax, ascending=False)
        self.assertDatasetEqual(actual, da)

        # test alignment (fills in nan for 'c')
        dax_short = DataArray([98, 97], [('x', ['b', 'a'])])
        actual = da.sortby(dax_short)
        self.assertDatasetEqual(actual, expected)

        # test multi-dim sort by 1D dataarray values
        expected = sorted2d
        dax = DataArray([100, 99, 98], [('x', ['c', 'b', 'a'])])
        day = DataArray([90, 80], [('y', [1, 0])])
        actual = da.sortby([day, dax])
        self.assertDataArrayEqual(actual, expected)

        if LooseVersion(np.__version__) < LooseVersion('1.11.0'):
            pytest.skip('numpy 1.11.0 or later to support object data-type.')

        expected = sorted1d
        actual = da.sortby('x')
        self.assertDataArrayEqual(actual, expected)

        expected = sorted2d
        actual = da.sortby(['x', 'y'])
        self.assertDataArrayEqual(actual, expected)


@pytest.fixture(params=[1])
def da(request):
    if request.param == 1:
        times = pd.date_range('2000-01-01', freq='1D', periods=21)
        values = np.random.random((3, 21, 4))
        da = DataArray(values, dims=('a', 'time', 'x'))
        da['time'] = times
        return da

    if request.param == 2:
        return DataArray(
            [0, np.nan, 1, 2, np.nan, 3, 4, 5, np.nan, 6, 7],
            dims='time')


<<<<<<< HEAD
=======
@pytest.fixture
def da_dask(seed=123):
    pytest.importorskip('dask.array')
    rs = np.random.RandomState(seed)
    times = pd.date_range('2000-01-01', freq='1D', periods=21)
    values = rs.normal(size=(1, 21, 1))
    da = DataArray(values, dims=('a', 'time', 'x')).chunk({'time': 7})
    da['time'] = times
    return da


>>>>>>> 3fb5cbbe
def test_rolling_iter(da):

    rolling_obj = da.rolling(time=7)

    assert len(rolling_obj.window_labels) == len(da['time'])
    assert_identical(rolling_obj.window_labels, da['time'])

    for i, (label, window_da) in enumerate(rolling_obj):
        assert label == da['time'].isel(time=i)


def test_rolling_doc(da):
    rolling_obj = da.rolling(time=7)

    # argument substitution worked
    assert '`mean`' in rolling_obj.mean.__doc__


def test_rolling_properties(da):
    rolling_obj = da.rolling(time=4)

    assert rolling_obj.obj.get_axis_num('time') == 1

    # catching invalid args
    with pytest.raises(ValueError) as exception:
        da.rolling(time=7, x=2)
    assert 'exactly one dim/window should' in str(exception)
    with pytest.raises(ValueError) as exception:
        da.rolling(time=-2)
    assert 'window must be > 0' in str(exception)
    with pytest.raises(ValueError) as exception:
        da.rolling(time=2, min_periods=0)
    assert 'min_periods must be greater than zero' in str(exception)


@pytest.mark.parametrize('name', ('sum', 'mean', 'std', 'min', 'max',
                                  'median'))
@pytest.mark.parametrize('center', (True, False, None))
@pytest.mark.parametrize('min_periods', (1, None))
def test_rolling_wrapped_bottleneck(da, name, center, min_periods):
    bn = pytest.importorskip('bottleneck', minversion="1.1")

    # Test all bottleneck functions
    rolling_obj = da.rolling(time=7, min_periods=min_periods)

    func_name = 'move_{0}'.format(name)
    actual = getattr(rolling_obj, name)()
    expected = getattr(bn, func_name)(da.values, window=7, axis=1,
                                      min_count=min_periods)
    assert_array_equal(actual.values, expected)

    # Test center
    rolling_obj = da.rolling(time=7, center=center)
    actual = getattr(rolling_obj, name)()['time']
    assert_equal(actual, da['time'])


@pytest.mark.parametrize('name', ('sum', 'mean', 'std', 'min', 'max',
                                  'median'))
@pytest.mark.parametrize('center', (True, False, None))
@pytest.mark.parametrize('min_periods', (1, None))
def test_rolling_wrapped_bottleneck_dask(da_dask, name, center, min_periods):
    pytest.importorskip('dask.array')
    # dask version
    rolling_obj = da_dask.rolling(time=7, min_periods=min_periods)
    actual = getattr(rolling_obj, name)().load()
    # numpy version
    rolling_obj = da_dask.load().rolling(time=7, min_periods=min_periods)
    expected = getattr(rolling_obj, name)()

    # using all-close because rolling over ghost cells introduces some
    # precision errors
    assert_allclose(actual, expected)


@pytest.mark.parametrize('center', (True, False))
@pytest.mark.parametrize('min_periods', (None, 1, 2, 3))
@pytest.mark.parametrize('window', (1, 2, 3, 4))
def test_rolling_pandas_compat(da, center, window, min_periods):
    s = pd.Series(range(10))
    da = DataArray.from_series(s)

    if min_periods is not None and window < min_periods:
        min_periods = window

    s_rolling = s.rolling(window, center=center,
                          min_periods=min_periods).mean()
    da_rolling = da.rolling(index=window, center=center,
                            min_periods=min_periods).mean()
    # pandas does some fancy stuff in the last position,
    # we're not going to do that yet!
    np.testing.assert_allclose(s_rolling.values[:-1],
                               da_rolling.values[:-1])
    np.testing.assert_allclose(s_rolling.index,
                               da_rolling['index'])


@pytest.mark.parametrize('da', (1, 2), indirect=True)
@pytest.mark.parametrize('center', (True, False))
@pytest.mark.parametrize('min_periods', (None, 1, 2, 3))
@pytest.mark.parametrize('window', (1, 2, 3, 4))
@pytest.mark.parametrize('name', ('sum', 'mean', 'std', 'max'))
def test_rolling_reduce(da, center, min_periods, window, name):

    if min_periods is not None and window < min_periods:
        min_periods = window

    rolling_obj = da.rolling(time=window, center=center,
                             min_periods=min_periods)

    # add nan prefix to numpy methods to get similar # behavior as bottleneck
    actual = rolling_obj.reduce(getattr(np, 'nan%s' % name))
    expected = getattr(rolling_obj, name)()
    assert_allclose(actual, expected)
    assert actual.dims == expected.dims


def test_rolling_count_correct():

    da = DataArray(
        [0, np.nan, 1, 2, np.nan, 3, 4, 5, np.nan, 6, 7], dims='time')

    result = da.rolling(time=11, min_periods=1).count()
    expected = DataArray(
        [1, 1, 2, 3, 3, 4, 5, 6, 6, 7, 8], dims='time')
    assert_equal(result, expected)

    result = da.rolling(time=11, min_periods=None).count()
    expected = DataArray(
        [np.nan, np.nan, np.nan, np.nan, np.nan, np.nan,
         np.nan, np.nan, np.nan, np.nan, 8], dims='time')
    assert_equal(result, expected)

    result = da.rolling(time=7, min_periods=2).count()
    expected = DataArray(
        [np.nan, np.nan, 2, 3, 3, 4, 5, 5, 5, 5, 5], dims='time')
    assert_equal(result, expected)<|MERGE_RESOLUTION|>--- conflicted
+++ resolved
@@ -2795,8 +2795,6 @@
             dims='time')
 
 
-<<<<<<< HEAD
-=======
 @pytest.fixture
 def da_dask(seed=123):
     pytest.importorskip('dask.array')
@@ -2807,8 +2805,7 @@
     da['time'] = times
     return da
 
-
->>>>>>> 3fb5cbbe
+  
 def test_rolling_iter(da):
 
     rolling_obj = da.rolling(time=7)
