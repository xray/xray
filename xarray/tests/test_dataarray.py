from __future__ import absolute_import
from __future__ import division
from __future__ import print_function
import numpy as np
import pandas as pd
import pickle
import pytest
from copy import deepcopy
from textwrap import dedent
from distutils.version import LooseVersion

import xarray as xr

from xarray import (align, broadcast, Dataset, DataArray,
                    IndexVariable, Variable)
from xarray.core.pycompat import iteritems, OrderedDict
from xarray.core.common import full_like

from xarray.tests import (
    TestCase, ReturnItem, source_ndarray, unittest, requires_dask,
    assert_identical, assert_equal, assert_allclose, assert_array_equal,
    raises_regex)


class TestDataArray(TestCase):
    def setUp(self):
        self.attrs = {'attr1': 'value1', 'attr2': 2929}
        self.x = np.random.random((10, 20))
        self.v = Variable(['x', 'y'], self.x)
        self.va = Variable(['x', 'y'], self.x, self.attrs)
        self.ds = Dataset({'foo': self.v})
        self.dv = self.ds['foo']

        self.mindex = pd.MultiIndex.from_product([['a', 'b'], [1, 2]],
                                                 names=('level_1', 'level_2'))
        self.mda = DataArray([0, 1, 2, 3], coords={'x': self.mindex}, dims='x')

    def test_repr(self):
        v = Variable(['time', 'x'], [[1, 2, 3], [4, 5, 6]], {'foo': 'bar'})
        coords = OrderedDict([('x', np.arange(3, dtype=np.int64)),
                              ('other', np.int64(0))])
        data_array = DataArray(v, coords, name='my_variable')
        expected = dedent("""\
        <xarray.DataArray 'my_variable' (time: 2, x: 3)>
        array([[1, 2, 3],
               [4, 5, 6]])
        Coordinates:
          * x        (x) int64 0 1 2
            other    int64 0
        Dimensions without coordinates: time
        Attributes:
            foo:      bar""")
        self.assertEqual(expected, repr(data_array))

    def test_repr_multiindex(self):
        expected = dedent("""\
        <xarray.DataArray (x: 4)>
        array([0, 1, 2, 3])
        Coordinates:
          * x        (x) MultiIndex
          - level_1  (x) object 'a' 'a' 'b' 'b'
          - level_2  (x) int64 1 2 1 2""")
        self.assertEqual(expected, repr(self.mda))

    def test_properties(self):
        self.assertVariableEqual(self.dv.variable, self.v)
        self.assertArrayEqual(self.dv.values, self.v.values)
        for attr in ['dims', 'dtype', 'shape', 'size', 'nbytes',
                     'ndim', 'attrs']:
            self.assertEqual(getattr(self.dv, attr), getattr(self.v, attr))
        self.assertEqual(len(self.dv), len(self.v))
        self.assertVariableEqual(self.dv.variable, self.v)
        self.assertItemsEqual(list(self.dv.coords), list(self.ds.coords))
        for k, v in iteritems(self.dv.coords):
            self.assertArrayEqual(v, self.ds.coords[k])
        with self.assertRaises(AttributeError):
            self.dv.dataset
        self.assertIsInstance(self.ds['x'].to_index(), pd.Index)
        with self.assertRaisesRegexp(ValueError, 'must be 1-dimensional'):
            self.ds['foo'].to_index()
        with self.assertRaises(AttributeError):
            self.dv.variable = self.v

    def test_data_property(self):
        array = DataArray(np.zeros((3, 4)))
        actual = array.copy()
        actual.values = np.ones((3, 4))
        self.assertArrayEqual(np.ones((3, 4)), actual.values)
        actual.data = 2 * np.ones((3, 4))
        self.assertArrayEqual(2 * np.ones((3, 4)), actual.data)
        self.assertArrayEqual(actual.data, actual.values)

    def test_indexes(self):
        array = DataArray(np.zeros((2, 3)),
                          [('x', [0, 1]), ('y', ['a', 'b', 'c'])])
        expected = OrderedDict([('x', pd.Index([0, 1])),
                                ('y', pd.Index(['a', 'b', 'c']))])
        assert array.indexes.keys() == expected.keys()
        for k in expected:
            assert array.indexes[k].equals(expected[k])

    def test_get_index(self):
        array = DataArray(np.zeros((2, 3)), coords={'x': ['a', 'b']},
                          dims=['x', 'y'])
        assert array.get_index('x').equals(pd.Index(['a', 'b']))
        assert array.get_index('y').equals(pd.Index([0, 1, 2]))
        with self.assertRaises(KeyError):
            array.get_index('z')

    def test_get_index_size_zero(self):
        array = DataArray(np.zeros((0,)), dims=['x'])
        actual = array.get_index('x')
        expected = pd.Index([], dtype=np.int64)
        assert actual.equals(expected)
        assert actual.dtype == expected.dtype

    def test_struct_array_dims(self):
        """
        This test checks subraction of two DataArrays for the case
        when dimension is a structured array.
        """
        # GH837, GH861
        # checking array subraction when dims are the same
        p_data = np.array([('John', 180), ('Stacy', 150), ('Dick', 200)],
                          dtype=[('name', '|S256'), ('height', object)])

        p_data_1 = np.array([('John', 180), ('Stacy', 150), ('Dick', 200)],
                            dtype=[('name', '|S256'), ('height', object)])

        p_data_2 = np.array([('John', 180), ('Dick', 200)],
                            dtype=[('name', '|S256'), ('height', object)])

        weights_0 = DataArray([80, 56, 120], dims=['participant'],
                              coords={'participant': p_data})

        weights_1 = DataArray([81, 52, 115], dims=['participant'],
                              coords={'participant': p_data_1})

        actual = weights_1 - weights_0

        expected = DataArray([1, -4, -5], dims=['participant'],
                             coords={'participant': p_data})

        self.assertDataArrayIdentical(actual, expected)

        # checking array subraction when dims are not the same
        p_data_1 = np.array([('John', 180), ('Stacy', 151), ('Dick', 200)],
                            dtype=[('name', '|S256'), ('height', object)])

        weights_1 = DataArray([81, 52, 115], dims=['participant'],
                              coords={'participant': p_data_1})

        actual = weights_1 - weights_0

        expected = DataArray([1, -5], dims=['participant'],
                             coords={'participant': p_data_2})

        self.assertDataArrayIdentical(actual, expected)

        # checking array subraction when dims are not the same and one
        # is np.nan
        p_data_1 = np.array([('John', 180), ('Stacy', np.nan), ('Dick', 200)],
                            dtype=[('name', '|S256'), ('height', object)])

        weights_1 = DataArray([81, 52, 115], dims=['participant'],
                              coords={'participant': p_data_1})

        actual = weights_1 - weights_0

        expected = DataArray([1, -5], dims=['participant'],
                             coords={'participant': p_data_2})

        self.assertDataArrayIdentical(actual, expected)

    def test_name(self):
        arr = self.dv
        self.assertEqual(arr.name, 'foo')

        copied = arr.copy()
        arr.name = 'bar'
        self.assertEqual(arr.name, 'bar')
        self.assertDataArrayEqual(copied, arr)

        actual = DataArray(IndexVariable('x', [3]))
        actual.name = 'y'
        expected = DataArray([3], [('x', [3])], name='y')
        self.assertDataArrayIdentical(actual, expected)

    def test_dims(self):
        arr = self.dv
        self.assertEqual(arr.dims, ('x', 'y'))

        with self.assertRaisesRegexp(AttributeError, 'you cannot assign'):
            arr.dims = ('w', 'z')

    def test_sizes(self):
        array = DataArray(np.zeros((3, 4)), dims=['x', 'y'])
        self.assertEqual(array.sizes, {'x': 3, 'y': 4})
        self.assertEqual(tuple(array.sizes), array.dims)
        with self.assertRaises(TypeError):
            array.sizes['foo'] = 5

    def test_encoding(self):
        expected = {'foo': 'bar'}
        self.dv.encoding['foo'] = 'bar'
        self.assertEquals(expected, self.dv.encoding)

        expected = {'baz': 0}
        self.dv.encoding = expected
        self.assertEquals(expected, self.dv.encoding)
        self.assertIsNot(expected, self.dv.encoding)

    def test_constructor(self):
        data = np.random.random((2, 3))

        actual = DataArray(data)
        expected = Dataset({None: (['dim_0', 'dim_1'], data)})[None]
        self.assertDataArrayIdentical(expected, actual)

        actual = DataArray(data, [['a', 'b'], [-1, -2, -3]])
        expected = Dataset({None: (['dim_0', 'dim_1'], data),
                            'dim_0': ('dim_0', ['a', 'b']),
                            'dim_1': ('dim_1', [-1, -2, -3])})[None]
        self.assertDataArrayIdentical(expected, actual)

        actual = DataArray(data, [pd.Index(['a', 'b'], name='x'),
                                  pd.Index([-1, -2, -3], name='y')])
        expected = Dataset({None: (['x', 'y'], data),
                            'x': ('x', ['a', 'b']),
                            'y': ('y', [-1, -2, -3])})[None]
        self.assertDataArrayIdentical(expected, actual)

        coords = [['a', 'b'], [-1, -2, -3]]
        actual = DataArray(data, coords, ['x', 'y'])
        self.assertDataArrayIdentical(expected, actual)

        coords = [pd.Index(['a', 'b'], name='A'),
                  pd.Index([-1, -2, -3], name='B')]
        actual = DataArray(data, coords, ['x', 'y'])
        self.assertDataArrayIdentical(expected, actual)

        coords = {'x': ['a', 'b'], 'y': [-1, -2, -3]}
        actual = DataArray(data, coords, ['x', 'y'])
        self.assertDataArrayIdentical(expected, actual)

        coords = [('x', ['a', 'b']), ('y', [-1, -2, -3])]
        actual = DataArray(data, coords)
        self.assertDataArrayIdentical(expected, actual)

        expected = Dataset({None: (['x', 'y'], data),
                            'x': ('x', ['a', 'b'])})[None]
        actual = DataArray(data, {'x': ['a', 'b']}, ['x', 'y'])
        self.assertDataArrayIdentical(expected, actual)

        actual = DataArray(data, dims=['x', 'y'])
        expected = Dataset({None: (['x', 'y'], data)})[None]
        self.assertDataArrayIdentical(expected, actual)

        actual = DataArray(data, dims=['x', 'y'], name='foo')
        expected = Dataset({'foo': (['x', 'y'], data)})['foo']
        self.assertDataArrayIdentical(expected, actual)

        actual = DataArray(data, name='foo')
        expected = Dataset({'foo': (['dim_0', 'dim_1'], data)})['foo']
        self.assertDataArrayIdentical(expected, actual)

        actual = DataArray(data, dims=['x', 'y'], attrs={'bar': 2})
        expected = Dataset({None: (['x', 'y'], data, {'bar': 2})})[None]
        self.assertDataArrayIdentical(expected, actual)

        actual = DataArray(data, dims=['x', 'y'], encoding={'bar': 2})
        expected = Dataset({None: (['x', 'y'], data, {}, {'bar': 2})})[None]
        self.assertDataArrayIdentical(expected, actual)

    def test_constructor_invalid(self):
        data = np.random.randn(3, 2)

        with self.assertRaisesRegexp(ValueError, 'coords is not dict-like'):
            DataArray(data, [[0, 1, 2]], ['x', 'y'])

        with self.assertRaisesRegexp(ValueError, 'not a subset of the .* dim'):
            DataArray(data, {'x': [0, 1, 2]}, ['a', 'b'])
        with self.assertRaisesRegexp(ValueError, 'not a subset of the .* dim'):
            DataArray(data, {'x': [0, 1, 2]})

        with self.assertRaisesRegexp(TypeError, 'is not a string'):
            DataArray(data, dims=['x', None])

        with self.assertRaisesRegexp(ValueError, 'conflicting sizes for dim'):
            DataArray([1, 2, 3], coords=[('x', [0, 1])])
        with self.assertRaisesRegexp(ValueError, 'conflicting sizes for dim'):
            DataArray([1, 2], coords={'x': [0, 1], 'y': ('x', [1])}, dims='x')

        with self.assertRaisesRegexp(ValueError, 'conflicting MultiIndex'):
            DataArray(np.random.rand(4, 4),
                      [('x', self.mindex), ('y', self.mindex)])
        with self.assertRaisesRegexp(ValueError, 'conflicting MultiIndex'):
            DataArray(np.random.rand(4, 4),
                      [('x', self.mindex), ('level_1', range(4))])

    def test_constructor_from_self_described(self):
        data = [[-0.1, 21], [0, 2]]
        expected = DataArray(data,
                             coords={'x': ['a', 'b'], 'y': [-1, -2]},
                             dims=['x', 'y'], name='foobar',
                             attrs={'bar': 2}, encoding={'foo': 3})
        actual = DataArray(expected)
        self.assertDataArrayIdentical(expected, actual)

        actual = DataArray(expected.values, actual.coords)
        self.assertDataArrayEqual(expected, actual)

        frame = pd.DataFrame(data, index=pd.Index(['a', 'b'], name='x'),
                             columns=pd.Index([-1, -2], name='y'))
        actual = DataArray(frame)
        self.assertDataArrayEqual(expected, actual)

        series = pd.Series(data[0], index=pd.Index([-1, -2], name='y'))
        actual = DataArray(series)
        self.assertDataArrayEqual(expected[0].reset_coords('x', drop=True),
                                  actual)

        panel = pd.Panel({0: frame})
        actual = DataArray(panel)
        expected = DataArray([data], expected.coords, ['dim_0', 'x', 'y'])
        expected['dim_0'] = [0]
        self.assertDataArrayIdentical(expected, actual)

        expected = DataArray(data,
                             coords={'x': ['a', 'b'], 'y': [-1, -2],
                                     'a': 0, 'z': ('x', [-0.5, 0.5])},
                             dims=['x', 'y'])
        actual = DataArray(expected)
        self.assertDataArrayIdentical(expected, actual)

        actual = DataArray(expected.values, expected.coords)
        self.assertDataArrayIdentical(expected, actual)

        expected = Dataset({'foo': ('foo', ['a', 'b'])})['foo']
        actual = DataArray(pd.Index(['a', 'b'], name='foo'))
        self.assertDataArrayIdentical(expected, actual)

        actual = DataArray(IndexVariable('foo', ['a', 'b']))
        self.assertDataArrayIdentical(expected, actual)

    def test_constructor_from_0d(self):
        expected = Dataset({None: ([], 0)})[None]
        actual = DataArray(0)
        self.assertDataArrayIdentical(expected, actual)

    def test_equals_and_identical(self):
        orig = DataArray(np.arange(5.0), {'a': 42}, dims='x')

        expected = orig
        actual = orig.copy()
        self.assertTrue(expected.equals(actual))
        self.assertTrue(expected.identical(actual))

        actual = expected.rename('baz')
        self.assertTrue(expected.equals(actual))
        self.assertFalse(expected.identical(actual))

        actual = expected.rename({'x': 'xxx'})
        self.assertFalse(expected.equals(actual))
        self.assertFalse(expected.identical(actual))

        actual = expected.copy()
        actual.attrs['foo'] = 'bar'
        self.assertTrue(expected.equals(actual))
        self.assertFalse(expected.identical(actual))

        actual = expected.copy()
        actual['x'] = ('x', -np.arange(5))
        self.assertFalse(expected.equals(actual))
        self.assertFalse(expected.identical(actual))

        actual = expected.reset_coords(drop=True)
        self.assertFalse(expected.equals(actual))
        self.assertFalse(expected.identical(actual))

        actual = orig.copy()
        actual[0] = np.nan
        expected = actual.copy()
        self.assertTrue(expected.equals(actual))
        self.assertTrue(expected.identical(actual))

        actual[:] = np.nan
        self.assertFalse(expected.equals(actual))
        self.assertFalse(expected.identical(actual))

        actual = expected.copy()
        actual['a'] = 100000
        self.assertFalse(expected.equals(actual))
        self.assertFalse(expected.identical(actual))

    def test_equals_failures(self):
        orig = DataArray(np.arange(5.0), {'a': 42}, dims='x')
        self.assertFalse(orig.equals(np.arange(5)))
        self.assertFalse(orig.identical(123))
        self.assertFalse(orig.broadcast_equals({1: 2}))

    def test_broadcast_equals(self):
        a = DataArray([0, 0], {'y': 0}, dims='x')
        b = DataArray([0, 0], {'y': ('x', [0, 0])}, dims='x')
        self.assertTrue(a.broadcast_equals(b))
        self.assertTrue(b.broadcast_equals(a))
        self.assertFalse(a.equals(b))
        self.assertFalse(a.identical(b))

        c = DataArray([0], coords={'x': 0}, dims='y')
        self.assertFalse(a.broadcast_equals(c))
        self.assertFalse(c.broadcast_equals(a))

    def test_getitem(self):
        # strings pull out dataarrays
        self.assertDataArrayIdentical(self.dv, self.ds['foo'])
        x = self.dv['x']
        y = self.dv['y']
        self.assertDataArrayIdentical(self.ds['x'], x)
        self.assertDataArrayIdentical(self.ds['y'], y)

        I = ReturnItem()
        for i in [I[:], I[...], I[x.values], I[x.variable], I[x], I[x, y],
                  I[x.values > -1], I[x.variable > -1], I[x > -1],
                  I[x > -1, y > -1]]:
            self.assertVariableEqual(self.dv, self.dv[i])
        for i in [I[0], I[:, 0], I[:3, :2],
                  I[x.values[:3]], I[x.variable[:3]],
                  I[x[:3]], I[x[:3], y[:4]],
                  I[x.values > 3], I[x.variable > 3],
                  I[x > 3], I[x > 3, y > 3]]:
            assert_array_equal(self.v[i], self.dv[i])

    def test_getitem_dict(self):
        actual = self.dv[{'x': slice(3), 'y': 0}]
        expected = self.dv.isel(x=slice(3), y=0)
        self.assertDataArrayIdentical(expected, actual)

    def test_getitem_coords(self):
        orig = DataArray([[10], [20]],
                         {'x': [1, 2], 'y': [3], 'z': 4,
                          'x2': ('x', ['a', 'b']),
                          'y2': ('y', ['c']),
                          'xy': (['y', 'x'], [['d', 'e']])},
                         dims=['x', 'y'])

        self.assertDataArrayIdentical(orig, orig[:])
        self.assertDataArrayIdentical(orig, orig[:, :])
        self.assertDataArrayIdentical(orig, orig[...])
        self.assertDataArrayIdentical(orig, orig[:2, :1])
        self.assertDataArrayIdentical(orig, orig[[0, 1], [0]])

        actual = orig[0, 0]
        expected = DataArray(
            10, {'x': 1, 'y': 3, 'z': 4, 'x2': 'a', 'y2': 'c', 'xy': 'd'})
        self.assertDataArrayIdentical(expected, actual)

        actual = orig[0, :]
        expected = DataArray(
            [10], {'x': 1, 'y': [3], 'z': 4, 'x2': 'a', 'y2': ('y', ['c']),
                   'xy': ('y', ['d'])},
            dims='y')
        self.assertDataArrayIdentical(expected, actual)

        actual = orig[:, 0]
        expected = DataArray(
            [10, 20], {'x': [1, 2], 'y': 3, 'z': 4, 'x2': ('x', ['a', 'b']),
                       'y2': 'c', 'xy': ('x', ['d', 'e'])},
            dims='x')
        self.assertDataArrayIdentical(expected, actual)

    def test_attr_sources_multiindex(self):
        # make sure attr-style access for multi-index levels
        # returns DataArray objects
        self.assertIsInstance(self.mda.level_1, DataArray)

    def test_pickle(self):
        data = DataArray(np.random.random((3, 3)), dims=('id', 'time'))
        roundtripped = pickle.loads(pickle.dumps(data))
        self.assertDataArrayIdentical(data, roundtripped)

    @requires_dask
    def test_chunk(self):
        unblocked = DataArray(np.ones((3, 4)))
        self.assertIsNone(unblocked.chunks)

        blocked = unblocked.chunk()
        self.assertEqual(blocked.chunks, ((3,), (4,)))

        blocked = unblocked.chunk(chunks=((2, 1), (2, 2)))
        self.assertEqual(blocked.chunks, ((2, 1), (2, 2)))

        blocked = unblocked.chunk(chunks=(3, 3))
        self.assertEqual(blocked.chunks, ((3,), (3, 1)))

        self.assertIsNone(blocked.load().chunks)

        # Check that kwargs are passed
        import dask.array as da
        blocked = unblocked.chunk(name_prefix='testname_')
        self.assertIsInstance(blocked.data, da.Array)
        assert 'testname_' in blocked.data.name

    def test_isel(self):
        self.assertDataArrayIdentical(self.dv[0], self.dv.isel(x=0))
        self.assertDataArrayIdentical(self.dv, self.dv.isel(x=slice(None)))
        self.assertDataArrayIdentical(self.dv[:3], self.dv.isel(x=slice(3)))
        self.assertDataArrayIdentical(self.dv[:3, :5],
                                      self.dv.isel(x=slice(3), y=slice(5)))

    def test_sel(self):
        self.ds['x'] = ('x', np.array(list('abcdefghij')))
        da = self.ds['foo']
        self.assertDataArrayIdentical(da, da.sel(x=slice(None)))
        self.assertDataArrayIdentical(da[1], da.sel(x='b'))
        self.assertDataArrayIdentical(da[:3], da.sel(x=slice('c')))
        self.assertDataArrayIdentical(da[:3], da.sel(x=['a', 'b', 'c']))
        self.assertDataArrayIdentical(da[:, :4], da.sel(y=(self.ds['y'] < 4)))
        # verify that indexing with a dataarray works
        b = DataArray('b')
        self.assertDataArrayIdentical(da[1], da.sel(x=b))
        self.assertDataArrayIdentical(da[[1]], da.sel(x=slice(b, b)))

    def test_sel_no_index(self):
        array = DataArray(np.arange(10), dims='x')
        self.assertDataArrayIdentical(array[0], array.sel(x=0))
        self.assertDataArrayIdentical(array[:5], array.sel(x=slice(5)))
        self.assertDataArrayIdentical(array[[0, -1]], array.sel(x=[0, -1]))
        self.assertDataArrayIdentical(
            array[array < 5], array.sel(x=(array < 5)))

    def test_sel_method(self):
        data = DataArray(np.random.randn(3, 4),
                         [('x', [0, 1, 2]), ('y', list('abcd'))])

        expected = data.sel(y=['a', 'b'])
        actual = data.sel(y=['ab', 'ba'], method='pad')
        self.assertDataArrayIdentical(expected, actual)

        if pd.__version__ >= '0.17':
            expected = data.sel(x=[1, 2])
            actual = data.sel(x=[0.9, 1.9], method='backfill', tolerance=1)
            self.assertDataArrayIdentical(expected, actual)
        else:
            with self.assertRaisesRegexp(TypeError, 'tolerance'):
                data.sel(x=[0.9, 1.9], method='backfill', tolerance=1)

    def test_sel_drop(self):
        data = DataArray([1, 2, 3], [('x', [0, 1, 2])])
        expected = DataArray(1)
        selected = data.sel(x=0, drop=True)
        self.assertDataArrayIdentical(expected, selected)

        expected = DataArray(1, {'x': 0})
        selected = data.sel(x=0, drop=False)
        self.assertDataArrayIdentical(expected, selected)

        data = DataArray([1, 2, 3], dims=['x'])
        expected = DataArray(1)
        selected = data.sel(x=0, drop=True)
        self.assertDataArrayIdentical(expected, selected)

    def test_isel_drop(self):
        data = DataArray([1, 2, 3], [('x', [0, 1, 2])])
        expected = DataArray(1)
        selected = data.isel(x=0, drop=True)
        self.assertDataArrayIdentical(expected, selected)

        expected = DataArray(1, {'x': 0})
        selected = data.isel(x=0, drop=False)
        self.assertDataArrayIdentical(expected, selected)

    def test_isel_points(self):
        shape = (10, 5, 6)
        np_array = np.random.random(shape)
        da = DataArray(np_array, dims=['time', 'y', 'x'],
                       coords={'time': np.arange(0, 100, 10)})
        y = [1, 3]
        x = [3, 0]

        expected = da.values[:, y, x]

        actual = da.isel_points(y=y, x=x, dim='test_coord')
        assert actual.coords['test_coord'].shape == (len(y), )
        assert list(actual.coords) == ['time']
        assert actual.dims == ('test_coord', 'time')

        actual = da.isel_points(y=y, x=x)
        assert 'points' in actual.dims
        # Note that because xarray always concatenates along the first
        # dimension, We must transpose the result to match the numpy style of
        # concatenation.
        np.testing.assert_equal(actual.T, expected)

        # a few corner cases
        da.isel_points(time=[1, 2], x=[2, 2], y=[3, 4])
        np.testing.assert_allclose(
            da.isel_points(time=[1], x=[2], y=[4]).values.squeeze(),
            np_array[1, 4, 2].squeeze())
        da.isel_points(time=[1, 2])
        y = [-1, 0]
        x = [-2, 2]
        expected = da.values[:, y, x]
        actual = da.isel_points(x=x, y=y).values
        np.testing.assert_equal(actual.T, expected)

        # test that the order of the indexers doesn't matter
        self.assertDataArrayIdentical(
            da.isel_points(y=y, x=x),
            da.isel_points(x=x, y=y))

        # make sure we're raising errors in the right places
        with self.assertRaisesRegexp(ValueError,
                                     'All indexers must be the same length'):
            da.isel_points(y=[1, 2], x=[1, 2, 3])
        with self.assertRaisesRegexp(ValueError,
                                     'dimension bad_key does not exist'):
            da.isel_points(bad_key=[1, 2])
        with self.assertRaisesRegexp(TypeError, 'Indexers must be integers'):
            da.isel_points(y=[1.5, 2.2])
        with self.assertRaisesRegexp(TypeError, 'Indexers must be integers'):
            da.isel_points(x=[1, 2, 3], y=slice(3))
        with self.assertRaisesRegexp(ValueError,
                                     'Indexers must be 1 dimensional'):
            da.isel_points(y=1, x=2)
        with self.assertRaisesRegexp(ValueError,
                                     'Existing dimension names are not'):
            da.isel_points(y=[1, 2], x=[1, 2], dim='x')

        # using non string dims
        actual = da.isel_points(y=[1, 2], x=[1, 2], dim=['A', 'B'])
        assert 'points' in actual.coords

    def test_loc(self):
        self.ds['x'] = ('x', np.array(list('abcdefghij')))
        da = self.ds['foo']
        self.assertDataArrayIdentical(da[:3], da.loc[:'c'])
        self.assertDataArrayIdentical(da[1], da.loc['b'])
        self.assertDataArrayIdentical(da[1], da.loc[{'x': 'b'}])
        self.assertDataArrayIdentical(da[1], da.loc['b', ...])
        self.assertDataArrayIdentical(da[:3], da.loc[['a', 'b', 'c']])
        self.assertDataArrayIdentical(da[:3, :4],
                                      da.loc[['a', 'b', 'c'], np.arange(4)])
        self.assertDataArrayIdentical(da[:, :4], da.loc[:, self.ds['y'] < 4])
        da.loc['a':'j'] = 0
        self.assertTrue(np.all(da.values == 0))
        da.loc[{'x': slice('a', 'j')}] = 2
        self.assertTrue(np.all(da.values == 2))

    def test_loc_single_boolean(self):
        data = DataArray([0, 1], coords=[[True, False]])
        self.assertEqual(data.loc[True], 0)
        self.assertEqual(data.loc[False], 1)

    def test_selection_multiindex(self):
        mindex = pd.MultiIndex.from_product([['a', 'b'], [1, 2], [-1, -2]],
                                            names=('one', 'two', 'three'))
        mdata = DataArray(range(8), [('x', mindex)])

        def test_sel(lab_indexer, pos_indexer, replaced_idx=False,
                     renamed_dim=None):
            da = mdata.sel(x=lab_indexer)
            expected_da = mdata.isel(x=pos_indexer)
            if not replaced_idx:
                self.assertDataArrayIdentical(da, expected_da)
            else:
                if renamed_dim:
                    self.assertEqual(da.dims[0], renamed_dim)
                    da = da.rename({renamed_dim: 'x'})
                self.assertVariableIdentical(da.variable, expected_da.variable)
                self.assertVariableNotEqual(da['x'], expected_da['x'])

        test_sel(('a', 1, -1), 0)
        test_sel(('b', 2, -2), -1)
        test_sel(('a', 1), [0, 1], replaced_idx=True, renamed_dim='three')
        test_sel(('a',), range(4), replaced_idx=True)
        test_sel('a', range(4), replaced_idx=True)
        test_sel([('a', 1, -1), ('b', 2, -2)], [0, 7])
        test_sel(slice('a', 'b'), range(8))
        test_sel(slice(('a', 1), ('b', 1)), range(6))
        test_sel({'one': 'a', 'two': 1, 'three': -1}, 0)
        test_sel({'one': 'a', 'two': 1}, [0, 1], replaced_idx=True,
                 renamed_dim='three')
        test_sel({'one': 'a'}, range(4), replaced_idx=True)

        self.assertDataArrayIdentical(mdata.loc['a'], mdata.sel(x='a'))
        self.assertDataArrayIdentical(mdata.loc[('a', 1), ...],
                                      mdata.sel(x=('a', 1)))
        self.assertDataArrayIdentical(mdata.loc[{'one': 'a'}, ...],
                                      mdata.sel(x={'one': 'a'}))
        with self.assertRaises(IndexError):
            mdata.loc[('a', 1)]

        self.assertDataArrayIdentical(mdata.sel(x={'one': 'a', 'two': 1}),
                                      mdata.sel(one='a', two=1))

    def test_virtual_default_coords(self):
        array = DataArray(np.zeros((5,)), dims='x')
        expected = DataArray(range(5), dims='x', name='x')
        self.assertDataArrayIdentical(expected, array['x'])
        self.assertDataArrayIdentical(expected, array.coords['x'])

    def test_virtual_time_components(self):
        dates = pd.date_range('2000-01-01', periods=10)
        da = DataArray(np.arange(1, 11), [('time', dates)])

        self.assertArrayEqual(da['time.dayofyear'], da.values)
        self.assertArrayEqual(da.coords['time.dayofyear'], da.values)

    def test_coords(self):
        # use int64 to ensure repr() consistency on windows
        coords = [IndexVariable('x', np.array([-1, -2], 'int64')),
                  IndexVariable('y', np.array([0, 1, 2], 'int64'))]
        da = DataArray(np.random.randn(2, 3), coords, name='foo')

        self.assertEquals(2, len(da.coords))

        self.assertEqual(['x', 'y'], list(da.coords))

        self.assertTrue(coords[0].identical(da.coords['x']))
        self.assertTrue(coords[1].identical(da.coords['y']))

        self.assertIn('x', da.coords)
        self.assertNotIn(0, da.coords)
        self.assertNotIn('foo', da.coords)

        with self.assertRaises(KeyError):
            da.coords[0]
        with self.assertRaises(KeyError):
            da.coords['foo']

        expected = dedent("""\
        Coordinates:
          * x        (x) int64 -1 -2
          * y        (y) int64 0 1 2""")
        actual = repr(da.coords)
        self.assertEquals(expected, actual)

        del da.coords['x']
        expected = DataArray(da.values, {'y': [0, 1, 2]}, dims=['x', 'y'],
                             name='foo')
        self.assertDataArrayIdentical(da, expected)

        with self.assertRaisesRegexp(ValueError, 'conflicting MultiIndex'):
            self.mda['level_1'] = np.arange(4)
            self.mda.coords['level_1'] = np.arange(4)

    def test_coords_to_index(self):
        da = DataArray(np.zeros((2, 3)), [('x', [1, 2]), ('y', list('abc'))])

        with raises_regex(ValueError, 'no valid index'):
            da[0, 0].coords.to_index()

        expected = pd.Index(['a', 'b', 'c'], name='y')
        actual = da[0].coords.to_index()
        assert expected.equals(actual)

        expected = pd.MultiIndex.from_product([[1, 2], ['a', 'b', 'c']],
                                              names=['x', 'y'])
        actual = da.coords.to_index()
        assert expected.equals(actual)

        expected = pd.MultiIndex.from_product([['a', 'b', 'c'], [1, 2]],
                                              names=['y', 'x'])
        actual = da.coords.to_index(['y', 'x'])
        assert expected.equals(actual)

        with raises_regex(ValueError, 'ordered_dims must match'):
            da.coords.to_index(['x'])

    def test_coord_coords(self):
        orig = DataArray([10, 20],
                         {'x': [1, 2], 'x2': ('x', ['a', 'b']), 'z': 4},
                         dims='x')

        actual = orig.coords['x']
        expected = DataArray([1, 2], {'z': 4, 'x2': ('x', ['a', 'b']),
                                      'x': [1, 2]},
                             dims='x', name='x')
        self.assertDataArrayIdentical(expected, actual)

        del actual.coords['x2']
        self.assertDataArrayIdentical(
            expected.reset_coords('x2', drop=True), actual)

        actual.coords['x3'] = ('x', ['a', 'b'])
        expected = DataArray([1, 2], {'z': 4, 'x3': ('x', ['a', 'b']),
                                      'x': [1, 2]},
                             dims='x', name='x')
        self.assertDataArrayIdentical(expected, actual)

    def test_reset_coords(self):
        data = DataArray(np.zeros((3, 4)),
                         {'bar': ('x', ['a', 'b', 'c']),
                          'baz': ('y', range(4)),
                          'y': range(4)},
                         dims=['x', 'y'],
                         name='foo')

        actual = data.reset_coords()
        expected = Dataset({'foo': (['x', 'y'], np.zeros((3, 4))),
                            'bar': ('x', ['a', 'b', 'c']),
                            'baz': ('y', range(4)),
                            'y': range(4)})
        self.assertDatasetIdentical(actual, expected)

        actual = data.reset_coords(['bar', 'baz'])
        self.assertDatasetIdentical(actual, expected)

        actual = data.reset_coords('bar')
        expected = Dataset({'foo': (['x', 'y'], np.zeros((3, 4))),
                            'bar': ('x', ['a', 'b', 'c'])},
                           {'baz': ('y', range(4)), 'y': range(4)})
        self.assertDatasetIdentical(actual, expected)

        actual = data.reset_coords(['bar'])
        self.assertDatasetIdentical(actual, expected)

        actual = data.reset_coords(drop=True)
        expected = DataArray(np.zeros((3, 4)), coords={'y': range(4)},
                             dims=['x', 'y'], name='foo')
        self.assertDataArrayIdentical(actual, expected)

        actual = data.copy()
        actual.reset_coords(drop=True, inplace=True)
        self.assertDataArrayIdentical(actual, expected)

        actual = data.reset_coords('bar', drop=True)
        expected = DataArray(np.zeros((3, 4)),
                             {'baz': ('y', range(4)), 'y': range(4)},
                             dims=['x', 'y'], name='foo')
        self.assertDataArrayIdentical(actual, expected)

        with self.assertRaisesRegexp(ValueError, 'cannot reset coord'):
            data.reset_coords(inplace=True)
        with self.assertRaisesRegexp(ValueError, 'cannot be found'):
            data.reset_coords('foo', drop=True)
        with self.assertRaisesRegexp(ValueError, 'cannot be found'):
            data.reset_coords('not_found')
        with self.assertRaisesRegexp(ValueError, 'cannot remove index'):
            data.reset_coords('y')

    def test_assign_coords(self):
        array = DataArray(10)
        actual = array.assign_coords(c=42)
        expected = DataArray(10, {'c': 42})
        self.assertDataArrayIdentical(actual, expected)

        array = DataArray([1, 2, 3, 4], {'c': ('x', [0, 0, 1, 1])}, dims='x')
        actual = array.groupby('c').assign_coords(d=lambda a: a.mean())
        expected = array.copy()
        expected.coords['d'] = ('x', [1.5, 1.5, 3.5, 3.5])
        self.assertDataArrayIdentical(actual, expected)

        with self.assertRaisesRegexp(ValueError, 'conflicting MultiIndex'):
            self.mda.assign_coords(level_1=range(4))

    def test_coords_alignment(self):
        lhs = DataArray([1, 2, 3], [('x', [0, 1, 2])])
        rhs = DataArray([2, 3, 4], [('x', [1, 2, 3])])
        lhs.coords['rhs'] = rhs

        expected = DataArray([1, 2, 3],
                             coords={'rhs': ('x', [np.nan, 2, 3]),
                                     'x': [0, 1, 2]},
                             dims='x')
        self.assertDataArrayIdentical(lhs, expected)

    def test_coords_replacement_alignment(self):
        # regression test for GH725
        arr = DataArray([0, 1, 2], dims=['abc'])
        new_coord = DataArray([1, 2, 3], dims=['abc'], coords=[[1, 2, 3]])
        arr['abc'] = new_coord
        expected = DataArray([0, 1, 2], coords=[('abc', [1, 2, 3])])
        self.assertDataArrayIdentical(arr, expected)

    def test_coords_non_string(self):
        arr = DataArray(0, coords={1: 2})
        actual = arr.coords[1]
        expected = DataArray(2, coords={1: 2}, name=1)
        self.assertDataArrayIdentical(actual, expected)

    def test_reindex_like(self):
        foo = DataArray(np.random.randn(5, 6),
                        [('x', range(5)), ('y', range(6))])
        bar = foo[:2, :2]
        self.assertDataArrayIdentical(foo.reindex_like(bar), bar)

        expected = foo.copy()
        expected[:] = np.nan
        expected[:2, :2] = bar
        self.assertDataArrayIdentical(bar.reindex_like(foo), expected)

    def test_reindex_like_no_index(self):
        foo = DataArray(np.random.randn(5, 6), dims=['x', 'y'])
        self.assertDatasetIdentical(foo, foo.reindex_like(foo))

        bar = foo[:4]
        with self.assertRaisesRegexp(
                ValueError, 'different size for unlabeled'):
            foo.reindex_like(bar)

    def test_reindex_regressions(self):
        # regression test for #279
        expected = DataArray(np.random.randn(5), coords=[("time", range(5))])
        time2 = DataArray(np.arange(5), dims="time2")
        actual = expected.reindex(time=time2)
        self.assertDataArrayIdentical(actual, expected)

        # regression test for #736, reindex can not change complex nums dtype
        x = np.array([1, 2, 3], dtype=np.complex)
        x = DataArray(x, coords=[[0.1, 0.2, 0.3]])
        y = DataArray([2, 5, 6, 7, 8], coords=[[-1.1, 0.21, 0.31, 0.41, 0.51]])
        re_dtype = x.reindex_like(y, method='pad').dtype
        self.assertEqual(x.dtype, re_dtype)

    def test_reindex_method(self):
        x = DataArray([10, 20], dims='y', coords={'y': [0, 1]})
        y = [-0.1, 0.5, 1.1]
        if pd.__version__ >= '0.17':
            actual = x.reindex(y=y, method='backfill', tolerance=0.2)
            expected = DataArray([10, np.nan, np.nan], coords=[('y', y)])
            self.assertDataArrayIdentical(expected, actual)

        alt = Dataset({'y': y})
        actual = x.reindex_like(alt, method='backfill')
        expected = DataArray([10, 20, np.nan], coords=[('y', y)])
        self.assertDatasetIdentical(expected, actual)

    def test_rename(self):
        renamed = self.dv.rename('bar')
        self.assertDatasetIdentical(
            renamed.to_dataset(), self.ds.rename({'foo': 'bar'}))
        self.assertEqual(renamed.name, 'bar')

        renamed = self.dv.x.rename({'x': 'z'}).rename('z')
        self.assertDatasetIdentical(
            renamed, self.ds.rename({'x': 'z'}).z)
        self.assertEqual(renamed.name, 'z')
        self.assertEqual(renamed.dims, ('z',))

    def test_swap_dims(self):
        array = DataArray(np.random.randn(3), {'y': ('x', list('abc'))}, 'x')
        expected = DataArray(array.values, {'y': list('abc')}, dims='y')
        actual = array.swap_dims({'x': 'y'})
        self.assertDataArrayIdentical(expected, actual)

    def test_expand_dims_error(self):
        array = DataArray(np.random.randn(3, 4), dims=['x', 'dim_0'],
                          coords={'x': np.linspace(0.0, 1.0, 3.0)},
                          attrs={'key': 'entry'})

        with self.assertRaisesRegexp(ValueError, 'dim should be str or'):
            array.expand_dims(0)
        with self.assertRaisesRegexp(ValueError, 'lengths of dim and axis'):
            # dims and axis argument should be the same length
            array.expand_dims(dim=['a', 'b'], axis=[1, 2, 3])
        with self.assertRaisesRegexp(ValueError, 'Dimension x already'):
            # Should not pass the already existing dimension.
            array.expand_dims(dim=['x'])
        # raise if duplicate
        with self.assertRaisesRegexp(ValueError, 'duplicate values.'):
            array.expand_dims(dim=['y', 'y'])
        with self.assertRaisesRegexp(ValueError, 'duplicate values.'):
            array.expand_dims(dim=['y', 'z'], axis=[1, 1])
        with self.assertRaisesRegexp(ValueError, 'duplicate values.'):
            array.expand_dims(dim=['y', 'z'], axis=[2, -2])

        # out of bounds error, axis must be in [-4, 3]
        with self.assertRaises(IndexError):
            array.expand_dims(dim=['y', 'z'], axis=[2, 4])
        with self.assertRaises(IndexError):
            array.expand_dims(dim=['y', 'z'], axis=[2, -5])
        # Does not raise an IndexError
        array.expand_dims(dim=['y', 'z'], axis=[2, -4])
        array.expand_dims(dim=['y', 'z'], axis=[2, 3])

    def test_expand_dims(self):
        array = DataArray(np.random.randn(3, 4), dims=['x', 'dim_0'],
                          coords={'x': np.linspace(0.0, 1.0, 3)},
                          attrs={'key': 'entry'})
        # pass only dim label
        actual = array.expand_dims(dim='y')
        expected = DataArray(np.expand_dims(array.values, 0),
                             dims=['y', 'x', 'dim_0'],
                             coords={'x': np.linspace(0.0, 1.0, 3)},
                             attrs={'key': 'entry'})
        self.assertDataArrayIdentical(expected, actual)
        roundtripped = actual.squeeze('y', drop=True)
        self.assertDatasetIdentical(array, roundtripped)

        # pass multiple dims
        actual = array.expand_dims(dim=['y', 'z'])
        expected = DataArray(np.expand_dims(np.expand_dims(array.values, 0),
                                            0),
                             dims=['y', 'z', 'x', 'dim_0'],
                             coords={'x': np.linspace(0.0, 1.0, 3)},
                             attrs={'key': 'entry'})
        self.assertDataArrayIdentical(expected, actual)
        roundtripped = actual.squeeze(['y', 'z'], drop=True)
        self.assertDatasetIdentical(array, roundtripped)

        # pass multiple dims and axis. Axis is out of order
        actual = array.expand_dims(dim=['z', 'y'], axis=[2, 1])
        expected = DataArray(np.expand_dims(np.expand_dims(array.values, 1),
                                            2),
                             dims=['x', 'y', 'z', 'dim_0'],
                             coords={'x': np.linspace(0.0, 1.0, 3)},
                             attrs={'key': 'entry'})
        self.assertDataArrayIdentical(expected, actual)
        # make sure the attrs are tracked
        self.assertTrue(actual.attrs['key'] == 'entry')
        roundtripped = actual.squeeze(['z', 'y'], drop=True)
        self.assertDatasetIdentical(array, roundtripped)

        # Negative axis and they are out of order
        actual = array.expand_dims(dim=['y', 'z'], axis=[-1, -2])
        expected = DataArray(np.expand_dims(np.expand_dims(array.values, -1),
                                            -1),
                             dims=['x', 'dim_0', 'z', 'y'],
                             coords={'x': np.linspace(0.0, 1.0, 3)},
                             attrs={'key': 'entry'})
        self.assertDataArrayIdentical(expected, actual)
        self.assertTrue(actual.attrs['key'] == 'entry')
        roundtripped = actual.squeeze(['y', 'z'], drop=True)
        self.assertDatasetIdentical(array, roundtripped)

    def test_expand_dims_with_scalar_coordinate(self):
        array = DataArray(np.random.randn(3, 4), dims=['x', 'dim_0'],
                          coords={'x': np.linspace(0.0, 1.0, 3), 'z': 1.0},
                          attrs={'key': 'entry'})
        actual = array.expand_dims(dim='z')
        expected = DataArray(np.expand_dims(array.values, 0),
                             dims=['z', 'x', 'dim_0'],
                             coords={'x': np.linspace(0.0, 1.0, 3),
                                     'z': np.ones(1)},
                             attrs={'key': 'entry'})
        self.assertDataArrayIdentical(expected, actual)
        roundtripped = actual.squeeze(['z'], drop=False)
        self.assertDatasetIdentical(array, roundtripped)

    def test_set_index(self):
        indexes = [self.mindex.get_level_values(n) for n in self.mindex.names]
        coords = {idx.name: ('x', idx) for idx in indexes}
        array = DataArray(self.mda.values, coords=coords, dims='x')
        expected = self.mda.copy()
        level_3 = ('x', [1, 2, 3, 4])
        array['level_3'] = level_3
        expected['level_3'] = level_3

        obj = array.set_index(x=self.mindex.names)
        self.assertDataArrayIdentical(obj, expected)

        obj = obj.set_index(x='level_3', append=True)
        expected = array.set_index(x=['level_1', 'level_2', 'level_3'])
        self.assertDataArrayIdentical(obj, expected)

        array.set_index(x=['level_1', 'level_2', 'level_3'], inplace=True)
        self.assertDataArrayIdentical(array, expected)

        array2d = DataArray(np.random.rand(2, 2),
                            coords={'x': ('x', [0, 1]),
                                    'level': ('y', [1, 2])},
                            dims=('x', 'y'))
        with self.assertRaisesRegexp(ValueError, 'dimension mismatch'):
            array2d.set_index(x='level')

    def test_reset_index(self):
        indexes = [self.mindex.get_level_values(n) for n in self.mindex.names]
        coords = {idx.name: ('x', idx) for idx in indexes}
        expected = DataArray(self.mda.values, coords=coords, dims='x')

        obj = self.mda.reset_index('x')
        self.assertDataArrayIdentical(obj, expected)
        obj = self.mda.reset_index(self.mindex.names)
        self.assertDataArrayIdentical(obj, expected)
        obj = self.mda.reset_index(['x', 'level_1'])
        self.assertDataArrayIdentical(obj, expected)

        coords = {'x': ('x', self.mindex.droplevel('level_1')),
                  'level_1': ('x', self.mindex.get_level_values('level_1'))}
        expected = DataArray(self.mda.values, coords=coords, dims='x')
        obj = self.mda.reset_index(['level_1'])
        self.assertDataArrayIdentical(obj, expected)

        expected = DataArray(self.mda.values, dims='x')
        obj = self.mda.reset_index('x', drop=True)
        self.assertDataArrayIdentical(obj, expected)

        array = self.mda.copy()
        array.reset_index(['x'], drop=True, inplace=True)
        self.assertDataArrayIdentical(array, expected)

        # single index
        array = DataArray([1, 2], coords={'x': ['a', 'b']}, dims='x')
        expected = DataArray([1, 2], coords={'x_': ('x', ['a', 'b'])},
                             dims='x')
        self.assertDataArrayIdentical(array.reset_index('x'), expected)

    def test_reorder_levels(self):
        midx = self.mindex.reorder_levels(['level_2', 'level_1'])
        expected = DataArray(self.mda.values, coords={'x': midx}, dims='x')

        obj = self.mda.reorder_levels(x=['level_2', 'level_1'])
        self.assertDataArrayIdentical(obj, expected)

        array = self.mda.copy()
        array.reorder_levels(x=['level_2', 'level_1'], inplace=True)
        self.assertDataArrayIdentical(array, expected)

        array = DataArray([1, 2], dims='x')
        with self.assertRaises(KeyError):
            array.reorder_levels(x=['level_1', 'level_2'])

        array['x'] = [0, 1]
        with self.assertRaisesRegexp(ValueError, 'has no MultiIndex'):
            array.reorder_levels(x=['level_1', 'level_2'])

    def test_dataset_getitem(self):
        dv = self.ds['foo']
        self.assertDataArrayIdentical(dv, self.dv)

    def test_array_interface(self):
        self.assertArrayEqual(np.asarray(self.dv), self.x)
        # test patched in methods
        self.assertArrayEqual(self.dv.astype(float), self.v.astype(float))
        assert_array_equal(self.dv.argsort(), self.v.argsort())
        assert_array_equal(self.dv.clip(2, 3), self.v.clip(2, 3))
        # test ufuncs
        expected = deepcopy(self.ds)
        expected['foo'][:] = np.sin(self.x)
        self.assertDataArrayEqual(expected['foo'], np.sin(self.dv))
        assert_array_equal(self.dv, np.maximum(self.v, self.dv))
        bar = Variable(['x', 'y'], np.zeros((10, 20)))
        self.assertDataArrayEqual(self.dv, np.maximum(self.dv, bar))

    def test_is_null(self):
        x = np.random.RandomState(42).randn(5, 6)
        x[x < 0] = np.nan
        original = DataArray(x, [-np.arange(5), np.arange(6)], ['x', 'y'])
        expected = DataArray(pd.isnull(x), [-np.arange(5), np.arange(6)],
                             ['x', 'y'])
        self.assertDataArrayIdentical(expected, original.isnull())
        self.assertDataArrayIdentical(~expected, original.notnull())

    def test_math(self):
        x = self.x
        v = self.v
        a = self.dv
        # variable math was already tested extensively, so let's just make sure
        # that all types are properly converted here
        self.assertDataArrayEqual(a, +a)
        self.assertDataArrayEqual(a, a + 0)
        self.assertDataArrayEqual(a, 0 + a)
        self.assertDataArrayEqual(a, a + 0 * v)
        self.assertDataArrayEqual(a, 0 * v + a)
        self.assertDataArrayEqual(a, a + 0 * x)
        self.assertDataArrayEqual(a, 0 * x + a)
        self.assertDataArrayEqual(a, a + 0 * a)
        self.assertDataArrayEqual(a, 0 * a + a)

    def test_math_automatic_alignment(self):
        a = DataArray(range(5), [('x', range(5))])
        b = DataArray(range(5), [('x', range(1, 6))])
        expected = DataArray(np.ones(4), [('x', [1, 2, 3, 4])])
        self.assertDataArrayIdentical(a - b, expected)

    def test_non_overlapping_dataarrays_return_empty_result(self):

        a = DataArray(range(5), [('x', range(5))])
        result = a.isel(x=slice(2)) + a.isel(x=slice(2, None))
        self.assertEqual(len(result['x']), 0)

    def test_empty_dataarrays_return_empty_result(self):

        a = DataArray(data=[])
        result = a * a
        self.assertEqual(len(result['dim_0']), 0)

    def test_inplace_math_basics(self):
        x = self.x
        a = self.dv
        v = a.variable
        b = a
        b += 1
        self.assertIs(b, a)
        self.assertIs(b.variable, v)
        self.assertArrayEqual(b.values, x)
        self.assertIs(source_ndarray(b.values), x)

    def test_inplace_math_automatic_alignment(self):
        a = DataArray(range(5), [('x', range(5))])
        b = DataArray(range(1, 6), [('x', range(1, 6))])
        with self.assertRaises(xr.MergeError):
            a += b
        with self.assertRaises(xr.MergeError):
            b += a

    def test_math_name(self):
        # Verify that name is preserved only when it can be done unambiguously.
        # The rule (copied from pandas.Series) is keep the current name only if
        # the other object has the same name or no name attribute and this
        # object isn't a coordinate; otherwise reset to None.
        a = self.dv
        self.assertEqual((+a).name, 'foo')
        self.assertEqual((a + 0).name, 'foo')
        self.assertIs((a + a.rename(None)).name, None)
        self.assertIs((a + a.rename('bar')).name, None)
        self.assertEqual((a + a).name, 'foo')
        self.assertIs((+a['x']).name, 'x')
        self.assertIs((a['x'] + 0).name, 'x')
        self.assertIs((a + a['x']).name, None)

    def test_math_with_coords(self):
        coords = {'x': [-1, -2], 'y': ['ab', 'cd', 'ef'],
                  'lat': (['x', 'y'], [[1, 2, 3], [-1, -2, -3]]),
                  'c': -999}
        orig = DataArray(np.random.randn(2, 3), coords, dims=['x', 'y'])

        actual = orig + 1
        expected = DataArray(orig.values + 1, orig.coords)
        self.assertDataArrayIdentical(expected, actual)

        actual = 1 + orig
        self.assertDataArrayIdentical(expected, actual)

        actual = orig + orig[0, 0]
        exp_coords = dict((k, v) for k, v in coords.items() if k != 'lat')
        expected = DataArray(orig.values + orig.values[0, 0],
                             exp_coords, dims=['x', 'y'])
        self.assertDataArrayIdentical(expected, actual)

        actual = orig[0, 0] + orig
        self.assertDataArrayIdentical(expected, actual)

        actual = orig[0, 0] + orig[-1, -1]
        expected = DataArray(orig.values[0, 0] + orig.values[-1, -1],
                             {'c': -999})
        self.assertDataArrayIdentical(expected, actual)

        actual = orig[:, 0] + orig[0, :]
        exp_values = orig[:, 0].values[:, None] + orig[0, :].values[None, :]
        expected = DataArray(exp_values, exp_coords, dims=['x', 'y'])
        self.assertDataArrayIdentical(expected, actual)

        actual = orig[0, :] + orig[:, 0]
        self.assertDataArrayIdentical(expected.T, actual)

        actual = orig - orig.T
        expected = DataArray(np.zeros((2, 3)), orig.coords)
        self.assertDataArrayIdentical(expected, actual)

        actual = orig.T - orig
        self.assertDataArrayIdentical(expected.T, actual)

        alt = DataArray([1, 1], {'x': [-1, -2], 'c': 'foo', 'd': 555}, 'x')
        actual = orig + alt
        expected = orig + 1
        expected.coords['d'] = 555
        del expected.coords['c']
        self.assertDataArrayIdentical(expected, actual)

        actual = alt + orig
        self.assertDataArrayIdentical(expected, actual)

    def test_index_math(self):
        orig = DataArray(range(3), dims='x', name='x')
        actual = orig + 1
        expected = DataArray(1 + np.arange(3), dims='x', name='x')
        self.assertDataArrayIdentical(expected, actual)

        # regression tests for #254
        actual = orig[0] < orig
        expected = DataArray([False, True, True], dims='x', name='x')
        self.assertDataArrayIdentical(expected, actual)

        actual = orig > orig[0]
        self.assertDataArrayIdentical(expected, actual)

    def test_dataset_math(self):
        # more comprehensive tests with multiple dataset variables
        obs = Dataset({'tmin': ('x', np.arange(5)),
                       'tmax': ('x', 10 + np.arange(5))},
                      {'x': ('x', 0.5 * np.arange(5)),
                       'loc': ('x', range(-2, 3))})

        actual = 2 * obs['tmax']
        expected = DataArray(2 * (10 + np.arange(5)), obs.coords, name='tmax')
        self.assertDataArrayIdentical(actual, expected)

        actual = obs['tmax'] - obs['tmin']
        expected = DataArray(10 * np.ones(5), obs.coords)
        self.assertDataArrayIdentical(actual, expected)

        sim = Dataset({'tmin': ('x', 1 + np.arange(5)),
                       'tmax': ('x', 11 + np.arange(5)),
                       # does *not* include 'loc' as a coordinate
                       'x': ('x', 0.5 * np.arange(5))})

        actual = sim['tmin'] - obs['tmin']
        expected = DataArray(np.ones(5), obs.coords, name='tmin')
        self.assertDataArrayIdentical(actual, expected)

        actual = -obs['tmin'] + sim['tmin']
        self.assertDataArrayIdentical(actual, expected)

        actual = sim['tmin'].copy()
        actual -= obs['tmin']
        self.assertDataArrayIdentical(actual, expected)

        actual = sim.copy()
        actual['tmin'] = sim['tmin'] - obs['tmin']
        expected = Dataset({'tmin': ('x', np.ones(5)),
                            'tmax': ('x', sim['tmax'].values)},
                           obs.coords)
        self.assertDatasetIdentical(actual, expected)

        actual = sim.copy()
        actual['tmin'] -= obs['tmin']
        self.assertDatasetIdentical(actual, expected)

    def test_stack_unstack(self):
        orig = DataArray([[0, 1], [2, 3]], dims=['x', 'y'], attrs={'foo': 2})
        actual = orig.stack(z=['x', 'y']).unstack('z').drop(['x', 'y'])
        self.assertDataArrayIdentical(orig, actual)

    def test_stack_unstack_decreasing_coordinate(self):
        # regression test for GH980
        orig = DataArray(np.random.rand(3, 4), dims=('y', 'x'),
                         coords={'x': np.arange(4),
                                 'y': np.arange(3, 0, -1)})
        stacked = orig.stack(allpoints=['y', 'x'])
        actual = stacked.unstack('allpoints')
        self.assertDataArrayIdentical(orig, actual)

    def test_unstack_pandas_consistency(self):
        df = pd.DataFrame({'foo': range(3),
                           'x': ['a', 'b', 'b'],
                           'y': [0, 0, 1]})
        s = df.set_index(['x', 'y'])['foo']
        expected = DataArray(s.unstack(), name='foo')
        actual = DataArray(s, dims='z').unstack('z')
        self.assertDataArrayIdentical(expected, actual)

    def test_transpose(self):
        self.assertVariableEqual(self.dv.variable.transpose(),
                                 self.dv.transpose().variable)

    def test_squeeze(self):
        assert_equal(self.dv.variable.squeeze(), self.dv.squeeze().variable)

    def test_squeeze_drop(self):
        array = DataArray([1], [('x', [0])])
        expected = DataArray(1)
        actual = array.squeeze(drop=True)
        self.assertDataArrayIdentical(expected, actual)

        expected = DataArray(1, {'x': 0})
        actual = array.squeeze(drop=False)
        self.assertDataArrayIdentical(expected, actual)

    def test_drop_coordinates(self):
        expected = DataArray(np.random.randn(2, 3), dims=['x', 'y'])
        arr = expected.copy()
        arr.coords['z'] = 2
        actual = arr.drop('z')
        self.assertDataArrayIdentical(expected, actual)

        with self.assertRaises(ValueError):
            arr.drop('not found')

        with self.assertRaisesRegexp(ValueError, 'cannot be found'):
            arr.drop(None)

        renamed = arr.rename('foo')
        with self.assertRaisesRegexp(ValueError, 'cannot be found'):
            renamed.drop('foo')

    def test_drop_index_labels(self):
        arr = DataArray(np.random.randn(2, 3), coords={'y': [0, 1, 2]},
                        dims=['x', 'y'])
        actual = arr.drop([0, 1], dim='y')
        expected = arr[:, 2:]
        self.assertDataArrayIdentical(expected, actual)

    def test_dropna(self):
        x = np.random.randn(4, 4)
        x[::2, 0] = np.nan
        arr = DataArray(x, dims=['a', 'b'])

        actual = arr.dropna('a')
        expected = arr[1::2]
        self.assertDataArrayIdentical(actual, expected)

        actual = arr.dropna('b', how='all')
        self.assertDataArrayIdentical(actual, arr)

        actual = arr.dropna('a', thresh=1)
        self.assertDataArrayIdentical(actual, arr)

        actual = arr.dropna('b', thresh=3)
        expected = arr[:, 1:]
        self.assertDataArrayIdentical(actual, expected)

    def test_where(self):
        arr = DataArray(np.arange(4), dims='x')
        expected = arr.sel(x=slice(2))
        actual = arr.where(arr.x < 2, drop=True)
        self.assertDataArrayIdentical(actual, expected)

    def test_cumops(self):
        coords = {'x': [-1, -2], 'y': ['ab', 'cd', 'ef'],
                  'lat': (['x', 'y'], [[1, 2, 3], [-1, -2, -3]]),
                  'c': -999}
        orig = DataArray([[-1, 0, 1], [-3, 0, 3]], coords,
                         dims=['x', 'y'])

        actual = orig.cumsum('x')
        expected = DataArray([[-1, 0, 1], [-4, 0, 4]], coords,
                             dims=['x', 'y'])
        self.assertDataArrayIdentical(expected, actual)

        actual = orig.cumsum('y')
        expected = DataArray([[-1, -1, 0], [-3, -3, 0]], coords,
                             dims=['x', 'y'])
        self.assertDataArrayIdentical(expected, actual)

        actual = orig.cumprod('x')
        expected = DataArray([[-1, 0, 1], [3, 0, 3]], coords,
                             dims=['x', 'y'])
        self.assertDataArrayIdentical(expected, actual)

        actual = orig.cumprod('y')
        expected = DataArray([[-1, 0, 0], [-3, 0, 0]], coords, dims=['x', 'y'])
        self.assertDataArrayIdentical(expected, actual)

    def test_reduce(self):
        coords = {'x': [-1, -2], 'y': ['ab', 'cd', 'ef'],
                  'lat': (['x', 'y'], [[1, 2, 3], [-1, -2, -3]]),
                  'c': -999}
        orig = DataArray([[-1, 0, 1], [-3, 0, 3]], coords, dims=['x', 'y'])

        actual = orig.mean()
        expected = DataArray(0, {'c': -999})
        self.assertDataArrayIdentical(expected, actual)

        actual = orig.mean(['x', 'y'])
        self.assertDataArrayIdentical(expected, actual)

        actual = orig.mean('x')
        expected = DataArray([-2, 0, 2], {'y': coords['y'], 'c': -999}, 'y')
        self.assertDataArrayIdentical(expected, actual)

        actual = orig.mean(['x'])
        self.assertDataArrayIdentical(expected, actual)

        actual = orig.mean('y')
        expected = DataArray([0, 0], {'x': coords['x'], 'c': -999}, 'x')
        self.assertDataArrayIdentical(expected, actual)

        self.assertVariableEqual(self.dv.reduce(np.mean, 'x').variable,
                                 self.v.reduce(np.mean, 'x'))

        orig = DataArray([[1, 0, np.nan], [3, 0, 3]], coords, dims=['x', 'y'])
        actual = orig.count()
        expected = DataArray(5, {'c': -999})
        self.assertDataArrayIdentical(expected, actual)

        # uint support
        orig = DataArray(np.arange(6).reshape(3, 2).astype('uint'),
                         dims=['x', 'y'])
        assert orig.dtype.kind == 'u'
        actual = orig.mean(dim='x', skipna=True)
        expected = DataArray(orig.values.astype(int),
                             dims=['x', 'y']).mean('x')
        self.assertDataArrayEqual(actual, expected)

    # skip due to bug in older versions of numpy.nanpercentile
    def test_quantile(self):
        for q in [0.25, [0.50], [0.25, 0.75]]:
            for axis, dim in zip([None, 0, [0], [0, 1]],
                                 [None, 'x', ['x'], ['x', 'y']]):
                actual = self.dv.quantile(q, dim=dim)
                expected = np.nanpercentile(self.dv.values, np.array(q) * 100,
                                            axis=axis)
                np.testing.assert_allclose(actual.values, expected)

    def test_reduce_keep_attrs(self):
        # Test dropped attrs
        vm = self.va.mean()
        self.assertEqual(len(vm.attrs), 0)
        self.assertEqual(vm.attrs, OrderedDict())

        # Test kept attrs
        vm = self.va.mean(keep_attrs=True)
        self.assertEqual(len(vm.attrs), len(self.attrs))
        self.assertEqual(vm.attrs, self.attrs)

    def test_assign_attrs(self):
        expected = DataArray([], attrs=dict(a=1, b=2))
        expected.attrs['a'] = 1
        expected.attrs['b'] = 2
        new = DataArray([])
        actual = DataArray([]).assign_attrs(a=1, b=2)
        self.assertDatasetIdentical(actual, expected)
        self.assertEqual(new.attrs, {})

        expected.attrs['c'] = 3
        new_actual = actual.assign_attrs({'c': 3})
        self.assertDatasetIdentical(new_actual, expected)
        self.assertEqual(actual.attrs, {'a': 1, 'b': 2})

    def test_fillna(self):
        a = DataArray([np.nan, 1, np.nan, 3], coords={'x': range(4)}, dims='x')
        actual = a.fillna(-1)
        expected = DataArray([-1, 1, -1, 3], coords={'x': range(4)}, dims='x')
        self.assertDataArrayIdentical(expected, actual)

        b = DataArray(range(4), coords={'x': range(4)}, dims='x')
        actual = a.fillna(b)
        expected = b.copy()
        self.assertDataArrayIdentical(expected, actual)

        actual = a.fillna(range(4))
        self.assertDataArrayIdentical(expected, actual)

        actual = a.fillna(b[:3])
        self.assertDataArrayIdentical(expected, actual)

        actual = a.fillna(b[:0])
        self.assertDataArrayIdentical(a, actual)

        with self.assertRaisesRegexp(TypeError, 'fillna on a DataArray'):
            a.fillna({0: 0})

        with self.assertRaisesRegexp(ValueError, 'broadcast'):
            a.fillna([1, 2])

        fill_value = DataArray([0, 1], dims='y')
        actual = a.fillna(fill_value)
        expected = DataArray([[0, 1], [1, 1], [0, 1], [3, 3]],
                             coords={'x': range(4)}, dims=('x', 'y'))
        self.assertDataArrayIdentical(expected, actual)

        expected = b.copy()
        for target in [a, expected]:
            target.coords['b'] = ('x', [0, 0, 1, 1])
        actual = a.groupby('b').fillna(DataArray([0, 2], dims='b'))
        self.assertDataArrayIdentical(expected, actual)

    def test_groupby_iter(self):
        for ((act_x, act_dv), (exp_x, exp_ds)) in \
                zip(self.dv.groupby('y'), self.ds.groupby('y')):
            self.assertEqual(exp_x, act_x)
            self.assertDataArrayIdentical(exp_ds['foo'], act_dv)
        for ((_, exp_dv), act_dv) in zip(self.dv.groupby('x'), self.dv):
            self.assertDataArrayIdentical(exp_dv, act_dv)

    def make_groupby_example_array(self):
        da = self.dv.copy()
        da.coords['abc'] = ('y', np.array(['a'] * 9 + ['c'] + ['b'] * 10))
        da.coords['y'] = 20 + 100 * da['y']
        return da

    def test_groupby_properties(self):
        grouped = self.make_groupby_example_array().groupby('abc')
        expected_groups = {'a': range(0, 9), 'c': [9], 'b': range(10, 20)}
        self.assertItemsEqual(expected_groups.keys(), grouped.groups.keys())
        for key in expected_groups:
            self.assertArrayEqual(expected_groups[key], grouped.groups[key])
        self.assertEqual(3, len(grouped))

    def test_groupby_apply_identity(self):
        expected = self.make_groupby_example_array()
        idx = expected.coords['y']

        def identity(x):
            return x

        for g in ['x', 'y', 'abc', idx]:
            for shortcut in [False, True]:
                for squeeze in [False, True]:
                    grouped = expected.groupby(g, squeeze=squeeze)
                    actual = grouped.apply(identity, shortcut=shortcut)
                    self.assertDataArrayIdentical(expected, actual)

    def test_groupby_sum(self):
        array = self.make_groupby_example_array()
        grouped = array.groupby('abc')

        expected_sum_all = Dataset(
            {'foo': Variable(['abc'], np.array([self.x[:, :9].sum(),
                                                self.x[:, 10:].sum(),
                                                self.x[:, 9:10].sum()]).T),
             'abc': Variable(['abc'], np.array(['a', 'b', 'c']))})['foo']
        self.assertDataArrayAllClose(expected_sum_all, grouped.reduce(np.sum))
        self.assertDataArrayAllClose(expected_sum_all, grouped.sum())

        expected = DataArray([array['y'].values[idx].sum() for idx
                              in [slice(9), slice(10, None), slice(9, 10)]],
                             [['a', 'b', 'c']], ['abc'])
        actual = array['y'].groupby('abc').apply(np.sum)
        self.assertDataArrayAllClose(expected, actual)
        actual = array['y'].groupby('abc').sum()
        self.assertDataArrayAllClose(expected, actual)

        expected_sum_axis1 = Dataset(
            {'foo': (['x', 'abc'], np.array([self.x[:, :9].sum(1),
                                             self.x[:, 10:].sum(1),
                                             self.x[:, 9:10].sum(1)]).T),
             'abc': Variable(['abc'], np.array(['a', 'b', 'c']))})['foo']
        self.assertDataArrayAllClose(expected_sum_axis1,
                                     grouped.reduce(np.sum, 'y'))
        self.assertDataArrayAllClose(expected_sum_axis1, grouped.sum('y'))

    def test_groupby_count(self):
        array = DataArray(
            [0, 0, np.nan, np.nan, 0, 0],
            coords={'cat': ('x', ['a', 'b', 'b', 'c', 'c', 'c'])},
            dims='x')
        actual = array.groupby('cat').count()
        expected = DataArray([1, 1, 2], coords=[('cat', ['a', 'b', 'c'])])
        self.assertDataArrayIdentical(actual, expected)

    @unittest.skip('needs to be fixed for shortcut=False, keep_attrs=False')
    def test_groupby_reduce_attrs(self):
        array = self.make_groupby_example_array()
        array.attrs['foo'] = 'bar'

        for shortcut in [True, False]:
            for keep_attrs in [True, False]:
                print('shortcut=%s, keep_attrs=%s' % (shortcut, keep_attrs))
                actual = array.groupby('abc').reduce(
                    np.mean, keep_attrs=keep_attrs, shortcut=shortcut)
                expected = array.groupby('abc').mean()
                if keep_attrs:
                    expected.attrs['foo'] = 'bar'
                self.assertDataArrayIdentical(expected, actual)

    def test_groupby_apply_center(self):
        def center(x):
            return x - np.mean(x)

        array = self.make_groupby_example_array()
        grouped = array.groupby('abc')

        expected_ds = array.to_dataset()
        exp_data = np.hstack([center(self.x[:, :9]),
                              center(self.x[:, 9:10]),
                              center(self.x[:, 10:])])
        expected_ds['foo'] = (['x', 'y'], exp_data)
        expected_centered = expected_ds['foo']
        self.assertDataArrayAllClose(expected_centered, grouped.apply(center))

    def test_groupby_apply_ndarray(self):
        # regression test for #326
        array = self.make_groupby_example_array()
        grouped = array.groupby('abc')
        actual = grouped.apply(np.asarray)
        self.assertDataArrayEqual(array, actual)

    def test_groupby_apply_changes_metadata(self):
        def change_metadata(x):
            x.coords['x'] = x.coords['x'] * 2
            x.attrs['fruit'] = 'lemon'
            return x

        array = self.make_groupby_example_array()
        grouped = array.groupby('abc')
        actual = grouped.apply(change_metadata)
        expected = array.copy()
        expected = change_metadata(expected)
        self.assertDataArrayEqual(expected, actual)

    def test_groupby_math(self):
        array = self.make_groupby_example_array()
        for squeeze in [True, False]:
            grouped = array.groupby('x', squeeze=squeeze)

            expected = array + array.coords['x']
            actual = grouped + array.coords['x']
            self.assertDataArrayIdentical(expected, actual)

            actual = array.coords['x'] + grouped
            self.assertDataArrayIdentical(expected, actual)

            ds = array.coords['x'].to_dataset('X')
            expected = array + ds
            actual = grouped + ds
            self.assertDatasetIdentical(expected, actual)

            actual = ds + grouped
            self.assertDatasetIdentical(expected, actual)

        grouped = array.groupby('abc')
        expected_agg = (grouped.mean() - np.arange(3)).rename(None)
        actual = grouped - DataArray(range(3), [('abc', ['a', 'b', 'c'])])
        actual_agg = actual.groupby('abc').mean()
        self.assertDataArrayAllClose(expected_agg, actual_agg)

        with self.assertRaisesRegexp(TypeError, 'only support binary ops'):
            grouped + 1
        with self.assertRaisesRegexp(TypeError, 'only support binary ops'):
            grouped + grouped
        with self.assertRaisesRegexp(TypeError, 'in-place operations'):
            array += grouped

    def test_groupby_math_not_aligned(self):
        array = DataArray(range(4), {'b': ('x', [0, 0, 1, 1]),
                                     'x': [0, 1, 2, 3]},
                          dims='x')
        other = DataArray([10], coords={'b': [0]}, dims='b')
        actual = array.groupby('b') + other
        expected = DataArray([10, 11, np.nan, np.nan], array.coords)
        self.assertDataArrayIdentical(expected, actual)

        other = DataArray([10], coords={'c': 123, 'b': [0]}, dims='b')
        actual = array.groupby('b') + other
        expected.coords['c'] = (['x'], [123] * 2 + [np.nan] * 2)
        self.assertDataArrayIdentical(expected, actual)

        other = Dataset({'a': ('b', [10])}, {'b': [0]})
        actual = array.groupby('b') + other
        expected = Dataset({'a': ('x', [10, 11, np.nan, np.nan])},
                           array.coords)
        self.assertDatasetIdentical(expected, actual)

    def test_groupby_restore_dim_order(self):
        array = DataArray(np.random.randn(5, 3),
                          coords={'a': ('x', range(5)), 'b': ('y', range(3))},
                          dims=['x', 'y'])
        for by, expected_dims in [('x', ('x', 'y')),
                                  ('y', ('x', 'y')),
                                  ('a', ('a', 'y')),
                                  ('b', ('x', 'b'))]:
            result = array.groupby(by).apply(lambda x: x.squeeze())
            self.assertEqual(result.dims, expected_dims)

    def test_groupby_first_and_last(self):
        array = DataArray([1, 2, 3, 4, 5], dims='x')
        by = DataArray(['a'] * 2 + ['b'] * 3, dims='x', name='ab')

        expected = DataArray([1, 3], [('ab', ['a', 'b'])])
        actual = array.groupby(by).first()
        self.assertDataArrayIdentical(expected, actual)

        expected = DataArray([2, 5], [('ab', ['a', 'b'])])
        actual = array.groupby(by).last()
        self.assertDataArrayIdentical(expected, actual)

        array = DataArray(np.random.randn(5, 3), dims=['x', 'y'])
        expected = DataArray(array[[0, 2]], {'ab': ['a', 'b']}, ['ab', 'y'])
        actual = array.groupby(by).first()
        self.assertDataArrayIdentical(expected, actual)

        actual = array.groupby('x').first()
        expected = array  # should be a no-op
        self.assertDataArrayIdentical(expected, actual)

    def make_groupby_multidim_example_array(self):
        return DataArray([[[0, 1], [2, 3]], [[5, 10], [15, 20]]],
                         coords={'lon': (['ny', 'nx'], [[30, 40], [40, 50]]),
                                 'lat': (['ny', 'nx'], [[10, 10], [20, 20]])},
                         dims=['time', 'ny', 'nx'])

    def test_groupby_multidim(self):
        array = self.make_groupby_multidim_example_array()
        for dim, expected_sum in [
                ('lon', DataArray([5, 28, 23],
                                  coords=[('lon', [30., 40., 50.])])),
                ('lat', DataArray([16, 40], coords=[('lat', [10., 20.])]))]:
            actual_sum = array.groupby(dim).sum()
            self.assertDataArrayIdentical(expected_sum, actual_sum)

    def test_groupby_multidim_apply(self):
        array = self.make_groupby_multidim_example_array()
        actual = array.groupby('lon').apply(lambda x: x - x.mean())
        expected = DataArray([[[-2.5, -6.], [-5., -8.5]],
                              [[2.5, 3.], [8., 8.5]]],
                             coords=array.coords, dims=array.dims)
        self.assertDataArrayIdentical(expected, actual)

    def test_groupby_bins(self):
        array = DataArray(np.arange(4), dims='dim_0')
        # the first value should not be part of any group ("right" binning)
        array[0] = 99
        # bins follow conventions for pandas.cut
        # http://pandas.pydata.org/pandas-docs/stable/generated/pandas.cut.html
        bins = [0, 1.5, 5]
        bin_coords = pd.cut(array['dim_0'], bins).categories
        expected = DataArray([1, 5], dims='dim_0_bins',
                             coords={'dim_0_bins': bin_coords})
        # the problem with this is that it overwrites the dimensions of array!
        # actual = array.groupby('dim_0', bins=bins).sum()
        actual = array.groupby_bins('dim_0', bins).apply(lambda x: x.sum())
        self.assertDataArrayIdentical(expected, actual)
        # make sure original array dims are unchanged
        self.assertEqual(len(array.dim_0), 4)

    def test_groupby_bins_empty(self):
        array = DataArray(np.arange(4), [('x', range(4))])
        # one of these bins will be empty
        bins = [0, 4, 5]
        bin_coords = pd.cut(array['x'], bins).categories
        actual = array.groupby_bins('x', bins).sum()
        expected = DataArray([6, np.nan], dims='x_bins',
                             coords={'x_bins': bin_coords})
        self.assertDataArrayIdentical(expected, actual)
        # make sure original array is unchanged
        # (was a problem in earlier versions)
        self.assertEqual(len(array.x), 4)

    def test_groupby_bins_multidim(self):
        array = self.make_groupby_multidim_example_array()
        bins = [0, 15, 20]
        bin_coords = pd.cut(array['lat'].values.flat, bins).categories
        expected = DataArray([16, 40], dims='lat_bins',
                             coords={'lat_bins': bin_coords})
        actual = array.groupby_bins('lat', bins).apply(lambda x: x.sum())
        self.assertDataArrayIdentical(expected, actual)
        # modify the array coordinates to be non-monotonic after unstacking
        array['lat'].data = np.array([[10., 20.], [20., 10.]])
        expected = DataArray([28, 28], dims='lat_bins',
                             coords={'lat_bins': bin_coords})
        actual = array.groupby_bins('lat', bins).apply(lambda x: x.sum())
        self.assertDataArrayIdentical(expected, actual)

    def test_groupby_bins_sort(self):
        data = xr.DataArray(
            np.arange(100), dims='x',
            coords={'x': np.linspace(-100, 100, num=100)})
        binned_mean = data.groupby_bins('x', bins=11).mean()
        assert binned_mean.to_index().is_monotonic

    def test_resample(self):
        times = pd.date_range('2000-01-01', freq='6H', periods=10)
        array = DataArray(np.arange(10), [('time', times)])

        actual = array.resample('6H', dim='time')
        self.assertDataArrayIdentical(array, actual)

        actual = array.resample('24H', dim='time')
        expected = DataArray(array.to_series().resample('24H', how='mean'))
        self.assertDataArrayIdentical(expected, actual)

        actual = array.resample('24H', dim='time', how=np.mean)
        self.assertDataArrayIdentical(expected, actual)

        with self.assertRaisesRegexp(ValueError, 'index must be monotonic'):
            array[[2, 0, 1]].resample('1D', dim='time')

    def test_resample_first(self):
        times = pd.date_range('2000-01-01', freq='6H', periods=10)
        array = DataArray(np.arange(10), [('time', times)])

        actual = array.resample('1D', dim='time', how='first')
        expected = DataArray([0, 4, 8], [('time', times[::4])])
        self.assertDataArrayIdentical(expected, actual)

        # verify that labels don't use the first value
        actual = array.resample('24H', dim='time', how='first')
        expected = DataArray(array.to_series().resample('24H', how='first'))
        self.assertDataArrayIdentical(expected, actual)

        # missing values
        array = array.astype(float)
        array[:2] = np.nan
        actual = array.resample('1D', dim='time', how='first')
        expected = DataArray([2, 4, 8], [('time', times[::4])])
        self.assertDataArrayIdentical(expected, actual)

        actual = array.resample('1D', dim='time', how='first', skipna=False)
        expected = DataArray([np.nan, 4, 8], [('time', times[::4])])
        self.assertDataArrayIdentical(expected, actual)

        # regression test for http://stackoverflow.com/questions/33158558/
        array = Dataset({'time': times})['time']
        actual = array.resample('1D', dim='time', how='last')
        expected_times = pd.to_datetime(['2000-01-01T18', '2000-01-02T18',
                                         '2000-01-03T06'])
        expected = DataArray(expected_times, [('time', times[::4])],
                             name='time')
        self.assertDataArrayIdentical(expected, actual)

    def test_resample_first_keep_attrs(self):
        times = pd.date_range('2000-01-01', freq='6H', periods=10)
        array = DataArray(np.arange(10), [('time', times)])
        array.attrs['meta'] = 'data'

        resampled_array = array.resample('1D', dim='time', how='first',
                                         keep_attrs=True)
        actual = resampled_array.attrs
        expected = array.attrs
        self.assertEqual(expected, actual)

        resampled_array = array.resample('1D', dim='time', how='first',
                                         keep_attrs=False)
        assert resampled_array.attrs == {}

    def test_resample_mean_keep_attrs(self):
        times = pd.date_range('2000-01-01', freq='6H', periods=10)
        array = DataArray(np.arange(10), [('time', times)])
        array.attrs['meta'] = 'data'

        resampled_array = array.resample('1D', dim='time', how='mean',
                                         keep_attrs=True)
        actual = resampled_array.attrs
        expected = array.attrs
        self.assertEqual(expected, actual)

        resampled_array = array.resample('1D', dim='time', how='mean',
                                         keep_attrs=False)
        assert resampled_array.attrs == {}

    def test_resample_skipna(self):
        times = pd.date_range('2000-01-01', freq='6H', periods=10)
        array = DataArray(np.ones(10), [('time', times)])
        array[1] = np.nan

        actual = array.resample('1D', dim='time', skipna=False)
        expected = DataArray([np.nan, 1, 1], [('time', times[::4])])
        self.assertDataArrayIdentical(expected, actual)

    def test_resample_upsampling(self):
        times = pd.date_range('2000-01-01', freq='1D', periods=5)
        array = DataArray(np.arange(5), [('time', times)])

        expected_time = pd.date_range('2000-01-01', freq='12H', periods=9)
        expected = array.reindex(time=expected_time)
        for how in ['mean', 'median', 'sum', 'first', 'last', np.mean]:
            actual = array.resample('12H', 'time', how=how)
            self.assertDataArrayIdentical(expected, actual)

    def test_align(self):
        array = DataArray(np.random.random((6, 8)),
                          coords={'x': list('abcdef')}, dims=['x', 'y'])
        array1, array2 = align(array, array[:5], join='inner')
        self.assertDataArrayIdentical(array1, array[:5])
        self.assertDataArrayIdentical(array2, array[:5])

    def test_align_dtype(self):
        # regression test for #264
        x1 = np.arange(30)
        x2 = np.arange(5, 35)
        a = DataArray(np.random.random((30,)).astype(np.float32), [('x', x1)])
        b = DataArray(np.random.random((30,)).astype(np.float32), [('x', x2)])
        c, d = align(a, b, join='outer')
        self.assertEqual(c.dtype, np.float32)

    def test_align_copy(self):
        x = DataArray([1, 2, 3], coords=[('a', [1, 2, 3])])
        y = DataArray([1, 2], coords=[('a', [3, 1])])

        expected_x2 = x
        expected_y2 = DataArray([2, np.nan, 1], coords=[('a', [1, 2, 3])])

        x2, y2 = align(x, y, join='outer', copy=False)
        self.assertDataArrayIdentical(expected_x2, x2)
        self.assertDataArrayIdentical(expected_y2, y2)
        assert source_ndarray(x2.data) is source_ndarray(x.data)

        x2, y2 = align(x, y, join='outer', copy=True)
        self.assertDataArrayIdentical(expected_x2, x2)
        self.assertDataArrayIdentical(expected_y2, y2)
        assert source_ndarray(x2.data) is not source_ndarray(x.data)

        # Trivial align - 1 element
        x = DataArray([1, 2, 3], coords=[('a', [1, 2, 3])])
        x2, = align(x, copy=False)
        self.assertDataArrayIdentical(x, x2)
        assert source_ndarray(x2.data) is source_ndarray(x.data)

        x2, = align(x, copy=True)
        self.assertDataArrayIdentical(x, x2)
        assert source_ndarray(x2.data) is not source_ndarray(x.data)

    def test_align_exclude(self):
        x = DataArray([[1, 2], [3, 4]],
                      coords=[('a', [-1, -2]), ('b', [3, 4])])
        y = DataArray([[1, 2], [3, 4]],
                      coords=[('a', [-1, 20]), ('b', [5, 6])])
        z = DataArray([1], dims=['a'], coords={'a': [20], 'b': 7})

        x2, y2, z2 = align(x, y, z, join='outer', exclude=['b'])
        expected_x2 = DataArray([[3, 4], [1, 2], [np.nan, np.nan]],
                                coords=[('a', [-2, -1, 20]), ('b', [3, 4])])
        expected_y2 = DataArray([[np.nan, np.nan], [1, 2], [3, 4]],
                                coords=[('a', [-2, -1, 20]), ('b', [5, 6])])
        expected_z2 = DataArray([np.nan, np.nan, 1], dims=['a'],
                                coords={'a': [-2, -1, 20], 'b': 7})
        self.assertDataArrayIdentical(expected_x2, x2)
        self.assertDataArrayIdentical(expected_y2, y2)
        self.assertDataArrayIdentical(expected_z2, z2)

    def test_align_indexes(self):
        x = DataArray([1, 2, 3], coords=[('a', [-1, 10, -2])])
        y = DataArray([1, 2], coords=[('a', [-2, -1])])

        x2, y2 = align(x, y, join='outer', indexes={'a': [10, -1, -2]})
        expected_x2 = DataArray([2, 1, 3], coords=[('a', [10, -1, -2])])
        expected_y2 = DataArray([np.nan, 2, 1], coords=[('a', [10, -1, -2])])
        self.assertDataArrayIdentical(expected_x2, x2)
        self.assertDataArrayIdentical(expected_y2, y2)

        x2, = align(x, join='outer', indexes={'a': [-2, 7, 10, -1]})
        expected_x2 = DataArray([3, np.nan, 2, 1],
                                coords=[('a', [-2, 7, 10, -1])])
        self.assertDataArrayIdentical(expected_x2, x2)

    def test_align_without_indexes_exclude(self):
        arrays = [DataArray([1, 2, 3], dims=['x']),
                  DataArray([1, 2], dims=['x'])]
        result0, result1 = align(*arrays, exclude=['x'])
        self.assertDatasetIdentical(result0, arrays[0])
        self.assertDatasetIdentical(result1, arrays[1])

    def test_align_mixed_indexes(self):
        array_no_coord = DataArray([1, 2], dims=['x'])
        array_with_coord = DataArray([1, 2], coords=[('x', ['a', 'b'])])
        result0, result1 = align(array_no_coord, array_with_coord)
        self.assertDatasetIdentical(result0, array_with_coord)
        self.assertDatasetIdentical(result1, array_with_coord)

        result0, result1 = align(array_no_coord, array_with_coord,
                                 exclude=['x'])
        self.assertDatasetIdentical(result0, array_no_coord)
        self.assertDatasetIdentical(result1, array_with_coord)

    def test_align_without_indexes_errors(self):
        with self.assertRaisesRegexp(ValueError, 'cannot be aligned'):
            align(DataArray([1, 2, 3], dims=['x']),
                  DataArray([1, 2], dims=['x']))

        with self.assertRaisesRegexp(ValueError, 'cannot be aligned'):
            align(DataArray([1, 2, 3], dims=['x']),
                  DataArray([1, 2], coords=[('x', [0, 1])]))

    def test_broadcast_arrays(self):
        x = DataArray([1, 2], coords=[('a', [-1, -2])], name='x')
        y = DataArray([1, 2], coords=[('b', [3, 4])], name='y')
        x2, y2 = broadcast(x, y)
        expected_coords = [('a', [-1, -2]), ('b', [3, 4])]
        expected_x2 = DataArray([[1, 1], [2, 2]], expected_coords, name='x')
        expected_y2 = DataArray([[1, 2], [1, 2]], expected_coords, name='y')
        self.assertDataArrayIdentical(expected_x2, x2)
        self.assertDataArrayIdentical(expected_y2, y2)

        x = DataArray(np.random.randn(2, 3), dims=['a', 'b'])
        y = DataArray(np.random.randn(3, 2), dims=['b', 'a'])
        x2, y2 = broadcast(x, y)
        expected_x2 = x
        expected_y2 = y.T
        self.assertDataArrayIdentical(expected_x2, x2)
        self.assertDataArrayIdentical(expected_y2, y2)

    def test_broadcast_arrays_misaligned(self):
        # broadcast on misaligned coords must auto-align
        x = DataArray([[1, 2], [3, 4]],
                      coords=[('a', [-1, -2]), ('b', [3, 4])])
        y = DataArray([1, 2], coords=[('a', [-1, 20])])
        expected_x2 = DataArray([[3, 4], [1, 2], [np.nan, np.nan]],
                                coords=[('a', [-2, -1, 20]), ('b', [3, 4])])
        expected_y2 = DataArray([[np.nan, np.nan], [1, 1], [2, 2]],
                                coords=[('a', [-2, -1, 20]), ('b', [3, 4])])
        x2, y2 = broadcast(x, y)
        self.assertDataArrayIdentical(expected_x2, x2)
        self.assertDataArrayIdentical(expected_y2, y2)

    def test_broadcast_arrays_nocopy(self):
        # Test that input data is not copied over in case
        # no alteration is needed
        x = DataArray([1, 2], coords=[('a', [-1, -2])], name='x')
        y = DataArray(3, name='y')
        expected_x2 = DataArray([1, 2], coords=[('a', [-1, -2])], name='x')
        expected_y2 = DataArray([3, 3], coords=[('a', [-1, -2])], name='y')

        x2, y2 = broadcast(x, y)
        self.assertDataArrayIdentical(expected_x2, x2)
        self.assertDataArrayIdentical(expected_y2, y2)
        assert source_ndarray(x2.data) is source_ndarray(x.data)

        # single-element broadcast (trivial case)
        x2, = broadcast(x)
        self.assertDataArrayIdentical(x, x2)
        assert source_ndarray(x2.data) is source_ndarray(x.data)

    def test_broadcast_arrays_exclude(self):
        x = DataArray([[1, 2], [3, 4]],
                      coords=[('a', [-1, -2]), ('b', [3, 4])])
        y = DataArray([1, 2], coords=[('a', [-1, 20])])
        z = DataArray(5, coords={'b': 5})

        x2, y2, z2 = broadcast(x, y, z, exclude=['b'])
        expected_x2 = DataArray([[3, 4], [1, 2], [np.nan, np.nan]],
                                coords=[('a', [-2, -1, 20]), ('b', [3, 4])])
        expected_y2 = DataArray([np.nan, 1, 2], coords=[('a', [-2, -1, 20])])
        expected_z2 = DataArray([5, 5, 5], dims=['a'],
                                coords={'a': [-2, -1, 20], 'b': 5})
        self.assertDataArrayIdentical(expected_x2, x2)
        self.assertDataArrayIdentical(expected_y2, y2)
        self.assertDataArrayIdentical(expected_z2, z2)

    def test_broadcast_coordinates(self):
        # regression test for GH649
        ds = Dataset({'a': (['x', 'y'], np.ones((5, 6)))})
        x_bc, y_bc, a_bc = broadcast(ds.x, ds.y, ds.a)
        self.assertDataArrayIdentical(ds.a, a_bc)

        X, Y = np.meshgrid(np.arange(5), np.arange(6), indexing='ij')
        exp_x = DataArray(X, dims=['x', 'y'], name='x')
        exp_y = DataArray(Y, dims=['x', 'y'], name='y')
        self.assertDataArrayIdentical(exp_x, x_bc)
        self.assertDataArrayIdentical(exp_y, y_bc)

    def test_to_pandas(self):
        # 0d
        actual = DataArray(42).to_pandas()
        expected = np.array(42)
        self.assertArrayEqual(actual, expected)

        # 1d
        values = np.random.randn(3)
        index = pd.Index(['a', 'b', 'c'], name='x')
        da = DataArray(values, coords=[index])
        actual = da.to_pandas()
        self.assertArrayEqual(actual.values, values)
        self.assertArrayEqual(actual.index, index)
        self.assertArrayEqual(actual.index.name, 'x')

        # 2d
        values = np.random.randn(3, 2)
        da = DataArray(values, coords=[('x', ['a', 'b', 'c']), ('y', [0, 1])],
                       name='foo')
        actual = da.to_pandas()
        self.assertArrayEqual(actual.values, values)
        self.assertArrayEqual(actual.index, ['a', 'b', 'c'])
        self.assertArrayEqual(actual.columns, [0, 1])

        # roundtrips
        for shape in [(3,), (3, 4), (3, 4, 5)]:
            dims = list('abc')[:len(shape)]
            da = DataArray(np.random.randn(*shape), dims=dims)
            roundtripped = DataArray(da.to_pandas()).drop(dims)
            self.assertDataArrayIdentical(da, roundtripped)

        with self.assertRaisesRegexp(ValueError, 'cannot convert'):
            DataArray(np.random.randn(1, 2, 3, 4, 5)).to_pandas()

    def test_to_dataframe(self):
        # regression test for #260
        arr = DataArray(np.random.randn(3, 4),
                        [('B', [1, 2, 3]), ('A', list('cdef'))], name='foo')
        expected = arr.to_series()
        actual = arr.to_dataframe()['foo']
        self.assertArrayEqual(expected.values, actual.values)
        self.assertArrayEqual(expected.name, actual.name)
        self.assertArrayEqual(expected.index.values, actual.index.values)

        # regression test for coords with different dimensions
        arr.coords['C'] = ('B', [-1, -2, -3])
        expected = arr.to_series().to_frame()
        expected['C'] = [-1] * 4 + [-2] * 4 + [-3] * 4
        expected = expected[['C', 'foo']]
        actual = arr.to_dataframe()
        self.assertArrayEqual(expected.values, actual.values)
        self.assertArrayEqual(expected.columns.values, actual.columns.values)
        self.assertArrayEqual(expected.index.values, actual.index.values)

        arr.name = None  # unnamed
        with self.assertRaisesRegexp(ValueError, 'unnamed'):
            arr.to_dataframe()

    def test_to_pandas_name_matches_coordinate(self):
        # coordinate with same name as array
        arr = DataArray([1, 2, 3], dims='x', name='x')
        series = arr.to_series()
        self.assertArrayEqual([1, 2, 3], series.values)
        self.assertArrayEqual([0, 1, 2], series.index.values)
        self.assertEqual('x', series.name)
        self.assertEqual('x', series.index.name)

        frame = arr.to_dataframe()
        expected = series.to_frame()
        self.assertTrue(expected.equals(frame))

    def test_to_and_from_series(self):
        expected = self.dv.to_dataframe()['foo']
        actual = self.dv.to_series()
        self.assertArrayEqual(expected.values, actual.values)
        self.assertArrayEqual(expected.index.values, actual.index.values)
        self.assertEqual('foo', actual.name)
        # test roundtrip
        self.assertDataArrayIdentical(
            self.dv,
            DataArray.from_series(actual).drop(['x', 'y']))
        # test name is None
        actual.name = None
        expected_da = self.dv.rename(None)
        self.assertDataArrayIdentical(
            expected_da,
            DataArray.from_series(actual).drop(['x', 'y']))

    def test_series_categorical_index(self):
        # regression test for GH700
        if not hasattr(pd, 'CategoricalIndex'):
            raise unittest.SkipTest('requires pandas with CategoricalIndex')

        s = pd.Series(range(5), index=pd.CategoricalIndex(list('aabbc')))
        arr = DataArray(s)
        assert "'a'" in repr(arr)  # should not error

    def test_to_and_from_dict(self):
        array = DataArray(np.random.randn(2, 3), {'x': ['a', 'b']}, ['x', 'y'],
                          name='foo')
        expected = {'name': 'foo',
                    'dims': ('x', 'y'),
                    'data': array.values.tolist(),
                    'attrs': {},
                    'coords': {'x': {'dims': ('x',),
                                     'data': ['a', 'b'],
                                     'attrs': {}}}}
        actual = array.to_dict()

        # check that they are identical
        self.assertEqual(expected, actual)

        # check roundtrip
        self.assertDataArrayIdentical(array, DataArray.from_dict(actual))

        # a more bare bones representation still roundtrips
        d = {'name': 'foo',
             'dims': ('x', 'y'),
             'data': array.values.tolist(),
             'coords': {'x': {'dims': 'x', 'data': ['a', 'b']}}}
        self.assertDataArrayIdentical(array, DataArray.from_dict(d))

        # and the most bare bones representation still roundtrips
        d = {'name': 'foo', 'dims': ('x', 'y'), 'data': array.values}
        self.assertDataArrayIdentical(array.drop('x'), DataArray.from_dict(d))

        # missing a dims in the coords
        d = {'dims': ('x', 'y'),
             'data': array.values,
             'coords': {'x': {'data': ['a', 'b']}}}
        with self.assertRaisesRegexp(
                ValueError,
                "cannot convert dict when coords are missing the key 'dims'"):
            DataArray.from_dict(d)

        # this one is missing some necessary information
        d = {'dims': ('t')}
        with self.assertRaisesRegexp(
                ValueError, "cannot convert dict without the key 'data'"):
            DataArray.from_dict(d)

    def test_to_and_from_dict_with_time_dim(self):
        x = np.random.randn(10, 3)
        t = pd.date_range('20130101', periods=10)
        lat = [77.7, 83.2, 76]
        da = DataArray(x, {'t': t, 'lat': lat}, dims=['t', 'lat'])
        roundtripped = DataArray.from_dict(da.to_dict())
        self.assertDataArrayIdentical(da, roundtripped)

    def test_to_and_from_dict_with_nan_nat(self):
        y = np.random.randn(10, 3)
        y[2] = np.nan
        t = pd.Series(pd.date_range('20130101', periods=10))
        t[2] = np.nan
        lat = [77.7, 83.2, 76]
        da = DataArray(y, {'t': t, 'lat': lat}, dims=['t', 'lat'])
        roundtripped = DataArray.from_dict(da.to_dict())
        self.assertDataArrayIdentical(da, roundtripped)

    def test_to_dict_with_numpy_attrs(self):
        # this doesn't need to roundtrip
        x = np.random.randn(10, 3)
        t = list('abcdefghij')
        lat = [77.7, 83.2, 76]
        attrs = {'created': np.float64(1998),
                 'coords': np.array([37, -110.1, 100]),
                 'maintainer': 'bar'}
        da = DataArray(x, {'t': t, 'lat': lat}, dims=['t', 'lat'],
                       attrs=attrs)
        expected_attrs = {'created': np.asscalar(attrs['created']),
                          'coords': attrs['coords'].tolist(),
                          'maintainer': 'bar'}
        actual = da.to_dict()

        # check that they are identical
        self.assertEqual(expected_attrs, actual['attrs'])

    def test_to_masked_array(self):
        rs = np.random.RandomState(44)
        x = rs.random_sample(size=(10, 20))
        x_masked = np.ma.masked_where(x < 0.5, x)
        da = DataArray(x_masked)

        # Test round trip
        x_masked_2 = da.to_masked_array()
        da_2 = DataArray(x_masked_2)
        self.assertArrayEqual(x_masked, x_masked_2)
        self.assertDataArrayEqual(da, da_2)

        da_masked_array = da.to_masked_array(copy=True)
        self.assertTrue(isinstance(da_masked_array, np.ma.MaskedArray))
        # Test masks
        self.assertArrayEqual(da_masked_array.mask, x_masked.mask)
        # Test that mask is unpacked correctly
        self.assertArrayEqual(da.values, x_masked.filled(np.nan))
        # Test that the underlying data (including nans) hasn't changed
        self.assertArrayEqual(da_masked_array, x_masked.filled(np.nan))

        # Test that copy=False gives access to values
        masked_array = da.to_masked_array(copy=False)
        masked_array[0, 0] = 10.
        self.assertEqual(masked_array[0, 0], 10.)
        self.assertEqual(da[0, 0].values, 10.)
        self.assertTrue(masked_array.base is da.values)
        self.assertIsInstance(masked_array, np.ma.MaskedArray)

        # Test with some odd arrays
        for v in [4, np.nan, True, '4', 'four']:
            da = DataArray(v)
            ma = da.to_masked_array()
            self.assertIsInstance(ma, np.ma.MaskedArray)

        # Fix GH issue 684 - masked arrays mask should be an array not a scalar
        N = 4
        v = range(N)
        da = DataArray(v)
        ma = da.to_masked_array()
        self.assertEqual(len(ma.mask), N)

    def test_to_and_from_cdms2(self):
        pytest.importorskip('cdms2')

        original = DataArray(
            np.arange(6).reshape(2, 3),
            [('distance', [-2, 2], {'units': 'meters'}),
             ('time', pd.date_range('2000-01-01', periods=3))],
            name='foo', attrs={'baz': 123})
        expected_coords = [IndexVariable('distance', [-2, 2]),
                           IndexVariable('time', [0, 1, 2])]
        actual = original.to_cdms2()
        self.assertArrayEqual(actual, original)
        self.assertEqual(actual.id, original.name)
        self.assertItemsEqual(actual.getAxisIds(), original.dims)
        for axis, coord in zip(actual.getAxisList(), expected_coords):
            self.assertEqual(axis.id, coord.name)
            self.assertArrayEqual(axis, coord.values)
        self.assertEqual(actual.baz, original.attrs['baz'])

        component_times = actual.getAxis(1).asComponentTime()
        self.assertEqual(len(component_times), 3)
        self.assertEqual(str(component_times[0]), '2000-1-1 0:0:0.0')

        roundtripped = DataArray.from_cdms2(actual)
        self.assertDataArrayIdentical(original, roundtripped)

    def test_to_dataset_whole(self):
        unnamed = DataArray([1, 2], dims='x')
        with self.assertRaisesRegexp(ValueError, 'unable to convert unnamed'):
            unnamed.to_dataset()

        actual = unnamed.to_dataset(name='foo')
        expected = Dataset({'foo': ('x', [1, 2])})
        self.assertDatasetIdentical(expected, actual)

        named = DataArray([1, 2], dims='x', name='foo')
        actual = named.to_dataset()
        expected = Dataset({'foo': ('x', [1, 2])})
        self.assertDatasetIdentical(expected, actual)

        expected = Dataset({'bar': ('x', [1, 2])})
        with pytest.warns(FutureWarning):
            actual = named.to_dataset('bar')
        self.assertDatasetIdentical(expected, actual)

    def test_to_dataset_split(self):
        array = DataArray([1, 2, 3], coords=[('x', list('abc'))],
                          attrs={'a': 1})
        expected = Dataset(OrderedDict([('a', 1), ('b', 2), ('c', 3)]),
                           attrs={'a': 1})
        actual = array.to_dataset('x')
        self.assertDatasetIdentical(expected, actual)

        with self.assertRaises(TypeError):
            array.to_dataset('x', name='foo')

        roundtripped = actual.to_array(dim='x')
        self.assertDataArrayIdentical(array, roundtripped)

        array = DataArray([1, 2, 3], dims='x')
        expected = Dataset(OrderedDict([(0, 1), (1, 2), (2, 3)]))
        actual = array.to_dataset('x')
        self.assertDatasetIdentical(expected, actual)

    def test_to_dataset_retains_keys(self):

        # use dates as convenient non-str objects. Not a specific date test
        import datetime
        dates = [datetime.date(2000, 1, d) for d in range(1, 4)]

        array = DataArray([1, 2, 3], coords=[('x', dates)],
                          attrs={'a': 1})

        # convert to dateset and back again
        result = array.to_dataset('x').to_array(dim='x')

        self.assertDatasetEqual(array, result)

    def test__title_for_slice(self):
        array = DataArray(np.ones((4, 3, 2)), dims=['a', 'b', 'c'],
                          coords={'a': range(4), 'b': range(3), 'c': range(2)})
        self.assertEqual('', array._title_for_slice())
        self.assertEqual('c = 0', array.isel(c=0)._title_for_slice())
        title = array.isel(b=1, c=0)._title_for_slice()
        self.assertTrue('b = 1, c = 0' == title or 'c = 0, b = 1' == title)

        a2 = DataArray(np.ones((4, 1)), dims=['a', 'b'])
        self.assertEqual('', a2._title_for_slice())

    def test__title_for_slice_truncate(self):
        array = DataArray(np.ones((4)))
        array.coords['a'] = 'a' * 100
        array.coords['b'] = 'b' * 100

        nchar = 80
        title = array._title_for_slice(truncate=nchar)

        self.assertEqual(nchar, len(title))
        self.assertTrue(title.endswith('...'))

    def test_dataarray_diff_n1(self):
        da = DataArray(np.random.randn(3, 4), dims=['x', 'y'])
        actual = da.diff('y')
        expected = DataArray(np.diff(da.values, axis=1), dims=['x', 'y'])
        self.assertDataArrayEqual(expected, actual)

    def test_coordinate_diff(self):
        # regression test for GH634
        arr = DataArray(range(0, 20, 2), dims=['lon'], coords=[range(10)])
        lon = arr.coords['lon']
        expected = DataArray([1] * 9, dims=['lon'], coords=[range(1, 10)],
                             name='lon')
        actual = lon.diff('lon')
        self.assertDataArrayEqual(expected, actual)

    def test_shift(self):
        arr = DataArray([1, 2, 3], dims='x')
        actual = arr.shift(x=1)
        expected = DataArray([np.nan, 1, 2], dims='x')
        self.assertDataArrayIdentical(expected, actual)

        arr = DataArray([1, 2, 3], [('x', ['a', 'b', 'c'])])
        for offset in [-5, -2, -1, 0, 1, 2, 5]:
            expected = DataArray(arr.to_pandas().shift(offset))
            actual = arr.shift(x=offset)
            self.assertDataArrayIdentical(expected, actual)

    def test_roll(self):
        arr = DataArray([1, 2, 3], coords={'x': range(3)}, dims='x')
        actual = arr.roll(x=1)
        expected = DataArray([3, 1, 2], coords=[('x', [2, 0, 1])])
        self.assertDataArrayIdentical(expected, actual)

    def test_real_and_imag(self):
        array = DataArray(1 + 2j)
        self.assertDataArrayIdentical(array.real, DataArray(1))
        self.assertDataArrayIdentical(array.imag, DataArray(2))

    def test_setattr_raises(self):
        array = DataArray(0, coords={'scalar': 1}, attrs={'foo': 'bar'})
        with self.assertRaisesRegexp(AttributeError, 'cannot set attr'):
            array.scalar = 2
        with self.assertRaisesRegexp(AttributeError, 'cannot set attr'):
            array.foo = 2
        with self.assertRaisesRegexp(AttributeError, 'cannot set attr'):
            array.other = 2

    def test_full_like(self):
        # For more thorough tests, see test_variable.py
        da = DataArray(np.random.random(size=(2, 2)),
                       dims=('x', 'y'),
                       attrs={'attr1': 'value1'},
                       coords={'x': [4, 3]},
                       name='helloworld')

        actual = full_like(da, 2)
        expect = da.copy(deep=True)
        expect.values = [[2.0, 2.0], [2.0, 2.0]]
        self.assertDataArrayIdentical(expect, actual)

        # override dtype
        actual = full_like(da, fill_value=True, dtype=bool)
        expect.values = [[True, True], [True, True]]
        self.assertEquals(expect.dtype, bool)
        self.assertDataArrayIdentical(expect, actual)

    def test_dot(self):
        x = np.linspace(-3, 3, 6)
        y = np.linspace(-3, 3, 5)
        z = range(4)
        da_vals = np.arange(6 * 5 * 4).reshape((6, 5, 4))
        da = DataArray(da_vals, coords=[x, y, z], dims=['x', 'y', 'z'])

        dm_vals = range(4)
        dm = DataArray(dm_vals, coords=[z], dims=['z'])

        # nd dot 1d
        actual = da.dot(dm)
        expected_vals = np.tensordot(da_vals, dm_vals, [2, 0])
        expected = DataArray(expected_vals, coords=[x, y], dims=['x', 'y'])
        self.assertDataArrayEqual(expected, actual)

        # all shared dims
        actual = da.dot(da)
        expected_vals = np.tensordot(da_vals, da_vals,
                                     axes=([0, 1, 2], [0, 1, 2]))
        expected = DataArray(expected_vals)
        self.assertDataArrayEqual(expected, actual)

        # multiple shared dims
        dm_vals = np.arange(20 * 5 * 4).reshape((20, 5, 4))
        j = np.linspace(-3, 3, 20)
        dm = DataArray(dm_vals, coords=[j, y, z], dims=['j', 'y', 'z'])
        actual = da.dot(dm)
        expected_vals = np.tensordot(da_vals, dm_vals, axes=([1, 2], [1, 2]))
        expected = DataArray(expected_vals, coords=[x, j], dims=['x', 'j'])
        self.assertDataArrayEqual(expected, actual)

        with self.assertRaises(NotImplementedError):
            da.dot(dm.to_dataset(name='dm'))
        with self.assertRaises(TypeError):
            da.dot(dm.values)
        with self.assertRaisesRegexp(ValueError, 'no shared dimensions'):
            da.dot(DataArray(1))

    def test_binary_op_join_setting(self):
        dim = 'x'
        align_type = "outer"
        coords_l, coords_r = [0, 1, 2], [1, 2, 3]
        missing_3 = xr.DataArray(coords_l, [(dim, coords_l)])
        missing_0 = xr.DataArray(coords_r, [(dim, coords_r)])
        with xr.set_options(arithmetic_join=align_type):
            actual = missing_0 + missing_3
        missing_0_aligned, missing_3_aligned = xr.align(missing_0,
                                                        missing_3,
                                                        join=align_type)
        expected = xr.DataArray([np.nan, 2, 4, np.nan], [(dim, [0, 1, 2, 3])])
        self.assertDataArrayEqual(actual, expected)

    def test_combine_first(self):
        ar0 = DataArray([[0, 0], [0, 0]], [('x', ['a', 'b']), ('y', [-1, 0])])
        ar1 = DataArray([[1, 1], [1, 1]], [('x', ['b', 'c']), ('y', [0, 1])])
        ar2 = DataArray([2], [('x', ['d'])])

        actual = ar0.combine_first(ar1)
        expected = DataArray([[0, 0, np.nan], [0, 0, 1], [np.nan, 1, 1]],
                             [('x', ['a', 'b', 'c']), ('y', [-1, 0, 1])])
        self.assertDataArrayEqual(actual, expected)

        actual = ar1.combine_first(ar0)
        expected = DataArray([[0, 0, np.nan], [0, 1, 1], [np.nan, 1, 1]],
                             [('x', ['a', 'b', 'c']), ('y', [-1, 0, 1])])
        self.assertDataArrayEqual(actual, expected)

        actual = ar0.combine_first(ar2)
        expected = DataArray([[0, 0], [0, 0], [2, 2]],
                             [('x', ['a', 'b', 'd']), ('y', [-1, 0])])
        self.assertDataArrayEqual(actual, expected)

    def test_sortby(self):
        da = DataArray([[1, 2], [3, 4], [5, 6]],
                       [('x', ['c', 'b', 'a']), ('y', [1, 0])])

        sorted1d = DataArray([[5, 6], [3, 4], [1, 2]],
                             [('x', ['a', 'b', 'c']), ('y', [1, 0])])

        sorted2d = DataArray([[6, 5], [4, 3], [2, 1]],
                             [('x', ['a', 'b', 'c']), ('y', [0, 1])])

        expected = sorted1d
        dax = DataArray([100, 99, 98], [('x', ['c', 'b', 'a'])])
        actual = da.sortby(dax)
        self.assertDatasetEqual(actual, expected)

        # test descending order sort
        actual = da.sortby(dax, ascending=False)
        self.assertDatasetEqual(actual, da)

        # test alignment (fills in nan for 'c')
        dax_short = DataArray([98, 97], [('x', ['b', 'a'])])
        actual = da.sortby(dax_short)
        self.assertDatasetEqual(actual, expected)

        # test multi-dim sort by 1D dataarray values
        expected = sorted2d
        dax = DataArray([100, 99, 98], [('x', ['c', 'b', 'a'])])
        day = DataArray([90, 80], [('y', [1, 0])])
        actual = da.sortby([day, dax])
        self.assertDataArrayEqual(actual, expected)

        if LooseVersion(np.__version__) < LooseVersion('1.11.0'):
            pytest.skip('numpy 1.11.0 or later to support object data-type.')

        expected = sorted1d
        actual = da.sortby('x')
        self.assertDataArrayEqual(actual, expected)

        expected = sorted2d
        actual = da.sortby(['x', 'y'])
        self.assertDataArrayEqual(actual, expected)


@pytest.fixture(params=[1])
def da(request):
    if request.param == 1:
        times = pd.date_range('2000-01-01', freq='1D', periods=21)
        values = np.random.random((3, 21, 4))
        da = DataArray(values, dims=('a', 'time', 'x'))
        da['time'] = times
        return da

    if request.param == 2:
        return DataArray(
            [0, np.nan, 1, 2, np.nan, 3, 4, 5, np.nan, 6, 7],
            dims='time')


<<<<<<< HEAD
=======
@pytest.fixture
def da_dask(seed=123):
    pytest.importorskip('dask.array')
    rs = np.random.RandomState(seed)
    times = pd.date_range('2000-01-01', freq='1D', periods=21)
    values = rs.normal(size=(1, 21, 1))
    da = DataArray(values, dims=('a', 'time', 'x')).chunk({'time': 7})
    da['time'] = times
    return da


>>>>>>> 31921fad
def test_rolling_iter(da):

    rolling_obj = da.rolling(time=7)

    assert len(rolling_obj.window_labels) == len(da['time'])
    assert_identical(rolling_obj.window_labels, da['time'])

    for i, (label, window_da) in enumerate(rolling_obj):
        assert label == da['time'].isel(time=i)


def test_rolling_doc(da):
    rolling_obj = da.rolling(time=7)

    # argument substitution worked
    assert '`mean`' in rolling_obj.mean.__doc__


def test_rolling_properties(da):
    rolling_obj = da.rolling(time=4)

    assert rolling_obj.obj.get_axis_num('time') == 1

    # catching invalid args
    with pytest.raises(ValueError) as exception:
        da.rolling(time=7, x=2)
    assert 'exactly one dim/window should' in str(exception)
    with pytest.raises(ValueError) as exception:
        da.rolling(time=-2)
    assert 'window must be > 0' in str(exception)
    with pytest.raises(ValueError) as exception:
        da.rolling(time=2, min_periods=0)
    assert 'min_periods must be greater than zero' in str(exception)


@pytest.mark.parametrize('name', ('sum', 'mean', 'std', 'min', 'max',
                                  'median'))
@pytest.mark.parametrize('center', (True, False, None))
@pytest.mark.parametrize('min_periods', (1, None))
def test_rolling_wrapped_bottleneck(da, name, center, min_periods):
    bn = pytest.importorskip('bottleneck', minversion="1.1")

    # Test all bottleneck functions
    rolling_obj = da.rolling(time=7, min_periods=min_periods)

    func_name = 'move_{0}'.format(name)
    actual = getattr(rolling_obj, name)()
    expected = getattr(bn, func_name)(da.values, window=7, axis=1,
                                      min_count=min_periods)
    assert_array_equal(actual.values, expected)

    # Test center
    rolling_obj = da.rolling(time=7, center=center)
    actual = getattr(rolling_obj, name)()['time']
    assert_equal(actual, da['time'])


@pytest.mark.parametrize('name', ('sum', 'mean', 'std', 'min', 'max',
                                  'median'))
@pytest.mark.parametrize('center', (True, False, None))
@pytest.mark.parametrize('min_periods', (1, None))
def test_rolling_wrapped_bottleneck_dask(da_dask, name, center, min_periods):
    pytest.importorskip('dask.array')
    # dask version
    rolling_obj = da_dask.rolling(time=7, min_periods=min_periods)
    actual = getattr(rolling_obj, name)().load()
    # numpy version
    rolling_obj = da_dask.load().rolling(time=7, min_periods=min_periods)
    expected = getattr(rolling_obj, name)()

    # using all-close because rolling over ghost cells introduces some
    # precision errors
    assert_allclose(actual, expected)


@pytest.mark.parametrize('center', (True, False))
@pytest.mark.parametrize('min_periods', (None, 1, 2, 3))
@pytest.mark.parametrize('window', (1, 2, 3, 4))
def test_rolling_pandas_compat(da, center, window, min_periods):
    s = pd.Series(range(10))
    da = DataArray.from_series(s)

    if min_periods is not None and window < min_periods:
        min_periods = window

    s_rolling = s.rolling(window, center=center,
                          min_periods=min_periods).mean()
    da_rolling = da.rolling(index=window, center=center,
                            min_periods=min_periods).mean()
    # pandas does some fancy stuff in the last position,
    # we're not going to do that yet!
    np.testing.assert_allclose(s_rolling.values[:-1],
                               da_rolling.values[:-1])
    np.testing.assert_allclose(s_rolling.index,
                               da_rolling['index'])


@pytest.mark.parametrize('da', (1, 2), indirect=True)
@pytest.mark.parametrize('center', (True, False))
@pytest.mark.parametrize('min_periods', (None, 1, 2, 3))
@pytest.mark.parametrize('window', (1, 2, 3, 4))
@pytest.mark.parametrize('name', ('sum', 'mean', 'std', 'max'))
def test_rolling_reduce(da, center, min_periods, window, name):

    if min_periods is not None and window < min_periods:
        min_periods = window

    rolling_obj = da.rolling(time=window, center=center,
                             min_periods=min_periods)

    # add nan prefix to numpy methods to get similar # behavior as bottleneck
    actual = rolling_obj.reduce(getattr(np, 'nan%s' % name))
    expected = getattr(rolling_obj, name)()
    assert_allclose(actual, expected)
    assert actual.dims == expected.dims


def test_rolling_count_correct():

    da = DataArray(
        [0, np.nan, 1, 2, np.nan, 3, 4, 5, np.nan, 6, 7], dims='time')

    result = da.rolling(time=11, min_periods=1).count()
    expected = DataArray(
        [1, 1, 2, 3, 3, 4, 5, 6, 6, 7, 8], dims='time')
    assert_equal(result, expected)

    result = da.rolling(time=11, min_periods=None).count()
    expected = DataArray(
        [np.nan, np.nan, np.nan, np.nan, np.nan, np.nan,
         np.nan, np.nan, np.nan, np.nan, 8], dims='time')
    assert_equal(result, expected)

    result = da.rolling(time=7, min_periods=2).count()
    expected = DataArray(
        [np.nan, np.nan, 2, 3, 3, 4, 5, 5, 5, 5, 5], dims='time')
    assert_equal(result, expected)<|MERGE_RESOLUTION|>--- conflicted
+++ resolved
@@ -2628,8 +2628,6 @@
             dims='time')
 
 
-<<<<<<< HEAD
-=======
 @pytest.fixture
 def da_dask(seed=123):
     pytest.importorskip('dask.array')
@@ -2641,7 +2639,6 @@
     return da
 
 
->>>>>>> 31921fad
 def test_rolling_iter(da):
 
     rolling_obj = da.rolling(time=7)
