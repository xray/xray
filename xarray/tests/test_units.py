--- conflicted
+++ resolved
@@ -8,23 +8,15 @@
 import xarray as xr
 from xarray.core import formatting
 from xarray.core.npcompat import IS_NEP18_ACTIVE
-<<<<<<< HEAD
 from xarray.testing import assert_allclose, assert_identical
-=======
 from .test_variable import VariableSubclassobjects
->>>>>>> 3955c379
 
 pint = pytest.importorskip("pint")
 DimensionalityError = pint.errors.DimensionalityError
-
-<<<<<<< HEAD
-unit_registry = pint.UnitRegistry()
-=======
 
 # make sure scalars are converted to 0d arrays so quantities can
 # always be treated like ndarrays
 unit_registry = pint.UnitRegistry(force_ndarray=True)
->>>>>>> 3955c379
 Quantity = unit_registry.Quantity
 
 # silence pint's BehaviorChangeWarning
