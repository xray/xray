--- conflicted
+++ resolved
@@ -18,14 +18,10 @@
     assert_duckarray_allclose,
     assert_equal,
     assert_identical,
-<<<<<<< HEAD
     requires_dask,
-)
-=======
     requires_matplotlib,
 )
 from .test_plot import PlotTestCase
->>>>>>> 92cb751a
 from .test_variable import _PAD_XR_NP_ARGS
 
 pint = pytest.importorskip("pint")
@@ -5583,7 +5579,6 @@
         assert_equal(expected, actual)
 
 
-<<<<<<< HEAD
 @requires_dask
 class TestPintWrappingDask:
     def test_duck_array_ops(self):
@@ -5600,7 +5595,8 @@
         assert_units_equal(expected, actual)
         # Don't use isinstance b/c we don't want to allow subclasses through
         assert type(expected.data) == type(actual.data)  # noqa
-=======
+
+
 @requires_matplotlib
 class TestPlots(PlotTestCase):
     def test_units_in_line_plot_labels(self):
@@ -5624,5 +5620,4 @@
         fig, (ax, cax) = plt.subplots(1, 2)
         ax = da.plot.contourf(ax=ax, cbar_ax=cax, add_colorbar=True)
 
-        assert cax.get_ylabel() == "pressure [pascal]"
->>>>>>> 92cb751a
+        assert cax.get_ylabel() == "pressure [pascal]"