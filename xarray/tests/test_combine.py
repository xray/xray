from __future__ import absolute_import, division, print_function

from copy import deepcopy
from itertools import product

import numpy as np
import pandas as pd
import pytest

from xarray import DataArray, Dataset, Variable, auto_combine, concat, merge
from xarray.core.pycompat import OrderedDict, iteritems
from xarray.core.combine import (
    _new_tile_id, _auto_combine_all_along_first_dim,
    _infer_concat_order_from_positions, _infer_tile_ids_from_nested_list,
    _check_shape_tile_ids, _combine_nd, _auto_combine_1d, _auto_combine)

from . import (
    InaccessibleArray, assert_array_equal, assert_equal, assert_identical,
    assert_combined_tile_ids_equal, raises_regex, requires_dask)
from .test_dataset import create_test_data


class TestConcatDataset(object):
    def test_concat(self):
        # TODO: simplify and split this test case

        # drop the third dimension to keep things relatively understandable
        data = create_test_data()
        for k in list(data.variables):
            if 'dim3' in data[k].dims:
                del data[k]

        split_data = [data.isel(dim1=slice(3)),
                      data.isel(dim1=slice(3, None))]
        assert_identical(data, concat(split_data, 'dim1'))

        def rectify_dim_order(dataset):
            # return a new dataset with all variable dimensions transposed into
            # the order in which they are found in `data`
            return Dataset(dict((k, v.transpose(*data[k].dims))
                                for k, v in iteritems(dataset.data_vars)),
                           dataset.coords, attrs=dataset.attrs)

        for dim in ['dim1', 'dim2']:
            datasets = [g for _, g in data.groupby(dim, squeeze=False)]
            assert_identical(data, concat(datasets, dim))

        dim = 'dim2'
        assert_identical(
            data, concat(datasets, data[dim]))
        assert_identical(
            data, concat(datasets, data[dim], coords='minimal'))

        datasets = [g for _, g in data.groupby(dim, squeeze=True)]
        concat_over = [k for k, v in iteritems(data.coords)
                       if dim in v.dims and k != dim]
        actual = concat(datasets, data[dim], coords=concat_over)
        assert_identical(data, rectify_dim_order(actual))

        actual = concat(datasets, data[dim], coords='different')
        assert_identical(data, rectify_dim_order(actual))

        # make sure the coords argument behaves as expected
        data.coords['extra'] = ('dim4', np.arange(3))
        for dim in ['dim1', 'dim2']:
            datasets = [g for _, g in data.groupby(dim, squeeze=True)]
            actual = concat(datasets, data[dim], coords='all')
            expected = np.array([data['extra'].values
                                 for _ in range(data.dims[dim])])
            assert_array_equal(actual['extra'].values, expected)

            actual = concat(datasets, data[dim], coords='different')
            assert_equal(data['extra'], actual['extra'])
            actual = concat(datasets, data[dim], coords='minimal')
            assert_equal(data['extra'], actual['extra'])

        # verify that the dim argument takes precedence over
        # concatenating dataset variables of the same name
        dim = (2 * data['dim1']).rename('dim1')
        datasets = [g for _, g in data.groupby('dim1', squeeze=False)]
        expected = data.copy()
        expected['dim1'] = dim
        assert_identical(expected, concat(datasets, dim))

    def test_concat_data_vars(self):
        data = Dataset({'foo': ('x', np.random.randn(10))})
        objs = [data.isel(x=slice(5)), data.isel(x=slice(5, None))]
        for data_vars in ['minimal', 'different', 'all', [], ['foo']]:
            actual = concat(objs, dim='x', data_vars=data_vars)
            assert_identical(data, actual)

    def test_concat_coords(self):
        data = Dataset({'foo': ('x', np.random.randn(10))})
        expected = data.assign_coords(c=('x', [0] * 5 + [1] * 5))
        objs = [data.isel(x=slice(5)).assign_coords(c=0),
                data.isel(x=slice(5, None)).assign_coords(c=1)]
        for coords in ['different', 'all', ['c']]:
            actual = concat(objs, dim='x', coords=coords)
            assert_identical(expected, actual)
        for coords in ['minimal', []]:
            with raises_regex(ValueError, 'not equal across'):
                concat(objs, dim='x', coords=coords)

    def test_concat_constant_index(self):
        # GH425
        ds1 = Dataset({'foo': 1.5}, {'y': 1})
        ds2 = Dataset({'foo': 2.5}, {'y': 1})
        expected = Dataset({'foo': ('y', [1.5, 2.5]), 'y': [1, 1]})
        for mode in ['different', 'all', ['foo']]:
            actual = concat([ds1, ds2], 'y', data_vars=mode)
            assert_identical(expected, actual)
        with raises_regex(ValueError, 'not equal across datasets'):
            concat([ds1, ds2], 'y', data_vars='minimal')

    def test_concat_size0(self):
        data = create_test_data()
        split_data = [data.isel(dim1=slice(0, 0)), data]
        actual = concat(split_data, 'dim1')
        assert_identical(data, actual)

        actual = concat(split_data[::-1], 'dim1')
        assert_identical(data, actual)

    def test_concat_autoalign(self):
        ds1 = Dataset({'foo': DataArray([1, 2], coords=[('x', [1, 2])])})
        ds2 = Dataset({'foo': DataArray([1, 2], coords=[('x', [1, 3])])})
        actual = concat([ds1, ds2], 'y')
        expected = Dataset({'foo': DataArray([[1, 2, np.nan], [1, np.nan, 2]],
                                             dims=['y', 'x'],
                                             coords={'x': [1, 2, 3]})})
        assert_identical(expected, actual)

    def test_concat_errors(self):
        data = create_test_data()
        split_data = [data.isel(dim1=slice(3)),
                      data.isel(dim1=slice(3, None))]

        with raises_regex(ValueError, 'must supply at least one'):
            concat([], 'dim1')

        with raises_regex(ValueError, 'are not coordinates'):
            concat([data, data], 'new_dim', coords=['not_found'])

        with raises_regex(ValueError, 'global attributes not'):
            data0, data1 = deepcopy(split_data)
            data1.attrs['foo'] = 'bar'
            concat([data0, data1], 'dim1', compat='identical')
        assert_identical(
            data, concat([data0, data1], 'dim1', compat='equals'))

        with raises_regex(ValueError, 'encountered unexpected'):
            data0, data1 = deepcopy(split_data)
            data1['foo'] = ('bar', np.random.randn(10))
            concat([data0, data1], 'dim1')

        with raises_regex(ValueError, 'compat.* invalid'):
            concat(split_data, 'dim1', compat='foobar')

        with raises_regex(ValueError, 'unexpected value for'):
            concat([data, data], 'new_dim', coords='foobar')

        with raises_regex(
                ValueError, 'coordinate in some datasets but not others'):
            concat([Dataset({'x': 0}), Dataset({'x': [1]})], dim='z')

        with raises_regex(
                ValueError, 'coordinate in some datasets but not others'):
            concat([Dataset({'x': 0}), Dataset({}, {'x': 1})], dim='z')

        with raises_regex(ValueError, 'no longer a valid'):
            concat([data, data], 'new_dim', mode='different')
        with raises_regex(ValueError, 'no longer a valid'):
            concat([data, data], 'new_dim', concat_over='different')

    def test_concat_promote_shape(self):
        # mixed dims within variables
        objs = [Dataset({}, {'x': 0}), Dataset({'x': [1]})]
        actual = concat(objs, 'x')
        expected = Dataset({'x': [0, 1]})
        assert_identical(actual, expected)

        objs = [Dataset({'x': [0]}), Dataset({}, {'x': 1})]
        actual = concat(objs, 'x')
        assert_identical(actual, expected)

        # mixed dims between variables
        objs = [Dataset({'x': [2], 'y': 3}), Dataset({'x': [4], 'y': 5})]
        actual = concat(objs, 'x')
        expected = Dataset({'x': [2, 4], 'y': ('x', [3, 5])})
        assert_identical(actual, expected)

        # mixed dims in coord variable
        objs = [Dataset({'x': [0]}, {'y': -1}),
                Dataset({'x': [1]}, {'y': ('x', [-2])})]
        actual = concat(objs, 'x')
        expected = Dataset({'x': [0, 1]}, {'y': ('x', [-1, -2])})
        assert_identical(actual, expected)

        # scalars with mixed lengths along concat dim -- values should repeat
        objs = [Dataset({'x': [0]}, {'y': -1}),
                Dataset({'x': [1, 2]}, {'y': -2})]
        actual = concat(objs, 'x')
        expected = Dataset({'x': [0, 1, 2]}, {'y': ('x', [-1, -2, -2])})
        assert_identical(actual, expected)

        # broadcast 1d x 1d -> 2d
        objs = [Dataset({'z': ('x', [-1])}, {'x': [0], 'y': [0]}),
                Dataset({'z': ('y', [1])}, {'x': [1], 'y': [0]})]
        actual = concat(objs, 'x')
        expected = Dataset({'z': (('x', 'y'), [[-1], [1]])},
                           {'x': [0, 1], 'y': [0]})
        assert_identical(actual, expected)

    def test_concat_do_not_promote(self):
        # GH438
        objs = [Dataset({'y': ('t', [1])}, {'x': 1, 't': [0]}),
                Dataset({'y': ('t', [2])}, {'x': 1, 't': [0]})]
        expected = Dataset({'y': ('t', [1, 2])}, {'x': 1, 't': [0, 0]})
        actual = concat(objs, 't')
        assert_identical(expected, actual)

        objs = [Dataset({'y': ('t', [1])}, {'x': 1, 't': [0]}),
                Dataset({'y': ('t', [2])}, {'x': 2, 't': [0]})]
        with pytest.raises(ValueError):
            concat(objs, 't', coords='minimal')

    def test_concat_dim_is_variable(self):
        objs = [Dataset({'x': 0}), Dataset({'x': 1})]
        coord = Variable('y', [3, 4])
        expected = Dataset({'x': ('y', [0, 1]), 'y': [3, 4]})
        actual = concat(objs, coord)
        assert_identical(actual, expected)

    def test_concat_multiindex(self):
        x = pd.MultiIndex.from_product([[1, 2, 3], ['a', 'b']])
        expected = Dataset({'x': x})
        actual = concat([expected.isel(x=slice(2)),
                         expected.isel(x=slice(2, None))], 'x')
        assert expected.equals(actual)
        assert isinstance(actual.x.to_index(), pd.MultiIndex)


class TestConcatDataArray(object):
    def test_concat(self):
        ds = Dataset({'foo': (['x', 'y'], np.random.random((2, 3))),
                      'bar': (['x', 'y'], np.random.random((2, 3)))},
                     {'x': [0, 1]})
        foo = ds['foo']
        bar = ds['bar']

        # from dataset array:
        expected = DataArray(np.array([foo.values, bar.values]),
                             dims=['w', 'x', 'y'], coords={'x': [0, 1]})
        actual = concat([foo, bar], 'w')
        assert_equal(expected, actual)
        # from iteration:
        grouped = [g for _, g in foo.groupby('x')]
        stacked = concat(grouped, ds['x'])
        assert_identical(foo, stacked)
        # with an index as the 'dim' argument
        stacked = concat(grouped, ds.indexes['x'])
        assert_identical(foo, stacked)

        actual = concat([foo[0], foo[1]], pd.Index([0, 1])
                        ).reset_coords(drop=True)
        expected = foo[:2].rename({'x': 'concat_dim'})
        assert_identical(expected, actual)

        actual = concat([foo[0], foo[1]], [0, 1]).reset_coords(drop=True)
        expected = foo[:2].rename({'x': 'concat_dim'})
        assert_identical(expected, actual)

        with raises_regex(ValueError, 'not identical'):
            concat([foo, bar], dim='w', compat='identical')

        with raises_regex(ValueError, 'not a valid argument'):
            concat([foo, bar], dim='w', data_vars='minimal')

    def test_concat_encoding(self):
        # Regression test for GH1297
        ds = Dataset({'foo': (['x', 'y'], np.random.random((2, 3))),
                      'bar': (['x', 'y'], np.random.random((2, 3)))},
                     {'x': [0, 1]})
        foo = ds['foo']
        foo.encoding = {"complevel": 5}
        ds.encoding = {"unlimited_dims": 'x'}
        assert concat([foo, foo], dim="x").encoding == foo.encoding
        assert concat([ds, ds], dim="x").encoding == ds.encoding

    @requires_dask
    def test_concat_lazy(self):
        import dask.array as da

        arrays = [DataArray(
            da.from_array(InaccessibleArray(np.zeros((3, 3))), 3),
            dims=['x', 'y']) for _ in range(2)]
        # should not raise
        combined = concat(arrays, dim='z')
        assert combined.shape == (2, 3, 3)
        assert combined.dims == ('z', 'x', 'y')


class TestAutoCombine(object):

    @pytest.mark.parametrize("combine", [_auto_combine_1d, auto_combine])
    @requires_dask  # only for toolz
    def test_auto_combine(self, combine):
        objs = [Dataset({'x': [0]}), Dataset({'x': [1]})]
        actual = combine(objs)
        expected = Dataset({'x': [0, 1]})
        assert_identical(expected, actual)

        actual = combine([actual])
        assert_identical(expected, actual)

        objs = [Dataset({'x': [0, 1]}), Dataset({'x': [2]})]
        actual = combine(objs)
        expected = Dataset({'x': [0, 1, 2]})
        assert_identical(expected, actual)

        # ensure auto_combine handles non-sorted variables
        objs = [Dataset(OrderedDict([('x', ('a', [0])), ('y', ('a', [0]))])),
                Dataset(OrderedDict([('y', ('a', [1])), ('x', ('a', [1]))]))]
        actual = combine(objs)
        expected = Dataset({'x': ('a', [0, 1]), 'y': ('a', [0, 1])})
        assert_identical(expected, actual)

        objs = [Dataset({'x': [0], 'y': [0]}), Dataset({'y': [1], 'x': [1]})]
        with raises_regex(ValueError, 'too many .* dimensions'):
            combine(objs)

        objs = [Dataset({'x': 0}), Dataset({'x': 1})]
        with raises_regex(ValueError, 'cannot infer dimension'):
            combine(objs)

        objs = [Dataset({'x': [0], 'y': [0]}), Dataset({'x': [0]})]
        with pytest.raises(KeyError):
            combine(objs)

    @requires_dask  # only for toolz
    def test_auto_combine_previously_failed(self):
        # In the above scenario, one file is missing, containing the data for
        # one year's data for one variable.
        datasets = [Dataset({'a': ('x', [0]), 'x': [0]}),
                    Dataset({'b': ('x', [0]), 'x': [0]}),
                    Dataset({'a': ('x', [1]), 'x': [1]})]
        expected = Dataset({'a': ('x', [0, 1]), 'b': ('x', [0, np.nan])},
                           {'x': [0, 1]})
        actual = auto_combine(datasets)
        assert_identical(expected, actual)

        # Your data includes "time" and "station" dimensions, and each year's
        # data has a different set of stations.
        datasets = [Dataset({'a': ('x', [2, 3]), 'x': [1, 2]}),
                    Dataset({'a': ('x', [1, 2]), 'x': [0, 1]})]
        expected = Dataset({'a': (('t', 'x'),
                                  [[np.nan, 2, 3], [1, 2, np.nan]])},
                           {'x': [0, 1, 2]})
        actual = auto_combine(datasets, concat_dims=['t'])
        assert_identical(expected, actual)

    @requires_dask  # only for toolz
    def test_auto_combine_still_fails(self):
        # concat can't handle new variables (yet):
        # https://github.com/pydata/xarray/issues/508
        datasets = [Dataset({'x': 0}, {'y': 0}),
                    Dataset({'x': 1}, {'y': 1, 'z': 1})]
        with pytest.raises(ValueError):
            auto_combine(datasets, 'y')

    @requires_dask  # only for toolz
    def test_auto_combine_no_concat(self):
        objs = [Dataset({'x': 0}), Dataset({'y': 1})]
        actual = auto_combine(objs)
        expected = Dataset({'x': 0, 'y': 1})
        assert_identical(expected, actual)

        objs = [Dataset({'x': 0, 'y': 1}), Dataset({'y': np.nan, 'z': 2})]
        actual = auto_combine(objs)
        expected = Dataset({'x': 0, 'y': 1, 'z': 2})
        assert_identical(expected, actual)

        data = Dataset({'x': 0})
        actual = auto_combine([data, data, data], concat_dims=None)
        assert_identical(data, actual)

        tmp1 = Dataset({'x': 0})
        tmp2 = Dataset({'x': np.nan})
<<<<<<< HEAD
        actual = auto_combine([tmp1, tmp2], concat_dims=None)
        assert_identical(tmp1, actual)
        actual = auto_combine([tmp1, tmp2], concat_dims=[None])
=======
        actual = auto_combine([tmp1, tmp2], concat_dim=None)
        assert_identical(tmp1, actual)
        actual = auto_combine([tmp1, tmp2], concat_dim=[None])
>>>>>>> f8cced75
        assert_identical(tmp1, actual)

        # Single object, with a concat_dim explicitly provided
        # Test the issue reported in GH #1988
        objs = [Dataset({'x': 0, 'y': 1})]
        dim = DataArray([100], name='baz', dims='baz')
        actual = auto_combine(objs, concat_dims=[dim])
        expected = Dataset({'x': ('baz', [0]), 'y': ('baz', [1])},
                           {'baz': [100]})
        assert_identical(expected, actual)

        # Just making sure that auto_combine is doing what is
        # expected for non-scalar values, too.
        objs = [Dataset({'x': ('z', [0, 1]), 'y': ('z', [1, 2])})]
        dim = DataArray([100], name='baz', dims='baz')
        actual = auto_combine(objs, concat_dims=[dim])
        expected = Dataset({'x': (('baz', 'z'), [[0, 1]]),
                            'y': (('baz', 'z'), [[1, 2]])},
                           {'baz': [100]})
        assert_identical(expected, actual)


class TestTileIDsFromNestedList(object):
    def test_1d(self):
        ds = create_test_data
        input = [ds(0), ds(1)]

        expected = {(0,): ds(0), (1,): ds(1)}
        actual = dict(_infer_tile_ids_from_nested_list(input, ()))
        assert_combined_tile_ids_equal(expected, actual)

    def test_2d(self):
        ds = create_test_data
        input = [[ds(0), ds(1)], [ds(2), ds(3)], [ds(4), ds(5)]]

        expected = {(0, 0): ds(0), (0, 1): ds(1),
                    (1, 0): ds(2), (1, 1): ds(3),
                    (2, 0): ds(4), (2, 1): ds(5)}
        actual = dict(_infer_tile_ids_from_nested_list(input, ()))
        assert_combined_tile_ids_equal(expected, actual)

    def test_3d(self):
        ds = create_test_data
        input = [[[ds(0), ds(1)], [ds(2), ds(3)], [ds(4), ds(5)]],
                 [[ds(6), ds(7)], [ds(8), ds(9)], [ds(10), ds(11)]]]

        expected = {(0, 0, 0): ds(0), (0, 0, 1): ds(1),
                    (0, 1, 0): ds(2), (0, 1, 1): ds(3),
                    (0, 2, 0): ds(4), (0, 2, 1): ds(5),
                    (1, 0, 0): ds(6), (1, 0, 1): ds(7),
                    (1, 1, 0): ds(8), (1, 1, 1): ds(9),
                    (1, 2, 0): ds(10), (1, 2, 1): ds(11)}
        actual = dict(_infer_tile_ids_from_nested_list(input, ()))
        assert_combined_tile_ids_equal(expected, actual)

    def test_single_dataset(self):
        ds = create_test_data(0)
        input = [ds]

        expected = {(0,): ds}
        actual = dict(_infer_tile_ids_from_nested_list(input, ()))
        assert_combined_tile_ids_equal(expected, actual)

    def test_redundant_nesting(self):
        ds = create_test_data
        input = [[ds(0)], [ds(1)]]

        expected = {(0, 0): ds(0), (1, 0): ds(1)}
        actual = dict(_infer_tile_ids_from_nested_list(input, ()))
        assert_combined_tile_ids_equal(expected, actual)

    def test_ignore_empty_list(self):
        ds = create_test_data(0)
        input = [ds, []]
        expected = {(0,): ds}
        actual = dict(_infer_tile_ids_from_nested_list(input, ()))
        assert_combined_tile_ids_equal(expected, actual)

    def test_uneven_depth_input(self):
        # Auto_combine won't work on ragged input
        # but this is just to increase test coverage
        ds = create_test_data
        input = [ds(0), [ds(1), ds(2)]]

        expected = {(0,): ds(0), (1, 0): ds(1), (1, 1): ds(2)}
        actual = dict(_infer_tile_ids_from_nested_list(input, ()))
        assert_combined_tile_ids_equal(expected, actual)

    def test_uneven_length_input(self):
        # Auto_combine won't work on ragged input
        # but this is just to increase test coverage
        ds = create_test_data
        input = [[ds(0)], [ds(1), ds(2)]]

        expected = {(0, 0): ds(0), (1, 0): ds(1), (1, 1): ds(2)}
        actual = dict(_infer_tile_ids_from_nested_list(input, ()))
        assert_combined_tile_ids_equal(expected, actual)

    def test_infer_from_datasets(self):
        ds = create_test_data
        input = [ds(0), ds(1)]

        expected = {(0,): ds(0), (1,): ds(1)}
        actual, concat_dims = _infer_concat_order_from_positions\
            (input, ['dim1'])
        assert_combined_tile_ids_equal(expected, actual)

        input = [ds(0), ds(1)]
        with pytest.raises(ValueError):
            _infer_concat_order_from_positions(input, ['dim1', 'extra_dim'])


@pytest.fixture(scope='module')
def create_combined_ids():
    return _create_combined_ids


def _create_combined_ids(shape):
    tile_ids = _create_tile_ids(shape)
    nums = range(len(tile_ids))
    return {tile_id: create_test_data(num)
            for tile_id, num in zip(tile_ids, nums)}


def _create_tile_ids(shape):
    tile_ids = product(*(range(i) for i in shape))
    return list(tile_ids)


@requires_dask  # only for toolz
class TestCombineND(object):
    @pytest.mark.parametrize("old_id, new_id", [((3,0,1), (0,1)),
                                                ((0, 0),  (0,)),
                                                ((1,),    ()),
                                                ((0,),    ()),
                                                ((1, 0),  (0,))])
    def test_new_tile_id(self, old_id, new_id):
        ds = create_test_data
        assert _new_tile_id((old_id, ds)) == new_id

    def test_get_new_tile_ids(self, create_combined_ids):
        shape = (1, 2, 3)
        combined_ids = create_combined_ids(shape)

        expected_tile_ids = sorted(combined_ids.keys())
        actual_tile_ids = _create_tile_ids(shape)
        assert expected_tile_ids == actual_tile_ids

    @pytest.mark.parametrize("concat_dim", ['dim1', 'new_dim'])
    def test_concat_once(self, create_combined_ids, concat_dim):
        shape = (2,)
        combined_ids = create_combined_ids(shape)
        ds = create_test_data
        result = _auto_combine_all_along_first_dim(combined_ids,
                                                   dim=concat_dim,
                                                   data_vars='all',
                                                   coords='different',
                                                   compat='no_conflicts')

        expected_ds = concat([ds(0), ds(1)], dim=concat_dim)
        assert_combined_tile_ids_equal(result, {(): expected_ds})

    def test_concat_only_first_dim(self, create_combined_ids):
        shape = (2, 3)
        combined_ids = create_combined_ids(shape)
        result = _auto_combine_all_along_first_dim(combined_ids,
                                                   dim='dim1',
                                                   data_vars='all',
                                                   coords='different',
                                                   compat='no_conflicts')

        ds = create_test_data
        partway1 = concat([ds(0), ds(3)], dim='dim1')
        partway2 = concat([ds(1), ds(4)], dim='dim1')
        partway3 = concat([ds(2), ds(5)], dim='dim1')
        expected_datasets = [partway1, partway2, partway3]
        expected = {(i,): ds for i, ds in enumerate(expected_datasets)}

        assert_combined_tile_ids_equal(result, expected)

    @pytest.mark.parametrize("concat_dim", ['dim1', 'new_dim'])
    def test_concat_twice(self, create_combined_ids, concat_dim):
        shape = (2, 3)
        combined_ids = create_combined_ids(shape)
        result = _combine_nd(combined_ids, concat_dims=['dim1', concat_dim])

        ds = create_test_data
        partway1 = concat([ds(0), ds(3)], dim='dim1')
        partway2 = concat([ds(1), ds(4)], dim='dim1')
        partway3 = concat([ds(2), ds(5)], dim='dim1')
        expected = concat([partway1, partway2, partway3], dim=concat_dim)

        assert_equal(result, expected)


class TestCheckShapeTileIDs(object):
    def test_check_depths(self):
        ds = create_test_data(0)
        combined_tile_ids = {(0,): ds, (0, 1): ds}
        with raises_regex(ValueError, 'sub-lists do not have '
                                      'consistent depths'):
            _check_shape_tile_ids(combined_tile_ids)

    def test_check_lengths(self):
        ds = create_test_data(0)
        combined_tile_ids = {(0, 0): ds, (0, 1): ds , (0, 2): ds,
                             (1, 0): ds, (1, 1): ds}
        with raises_regex(ValueError, 'sub-lists do not have '
                                      'consistent lengths'):
            _check_shape_tile_ids(combined_tile_ids)


@requires_dask  # only for toolz
class TestAutoCombineND(object):
    def test_single_dataset(self):
        objs = [Dataset({'x': [0]}), Dataset({'x': [1]})]
        actual = auto_combine(objs)
        expected = Dataset({'x': [0, 1]})
        assert_identical(expected, actual)

        actual = auto_combine(actual)
        assert_identical(expected, actual)

    def test_auto_combine_2d(self):
        ds = create_test_data

        partway1 = concat([ds(0), ds(3)], dim='dim1')
        partway2 = concat([ds(1), ds(4)], dim='dim1')
        partway3 = concat([ds(2), ds(5)], dim='dim1')
        expected = concat([partway1, partway2, partway3], dim='dim2')

        datasets = [[ds(0), ds(1), ds(2)], [ds(3), ds(4), ds(5)]]
<<<<<<< HEAD
        result = auto_combine(datasets, concat_dims=['dim1', 'dim2'])
=======
        result = auto_combine(datasets, concat_dim=['dim1', 'dim2'])
>>>>>>> f8cced75

        assert_equal(result, expected)

    def test_invalid_hypercube_input(self):
        ds = create_test_data

        datasets = [[ds(0), ds(1), ds(2)], [ds(3), ds(4)]]
        with raises_regex(ValueError, 'sub-lists do not have '
                                      'consistent lengths'):
<<<<<<< HEAD
            auto_combine(datasets, concat_dims=['dim1', 'dim2'])
=======
            auto_combine(datasets, concat_dim=['dim1', 'dim2'])
>>>>>>> f8cced75

        datasets = [[ds(0), ds(1)], [[ds(3), ds(4)]]]
        with raises_regex(ValueError, 'sub-lists do not have '
                                      'consistent depths'):
<<<<<<< HEAD
            auto_combine(datasets, concat_dims=['dim1', 'dim2'])

        datasets = [[ds(0), ds(1)], [ds(3), ds(4)]]
        with raises_regex(ValueError, 'concat_dims has length'):
            auto_combine(datasets, concat_dims=['dim1'])
=======
            auto_combine(datasets, concat_dim=['dim1', 'dim2'])

        datasets = [[ds(0), ds(1)], [ds(3), ds(4)]]
        with raises_regex(ValueError, 'concat_dims has length'):
            auto_combine(datasets, concat_dim=['dim1'])
>>>>>>> f8cced75

    def test_merge_one_dim_concat_another(self):
        objs = [[Dataset({'foo': ('x', [0, 1])}), Dataset({'bar': ('x', [10, 20])})],
                [Dataset({'foo': ('x', [2, 3])}), Dataset({'bar': ('x', [30, 40])})]]
        expected = Dataset({'foo': ('x', [0, 1, 2, 3]),
                            'bar': ('x', [10, 20, 30, 40])})

<<<<<<< HEAD
        actual = auto_combine(objs, concat_dims=['x', None])
=======
        actual = auto_combine(objs, concat_dim=['x', None])
>>>>>>> f8cced75
        assert_identical(expected, actual)

        actual = auto_combine(objs)
        assert_identical(expected, actual)

        # Proving it works symmetrically
        objs = [[Dataset({'foo': ('x', [0, 1])}), Dataset({'foo': ('x', [2, 3])})],
                [Dataset({'bar': ('x', [10, 20])}), Dataset({'bar': ('x', [30, 40])})]]
<<<<<<< HEAD
        actual = auto_combine(objs, concat_dims=[None, 'x'])
=======
        actual = auto_combine(objs, concat_dim=[None, 'x'])
>>>>>>> f8cced75
        assert_identical(expected, actual)

    def test_combine_concat_over_redundant_nesting(self):
        objs = [[Dataset({'x': [0]}), Dataset({'x': [1]})]]
<<<<<<< HEAD
        actual = auto_combine(objs, concat_dims=[None, 'x'])
=======
        actual = auto_combine(objs, concat_dim=[None, 'x'])
>>>>>>> f8cced75
        expected = Dataset({'x': [0, 1]})
        assert_identical(expected, actual)

        objs = [[Dataset({'x': [0]})], [Dataset({'x': [1]})]]
<<<<<<< HEAD
        actual = auto_combine(objs, concat_dims=['x', None])
=======
        actual = auto_combine(objs, concat_dim=['x', None])
>>>>>>> f8cced75
        expected = Dataset({'x': [0, 1]})
        assert_identical(expected, actual)

        objs = [[Dataset({'x': [0]})]]
<<<<<<< HEAD
        actual = auto_combine(objs, concat_dims=[None, None])
=======
        actual = auto_combine(objs, concat_dim=[None, None])
>>>>>>> f8cced75
        expected = Dataset({'x': [0]})
        assert_identical(expected, actual)

        objs = [[Dataset({'x': [0]})]]
<<<<<<< HEAD
        actual = auto_combine(objs, concat_dims=None)
=======
        actual = auto_combine(objs, concat_dim=None)
>>>>>>> f8cced75
        expected = Dataset({'x': [0]})
        assert_identical(expected, actual)


class TestAutoCombineUsingCoords(object):
<<<<<<< HEAD
    def test_infer_order_from_coords_not_implemented(self):
        data = create_test_data()
        objs = [data.isel(dim2=slice(4, 9)), data.isel(dim2=slice(4))]
        with pytest.raises(NotImplementedError):
            auto_combine(objs, infer_order_from_coords=True)

=======
>>>>>>> f8cced75
    def test_order_inferred_from_coords(self):
        data = create_test_data()
        objs = [data.isel(dim2=slice(4, 9)), data.isel(dim2=slice(4))]
        with pytest.raises(NotImplementedError):
<<<<<<< HEAD
            _auto_combine(objs, concat_dims=['dim2'],compat='no_conflicts',
=======
            _auto_combine(objs, concat_dims=['dim2'], compat='no_conflicts',
>>>>>>> f8cced75
                          data_vars='all', coords='different',
                          infer_order_from_coords=True, ids=True)

    @pytest.mark.xfail(reason="Not yet implemented")
    def test_infer_order_from_coords(self):
        # Should pass once inferring order from coords is implemented
        data = create_test_data()
        objs = [data.isel(dim2=slice(4, 9)), data.isel(dim2=slice(4))]
        actual = auto_combine(objs)  # but with infer_order_from_coords=True
        expected = data
        assert_identical(expected, actual)<|MERGE_RESOLUTION|>--- conflicted
+++ resolved
@@ -301,7 +301,6 @@
 
 
 class TestAutoCombine(object):
-
     @pytest.mark.parametrize("combine", [_auto_combine_1d, auto_combine])
     @requires_dask  # only for toolz
     def test_auto_combine(self, combine):
@@ -386,15 +385,9 @@
 
         tmp1 = Dataset({'x': 0})
         tmp2 = Dataset({'x': np.nan})
-<<<<<<< HEAD
         actual = auto_combine([tmp1, tmp2], concat_dims=None)
         assert_identical(tmp1, actual)
         actual = auto_combine([tmp1, tmp2], concat_dims=[None])
-=======
-        actual = auto_combine([tmp1, tmp2], concat_dim=None)
-        assert_identical(tmp1, actual)
-        actual = auto_combine([tmp1, tmp2], concat_dim=[None])
->>>>>>> f8cced75
         assert_identical(tmp1, actual)
 
         # Single object, with a concat_dim explicitly provided
@@ -627,12 +620,7 @@
         expected = concat([partway1, partway2, partway3], dim='dim2')
 
         datasets = [[ds(0), ds(1), ds(2)], [ds(3), ds(4), ds(5)]]
-<<<<<<< HEAD
         result = auto_combine(datasets, concat_dims=['dim1', 'dim2'])
-=======
-        result = auto_combine(datasets, concat_dim=['dim1', 'dim2'])
->>>>>>> f8cced75
-
         assert_equal(result, expected)
 
     def test_invalid_hypercube_input(self):
@@ -641,28 +629,16 @@
         datasets = [[ds(0), ds(1), ds(2)], [ds(3), ds(4)]]
         with raises_regex(ValueError, 'sub-lists do not have '
                                       'consistent lengths'):
-<<<<<<< HEAD
             auto_combine(datasets, concat_dims=['dim1', 'dim2'])
-=======
-            auto_combine(datasets, concat_dim=['dim1', 'dim2'])
->>>>>>> f8cced75
 
         datasets = [[ds(0), ds(1)], [[ds(3), ds(4)]]]
         with raises_regex(ValueError, 'sub-lists do not have '
                                       'consistent depths'):
-<<<<<<< HEAD
             auto_combine(datasets, concat_dims=['dim1', 'dim2'])
 
         datasets = [[ds(0), ds(1)], [ds(3), ds(4)]]
         with raises_regex(ValueError, 'concat_dims has length'):
             auto_combine(datasets, concat_dims=['dim1'])
-=======
-            auto_combine(datasets, concat_dim=['dim1', 'dim2'])
-
-        datasets = [[ds(0), ds(1)], [ds(3), ds(4)]]
-        with raises_regex(ValueError, 'concat_dims has length'):
-            auto_combine(datasets, concat_dim=['dim1'])
->>>>>>> f8cced75
 
     def test_merge_one_dim_concat_another(self):
         objs = [[Dataset({'foo': ('x', [0, 1])}), Dataset({'bar': ('x', [10, 20])})],
@@ -670,11 +646,7 @@
         expected = Dataset({'foo': ('x', [0, 1, 2, 3]),
                             'bar': ('x', [10, 20, 30, 40])})
 
-<<<<<<< HEAD
         actual = auto_combine(objs, concat_dims=['x', None])
-=======
-        actual = auto_combine(objs, concat_dim=['x', None])
->>>>>>> f8cced75
         assert_identical(expected, actual)
 
         actual = auto_combine(objs)
@@ -683,70 +655,43 @@
         # Proving it works symmetrically
         objs = [[Dataset({'foo': ('x', [0, 1])}), Dataset({'foo': ('x', [2, 3])})],
                 [Dataset({'bar': ('x', [10, 20])}), Dataset({'bar': ('x', [30, 40])})]]
-<<<<<<< HEAD
         actual = auto_combine(objs, concat_dims=[None, 'x'])
-=======
-        actual = auto_combine(objs, concat_dim=[None, 'x'])
->>>>>>> f8cced75
         assert_identical(expected, actual)
 
     def test_combine_concat_over_redundant_nesting(self):
         objs = [[Dataset({'x': [0]}), Dataset({'x': [1]})]]
-<<<<<<< HEAD
         actual = auto_combine(objs, concat_dims=[None, 'x'])
-=======
-        actual = auto_combine(objs, concat_dim=[None, 'x'])
->>>>>>> f8cced75
         expected = Dataset({'x': [0, 1]})
         assert_identical(expected, actual)
 
         objs = [[Dataset({'x': [0]})], [Dataset({'x': [1]})]]
-<<<<<<< HEAD
         actual = auto_combine(objs, concat_dims=['x', None])
-=======
-        actual = auto_combine(objs, concat_dim=['x', None])
->>>>>>> f8cced75
         expected = Dataset({'x': [0, 1]})
         assert_identical(expected, actual)
 
         objs = [[Dataset({'x': [0]})]]
-<<<<<<< HEAD
         actual = auto_combine(objs, concat_dims=[None, None])
-=======
-        actual = auto_combine(objs, concat_dim=[None, None])
->>>>>>> f8cced75
         expected = Dataset({'x': [0]})
         assert_identical(expected, actual)
 
         objs = [[Dataset({'x': [0]})]]
-<<<<<<< HEAD
         actual = auto_combine(objs, concat_dims=None)
-=======
-        actual = auto_combine(objs, concat_dim=None)
->>>>>>> f8cced75
         expected = Dataset({'x': [0]})
         assert_identical(expected, actual)
 
 
 class TestAutoCombineUsingCoords(object):
-<<<<<<< HEAD
     def test_infer_order_from_coords_not_implemented(self):
         data = create_test_data()
         objs = [data.isel(dim2=slice(4, 9)), data.isel(dim2=slice(4))]
         with pytest.raises(NotImplementedError):
             auto_combine(objs, infer_order_from_coords=True)
 
-=======
->>>>>>> f8cced75
     def test_order_inferred_from_coords(self):
         data = create_test_data()
         objs = [data.isel(dim2=slice(4, 9)), data.isel(dim2=slice(4))]
         with pytest.raises(NotImplementedError):
-<<<<<<< HEAD
             _auto_combine(objs, concat_dims=['dim2'],compat='no_conflicts',
-=======
-            _auto_combine(objs, concat_dims=['dim2'], compat='no_conflicts',
->>>>>>> f8cced75
                           data_vars='all', coords='different',
                           infer_order_from_coords=True, ids=True)
 
