--- conflicted
+++ resolved
@@ -32,12 +32,8 @@
     timedelta_to_numeric,
     where,
 )
-<<<<<<< HEAD
 from xarray.core.indexing import ExtensionDuckArray
-from xarray.core.pycompat import array_type
-=======
 from xarray.namedarray.pycompat import array_type
->>>>>>> d6446079
 from xarray.testing import assert_allclose, assert_equal, assert_identical
 from xarray.tests import (
     arm_xfail,
