--- conflicted
+++ resolved
@@ -348,13 +348,7 @@
         numbers_values = np.random.randint(0, 3, _dims["dim3"], dtype="int64")
     obj.coords["numbers"] = ("dim3", numbers_values)
     obj.encoding = {"foo": "bar"}
-<<<<<<< HEAD
-    assert all(
-        obj.data.flags.writeable for k, obj in obj.variables.items() if k != "var4"
-    )
-=======
     assert_writeable(obj)
->>>>>>> 6af547cd
     return obj
 
 
