from __future__ import annotations

import importlib
import platform
import string
import warnings
from contextlib import contextmanager, nullcontext
from unittest import mock  # noqa: F401

import numpy as np
import pandas as pd
import pytest
from numpy.testing import assert_array_equal  # noqa: F401
from packaging.version import Version
from pandas.testing import assert_frame_equal  # noqa: F401

import xarray.testing
from xarray import Dataset
from xarray.core.duck_array_ops import allclose_or_equiv  # noqa: F401
from xarray.core.extension_array import PandasExtensionArray
from xarray.core.options import _get_datetime_resolution, set_options
from xarray.core.variable import IndexVariable
from xarray.testing import (  # noqa: F401
    assert_chunks_equal,
    assert_duckarray_allclose,
    assert_duckarray_equal,
)
from xarray.tests.arrays import (  # noqa: F401
    ConcatenatableArray,
    DuckArrayWrapper,
    FirstElementAccessibleArray,
    InaccessibleArray,
    UnexpectedDataAccess,
)

# import mpl and change the backend before other mpl imports
try:
    import matplotlib as mpl

    # Order of imports is important here.
    # Using a different backend makes Travis CI work
    mpl.use("Agg")
except ImportError:
    pass

# https://github.com/pydata/xarray/issues/7322
warnings.filterwarnings("ignore", "'urllib3.contrib.pyopenssl' module is deprecated")
warnings.filterwarnings("ignore", "Deprecated call to `pkg_resources.declare_namespace")
warnings.filterwarnings("ignore", "pkg_resources is deprecated as an API")

arm_xfail = pytest.mark.xfail(
    platform.machine() == "aarch64" or "arm" in platform.machine(),
    reason="expected failure on ARM",
)


def assert_writeable(ds):
    readonly = [
        name
        for name, var in ds.variables.items()
        if not isinstance(var, IndexVariable)
        and not isinstance(var.data, PandasExtensionArray)
        and not var.data.flags.writeable
    ]
    assert not readonly, readonly


def _importorskip(
    modname: str, minversion: str | None = None
) -> tuple[bool, pytest.MarkDecorator]:
    try:
        mod = importlib.import_module(modname)
        has = True
        if minversion is not None:
            v = getattr(mod, "__version__", "999")
            if Version(v) < Version(minversion):
                raise ImportError("Minimum version not satisfied")
    except ImportError:
        has = False

    reason = f"requires {modname}"
    if minversion is not None:
        reason += f">={minversion}"
    func = pytest.mark.skipif(not has, reason=reason)
    return has, func


has_matplotlib, requires_matplotlib = _importorskip("matplotlib")
has_scipy, requires_scipy = _importorskip("scipy")
has_scipy_ge_1_13, requires_scipy_ge_1_13 = _importorskip("scipy", "1.13")
with warnings.catch_warnings():
    warnings.filterwarnings(
        "ignore",
        message="'cgi' is deprecated and slated for removal in Python 3.13",
        category=DeprecationWarning,
    )
    has_pydap, requires_pydap = _importorskip("pydap.client")
has_netCDF4, requires_netCDF4 = _importorskip("netCDF4")
with warnings.catch_warnings():
    # see https://github.com/pydata/xarray/issues/8537
    warnings.filterwarnings(
        "ignore",
        message="h5py is running against HDF5 1.14.3",
        category=UserWarning,
    )

    has_h5netcdf, requires_h5netcdf = _importorskip("h5netcdf")
has_cftime, requires_cftime = _importorskip("cftime")
has_dask, requires_dask = _importorskip("dask")
has_dask_ge_2024_08_1, requires_dask_ge_2024_08_1 = _importorskip(
    "dask", minversion="2024.08.1"
)
has_dask_ge_2024_11_0, requires_dask_ge_2024_11_0 = _importorskip("dask", "2024.11.0")
with warnings.catch_warnings():
    warnings.filterwarnings(
        "ignore",
        message="The current Dask DataFrame implementation is deprecated.",
        category=DeprecationWarning,
    )
    has_dask_expr, requires_dask_expr = _importorskip("dask_expr")
has_bottleneck, requires_bottleneck = _importorskip("bottleneck")
has_rasterio, requires_rasterio = _importorskip("rasterio")
has_zarr, requires_zarr = _importorskip("zarr")
# TODO: switch to "3" once Zarr V3 is released
has_zarr_v3, requires_zarr_v3 = _importorskip("zarr", "2.99")
has_fsspec, requires_fsspec = _importorskip("fsspec")
has_iris, requires_iris = _importorskip("iris")
has_numbagg, requires_numbagg = _importorskip("numbagg")
has_pyarrow, requires_pyarrow = _importorskip("pyarrow")
with warnings.catch_warnings():
    warnings.filterwarnings(
        "ignore",
        message="is_categorical_dtype is deprecated and will be removed in a future version.",
        category=DeprecationWarning,
    )
    # seaborn uses the deprecated `pandas.is_categorical_dtype`
    has_seaborn, requires_seaborn = _importorskip("seaborn")
has_sparse, requires_sparse = _importorskip("sparse")
has_cupy, requires_cupy = _importorskip("cupy")
has_cartopy, requires_cartopy = _importorskip("cartopy")
has_pint, requires_pint = _importorskip("pint")
has_numexpr, requires_numexpr = _importorskip("numexpr")
has_flox, requires_flox = _importorskip("flox")
has_netcdf, requires_netcdf = _importorskip("netcdf")
has_pandas_ge_2_2, requires_pandas_ge_2_2 = _importorskip("pandas", "2.2")
has_pandas_3, requires_pandas_3 = _importorskip("pandas", "3.0.0.dev0")


# some special cases
has_scipy_or_netCDF4 = has_scipy or has_netCDF4
requires_scipy_or_netCDF4 = pytest.mark.skipif(
    not has_scipy_or_netCDF4, reason="requires scipy or netCDF4"
)
has_numbagg_or_bottleneck = has_numbagg or has_bottleneck
requires_numbagg_or_bottleneck = pytest.mark.skipif(
    not has_numbagg_or_bottleneck, reason="requires numbagg or bottleneck"
)
has_numpy_2, requires_numpy_2 = _importorskip("numpy", "2.0.0")
has_flox_0_9_12, requires_flox_0_9_12 = _importorskip("flox", "0.9.12")

has_array_api_strict, requires_array_api_strict = _importorskip("array_api_strict")


def _importorskip_h5netcdf_ros3(has_h5netcdf: bool):
    if not has_h5netcdf:
        return has_h5netcdf, pytest.mark.skipif(
            not has_h5netcdf, reason="requires h5netcdf"
        )

    import h5py

    h5py_with_ros3 = h5py.get_config().ros3

    return h5py_with_ros3, pytest.mark.skipif(
        not h5py_with_ros3,
        reason="requires h5netcdf>=1.3.0 and h5py with ros3 support",
    )


has_h5netcdf_ros3, requires_h5netcdf_ros3 = _importorskip_h5netcdf_ros3(has_h5netcdf)
has_netCDF4_1_6_2_or_above, requires_netCDF4_1_6_2_or_above = _importorskip(
    "netCDF4", "1.6.2"
)

has_h5netcdf_1_4_0_or_above, requires_h5netcdf_1_4_0_or_above = _importorskip(
    "h5netcdf", "1.4.0.dev"
)

has_netCDF4_1_7_0_or_above, requires_netCDF4_1_7_0_or_above = _importorskip(
    "netCDF4", "1.7.0"
)

# change some global options for tests
set_options(warn_for_unclosed_files=True)

if has_dask:
    import dask


class CountingScheduler:
    """Simple dask scheduler counting the number of computes.

    Reference: https://stackoverflow.com/questions/53289286/"""

    def __init__(self, max_computes=0):
        self.total_computes = 0
        self.max_computes = max_computes

    def __call__(self, dsk, keys, **kwargs):
        self.total_computes += 1
        if self.total_computes > self.max_computes:
            raise RuntimeError(
                f"Too many computes. Total: {self.total_computes} > max: {self.max_computes}."
            )
        return dask.get(dsk, keys, **kwargs)


def raise_if_dask_computes(max_computes=0):
    # return a dummy context manager so that this can be used for non-dask objects
    if not has_dask:
        return nullcontext()
    scheduler = CountingScheduler(max_computes)
    return dask.config.set(scheduler=scheduler)


flaky = pytest.mark.flaky
network = pytest.mark.network


class ReturnItem:
    def __getitem__(self, key):
        return key


class IndexerMaker:
    def __init__(self, indexer_cls):
        self._indexer_cls = indexer_cls

    def __getitem__(self, key):
        if not isinstance(key, tuple):
            key = (key,)
        return self._indexer_cls(key)


def source_ndarray(array):
    """Given an ndarray, return the base object which holds its memory, or the
    object itself.
    """
    with warnings.catch_warnings():
        warnings.filterwarnings("ignore", "DatetimeIndex.base")
        warnings.filterwarnings("ignore", "TimedeltaIndex.base")
        base = getattr(array, "base", np.asarray(array).base)
    if base is None:
        base = array
    return base


def format_record(record) -> str:
    """Format warning record like `FutureWarning('Function will be deprecated...')`"""
    return f"{str(record.category)[8:-2]}('{record.message}'))"


@contextmanager
def assert_no_warnings():
    with warnings.catch_warnings(record=True) as record:
        yield record
        assert (
            len(record) == 0
        ), f"Got {len(record)} unexpected warning(s): {[format_record(r) for r in record]}"


# Internal versions of xarray's test functions that validate additional
# invariants


def assert_equal(a, b, check_default_indexes=True):
    __tracebackhide__ = True
    xarray.testing.assert_equal(a, b)
    xarray.testing._assert_internal_invariants(a, check_default_indexes)
    xarray.testing._assert_internal_invariants(b, check_default_indexes)


def assert_identical(a, b, check_default_indexes=True):
    __tracebackhide__ = True
    xarray.testing.assert_identical(a, b)
    xarray.testing._assert_internal_invariants(a, check_default_indexes)
    xarray.testing._assert_internal_invariants(b, check_default_indexes)


def assert_allclose(a, b, check_default_indexes=True, **kwargs):
    __tracebackhide__ = True
    xarray.testing.assert_allclose(a, b, **kwargs)
    xarray.testing._assert_internal_invariants(a, check_default_indexes)
    xarray.testing._assert_internal_invariants(b, check_default_indexes)


_DEFAULT_TEST_DIM_SIZES = (8, 9, 10)


def create_test_data(
    seed: int | None = None,
    add_attrs: bool = True,
    dim_sizes: tuple[int, int, int] = _DEFAULT_TEST_DIM_SIZES,
    use_extension_array: bool = False,
) -> Dataset:
    rs = np.random.RandomState(seed)
    _vars = {
        "var1": ["dim1", "dim2"],
        "var2": ["dim1", "dim2"],
        "var3": ["dim3", "dim1"],
    }
    _dims = {"dim1": dim_sizes[0], "dim2": dim_sizes[1], "dim3": dim_sizes[2]}

    obj = Dataset()
    obj["dim2"] = ("dim2", 0.5 * np.arange(_dims["dim2"]))
    if _dims["dim3"] > 26:
        raise RuntimeError(
            f'Not enough letters for filling this dimension size ({_dims["dim3"]})'
        )
    obj["dim3"] = ("dim3", list(string.ascii_lowercase[0 : _dims["dim3"]]))
    obj["time"] = (
        "time",
        pd.date_range(
            "2000-01-01",
            periods=20,
<<<<<<< HEAD
            unit=_get_datetime_resolution(),
=======
            unit="ns",
>>>>>>> f3f62e54
        ),
    )
    for v, dims in sorted(_vars.items()):
        data = rs.normal(size=tuple(_dims[d] for d in dims))
        obj[v] = (dims, data)
        if add_attrs:
            obj[v].attrs = {"foo": "variable"}
    if use_extension_array:
        obj["var4"] = (
            "dim1",
            pd.Categorical(
                rs.choice(
                    list(string.ascii_lowercase[: rs.randint(1, 5)]),
                    size=dim_sizes[0],
                )
            ),
        )
    if dim_sizes == _DEFAULT_TEST_DIM_SIZES:
        numbers_values = np.array([0, 1, 2, 0, 0, 1, 1, 2, 2, 3], dtype="int64")
    else:
        numbers_values = rs.randint(0, 3, _dims["dim3"], dtype="int64")
    obj.coords["numbers"] = ("dim3", numbers_values)
    obj.encoding = {"foo": "bar"}
    assert_writeable(obj)
    return obj


_CFTIME_CALENDARS = [
    "365_day",
    "360_day",
    "julian",
    "all_leap",
    "366_day",
    "gregorian",
    "proleptic_gregorian",
    "standard",
]<|MERGE_RESOLUTION|>--- conflicted
+++ resolved
@@ -18,7 +18,7 @@
 from xarray import Dataset
 from xarray.core.duck_array_ops import allclose_or_equiv  # noqa: F401
 from xarray.core.extension_array import PandasExtensionArray
-from xarray.core.options import _get_datetime_resolution, set_options
+from xarray.core.options import set_options
 from xarray.core.variable import IndexVariable
 from xarray.testing import (  # noqa: F401
     assert_chunks_equal,
@@ -323,11 +323,7 @@
         pd.date_range(
             "2000-01-01",
             periods=20,
-<<<<<<< HEAD
-            unit=_get_datetime_resolution(),
-=======
             unit="ns",
->>>>>>> f3f62e54
         ),
     )
     for v, dims in sorted(_vars.items()):
