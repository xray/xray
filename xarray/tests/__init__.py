from __future__ import annotations

import importlib
import platform
import string
import warnings
from contextlib import contextmanager, nullcontext
from unittest import mock  # noqa: F401

import numpy as np
import pandas as pd
import pytest
from numpy.testing import assert_array_equal  # noqa: F401
from packaging.version import Version
from pandas.testing import assert_frame_equal  # noqa: F401

import xarray.testing
from xarray import Dataset
from xarray.core.duck_array_ops import allclose_or_equiv  # noqa: F401
from xarray.core.extension_array import PandasExtensionArray
from xarray.core.options import set_options
from xarray.core.variable import IndexVariable
from xarray.testing import (  # noqa: F401
    assert_chunks_equal,
    assert_duckarray_allclose,
    assert_duckarray_equal,
)
from xarray.tests.arrays import (  # noqa: F401
    ConcatenatableArray,
    DuckArrayWrapper,
    FirstElementAccessibleArray,
    InaccessibleArray,
    UnexpectedDataAccess,
)

# import mpl and change the backend before other mpl imports
try:
    import matplotlib as mpl

    # Order of imports is important here.
    # Using a different backend makes Travis CI work
    mpl.use("Agg")
except ImportError:
    pass

# https://github.com/pydata/xarray/issues/7322
warnings.filterwarnings("ignore", "'urllib3.contrib.pyopenssl' module is deprecated")
warnings.filterwarnings("ignore", "Deprecated call to `pkg_resources.declare_namespace")
warnings.filterwarnings("ignore", "pkg_resources is deprecated as an API")

arm_xfail = pytest.mark.xfail(
    platform.machine() == "aarch64" or "arm" in platform.machine(),
    reason="expected failure on ARM",
)


def assert_writeable(ds):
    readonly = [
        name
        for name, var in ds.variables.items()
        if not isinstance(var, IndexVariable)
        and not isinstance(var.data, PandasExtensionArray)
        and not var.data.flags.writeable
    ]
    assert not readonly, readonly


def _importorskip(
    modname: str, minversion: str | None = None
) -> tuple[bool, pytest.MarkDecorator]:
    try:
        mod = importlib.import_module(modname)
        has = True
        if minversion is not None:
            v = getattr(mod, "__version__", "999")
            if Version(v) < Version(minversion):
                raise ImportError("Minimum version not satisfied")
    except ImportError:
        has = False

    reason = f"requires {modname}"
    if minversion is not None:
        reason += f">={minversion}"
    func = pytest.mark.skipif(not has, reason=reason)
    return has, func


has_matplotlib, requires_matplotlib = _importorskip("matplotlib")
has_scipy, requires_scipy = _importorskip("scipy")
has_scipy_ge_1_13, requires_scipy_ge_1_13 = _importorskip("scipy", "1.13")
with warnings.catch_warnings():
    warnings.filterwarnings(
        "ignore",
        message="'cgi' is deprecated and slated for removal in Python 3.13",
        category=DeprecationWarning,
    )
    has_pydap, requires_pydap = _importorskip("pydap.client")
has_netCDF4, requires_netCDF4 = _importorskip("netCDF4")
with warnings.catch_warnings():
    # see https://github.com/pydata/xarray/issues/8537
    warnings.filterwarnings(
        "ignore",
        message="h5py is running against HDF5 1.14.3",
        category=UserWarning,
    )

    has_h5netcdf, requires_h5netcdf = _importorskip("h5netcdf")
has_cftime, requires_cftime = _importorskip("cftime")
has_dask, requires_dask = _importorskip("dask")
<<<<<<< HEAD
has_dask_ge_2024_08_1, requires_dask_ge_2024_08_1 = _importorskip(
    "dask", minversion="2024.08.1"
)
=======
has_dask_ge_2024_11_0, requires_dask_ge_2024_11_0 = _importorskip("dask", "2024.11.0")
>>>>>>> 568dd6fb
with warnings.catch_warnings():
    warnings.filterwarnings(
        "ignore",
        message="The current Dask DataFrame implementation is deprecated.",
        category=DeprecationWarning,
    )
    has_dask_expr, requires_dask_expr = _importorskip("dask_expr")
has_bottleneck, requires_bottleneck = _importorskip("bottleneck")
has_rasterio, requires_rasterio = _importorskip("rasterio")
has_zarr, requires_zarr = _importorskip("zarr")
# TODO: switch to "3" once Zarr V3 is released
has_zarr_v3, requires_zarr_v3 = _importorskip("zarr", "2.99")
has_fsspec, requires_fsspec = _importorskip("fsspec")
has_iris, requires_iris = _importorskip("iris")
has_numbagg, requires_numbagg = _importorskip("numbagg", "0.4.0")
has_pyarrow, requires_pyarrow = _importorskip("pyarrow")
with warnings.catch_warnings():
    warnings.filterwarnings(
        "ignore",
        message="is_categorical_dtype is deprecated and will be removed in a future version.",
        category=DeprecationWarning,
    )
    # seaborn uses the deprecated `pandas.is_categorical_dtype`
    has_seaborn, requires_seaborn = _importorskip("seaborn")
has_sparse, requires_sparse = _importorskip("sparse")
has_cupy, requires_cupy = _importorskip("cupy")
has_cartopy, requires_cartopy = _importorskip("cartopy")
has_pint, requires_pint = _importorskip("pint")
has_numexpr, requires_numexpr = _importorskip("numexpr")
has_flox, requires_flox = _importorskip("flox")
has_pandas_ge_2_2, requires_pandas_ge_2_2 = _importorskip("pandas", "2.2")
has_pandas_3, requires_pandas_3 = _importorskip("pandas", "3.0.0.dev0")


# some special cases
has_scipy_or_netCDF4 = has_scipy or has_netCDF4
requires_scipy_or_netCDF4 = pytest.mark.skipif(
    not has_scipy_or_netCDF4, reason="requires scipy or netCDF4"
)
has_numbagg_or_bottleneck = has_numbagg or has_bottleneck
requires_numbagg_or_bottleneck = pytest.mark.skipif(
    not has_numbagg_or_bottleneck, reason="requires numbagg or bottleneck"
)
has_numpy_2, requires_numpy_2 = _importorskip("numpy", "2.0.0")
has_flox_0_9_12, requires_flox_0_9_12 = _importorskip("flox", "0.9.12")

has_array_api_strict, requires_array_api_strict = _importorskip("array_api_strict")


def _importorskip_h5netcdf_ros3():
    try:
        import h5netcdf

        has_h5netcdf = True
    except ImportError:
        has_h5netcdf = False

    if not has_h5netcdf:
        return has_h5netcdf, pytest.mark.skipif(
            not has_h5netcdf, reason="requires h5netcdf"
        )

    h5netcdf_with_ros3 = Version(h5netcdf.__version__) >= Version("1.3.0")

    import h5py

    h5py_with_ros3 = h5py.get_config().ros3

    has_h5netcdf_ros3 = h5netcdf_with_ros3 and h5py_with_ros3

    return has_h5netcdf_ros3, pytest.mark.skipif(
        not has_h5netcdf_ros3,
        reason="requires h5netcdf>=1.3.0 and h5py with ros3 support",
    )


has_h5netcdf_ros3, requires_h5netcdf_ros3 = _importorskip_h5netcdf_ros3()
has_netCDF4_1_6_2_or_above, requires_netCDF4_1_6_2_or_above = _importorskip(
    "netCDF4", "1.6.2"
)

has_h5netcdf_1_4_0_or_above, requires_h5netcdf_1_4_0_or_above = _importorskip(
    "h5netcdf", "1.4.0.dev"
)

has_netCDF4_1_7_0_or_above, requires_netCDF4_1_7_0_or_above = _importorskip(
    "netCDF4", "1.7.0"
)

# change some global options for tests
set_options(warn_for_unclosed_files=True)

if has_dask:
    import dask


class CountingScheduler:
    """Simple dask scheduler counting the number of computes.

    Reference: https://stackoverflow.com/questions/53289286/"""

    def __init__(self, max_computes=0):
        self.total_computes = 0
        self.max_computes = max_computes

    def __call__(self, dsk, keys, **kwargs):
        self.total_computes += 1
        if self.total_computes > self.max_computes:
            raise RuntimeError(
                "Too many computes. Total: %d > max: %d."
                % (self.total_computes, self.max_computes)
            )
        return dask.get(dsk, keys, **kwargs)


def raise_if_dask_computes(max_computes=0):
    # return a dummy context manager so that this can be used for non-dask objects
    if not has_dask:
        return nullcontext()
    scheduler = CountingScheduler(max_computes)
    return dask.config.set(scheduler=scheduler)


flaky = pytest.mark.flaky
network = pytest.mark.network


class ReturnItem:
    def __getitem__(self, key):
        return key


class IndexerMaker:
    def __init__(self, indexer_cls):
        self._indexer_cls = indexer_cls

    def __getitem__(self, key):
        if not isinstance(key, tuple):
            key = (key,)
        return self._indexer_cls(key)


def source_ndarray(array):
    """Given an ndarray, return the base object which holds its memory, or the
    object itself.
    """
    with warnings.catch_warnings():
        warnings.filterwarnings("ignore", "DatetimeIndex.base")
        warnings.filterwarnings("ignore", "TimedeltaIndex.base")
        base = getattr(array, "base", np.asarray(array).base)
    if base is None:
        base = array
    return base


def format_record(record) -> str:
    """Format warning record like `FutureWarning('Function will be deprecated...')`"""
    return f"{str(record.category)[8:-2]}('{record.message}'))"


@contextmanager
def assert_no_warnings():
    with warnings.catch_warnings(record=True) as record:
        yield record
        assert (
            len(record) == 0
        ), f"Got {len(record)} unexpected warning(s): {[format_record(r) for r in record]}"


# Internal versions of xarray's test functions that validate additional
# invariants


def assert_equal(a, b, check_default_indexes=True):
    __tracebackhide__ = True
    xarray.testing.assert_equal(a, b)
    xarray.testing._assert_internal_invariants(a, check_default_indexes)
    xarray.testing._assert_internal_invariants(b, check_default_indexes)


def assert_identical(a, b, check_default_indexes=True):
    __tracebackhide__ = True
    xarray.testing.assert_identical(a, b)
    xarray.testing._assert_internal_invariants(a, check_default_indexes)
    xarray.testing._assert_internal_invariants(b, check_default_indexes)


def assert_allclose(a, b, check_default_indexes=True, **kwargs):
    __tracebackhide__ = True
    xarray.testing.assert_allclose(a, b, **kwargs)
    xarray.testing._assert_internal_invariants(a, check_default_indexes)
    xarray.testing._assert_internal_invariants(b, check_default_indexes)


_DEFAULT_TEST_DIM_SIZES = (8, 9, 10)


def create_test_data(
    seed: int | None = None,
    add_attrs: bool = True,
    dim_sizes: tuple[int, int, int] = _DEFAULT_TEST_DIM_SIZES,
    use_extension_array: bool = False,
) -> Dataset:
    rs = np.random.RandomState(seed)
    _vars = {
        "var1": ["dim1", "dim2"],
        "var2": ["dim1", "dim2"],
        "var3": ["dim3", "dim1"],
    }
    _dims = {"dim1": dim_sizes[0], "dim2": dim_sizes[1], "dim3": dim_sizes[2]}

    obj = Dataset()
    obj["dim2"] = ("dim2", 0.5 * np.arange(_dims["dim2"]))
    if _dims["dim3"] > 26:
        raise RuntimeError(
            f'Not enough letters for filling this dimension size ({_dims["dim3"]})'
        )
    obj["dim3"] = ("dim3", list(string.ascii_lowercase[0 : _dims["dim3"]]))
    obj["time"] = ("time", pd.date_range("2000-01-01", periods=20))
    for v, dims in sorted(_vars.items()):
        data = rs.normal(size=tuple(_dims[d] for d in dims))
        obj[v] = (dims, data)
        if add_attrs:
            obj[v].attrs = {"foo": "variable"}
    if use_extension_array:
        obj["var4"] = (
            "dim1",
            pd.Categorical(
                rs.choice(
                    list(string.ascii_lowercase[: rs.randint(1, 5)]),
                    size=dim_sizes[0],
                )
            ),
        )
    if dim_sizes == _DEFAULT_TEST_DIM_SIZES:
        numbers_values = np.array([0, 1, 2, 0, 0, 1, 1, 2, 2, 3], dtype="int64")
    else:
        numbers_values = rs.randint(0, 3, _dims["dim3"], dtype="int64")
    obj.coords["numbers"] = ("dim3", numbers_values)
    obj.encoding = {"foo": "bar"}
    assert_writeable(obj)
    return obj


_CFTIME_CALENDARS = [
    "365_day",
    "360_day",
    "julian",
    "all_leap",
    "366_day",
    "gregorian",
    "proleptic_gregorian",
    "standard",
]<|MERGE_RESOLUTION|>--- conflicted
+++ resolved
@@ -107,13 +107,10 @@
     has_h5netcdf, requires_h5netcdf = _importorskip("h5netcdf")
 has_cftime, requires_cftime = _importorskip("cftime")
 has_dask, requires_dask = _importorskip("dask")
-<<<<<<< HEAD
 has_dask_ge_2024_08_1, requires_dask_ge_2024_08_1 = _importorskip(
     "dask", minversion="2024.08.1"
 )
-=======
 has_dask_ge_2024_11_0, requires_dask_ge_2024_11_0 = _importorskip("dask", "2024.11.0")
->>>>>>> 568dd6fb
 with warnings.catch_warnings():
     warnings.filterwarnings(
         "ignore",
