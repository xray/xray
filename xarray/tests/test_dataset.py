--- conflicted
+++ resolved
@@ -6150,356 +6150,6 @@
     assert "unicode" in result
 
 
-<<<<<<< HEAD
-@pytest.fixture(params=[1])
-def ds(request, backend):
-    if request.param == 1:
-        ds = Dataset(
-            dict(
-                z1=(["y", "x"], np.random.randn(2, 8)),
-                z2=(["time", "y"], np.random.randn(10, 2)),
-            ),
-            dict(
-                x=("x", np.linspace(0, 1.0, 8)),
-                time=("time", np.linspace(0, 1.0, 10)),
-                c=("y", ["a", "b"]),
-                y=range(2),
-            ),
-        )
-    elif request.param == 2:
-        ds = Dataset(
-            dict(
-                z1=(["time", "y"], np.random.randn(10, 2)),
-                z2=(["time"], np.random.randn(10)),
-                z3=(["x", "time"], np.random.randn(8, 10)),
-            ),
-            dict(
-                x=("x", np.linspace(0, 1.0, 8)),
-                time=("time", np.linspace(0, 1.0, 10)),
-                c=("y", ["a", "b"]),
-                y=range(2),
-            ),
-        )
-    elif request.param == 3:
-        ds = create_test_data()
-    else:
-        raise ValueError
-
-    if backend == "dask":
-        return ds.chunk()
-
-    return ds
-=======
-@pytest.mark.parametrize(
-    "funcname, argument",
-    [
-        ("reduce", (np.mean,)),
-        ("mean", ()),
-        ("construct", ("window_dim",)),
-        ("count", ()),
-    ],
-)
-def test_rolling_keep_attrs(funcname, argument) -> None:
-    global_attrs = {"units": "test", "long_name": "testing"}
-    da_attrs = {"da_attr": "test"}
-    da_not_rolled_attrs = {"da_not_rolled_attr": "test"}
-
-    data = np.linspace(10, 15, 100)
-    coords = np.linspace(1, 10, 100)
-
-    ds = Dataset(
-        data_vars={"da": ("coord", data), "da_not_rolled": ("no_coord", data)},
-        coords={"coord": coords},
-        attrs=global_attrs,
-    )
-    ds.da.attrs = da_attrs
-    ds.da_not_rolled.attrs = da_not_rolled_attrs
-
-    # attrs are now kept per default
-    func = getattr(ds.rolling(dim={"coord": 5}), funcname)
-    result = func(*argument)
-    assert result.attrs == global_attrs
-    assert result.da.attrs == da_attrs
-    assert result.da_not_rolled.attrs == da_not_rolled_attrs
-    assert result.da.name == "da"
-    assert result.da_not_rolled.name == "da_not_rolled"
-
-    # discard attrs
-    func = getattr(ds.rolling(dim={"coord": 5}), funcname)
-    result = func(*argument, keep_attrs=False)
-    assert result.attrs == {}
-    assert result.da.attrs == {}
-    assert result.da_not_rolled.attrs == {}
-    assert result.da.name == "da"
-    assert result.da_not_rolled.name == "da_not_rolled"
-
-    # test discard attrs using global option
-    func = getattr(ds.rolling(dim={"coord": 5}), funcname)
-    with set_options(keep_attrs=False):
-        result = func(*argument)
-
-    assert result.attrs == {}
-    assert result.da.attrs == {}
-    assert result.da_not_rolled.attrs == {}
-    assert result.da.name == "da"
-    assert result.da_not_rolled.name == "da_not_rolled"
-
-    # keyword takes precedence over global option
-    func = getattr(ds.rolling(dim={"coord": 5}), funcname)
-    with set_options(keep_attrs=False):
-        result = func(*argument, keep_attrs=True)
-
-    assert result.attrs == global_attrs
-    assert result.da.attrs == da_attrs
-    assert result.da_not_rolled.attrs == da_not_rolled_attrs
-    assert result.da.name == "da"
-    assert result.da_not_rolled.name == "da_not_rolled"
-
-    func = getattr(ds.rolling(dim={"coord": 5}), funcname)
-    with set_options(keep_attrs=True):
-        result = func(*argument, keep_attrs=False)
-
-    assert result.attrs == {}
-    assert result.da.attrs == {}
-    assert result.da_not_rolled.attrs == {}
-    assert result.da.name == "da"
-    assert result.da_not_rolled.name == "da_not_rolled"
-
-
-def test_rolling_properties(ds) -> None:
-    # catching invalid args
-    with pytest.raises(ValueError, match="window must be > 0"):
-        ds.rolling(time=-2)
-    with pytest.raises(ValueError, match="min_periods must be greater than zero"):
-        ds.rolling(time=2, min_periods=0)
-    with pytest.raises(KeyError, match="time2"):
-        ds.rolling(time2=2)
-
-
-@pytest.mark.parametrize("name", ("sum", "mean", "std", "var", "min", "max", "median"))
-@pytest.mark.parametrize("center", (True, False, None))
-@pytest.mark.parametrize("min_periods", (1, None))
-@pytest.mark.parametrize("key", ("z1", "z2"))
-@pytest.mark.parametrize("backend", ["numpy"], indirect=True)
-def test_rolling_wrapped_bottleneck(ds, name, center, min_periods, key) -> None:
-    bn = pytest.importorskip("bottleneck", minversion="1.1")
-
-    # Test all bottleneck functions
-    rolling_obj = ds.rolling(time=7, min_periods=min_periods)
-
-    func_name = f"move_{name}"
-    actual = getattr(rolling_obj, name)()
-    if key == "z1":  # z1 does not depend on 'Time' axis. Stored as it is.
-        expected = ds[key]
-    elif key == "z2":
-        expected = getattr(bn, func_name)(
-            ds[key].values, window=7, axis=0, min_count=min_periods
-        )
-    else:
-        raise ValueError
-    assert_array_equal(actual[key].values, expected)
-
-    # Test center
-    rolling_obj = ds.rolling(time=7, center=center)
-    actual = getattr(rolling_obj, name)()["time"]
-    assert_equal(actual, ds["time"])
-
-
-@requires_numbagg
-@pytest.mark.parametrize("backend", ["numpy"], indirect=True)
-def test_rolling_exp(ds) -> None:
-
-    result = ds.rolling_exp(time=10, window_type="span").mean()
-    assert isinstance(result, Dataset)
-
-
-@requires_numbagg
-@pytest.mark.parametrize("backend", ["numpy"], indirect=True)
-def test_rolling_exp_keep_attrs(ds) -> None:
-
-    attrs_global = {"attrs": "global"}
-    attrs_z1 = {"attr": "z1"}
-
-    ds.attrs = attrs_global
-    ds.z1.attrs = attrs_z1
-
-    # attrs are kept per default
-    result = ds.rolling_exp(time=10).mean()
-    assert result.attrs == attrs_global
-    assert result.z1.attrs == attrs_z1
-
-    # discard attrs
-    result = ds.rolling_exp(time=10).mean(keep_attrs=False)
-    assert result.attrs == {}
-    assert result.z1.attrs == {}
-
-    # test discard attrs using global option
-    with set_options(keep_attrs=False):
-        result = ds.rolling_exp(time=10).mean()
-    assert result.attrs == {}
-    assert result.z1.attrs == {}
-
-    # keyword takes precedence over global option
-    with set_options(keep_attrs=False):
-        result = ds.rolling_exp(time=10).mean(keep_attrs=True)
-    assert result.attrs == attrs_global
-    assert result.z1.attrs == attrs_z1
-
-    with set_options(keep_attrs=True):
-        result = ds.rolling_exp(time=10).mean(keep_attrs=False)
-    assert result.attrs == {}
-    assert result.z1.attrs == {}
-
-    with pytest.warns(
-        UserWarning, match="Passing ``keep_attrs`` to ``rolling_exp`` has no effect."
-    ):
-        ds.rolling_exp(time=10, keep_attrs=True)
-
-
-@pytest.mark.parametrize("center", (True, False))
-@pytest.mark.parametrize("min_periods", (None, 1, 2, 3))
-@pytest.mark.parametrize("window", (1, 2, 3, 4))
-def test_rolling_pandas_compat(center, window, min_periods) -> None:
-    df = pd.DataFrame(
-        {
-            "x": np.random.randn(20),
-            "y": np.random.randn(20),
-            "time": np.linspace(0, 1, 20),
-        }
-    )
-    ds = Dataset.from_dataframe(df)
-
-    if min_periods is not None and window < min_periods:
-        min_periods = window
-
-    df_rolling = df.rolling(window, center=center, min_periods=min_periods).mean()
-    ds_rolling = ds.rolling(index=window, center=center, min_periods=min_periods).mean()
-
-    np.testing.assert_allclose(df_rolling["x"].values, ds_rolling["x"].values)
-    np.testing.assert_allclose(df_rolling.index, ds_rolling["index"])
-
-
-@pytest.mark.parametrize("center", (True, False))
-@pytest.mark.parametrize("window", (1, 2, 3, 4))
-def test_rolling_construct(center, window) -> None:
-    df = pd.DataFrame(
-        {
-            "x": np.random.randn(20),
-            "y": np.random.randn(20),
-            "time": np.linspace(0, 1, 20),
-        }
-    )
-
-    ds = Dataset.from_dataframe(df)
-    df_rolling = df.rolling(window, center=center, min_periods=1).mean()
-    ds_rolling = ds.rolling(index=window, center=center)
-
-    ds_rolling_mean = ds_rolling.construct("window").mean("window")
-    np.testing.assert_allclose(df_rolling["x"].values, ds_rolling_mean["x"].values)
-    np.testing.assert_allclose(df_rolling.index, ds_rolling_mean["index"])
-
-    # with stride
-    ds_rolling_mean = ds_rolling.construct("window", stride=2).mean("window")
-    np.testing.assert_allclose(df_rolling["x"][::2].values, ds_rolling_mean["x"].values)
-    np.testing.assert_allclose(df_rolling.index[::2], ds_rolling_mean["index"])
-    # with fill_value
-    ds_rolling_mean = ds_rolling.construct("window", stride=2, fill_value=0.0).mean(
-        "window"
-    )
-    assert (ds_rolling_mean.isnull().sum() == 0).to_array(dim="vars").all()
-    assert (ds_rolling_mean["x"] == 0.0).sum() >= 0
-
-
-@pytest.mark.slow
-@pytest.mark.parametrize("ds", (1, 2), indirect=True)
-@pytest.mark.parametrize("center", (True, False))
-@pytest.mark.parametrize("min_periods", (None, 1, 2, 3))
-@pytest.mark.parametrize("window", (1, 2, 3, 4))
-@pytest.mark.parametrize("name", ("sum", "mean", "std", "var", "min", "max", "median"))
-def test_rolling_reduce(ds, center, min_periods, window, name) -> None:
-
-    if min_periods is not None and window < min_periods:
-        min_periods = window
-
-    if name == "std" and window == 1:
-        pytest.skip("std with window == 1 is unstable in bottleneck")
-
-    rolling_obj = ds.rolling(time=window, center=center, min_periods=min_periods)
-
-    # add nan prefix to numpy methods to get similar behavior as bottleneck
-    actual = rolling_obj.reduce(getattr(np, "nan%s" % name))
-    expected = getattr(rolling_obj, name)()
-    assert_allclose(actual, expected)
-    assert ds.dims == actual.dims
-    # make sure the order of data_var are not changed.
-    assert list(ds.data_vars.keys()) == list(actual.data_vars.keys())
-
-    # Make sure the dimension order is restored
-    for key, src_var in ds.data_vars.items():
-        assert src_var.dims == actual[key].dims
-
-
-@pytest.mark.parametrize("ds", (2,), indirect=True)
-@pytest.mark.parametrize("center", (True, False))
-@pytest.mark.parametrize("min_periods", (None, 1))
-@pytest.mark.parametrize("name", ("sum", "max"))
-@pytest.mark.parametrize("dask", (True, False))
-def test_ndrolling_reduce(ds, center, min_periods, name, dask) -> None:
-    if dask and has_dask:
-        ds = ds.chunk({"x": 4})
-
-    rolling_obj = ds.rolling(time=4, x=3, center=center, min_periods=min_periods)
-
-    actual = getattr(rolling_obj, name)()
-    expected = getattr(
-        getattr(
-            ds.rolling(time=4, center=center, min_periods=min_periods), name
-        )().rolling(x=3, center=center, min_periods=min_periods),
-        name,
-    )()
-    assert_allclose(actual, expected)
-    assert actual.dims == expected.dims
-
-    # Do it in the opposite order
-    expected = getattr(
-        getattr(
-            ds.rolling(x=3, center=center, min_periods=min_periods), name
-        )().rolling(time=4, center=center, min_periods=min_periods),
-        name,
-    )()
-
-    assert_allclose(actual, expected)
-    assert actual.dims == expected.dims
-
-
-@pytest.mark.parametrize("center", (True, False, (True, False)))
-@pytest.mark.parametrize("fill_value", (np.nan, 0.0))
-@pytest.mark.parametrize("dask", (True, False))
-def test_ndrolling_construct(center, fill_value, dask) -> None:
-    da = DataArray(
-        np.arange(5 * 6 * 7).reshape(5, 6, 7).astype(float),
-        dims=["x", "y", "z"],
-        coords={"x": ["a", "b", "c", "d", "e"], "y": np.arange(6)},
-    )
-    ds = xr.Dataset({"da": da})
-    if dask and has_dask:
-        ds = ds.chunk({"x": 4})
-
-    actual = ds.rolling(x=3, z=2, center=center).construct(
-        x="x1", z="z1", fill_value=fill_value
-    )
-    if not isinstance(center, tuple):
-        center = (center, center)
-    expected = (
-        ds.rolling(x=3, center=center[0])
-        .construct(x="x1", fill_value=fill_value)
-        .rolling(z=2, center=center[1])
-        .construct(z="z1", fill_value=fill_value)
-    )
-    assert_allclose(actual, expected)
->>>>>>> 8f687302
-
-
 def test_raise_no_warning_for_nan_in_binary_ops() -> None:
     with assert_no_warnings():
         Dataset(data_vars={"x": ("y", [1, 2, np.NaN])}) > 0
