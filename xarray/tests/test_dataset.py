--- conflicted
+++ resolved
@@ -3435,16 +3435,12 @@
     def test_expand_dims_create_index_data_variable(self, create_index_flag):
         # data variables should not gain an index ever
         ds = Dataset({"x": 0})
-<<<<<<< HEAD
-        expanded = ds.expand_dims("x", create_index=create_index_flag)
-=======
 
         if create_index_flag:
             with pytest.warns(UserWarning, match="No index created"):
                 expanded = ds.expand_dims("x", create_index=create_index_flag)
         else:
             expanded = ds.expand_dims("x", create_index=create_index_flag)
->>>>>>> 39571bad
 
         # TODO Can't just create the expected dataset directly using constructor because of GH issue 8959
         expected = Dataset({"x": ("x", [0])}).drop_indexes("x").reset_coords("x")
