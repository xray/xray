--- conflicted
+++ resolved
@@ -5219,17 +5219,6 @@
         store = AccessibleAsDuckArrayDataStore()
         create_test_data().dump_to_store(store)
 
-<<<<<<< HEAD
-        ds = open_dataset(store, decode_cf=decode_cf)
-        with pytest.raises(UnexpectedDataAccess):
-            ds["var1"].values
-
-        # these should not raise UnexpectedDataAccess:
-        ds.var1.data
-        ds.isel(time=10)
-        ds.isel(time=slice(10), dim1=[0]).isel(dim1=0, dim2=-1)
-        repr(ds)
-=======
         for decode_cf in [True, False]:
             ds = open_dataset(store, decode_cf=decode_cf)
             with pytest.raises(UnexpectedDataAccess):
@@ -5240,7 +5229,6 @@
             ds.isel(time=10)
             ds.isel(time=slice(10), dim1=[0]).isel(dim1=0, dim2=-1)
             repr(ds)
->>>>>>> cdec18fb
 
         # preserve the duck array type and don't cast to array
         assert isinstance(ds["var1"].load().data, DuckArrayWrapper)
