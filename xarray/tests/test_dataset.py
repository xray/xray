--- conflicted
+++ resolved
@@ -9,11 +9,8 @@
 import pandas as pd
 import pytest
 from pandas.core.indexes.datetimes import DatetimeIndex
-<<<<<<< HEAD
 from pandas.core.computation.ops import UndefinedVariableError
-=======
 from pandas.tseries.frequencies import to_offset
->>>>>>> daea5df2
 
 import xarray as xr
 from xarray import (
