--- conflicted
+++ resolved
@@ -3432,17 +3432,6 @@
         )
         assert_identical(other_way_expected, other_way)
 
-<<<<<<< HEAD
-    def test_expand_dims_creates_indexvariable(self):
-        # data variables should not gain an index ever
-        ds = Dataset({"a": 0})
-        for flag in [True, False]:
-            expanded = ds.expand_dims("x", create_1d_index=flag)
-            expected = Dataset({"a": ("x", [0])})
-            assert_identical(expanded, expected)
-            assert expanded.indexes == {}
-
-=======
     @pytest.mark.parametrize("create_1d_index_flag", [True, False])
     def test_expand_dims_create_index_data_variable(self, create_1d_index_flag):
         # data variables should not gain an index ever
@@ -3459,15 +3448,11 @@
         assert expanded.indexes == {}
 
     def test_expand_dims_create_index_coordinate_variable(self):
->>>>>>> a9f7e0c7
         # coordinate variables should gain an index only if create_1d_index is True (the default)
         ds = Dataset(coords={"x": 0})
         expanded = ds.expand_dims("x")
         expected = Dataset({"x": ("x", [0])})
         assert_identical(expanded, expected)
-<<<<<<< HEAD
-        expanded_no_index = ds.expand_dims("x", create_1d_index=False)
-=======
 
         expanded_no_index = ds.expand_dims("x", create_1d_index=False)
         expected = Dataset(coords={"x": ("x", [0])}).drop_indexes("x")
@@ -3491,7 +3476,6 @@
         assert list(expanded_no_index.coords) == ["x"]
         assert isinstance(expanded_no_index.coords["x"].variable, Variable)
         npt.assert_array_equal(expanded_no_index.coords["x"].data, np.array([0, 1]))
->>>>>>> a9f7e0c7
         assert expanded_no_index.indexes == {}
 
     @requires_pandas_version_two
