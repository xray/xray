--- conflicted
+++ resolved
@@ -22,13 +22,8 @@
 from . import (
     InaccessibleArray, UnexpectedDataAccess, assert_allclose,
     assert_array_equal, assert_equal, assert_identical, has_cftime, has_dask,
-<<<<<<< HEAD
-    raises_regex, requires_bottleneck, requires_dask, requires_numbagg,
-    requires_scipy, source_ndarray)
-=======
-    raises_regex, requires_bottleneck, requires_dask, requires_scipy,
-    source_ndarray, requires_cftime)
->>>>>>> adbd59a0
+    raises_regex, requires_bottleneck, requires_cftime, requires_dask,
+    requires_numbagg, requires_scipy, source_ndarray)
 
 try:
     import dask.array as da
