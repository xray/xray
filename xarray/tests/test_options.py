import pytest

import xarray
<<<<<<< HEAD
<<<<<<< HEAD
from xarray.core.options import OPTIONS, _get_keep_attrs
=======
from xarray.core.options import OPTIONS, _set_keep_attrs
>>>>>>> 842a16d55db185cae53ac19d9b06381775a1adf2
=======
from xarray import concat, merge
>>>>>>> 57cd76d7
from xarray.backends.file_manager import FILE_CACHE
from xarray.core.options import OPTIONS, _get_keep_attrs
from xarray.tests.test_dataset import create_test_data


def test_invalid_option_raises():
    with pytest.raises(ValueError):
        xarray.set_options(not_a_valid_options=True)


def test_display_width():
    with pytest.raises(ValueError):
        xarray.set_options(display_width=0)
    with pytest.raises(ValueError):
        xarray.set_options(display_width=-10)
    with pytest.raises(ValueError):
        xarray.set_options(display_width=3.5)


def test_arithmetic_join():
    with pytest.raises(ValueError):
        xarray.set_options(arithmetic_join='invalid')
    with xarray.set_options(arithmetic_join='exact'):
        assert OPTIONS['arithmetic_join'] == 'exact'


def test_enable_cftimeindex():
    with pytest.raises(ValueError):
        xarray.set_options(enable_cftimeindex=None)
    with pytest.warns(FutureWarning, match='no-op'):
        with xarray.set_options(enable_cftimeindex=True):
            assert OPTIONS['enable_cftimeindex']


def test_file_cache_maxsize():
    with pytest.raises(ValueError):
        xarray.set_options(file_cache_maxsize=0)
    original_size = FILE_CACHE.maxsize
    with xarray.set_options(file_cache_maxsize=123):
        assert FILE_CACHE.maxsize == 123
    assert FILE_CACHE.maxsize == original_size


def test_keep_attrs():
    with pytest.raises(ValueError):
        xarray.set_options(keep_attrs='invalid_str')
    with xarray.set_options(keep_attrs=True):
        assert OPTIONS['keep_attrs']
    with xarray.set_options(keep_attrs=False):
        assert not OPTIONS['keep_attrs']
    with xarray.set_options(keep_attrs='default'):
<<<<<<< HEAD
        assert _get_keep_attrs(default=True)
        assert not _get_keep_attrs(default=False)
=======
        assert _set_keep_attrs(func_default=True)
        assert _set_keep_attrs(func_default=False) is False
>>>>>>> 842a16d55db185cae53ac19d9b06381775a1adf2


def test_nested_options():
    original = OPTIONS['display_width']
    with xarray.set_options(display_width=1):
        assert OPTIONS['display_width'] == 1
        with xarray.set_options(display_width=2):
            assert OPTIONS['display_width'] == 2
        assert OPTIONS['display_width'] == 1
    assert OPTIONS['display_width'] == original


def create_test_dataset_attrs(seed=0):
    ds = create_test_data(seed)
    ds.attrs = {'attr1': 5, 'attr2': 'history',
                'attr3': {'nested': 'more_info'}}
    return ds


def create_test_dataarray_attrs(seed=0, var='var1'):
    da = create_test_data(seed)[var]
    da.attrs = {'attr1': 5, 'attr2': 'history',
                'attr3': {'nested': 'more_info'}}
    return da


class TestAttrRetention(object):
    def test_dataset_attr_retention(self):
        # Use .mean() for all tests: a typical reduction operation
        ds = create_test_dataset_attrs()
        original_attrs = ds.attrs

        # Test default behaviour
        result = ds.mean()
        assert result.attrs == {}
        with xarray.set_options(keep_attrs='default'):
            result = ds.mean()
            assert result.attrs == {}

        with xarray.set_options(keep_attrs=True):
            result = ds.mean()
            assert result.attrs == original_attrs

        with xarray.set_options(keep_attrs=False):
            result = ds.mean()
            assert result.attrs == {}

    def test_dataarray_attr_retention(self):
        # Use .mean() for all tests: a typical reduction operation
        da = create_test_dataarray_attrs()
        original_attrs = da.attrs

        # Test default behaviour
        result = da.mean()
        assert result.attrs == {}
        with xarray.set_options(keep_attrs='default'):
            result = da.mean()
            assert result.attrs == {}

        with xarray.set_options(keep_attrs=True):
            result = da.mean()
            assert result.attrs == original_attrs

        with xarray.set_options(keep_attrs=False):
            result = da.mean()
            assert result.attrs == {}

    def test_groupby_attr_retention(self):
        da = xarray.DataArray([1, 2, 3], [('x', [1, 1, 2])])
        da.attrs = {'attr1': 5, 'attr2': 'history',
                    'attr3': {'nested': 'more_info'}}
        original_attrs = da.attrs

        # Test default behaviour
        result = da.groupby('x').sum(keep_attrs=True)
        assert result.attrs == original_attrs
        with xarray.set_options(keep_attrs='default'):
            result = da.groupby('x').sum(keep_attrs=True)
            assert result.attrs == original_attrs

        with xarray.set_options(keep_attrs=True):
            result1 = da.groupby('x')
            result = result1.sum()
            assert result.attrs == original_attrs

        with xarray.set_options(keep_attrs=False):
            result = da.groupby('x').sum()
            assert result.attrs == {}

    def test_concat_attr_retention(self):
        ds1 = create_test_dataset_attrs()
        ds2 = create_test_dataset_attrs()
        ds2.attrs = {'wrong': 'attributes'}
        original_attrs = ds1.attrs

        # Test default behaviour of keeping the attrs of the first
        # dataset in the supplied list
        # global keep_attrs option current doesn't affect concat
        result = concat([ds1, ds2], dim='dim1')
        assert result.attrs == original_attrs

    @pytest.mark.xfail
    def test_merge_attr_retention(self):
        da1 = create_test_dataarray_attrs(var='var1')
        da2 = create_test_dataarray_attrs(var='var2')
        da2.attrs = {'wrong': 'attributes'}
        original_attrs = da1.attrs

        # merge currently discards attrs, and the global keep_attrs
        # option doesn't affect this
        result = merge([da1, da2])
        assert result.attrs == original_attrs<|MERGE_RESOLUTION|>--- conflicted
+++ resolved
@@ -1,15 +1,7 @@
 import pytest
 
 import xarray
-<<<<<<< HEAD
-<<<<<<< HEAD
-from xarray.core.options import OPTIONS, _get_keep_attrs
-=======
-from xarray.core.options import OPTIONS, _set_keep_attrs
->>>>>>> 842a16d55db185cae53ac19d9b06381775a1adf2
-=======
 from xarray import concat, merge
->>>>>>> 57cd76d7
 from xarray.backends.file_manager import FILE_CACHE
 from xarray.core.options import OPTIONS, _get_keep_attrs
 from xarray.tests.test_dataset import create_test_data
@@ -61,13 +53,8 @@
     with xarray.set_options(keep_attrs=False):
         assert not OPTIONS['keep_attrs']
     with xarray.set_options(keep_attrs='default'):
-<<<<<<< HEAD
         assert _get_keep_attrs(default=True)
         assert not _get_keep_attrs(default=False)
-=======
-        assert _set_keep_attrs(func_default=True)
-        assert _set_keep_attrs(func_default=False) is False
->>>>>>> 842a16d55db185cae53ac19d9b06381775a1adf2
 
 
 def test_nested_options():
