import typing
from copy import copy, deepcopy
from textwrap import dedent

import numpy as np
import pytest

import xarray as xr
from xarray.core.datatree import DataTree
from xarray.core.datatree_ops import _MAPPED_DOCSTRING_ADDENDUM, insert_doc_addendum
from xarray.core.treenode import NotFoundInTreeError
from xarray.testing import assert_equal, assert_identical
from xarray.tests import create_test_data, source_ndarray


class TestTreeCreation:
    def test_empty(self):
        dt: DataTree = DataTree(name="root")
        assert dt.name == "root"
        assert dt.parent is None
        assert dt.children == {}
        assert_identical(dt.to_dataset(), xr.Dataset())

    def test_unnamed(self):
        dt: DataTree = DataTree()
        assert dt.name is None

    def test_bad_names(self):
        with pytest.raises(TypeError):
            DataTree(name=5)  # type: ignore[arg-type]

        with pytest.raises(ValueError):
            DataTree(name="folder/data")


class TestFamilyTree:
    def test_setparent_unnamed_child_node_fails(self):
        john: DataTree = DataTree(name="john")
        with pytest.raises(ValueError, match="unnamed"):
            DataTree(parent=john)

    def test_create_two_children(self):
        root_data = xr.Dataset({"a": ("y", [6, 7, 8]), "set0": ("x", [9, 10])})
        set1_data = xr.Dataset({"a": 0, "b": 1})

        root: DataTree = DataTree(data=root_data)
        set1: DataTree = DataTree(name="set1", parent=root, data=set1_data)
        DataTree(name="set1", parent=root)
        DataTree(name="set2", parent=set1)

    def test_create_full_tree(self, simple_datatree):
        root_data = xr.Dataset({"a": ("y", [6, 7, 8]), "set0": ("x", [9, 10])})
        set1_data = xr.Dataset({"a": 0, "b": 1})
        set2_data = xr.Dataset({"a": ("x", [2, 3]), "b": ("x", [0.1, 0.2])})

        root: DataTree = DataTree(data=root_data)
        set1: DataTree = DataTree(name="set1", parent=root, data=set1_data)
        DataTree(name="set1", parent=set1)
        DataTree(name="set2", parent=set1)
        set2: DataTree = DataTree(name="set2", parent=root, data=set2_data)
        DataTree(name="set1", parent=set2)
        DataTree(name="set3", parent=root)

        expected = simple_datatree
        assert root.identical(expected)


class TestNames:
    def test_child_gets_named_on_attach(self):
        sue: DataTree = DataTree()
        mary: DataTree = DataTree(children={"Sue": sue})  # noqa
        assert sue.name == "Sue"


class TestPaths:
    def test_path_property(self):
        sue: DataTree = DataTree()
        mary: DataTree = DataTree(children={"Sue": sue})
        john: DataTree = DataTree(children={"Mary": mary})
        assert sue.path == "/Mary/Sue"
        assert john.path == "/"

    def test_path_roundtrip(self):
        sue: DataTree = DataTree()
        mary: DataTree = DataTree(children={"Sue": sue})
        john: DataTree = DataTree(children={"Mary": mary})
        assert john[sue.path] is sue

    def test_same_tree(self):
        mary: DataTree = DataTree()
        kate: DataTree = DataTree()
        john: DataTree = DataTree(children={"Mary": mary, "Kate": kate})  # noqa
        assert mary.same_tree(kate)

    def test_relative_paths(self):
        sue: DataTree = DataTree()
        mary: DataTree = DataTree(children={"Sue": sue})
        annie: DataTree = DataTree()
        john: DataTree = DataTree(children={"Mary": mary, "Annie": annie})

        result = sue.relative_to(john)
        assert result == "Mary/Sue"
        assert john.relative_to(sue) == "../.."
        assert annie.relative_to(sue) == "../../Annie"
        assert sue.relative_to(annie) == "../Mary/Sue"
        assert sue.relative_to(sue) == "."

        evil_kate: DataTree = DataTree()
        with pytest.raises(
            NotFoundInTreeError, match="nodes do not lie within the same tree"
        ):
            sue.relative_to(evil_kate)


class TestStoreDatasets:
    def test_create_with_data(self):
        dat = xr.Dataset({"a": 0})
        john: DataTree = DataTree(name="john", data=dat)

        assert_identical(john.to_dataset(), dat)

        with pytest.raises(TypeError):
            DataTree(name="mary", parent=john, data="junk")  # type: ignore[arg-type]

    def test_set_data(self):
        john: DataTree = DataTree(name="john")
        dat = xr.Dataset({"a": 0})
        john.ds = dat  # type: ignore[assignment]

        assert_identical(john.to_dataset(), dat)

        with pytest.raises(TypeError):
            john.ds = "junk"  # type: ignore[assignment]

    def test_has_data(self):
        john: DataTree = DataTree(name="john", data=xr.Dataset({"a": 0}))
        assert john.has_data

        john_no_data: DataTree = DataTree(name="john", data=None)
        assert not john_no_data.has_data

    def test_is_hollow(self):
        john: DataTree = DataTree(data=xr.Dataset({"a": 0}))
        assert john.is_hollow

        eve: DataTree = DataTree(children={"john": john})
        assert eve.is_hollow

        eve.ds = xr.Dataset({"a": 1})  # type: ignore[assignment]
        assert not eve.is_hollow


class TestToDataset:
    def test_to_dataset(self):
        base = xr.Dataset(coords={"a": 1})
        sub = xr.Dataset(coords={"b": 2})
        tree = DataTree.from_dict({"/": base, "/sub": sub})
        subtree = typing.cast(DataTree, tree["sub"])

        assert_identical(tree.to_dataset(local=True), base)
        assert_identical(subtree.to_dataset(local=True), sub)

        sub_and_base = xr.Dataset(coords={"a": 1, "b": 2})
        assert_identical(tree.to_dataset(local=False), base)
        assert_identical(subtree.to_dataset(local=False), sub_and_base)


class TestVariablesChildrenNameCollisions:
    def test_parent_already_has_variable_with_childs_name(self):
        dt: DataTree = DataTree(data=xr.Dataset({"a": [0], "b": 1}))
        with pytest.raises(KeyError, match="already contains a variable named a"):
            DataTree(name="a", data=None, parent=dt)

    def test_assign_when_already_child_with_variables_name(self):
        dt: DataTree = DataTree(data=None)
        DataTree(name="a", data=None, parent=dt)
        with pytest.raises(ValueError, match="node already contains a variable"):
            dt.ds = xr.Dataset({"a": 0})  # type: ignore[assignment]

        dt.ds = xr.Dataset()  # type: ignore[assignment]

        new_ds = dt.to_dataset().assign(a=xr.DataArray(0))
        with pytest.raises(ValueError, match="node already contains a variable"):
            dt.ds = new_ds  # type: ignore[assignment]


class TestGet: ...


class TestGetItem:
    def test_getitem_node(self):
        folder1: DataTree = DataTree(name="folder1")
        results: DataTree = DataTree(name="results", parent=folder1)
        highres: DataTree = DataTree(name="highres", parent=results)
        assert folder1["results"] is results
        assert folder1["results/highres"] is highres

    def test_getitem_self(self):
        dt: DataTree = DataTree()
        assert dt["."] is dt

    def test_getitem_single_data_variable(self):
        data = xr.Dataset({"temp": [0, 50]})
        results: DataTree = DataTree(name="results", data=data)
        assert_identical(results["temp"], data["temp"])

    def test_getitem_single_data_variable_from_node(self):
        data = xr.Dataset({"temp": [0, 50]})
        folder1: DataTree = DataTree(name="folder1")
        results: DataTree = DataTree(name="results", parent=folder1)
        DataTree(name="highres", parent=results, data=data)
        assert_identical(folder1["results/highres/temp"], data["temp"])

    def test_getitem_nonexistent_node(self):
        folder1: DataTree = DataTree(name="folder1")
        DataTree(name="results", parent=folder1)
        with pytest.raises(KeyError):
            folder1["results/highres"]

    def test_getitem_nonexistent_variable(self):
        data = xr.Dataset({"temp": [0, 50]})
        results: DataTree = DataTree(name="results", data=data)
        with pytest.raises(KeyError):
            results["pressure"]

    @pytest.mark.xfail(reason="Should be deprecated in favour of .subset")
    def test_getitem_multiple_data_variables(self):
        data = xr.Dataset({"temp": [0, 50], "p": [5, 8, 7]})
        results: DataTree = DataTree(name="results", data=data)
        assert_identical(results[["temp", "p"]], data[["temp", "p"]])  # type: ignore[index]

    @pytest.mark.xfail(
        reason="Indexing needs to return whole tree (GH https://github.com/xarray-contrib/datatree/issues/77)"
    )
    def test_getitem_dict_like_selection_access_to_dataset(self):
        data = xr.Dataset({"temp": [0, 50]})
        results: DataTree = DataTree(name="results", data=data)
        assert_identical(results[{"temp": 1}], data[{"temp": 1}])  # type: ignore[index]


class TestUpdate:
    def test_update(self):
        dt: DataTree = DataTree()
        dt.update({"foo": xr.DataArray(0), "a": DataTree()})
        expected = DataTree.from_dict({"/": xr.Dataset({"foo": 0}), "a": None})
        print(dt)
        print(dt.children)
        print(dt._children)
        print(dt["a"])
        print(expected)
        assert_equal(dt, expected)

    def test_update_new_named_dataarray(self):
        da = xr.DataArray(name="temp", data=[0, 50])
        folder1: DataTree = DataTree(name="folder1")
        folder1.update({"results": da})
        expected = da.rename("results")
        assert_equal(folder1["results"], expected)

    def test_update_doesnt_alter_child_name(self):
        dt: DataTree = DataTree()
        dt.update({"foo": xr.DataArray(0), "a": DataTree(name="b")})
        assert "a" in dt.children
        child = dt["a"]
        assert child.name == "a"

    def test_update_overwrite(self):
        actual = DataTree.from_dict({"a": DataTree(xr.Dataset({"x": 1}))})
        actual.update({"a": DataTree(xr.Dataset({"x": 2}))})

        expected = DataTree.from_dict({"a": DataTree(xr.Dataset({"x": 2}))})

        print(actual)
        print(expected)

        assert_equal(actual, expected)


class TestCopy:
    def test_copy(self, create_test_datatree):
        dt = create_test_datatree()

        for node in dt.root.subtree:
            node.attrs["Test"] = [1, 2, 3]

        for copied in [dt.copy(deep=False), copy(dt)]:
            assert_identical(dt, copied)

            for node, copied_node in zip(dt.root.subtree, copied.root.subtree):
                assert node.encoding == copied_node.encoding
                # Note: IndexVariable objects with string dtype are always
                # copied because of xarray.core.util.safe_cast_to_index.
                # Limiting the test to data variables.
                for k in node.data_vars:
                    v0 = node.variables[k]
                    v1 = copied_node.variables[k]
                    assert source_ndarray(v0.data) is source_ndarray(v1.data)
                copied_node["foo"] = xr.DataArray(data=np.arange(5), dims="z")
                assert "foo" not in node

                copied_node.attrs["foo"] = "bar"
                assert "foo" not in node.attrs
                assert node.attrs["Test"] is copied_node.attrs["Test"]

    def test_copy_subtree(self):
        dt = DataTree.from_dict({"/level1/level2/level3": xr.Dataset()})

        actual = dt["/level1/level2"].copy()
        expected = DataTree.from_dict({"/level3": xr.Dataset()}, name="level2")

        assert_identical(actual, expected)

    def test_deepcopy(self, create_test_datatree):
        dt = create_test_datatree()

        for node in dt.root.subtree:
            node.attrs["Test"] = [1, 2, 3]

        for copied in [dt.copy(deep=True), deepcopy(dt)]:
            assert_identical(dt, copied)

            for node, copied_node in zip(dt.root.subtree, copied.root.subtree):
                assert node.encoding == copied_node.encoding
                # Note: IndexVariable objects with string dtype are always
                # copied because of xarray.core.util.safe_cast_to_index.
                # Limiting the test to data variables.
                for k in node.data_vars:
                    v0 = node.variables[k]
                    v1 = copied_node.variables[k]
                    assert source_ndarray(v0.data) is not source_ndarray(v1.data)
                copied_node["foo"] = xr.DataArray(data=np.arange(5), dims="z")
                assert "foo" not in node

                copied_node.attrs["foo"] = "bar"
                assert "foo" not in node.attrs
                assert node.attrs["Test"] is not copied_node.attrs["Test"]

    @pytest.mark.xfail(reason="data argument not yet implemented")
    def test_copy_with_data(self, create_test_datatree):
        orig = create_test_datatree()
        # TODO use .data_vars once that property is available
        data_vars = {
            k: v for k, v in orig.variables.items() if k not in orig._coord_names
        }
        new_data = {k: np.random.randn(*v.shape) for k, v in data_vars.items()}
        actual = orig.copy(data=new_data)

        expected = orig.copy()
        for k, v in new_data.items():
            expected[k].data = v
        assert_identical(expected, actual)

        # TODO test parents and children?


class TestSetItem:
    def test_setitem_new_child_node(self):
        john: DataTree = DataTree(name="john")
        mary: DataTree = DataTree(name="mary")
        john["mary"] = mary

        grafted_mary = john["mary"]
        assert grafted_mary.parent is john
        assert grafted_mary.name == "mary"

    def test_setitem_unnamed_child_node_becomes_named(self):
        john2: DataTree = DataTree(name="john2")
        john2["sonny"] = DataTree()
        assert john2["sonny"].name == "sonny"

    def test_setitem_new_grandchild_node(self):
        john: DataTree = DataTree(name="john")
        mary: DataTree = DataTree(name="mary", parent=john)
        rose: DataTree = DataTree(name="rose")
        john["mary/rose"] = rose

        grafted_rose = john["mary/rose"]
        assert grafted_rose.parent is mary
        assert grafted_rose.name == "rose"

    def test_grafted_subtree_retains_name(self):
        subtree: DataTree = DataTree(name="original_subtree_name")
        root: DataTree = DataTree(name="root")
        root["new_subtree_name"] = subtree  # noqa
        assert subtree.name == "original_subtree_name"

    def test_setitem_new_empty_node(self):
        john: DataTree = DataTree(name="john")
        john["mary"] = DataTree()
        mary = john["mary"]
        assert isinstance(mary, DataTree)
        assert_identical(mary.to_dataset(), xr.Dataset())

    def test_setitem_overwrite_data_in_node_with_none(self):
        john: DataTree = DataTree(name="john")
        mary: DataTree = DataTree(name="mary", parent=john, data=xr.Dataset())
        john["mary"] = DataTree()
        assert_identical(mary.to_dataset(), xr.Dataset())

        john.ds = xr.Dataset()  # type: ignore[assignment]
        with pytest.raises(ValueError, match="has no name"):
            john["."] = DataTree()

    @pytest.mark.xfail(reason="assigning Datasets doesn't yet create new nodes")
    def test_setitem_dataset_on_this_node(self):
        data = xr.Dataset({"temp": [0, 50]})
        results: DataTree = DataTree(name="results")
        results["."] = data
        assert_identical(results.to_dataset(), data)

    @pytest.mark.xfail(reason="assigning Datasets doesn't yet create new nodes")
    def test_setitem_dataset_as_new_node(self):
        data = xr.Dataset({"temp": [0, 50]})
        folder1: DataTree = DataTree(name="folder1")
        folder1["results"] = data
        assert_identical(folder1["results"].to_dataset(), data)

    @pytest.mark.xfail(reason="assigning Datasets doesn't yet create new nodes")
    def test_setitem_dataset_as_new_node_requiring_intermediate_nodes(self):
        data = xr.Dataset({"temp": [0, 50]})
        folder1: DataTree = DataTree(name="folder1")
        folder1["results/highres"] = data
        assert_identical(folder1["results/highres"].to_dataset(), data)

    def test_setitem_named_dataarray(self):
        da = xr.DataArray(name="temp", data=[0, 50])
        folder1: DataTree = DataTree(name="folder1")
        folder1["results"] = da
        expected = da.rename("results")
        assert_equal(folder1["results"], expected)

    def test_setitem_unnamed_dataarray(self):
        data = xr.DataArray([0, 50])
        folder1: DataTree = DataTree(name="folder1")
        folder1["results"] = data
        assert_equal(folder1["results"], data)

    def test_setitem_variable(self):
        var = xr.Variable(data=[0, 50], dims="x")
        folder1: DataTree = DataTree(name="folder1")
        folder1["results"] = var
        assert_equal(folder1["results"], xr.DataArray(var))

    def test_setitem_coerce_to_dataarray(self):
        folder1: DataTree = DataTree(name="folder1")
        folder1["results"] = 0
        assert_equal(folder1["results"], xr.DataArray(0))

    def test_setitem_add_new_variable_to_empty_node(self):
        results: DataTree = DataTree(name="results")
        results["pressure"] = xr.DataArray(data=[2, 3])
        assert "pressure" in results.ds
        results["temp"] = xr.Variable(data=[10, 11], dims=["x"])
        assert "temp" in results.ds

        # What if there is a path to traverse first?
        results_with_path: DataTree = DataTree(name="results")
        results_with_path["highres/pressure"] = xr.DataArray(data=[2, 3])
        assert "pressure" in results_with_path["highres"].ds
        results_with_path["highres/temp"] = xr.Variable(data=[10, 11], dims=["x"])
        assert "temp" in results_with_path["highres"].ds

    def test_setitem_dataarray_replace_existing_node(self):
        t = xr.Dataset({"temp": [0, 50]})
        results: DataTree = DataTree(name="results", data=t)
        p = xr.DataArray(data=[2, 3])
        results["pressure"] = p
        expected = t.assign(pressure=p)
        assert_identical(results.to_dataset(), expected)


class TestDictionaryInterface: ...


class TestTreeFromDict:
    def test_data_in_root(self):
        dat = xr.Dataset()
        dt = DataTree.from_dict({"/": dat})
        assert dt.name is None
        assert dt.parent is None
        assert dt.children == {}
        assert_identical(dt.to_dataset(), dat)

    def test_one_layer(self):
        dat1, dat2 = xr.Dataset({"a": 1}), xr.Dataset({"b": 2})
        dt = DataTree.from_dict({"run1": dat1, "run2": dat2})
        assert_identical(dt.to_dataset(), xr.Dataset())
        assert dt.name is None
        assert_identical(dt["run1"].to_dataset(), dat1)
        assert dt["run1"].children == {}
        assert_identical(dt["run2"].to_dataset(), dat2)
        assert dt["run2"].children == {}

    def test_two_layers(self):
        dat1, dat2 = xr.Dataset({"a": 1}), xr.Dataset({"a": [1, 2]})
        dt = DataTree.from_dict({"highres/run": dat1, "lowres/run": dat2})
        assert "highres" in dt.children
        assert "lowres" in dt.children
        highres_run = dt["highres/run"]
        assert_identical(highres_run.to_dataset(), dat1)

    def test_nones(self):
        dt = DataTree.from_dict({"d": None, "d/e": None})
        assert [node.name for node in dt.subtree] == [None, "d", "e"]
        assert [node.path for node in dt.subtree] == ["/", "/d", "/d/e"]
        assert_identical(dt["d/e"].to_dataset(), xr.Dataset())

    def test_full(self, simple_datatree):
        dt = simple_datatree
        paths = list(node.path for node in dt.subtree)
        assert paths == [
            "/",
            "/set1",
            "/set2",
            "/set3",
            "/set1/set1",
            "/set1/set2",
            "/set2/set1",
        ]

    def test_datatree_values(self):
        dat1: DataTree = DataTree(data=xr.Dataset({"a": 1}))
        expected: DataTree = DataTree()
        expected["a"] = dat1

        actual = DataTree.from_dict({"a": dat1})

        assert_identical(actual, expected)

    def test_roundtrip(self, simple_datatree):
        dt = simple_datatree
        roundtrip = DataTree.from_dict(dt.to_dict())
        assert roundtrip.equals(dt)

    @pytest.mark.xfail
    def test_roundtrip_unnamed_root(self, simple_datatree):
        # See GH81

        dt = simple_datatree
        dt.name = "root"
        roundtrip = DataTree.from_dict(dt.to_dict())
        assert roundtrip.equals(dt)


class TestDatasetView:
    def test_view_contents(self):
        ds = create_test_data()
        dt: DataTree = DataTree(data=ds)
        assert ds.identical(
            dt.ds
        )  # this only works because Dataset.identical doesn't check types
        assert isinstance(dt.ds, xr.Dataset)

    def test_immutability(self):
        # See issue https://github.com/xarray-contrib/datatree/issues/38
        dt: DataTree = DataTree(name="root", data=None)
        DataTree(name="a", data=None, parent=dt)

        with pytest.raises(
            AttributeError, match="Mutation of the DatasetView is not allowed"
        ):
            dt.ds["a"] = xr.DataArray(0)

        with pytest.raises(
            AttributeError, match="Mutation of the DatasetView is not allowed"
        ):
            dt.ds.update({"a": 0})

        # TODO are there any other ways you can normally modify state (in-place)?
        # (not attribute-like assignment because that doesn't work on Dataset anyway)

    def test_methods(self):
        ds = create_test_data()
        dt: DataTree = DataTree(data=ds)
        assert ds.mean().identical(dt.ds.mean())
        assert type(dt.ds.mean()) == xr.Dataset

    def test_arithmetic(self, create_test_datatree):
        dt = create_test_datatree()
        expected = create_test_datatree(modify=lambda ds: 10.0 * ds)[
            "set1"
        ].to_dataset()
        result = 10.0 * dt["set1"].ds
        assert result.identical(expected)

    def test_init_via_type(self):
        # from datatree GH issue https://github.com/xarray-contrib/datatree/issues/188
        # xarray's .weighted is unusual because it uses type() to create a Dataset/DataArray

        a = xr.DataArray(
            np.random.rand(3, 4, 10),
            dims=["x", "y", "time"],
            coords={"area": (["x", "y"], np.random.rand(3, 4))},
        ).to_dataset(name="data")
        dt: DataTree = DataTree(data=a)

        def weighted_mean(ds):
            return ds.weighted(ds.area).mean(["x", "y"])

        weighted_mean(dt.ds)


class TestAccess:
    def test_attribute_access(self, create_test_datatree):
        dt = create_test_datatree()

        # vars / coords
        for key in ["a", "set0"]:
            assert_equal(dt[key], getattr(dt, key))
            assert key in dir(dt)

        # dims
        assert_equal(dt["a"]["y"], getattr(dt.a, "y"))
        assert "y" in dir(dt["a"])

        # children
        for key in ["set1", "set2", "set3"]:
            assert_equal(dt[key], getattr(dt, key))
            assert key in dir(dt)

        # attrs
        dt.attrs["meta"] = "NASA"
        assert dt.attrs["meta"] == "NASA"
        assert "meta" in dir(dt)

    def test_ipython_key_completions(self, create_test_datatree):
        dt = create_test_datatree()
        key_completions = dt._ipython_key_completions_()

        node_keys = [node.path[1:] for node in dt.subtree]
        assert all(node_key in key_completions for node_key in node_keys)

        var_keys = list(dt.variables.keys())
        assert all(var_key in key_completions for var_key in var_keys)

    def test_operation_with_attrs_but_no_data(self):
        # tests bug from xarray-datatree GH262
        xs = xr.Dataset({"testvar": xr.DataArray(np.ones((2, 3)))})
        dt = DataTree.from_dict({"node1": xs, "node2": xs})
        dt.attrs["test_key"] = 1  # sel works fine without this line
        dt.sel(dim_0=0)


<<<<<<< HEAD
class TestInheritance:
    def test_inherited_dims(self):
        dt = DataTree.from_dict(
            {
                "/": xr.Dataset({"d": (("x",), [1, 2])}),
                "/b": xr.Dataset({"e": (("y",), [3])}),
                "/c": xr.Dataset({"f": (("y",), [3, 4, 5])}),
            }
        )
        assert dt.sizes == {"x": 2}
        assert dt.b.sizes == {"x": 2, "y": 1}
        assert dt.c.sizes == {"x": 2, "y": 3}
        # .ds should also include inherit dims (used for alignment checking)
        assert dt.b.ds.sizes == {"x": 2, "y": 1}
        # .to_dataset() should not
        assert dt.b.to_dataset().sizes == {"y": 1}

    def test_inherited_coords_index(self):
        dt = DataTree.from_dict(
            {
                "/": xr.Dataset({"d": (("x",), [1, 2])}, coords={"x": [2, 3]}),
                "/b": xr.Dataset({"e": (("y",), [3])}),
            }
        )
        assert "x" in dt["/b"].indexes
        assert "x" in dt["/b"].coords
        xr.testing.assert_identical(dt["/x"], dt["/b/x"])

    def test_inherited_coords_override(self):
        dt = DataTree.from_dict(
            {
                "/": xr.Dataset(coords={"x": 1, "y": 2}),
                "/b": xr.Dataset(coords={"x": 4, "z": 3}),
            }
        )
        assert dt.coords.keys() == {"x", "y"}
        root_coords = {"x": 1, "y": 2}
        sub_coords = {"x": 4, "y": 2, "z": 3}
        xr.testing.assert_equal(dt["/x"], xr.DataArray(1, coords=root_coords))
        xr.testing.assert_equal(dt["/y"], xr.DataArray(2, coords=root_coords))
        assert dt["/b"].coords.keys() == {"x", "y", "z"}
        xr.testing.assert_equal(dt["/b/x"], xr.DataArray(4, coords=sub_coords))
        xr.testing.assert_equal(dt["/b/y"], xr.DataArray(2, coords=sub_coords))
        xr.testing.assert_equal(dt["/b/z"], xr.DataArray(3, coords=sub_coords))

    def test_inconsistent_dims(self):
        with pytest.raises(
            ValueError, match="group '/b' is not aligned with its parent"
        ):
            DataTree.from_dict(
                {
                    "/": xr.Dataset({"a": (("x",), [1, 2])}),
                    "/b": xr.Dataset({"c": (("x",), [3])}),
                }
            )

        dt: DataTree = DataTree()
        dt["/a"] = xr.DataArray([1, 2], dims=["x"])
        with pytest.raises(
            ValueError, match="group '/b' is not aligned with its parent"
        ):
            dt["/b/c"] = xr.DataArray([3], dims=["x"])

        b: DataTree = DataTree(data=xr.Dataset({"c": (("x",), [3])}))
        with pytest.raises(
            ValueError, match="group '/b' is not aligned with its parent"
        ):
            DataTree(
                data=xr.Dataset({"a": (("x",), [1, 2])}),
                children={"b": b},
            )

    def test_inconsistent_child_indexes(self):
        with pytest.raises(
            ValueError, match="group '/b' is not aligned with its parent"
        ):
            DataTree.from_dict(
                {
                    "/": xr.Dataset(coords={"x": [1]}),
                    "/b": xr.Dataset(coords={"x": [2]}),
                }
            )

        # TODO: figure out how to set coordinates only on a node via mutation

        b: DataTree = DataTree(xr.Dataset(coords={"x": [2]}))
        with pytest.raises(
            ValueError, match="group '/b' is not aligned with its parent"
        ):
            DataTree(data=xr.Dataset(coords={"x": [1]}), children={"b": b})

    def test_inconsistent_grandchild_indexes(self):
        with pytest.raises(
            ValueError, match="group '/b/c' is not aligned with its parent"
        ):
            DataTree.from_dict(
                {
                    "/": xr.Dataset(coords={"x": [1]}),
                    "/b/c": xr.Dataset(coords={"x": [2]}),
                }
            )

        # TODO: figure out how to set coordinates only on a node via mutation

        c: DataTree = DataTree(xr.Dataset(coords={"x": [2]}))
        b: DataTree = DataTree(children={"c": c})
        with pytest.raises(
            ValueError, match="group '/b/c' is not aligned with its parent"
        ):
            DataTree(data=xr.Dataset(coords={"x": [1]}), children={"b": b})

    def test_inconsistent_grandchild_dims(self):
        with pytest.raises(
            ValueError, match="group '/b/c' is not aligned with its parent"
        ):
            DataTree.from_dict(
                {
                    "/": xr.Dataset({"a": (("x",), [1, 2])}),
                    "/b/c": xr.Dataset({"d": (("x",), [3])}),
                }
            )

        dt: DataTree = DataTree()
        dt["/a"] = xr.DataArray([1, 2], dims=["x"])
        with pytest.raises(
            ValueError, match="group '/b/c' is not aligned with its parent"
        ):
            dt["/b/c/d"] = xr.DataArray([3], dims=["x"])
=======
class TestRepr:
    def test_repr(self):
        dt: DataTree = DataTree.from_dict(
            {
                "/": xr.Dataset(
                    {"e": (("x",), [1.0, 2.0])},
                    coords={"x": [2.0, 3.0]},
                ),
                "/b": xr.Dataset({"f": (("y",), [3.0])}),
                "/b/c": xr.Dataset(),
                "/b/d": xr.Dataset({"g": 4.0}),
            }
        )

        result = repr(dt)
        expected = dedent(
            """
            <xarray.DataTree>
            Group: /
            │   Dimensions:  (x: 2)
            │   Coordinates:
            │     * x        (x) float64 16B 2.0 3.0
            │   Data variables:
            │       e        (x) float64 16B 1.0 2.0
            └── Group: /b
                │   Dimensions:  (y: 1)
                │   Dimensions without coordinates: y
                │   Data variables:
                │       f        (y) float64 8B 3.0
                ├── Group: /b/c
                └── Group: /b/d
                        Dimensions:  ()
                        Data variables:
                            g        float64 8B 4.0
            """
        ).strip()
        assert result == expected

        result = repr(dt.b)
        expected = dedent(
            """
            <xarray.DataTree 'b'>
            Group: /b
            │   Dimensions:  (y: 1)
            │   Dimensions without coordinates: y
            │   Data variables:
            │       f        (y) float64 8B 3.0
            ├── Group: /b/c
            └── Group: /b/d
                    Dimensions:  ()
                    Data variables:
                        g        float64 8B 4.0
            """
        ).strip()
        assert result == expected
>>>>>>> 48a4f7ac


class TestRestructuring:
    def test_drop_nodes(self):
        sue = DataTree.from_dict({"Mary": None, "Kate": None, "Ashley": None})

        # test drop just one node
        dropped_one = sue.drop_nodes(names="Mary")
        assert "Mary" not in dropped_one.children

        # test drop multiple nodes
        dropped = sue.drop_nodes(names=["Mary", "Kate"])
        assert not set(["Mary", "Kate"]).intersection(set(dropped.children))
        assert "Ashley" in dropped.children

        # test raise
        with pytest.raises(KeyError, match="nodes {'Mary'} not present"):
            dropped.drop_nodes(names=["Mary", "Ashley"])

        # test ignore
        childless = dropped.drop_nodes(names=["Mary", "Ashley"], errors="ignore")
        assert childless.children == {}

    def test_assign(self):
        dt: DataTree = DataTree()
        expected = DataTree.from_dict({"/": xr.Dataset({"foo": 0}), "/a": None})

        # kwargs form
        result = dt.assign(foo=xr.DataArray(0), a=DataTree())
        assert_equal(result, expected)

        # dict form
        result = dt.assign({"foo": xr.DataArray(0), "a": DataTree()})
        assert_equal(result, expected)


class TestPipe:
    def test_noop(self, create_test_datatree):
        dt = create_test_datatree()

        actual = dt.pipe(lambda tree: tree)
        assert actual.identical(dt)

    def test_params(self, create_test_datatree):
        dt = create_test_datatree()

        def f(tree, **attrs):
            return tree.assign(arr_with_attrs=xr.Variable("dim0", [], attrs=attrs))

        attrs = {"x": 1, "y": 2, "z": 3}

        actual = dt.pipe(f, **attrs)
        assert actual["arr_with_attrs"].attrs == attrs

    def test_named_self(self, create_test_datatree):
        dt = create_test_datatree()

        def f(x, tree, y):
            tree.attrs.update({"x": x, "y": y})
            return tree

        attrs = {"x": 1, "y": 2}

        actual = dt.pipe((f, "tree"), **attrs)

        assert actual is dt and actual.attrs == attrs


class TestSubset:
    def test_match(self):
        # TODO is this example going to cause problems with case sensitivity?
        dt: DataTree = DataTree.from_dict(
            {
                "/a/A": None,
                "/a/B": None,
                "/b/A": None,
                "/b/B": None,
            }
        )
        result = dt.match("*/B")
        expected = DataTree.from_dict(
            {
                "/a/B": None,
                "/b/B": None,
            }
        )
        assert_identical(result, expected)

    def test_filter(self):
        simpsons: DataTree = DataTree.from_dict(
            d={
                "/": xr.Dataset({"age": 83}),
                "/Herbert": xr.Dataset({"age": 40}),
                "/Homer": xr.Dataset({"age": 39}),
                "/Homer/Bart": xr.Dataset({"age": 10}),
                "/Homer/Lisa": xr.Dataset({"age": 8}),
                "/Homer/Maggie": xr.Dataset({"age": 1}),
            },
            name="Abe",
        )
        expected = DataTree.from_dict(
            d={
                "/": xr.Dataset({"age": 83}),
                "/Herbert": xr.Dataset({"age": 40}),
                "/Homer": xr.Dataset({"age": 39}),
            },
            name="Abe",
        )
        elders = simpsons.filter(lambda node: node["age"].item() > 18)
        assert_identical(elders, expected)


class TestDSMethodInheritance:
    def test_dataset_method(self):
        ds = xr.Dataset({"a": ("x", [1, 2, 3])})
        dt: DataTree = DataTree(data=ds)
        DataTree(name="results", parent=dt, data=ds)

        expected: DataTree = DataTree(data=ds.isel(x=1))
        DataTree(name="results", parent=expected, data=ds.isel(x=1))

        result = dt.isel(x=1)
        assert_equal(result, expected)

    def test_reduce_method(self):
        ds = xr.Dataset({"a": ("x", [False, True, False])})
        dt: DataTree = DataTree(data=ds)
        DataTree(name="results", parent=dt, data=ds)

        expected: DataTree = DataTree(data=ds.any())
        DataTree(name="results", parent=expected, data=ds.any())

        result = dt.any()
        assert_equal(result, expected)

    def test_nan_reduce_method(self):
        ds = xr.Dataset({"a": ("x", [1, 2, 3])})
        dt: DataTree = DataTree(data=ds)
        DataTree(name="results", parent=dt, data=ds)

        expected: DataTree = DataTree(data=ds.mean())
        DataTree(name="results", parent=expected, data=ds.mean())

        result = dt.mean()
        assert_equal(result, expected)

    def test_cum_method(self):
        ds = xr.Dataset({"a": ("x", [1, 2, 3])})
        dt: DataTree = DataTree(data=ds)
        DataTree(name="results", parent=dt, data=ds)

        expected: DataTree = DataTree(data=ds.cumsum())
        DataTree(name="results", parent=expected, data=ds.cumsum())

        result = dt.cumsum()
        assert_equal(result, expected)


class TestOps:
    def test_binary_op_on_int(self):
        ds1 = xr.Dataset({"a": [5], "b": [3]})
        ds2 = xr.Dataset({"x": [0.1, 0.2], "y": [10, 20]})
        dt: DataTree = DataTree(data=ds1)
        DataTree(name="subnode", data=ds2, parent=dt)

        expected: DataTree = DataTree(data=ds1 * 5)
        DataTree(name="subnode", data=ds2 * 5, parent=expected)

        # TODO: Remove ignore when ops.py is migrated?
        result: DataTree = dt * 5  # type: ignore[assignment,operator]
        assert_equal(result, expected)

    def test_binary_op_on_dataset(self):
        ds1 = xr.Dataset({"a": [5], "b": [3]})
        ds2 = xr.Dataset({"x": [0.1, 0.2], "y": [10, 20]})
        dt: DataTree = DataTree(data=ds1)
        DataTree(name="subnode", data=ds2, parent=dt)
        other_ds = xr.Dataset({"z": ("z", [0.1, 0.2])})

        expected: DataTree = DataTree(data=ds1 * other_ds)
        DataTree(name="subnode", data=ds2 * other_ds, parent=expected)

        result = dt * other_ds
        assert_equal(result, expected)

    def test_binary_op_on_datatree(self):
        ds1 = xr.Dataset({"a": [5], "b": [3]})
        ds2 = xr.Dataset({"x": [0.1, 0.2], "y": [10, 20]})
        dt: DataTree = DataTree(data=ds1)
        DataTree(name="subnode", data=ds2, parent=dt)

        expected: DataTree = DataTree(data=ds1 * ds1)
        DataTree(name="subnode", data=ds2 * ds2, parent=expected)

        # TODO: Remove ignore when ops.py is migrated?
        result: DataTree = dt * dt  # type: ignore[operator]
        assert_equal(result, expected)


class TestUFuncs:
    def test_tree(self, create_test_datatree):
        dt = create_test_datatree()
        expected = create_test_datatree(modify=lambda ds: np.sin(ds))
        result_tree = np.sin(dt)
        assert_equal(result_tree, expected)


class TestDocInsertion:
    """Tests map_over_subtree docstring injection."""

    def test_standard_doc(self):

        dataset_doc = dedent(
            """\
            Manually trigger loading and/or computation of this dataset's data
                    from disk or a remote source into memory and return this dataset.
                    Unlike compute, the original dataset is modified and returned.

                    Normally, it should not be necessary to call this method in user code,
                    because all xarray functions should either work on deferred data or
                    load data automatically. However, this method can be necessary when
                    working with many file objects on disk.

                    Parameters
                    ----------
                    **kwargs : dict
                        Additional keyword arguments passed on to ``dask.compute``.

                    See Also
                    --------
                    dask.compute"""
        )

        expected_doc = dedent(
            """\
            Manually trigger loading and/or computation of this dataset's data
                    from disk or a remote source into memory and return this dataset.
                    Unlike compute, the original dataset is modified and returned.

                    .. note::
                        This method was copied from xarray.Dataset, but has been altered to
                        call the method on the Datasets stored in every node of the
                        subtree. See the `map_over_subtree` function for more details.

                    Normally, it should not be necessary to call this method in user code,
                    because all xarray functions should either work on deferred data or
                    load data automatically. However, this method can be necessary when
                    working with many file objects on disk.

                    Parameters
                    ----------
                    **kwargs : dict
                        Additional keyword arguments passed on to ``dask.compute``.

                    See Also
                    --------
                    dask.compute"""
        )

        wrapped_doc = insert_doc_addendum(dataset_doc, _MAPPED_DOCSTRING_ADDENDUM)

        assert expected_doc == wrapped_doc

    def test_one_liner(self):
        mixin_doc = "Same as abs(a)."

        expected_doc = dedent(
            """\
            Same as abs(a).

            This method was copied from xarray.Dataset, but has been altered to call the
                method on the Datasets stored in every node of the subtree. See the
                `map_over_subtree` function for more details."""
        )

        actual_doc = insert_doc_addendum(mixin_doc, _MAPPED_DOCSTRING_ADDENDUM)
        assert expected_doc == actual_doc

    def test_none(self):
        actual_doc = insert_doc_addendum(None, _MAPPED_DOCSTRING_ADDENDUM)
        assert actual_doc is None<|MERGE_RESOLUTION|>--- conflicted
+++ resolved
@@ -641,7 +641,73 @@
         dt.sel(dim_0=0)
 
 
-<<<<<<< HEAD
+class TestRepr:
+    def test_repr(self):
+        dt: DataTree = DataTree.from_dict(
+            {
+                "/": xr.Dataset(
+                    {"e": (("x",), [1.0, 2.0])},
+                    coords={"x": [2.0, 3.0]},
+                ),
+                "/b": xr.Dataset({"f": (("y",), [3.0])}),
+                "/b/c": xr.Dataset(),
+                "/b/d": xr.Dataset({"g": 4.0}),
+            }
+        )
+
+        result = repr(dt)
+        expected = dedent(
+            """
+            <xarray.DataTree>
+            Group: /
+            │   Dimensions:  (x: 2)
+            │   Coordinates:
+            │     * x        (x) float64 16B 2.0 3.0
+            │   Data variables:
+            │       e        (x) float64 16B 1.0 2.0
+            └── Group: /b
+                │   Dimensions:  (x: 2, y: 1)
+                │   Coordinates:
+                │     * x        (x) float64 16B 2.0 3.0
+                │   Dimensions without coordinates: y
+                │   Data variables:
+                │       f        (y) float64 8B 3.0
+                ├── Group: /b/c
+                └── Group: /b/d
+                        Dimensions:  (x: 2, y: 1)
+                        Coordinates:
+                          * x        (x) float64 16B 2.0 3.0
+                        Dimensions without coordinates: y
+                        Data variables:
+                            g        float64 8B 4.0
+            """
+        ).strip()
+        assert result == expected
+
+        result = repr(dt.b)
+        expected = dedent(
+            """
+            <xarray.DataTree 'b'>
+            Group: /b
+            │   Dimensions:  (x: 2, y: 1)
+            │   Coordinates:
+            │     * x        (x) float64 16B 2.0 3.0
+            │   Dimensions without coordinates: y
+            │   Data variables:
+            │       f        (y) float64 8B 3.0
+            ├── Group: /b/c
+            └── Group: /b/d
+                    Dimensions:  (x: 2, y: 1)
+                    Coordinates:
+                      * x        (x) float64 16B 2.0 3.0
+                    Dimensions without coordinates: y
+                    Data variables:
+                        g        float64 8B 4.0
+            """
+        ).strip()
+        assert result == expected
+
+
 class TestInheritance:
     def test_inherited_dims(self):
         dt = DataTree.from_dict(
@@ -770,63 +836,6 @@
             ValueError, match="group '/b/c' is not aligned with its parent"
         ):
             dt["/b/c/d"] = xr.DataArray([3], dims=["x"])
-=======
-class TestRepr:
-    def test_repr(self):
-        dt: DataTree = DataTree.from_dict(
-            {
-                "/": xr.Dataset(
-                    {"e": (("x",), [1.0, 2.0])},
-                    coords={"x": [2.0, 3.0]},
-                ),
-                "/b": xr.Dataset({"f": (("y",), [3.0])}),
-                "/b/c": xr.Dataset(),
-                "/b/d": xr.Dataset({"g": 4.0}),
-            }
-        )
-
-        result = repr(dt)
-        expected = dedent(
-            """
-            <xarray.DataTree>
-            Group: /
-            │   Dimensions:  (x: 2)
-            │   Coordinates:
-            │     * x        (x) float64 16B 2.0 3.0
-            │   Data variables:
-            │       e        (x) float64 16B 1.0 2.0
-            └── Group: /b
-                │   Dimensions:  (y: 1)
-                │   Dimensions without coordinates: y
-                │   Data variables:
-                │       f        (y) float64 8B 3.0
-                ├── Group: /b/c
-                └── Group: /b/d
-                        Dimensions:  ()
-                        Data variables:
-                            g        float64 8B 4.0
-            """
-        ).strip()
-        assert result == expected
-
-        result = repr(dt.b)
-        expected = dedent(
-            """
-            <xarray.DataTree 'b'>
-            Group: /b
-            │   Dimensions:  (y: 1)
-            │   Dimensions without coordinates: y
-            │   Data variables:
-            │       f        (y) float64 8B 3.0
-            ├── Group: /b/c
-            └── Group: /b/d
-                    Dimensions:  ()
-                    Data variables:
-                        g        float64 8B 4.0
-            """
-        ).strip()
-        assert result == expected
->>>>>>> 48a4f7ac
 
 
 class TestRestructuring:
