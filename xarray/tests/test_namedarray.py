from __future__ import annotations

import copy
import warnings
from abc import abstractmethod
from collections.abc import Mapping
from typing import TYPE_CHECKING, Any, Generic, cast, overload

import numpy as np
import pytest

from xarray.core.indexing import ExplicitlyIndexed
from xarray.namedarray._typing import (
    _arrayfunction_or_api,
    _default,
    _DType_co,
    _ShapeType_co,
)
from xarray.namedarray.core import NamedArray, from_array

if TYPE_CHECKING:
    from types import ModuleType

    from numpy.typing import ArrayLike, DTypeLike, NDArray

    from xarray.namedarray._typing import (
        Default,
        _AttrsLike,
        _Dim,
        _DimsLike,
        _DType,
<<<<<<< HEAD
        _IntOrUnknown,
=======
        _IndexKeyLike,
>>>>>>> 4b5c87bf
        _Shape,
        _ShapeLike,
        duckarray,
    )


class CustomArrayBase(Generic[_ShapeType_co, _DType_co]):
    def __init__(self, array: duckarray[Any, _DType_co]) -> None:
        self.array: duckarray[Any, _DType_co] = array

    @property
    def dtype(self) -> _DType_co:
        return self.array.dtype

    @property
    def shape(self) -> _Shape:
        return self.array.shape


class CustomArray(
    CustomArrayBase[_ShapeType_co, _DType_co], Generic[_ShapeType_co, _DType_co]
):
    def __array__(self) -> np.ndarray[Any, np.dtype[np.generic]]:
        return np.array(self.array)


class CustomArrayIndexable(
    CustomArrayBase[_ShapeType_co, _DType_co],
    ExplicitlyIndexed,
    Generic[_ShapeType_co, _DType_co],
):
    def __getitem__(
        self, key: _IndexKeyLike | CustomArrayIndexable[Any, Any], /
    ) -> CustomArrayIndexable[Any, _DType_co]:
        if isinstance(key, CustomArrayIndexable):
            if isinstance(key.array, type(self.array)):
                # TODO: key.array is duckarray here, can it be narrowed down further?
                # an _arrayapi cannot be used on a _arrayfunction for example.
                return type(self)(array=self.array[key.array])  # type: ignore[index]
            else:
                raise TypeError("key must have the same array type as self")
        else:
            return type(self)(array=self.array[key])

    def __array_namespace__(self) -> ModuleType:
        return np


class NamedArraySubclassobjects:
    @pytest.fixture
    def target(self, data: np.ndarray[Any, Any]) -> Any:
        """Fixture that needs to be overridden"""
        raise NotImplementedError

    @abstractmethod
    def cls(self, *args: Any, **kwargs: Any) -> Any:
        """Method that needs to be overridden"""
        raise NotImplementedError

    @pytest.fixture
    def data(self) -> np.ndarray[Any, np.dtype[Any]]:
        return 0.5 * np.arange(10).reshape(2, 5)

    @pytest.fixture
    def random_inputs(self) -> np.ndarray[Any, np.dtype[np.float32]]:
        return np.arange(3 * 4 * 5, dtype=np.float32).reshape((3, 4, 5))

    def test_properties(self, target: Any, data: Any) -> None:
        assert target.dims == ("x", "y")
        assert np.array_equal(target.data, data)
        assert target.dtype == float
        assert target.shape == (2, 5)
        assert target.ndim == 2
        assert target.sizes == {"x": 2, "y": 5}
        assert target.size == 10
        assert target.nbytes == 80
        assert len(target) == 2

    def test_attrs(self, target: Any) -> None:
        assert target.attrs == {}
        attrs = {"foo": "bar"}
        target.attrs = attrs
        assert target.attrs == attrs
        assert isinstance(target.attrs, dict)
        target.attrs["foo"] = "baz"
        assert target.attrs["foo"] == "baz"

    @pytest.mark.parametrize(
        "expected", [np.array([1, 2], dtype=np.dtype(np.int8)), [1, 2]]
    )
    def test_init(self, expected: Any) -> None:
        actual = self.cls(("x",), expected)
        assert np.array_equal(np.asarray(actual.data), expected)

        actual = self.cls(("x",), expected)
        assert np.array_equal(np.asarray(actual.data), expected)

    def test_data(self, random_inputs: Any) -> None:
        expected = self.cls(["x", "y", "z"], random_inputs)
        assert np.array_equal(np.asarray(expected.data), random_inputs)
        with pytest.raises(ValueError):
            expected.data = np.random.random((3, 4)).astype(np.float64)
        d2 = np.arange(3 * 4 * 5, dtype=np.float32).reshape((3, 4, 5))
        expected.data = d2
        assert np.array_equal(np.asarray(expected.data), d2)


class TestNamedArray(NamedArraySubclassobjects):
    def cls(self, *args: Any, **kwargs: Any) -> NamedArray[Any, Any]:
        return NamedArray(*args, **kwargs)

    @pytest.fixture
    def target(self, data: np.ndarray[Any, Any]) -> NamedArray[Any, Any]:
        return NamedArray(["x", "y"], data)

    @pytest.mark.parametrize(
        "expected",
        [
            np.array([1, 2], dtype=np.dtype(np.int8)),
            pytest.param(
                [1, 2],
                marks=pytest.mark.xfail(
                    reason="NamedArray only supports array-like objects"
                ),
            ),
        ],
    )
    def test_init(self, expected: Any) -> None:
        super().test_init(expected)

    @pytest.mark.parametrize(
        "dims, data, expected, raise_error",
        [
            (("x",), [1, 2, 3], np.array([1, 2, 3]), False),
            ((1,), np.array([4, 5, 6]), np.array([4, 5, 6]), False),
            ((), 2, np.array(2), False),
            # Fail:
            (
                ("x",),
                NamedArray("time", np.array([1, 2, 3])),
                np.array([1, 2, 3]),
                True,
            ),
        ],
    )
    def test_from_array(
        self,
        dims: _DimsLike,
        data: ArrayLike,
        expected: np.ndarray[Any, Any],
        raise_error: bool,
    ) -> None:
        actual: NamedArray[Any, Any]
        if raise_error:
            with pytest.raises(TypeError, match="already a Named array"):
                actual = from_array(dims, data)

                # Named arrays are not allowed:
                from_array(actual)  # type: ignore[call-overload]
        else:
            actual = from_array(dims, data)

            assert np.array_equal(np.asarray(actual.data), expected)

    def test_from_array_with_masked_array(self) -> None:
        masked_array: np.ndarray[Any, np.dtype[np.generic]]
        masked_array = np.ma.array([1, 2, 3], mask=[False, True, False])  # type: ignore[no-untyped-call]
        with pytest.raises(NotImplementedError):
            from_array(("x",), masked_array)

    def test_from_array_with_0d_object(self) -> None:
        data = np.empty((), dtype=object)
        data[()] = (10, 12, 12)
        narr = from_array((), data)
        np.array_equal(np.asarray(narr.data), data)

    # TODO: Make xr.core.indexing.ExplicitlyIndexed pass as a subclass of_arrayfunction_or_api
    # and remove this test.
    def test_from_array_with_explicitly_indexed(
        self, random_inputs: np.ndarray[Any, Any]
    ) -> None:
        array: CustomArray[Any, Any]
        array = CustomArray(random_inputs)
        output: NamedArray[Any, Any]
        output = from_array(("x", "y", "z"), array)
        assert isinstance(output.data, np.ndarray)

        array2: CustomArrayIndexable[Any, Any]
        array2 = CustomArrayIndexable(random_inputs)
        output2: NamedArray[Any, Any]
        output2 = from_array(("x", "y", "z"), array2)
        assert isinstance(output2.data, CustomArrayIndexable)

    def test_real_and_imag(self) -> None:
        expected_real: np.ndarray[Any, np.dtype[np.float64]]
        expected_real = np.arange(3, dtype=np.float64)

        expected_imag: np.ndarray[Any, np.dtype[np.float64]]
        expected_imag = -np.arange(3, dtype=np.float64)

        arr: np.ndarray[Any, np.dtype[np.complex128]]
        arr = expected_real + 1j * expected_imag

        named_array: NamedArray[Any, np.dtype[np.complex128]]
        named_array = NamedArray(["x"], arr)

        actual_real: duckarray[Any, np.dtype[np.float64]] = named_array.real.data
        assert np.array_equal(np.asarray(actual_real), expected_real)
        assert actual_real.dtype == expected_real.dtype

        actual_imag: duckarray[Any, np.dtype[np.float64]] = named_array.imag.data
        assert np.array_equal(np.asarray(actual_imag), expected_imag)
        assert actual_imag.dtype == expected_imag.dtype

    # Additional tests as per your original class-based code
    @pytest.mark.parametrize(
        "data, dtype",
        [
            ("foo", np.dtype("U3")),
            (b"foo", np.dtype("S3")),
        ],
    )
    def test_from_array_0d_string(self, data: Any, dtype: DTypeLike) -> None:
        named_array: NamedArray[Any, Any]
        named_array = from_array([], data)
        assert named_array.data == data
        assert named_array.dims == ()
        assert named_array.sizes == {}
        assert named_array.attrs == {}
        assert named_array.ndim == 0
        assert named_array.size == 1
        assert named_array.dtype == dtype

    def test_from_array_0d_object(self) -> None:
        named_array: NamedArray[Any, Any]
        named_array = from_array([], (10, 12, 12))
        expected_data = np.empty((), dtype=object)
        expected_data[()] = (10, 12, 12)
        assert np.array_equal(np.asarray(named_array.data), expected_data)

        assert named_array.dims == ()
        assert named_array.sizes == {}
        assert named_array.attrs == {}
        assert named_array.ndim == 0
        assert named_array.size == 1
        assert named_array.dtype == np.dtype("O")

    def test_from_array_0d_datetime(self) -> None:
        named_array: NamedArray[Any, Any]
        named_array = from_array([], np.datetime64("2000-01-01"))
        assert named_array.dtype == np.dtype("datetime64[D]")

    @pytest.mark.parametrize(
        "timedelta, expected_dtype",
        [
            (np.timedelta64(1, "D"), np.dtype("timedelta64[D]")),
            (np.timedelta64(1, "s"), np.dtype("timedelta64[s]")),
            (np.timedelta64(1, "m"), np.dtype("timedelta64[m]")),
            (np.timedelta64(1, "h"), np.dtype("timedelta64[h]")),
            (np.timedelta64(1, "us"), np.dtype("timedelta64[us]")),
            (np.timedelta64(1, "ns"), np.dtype("timedelta64[ns]")),
            (np.timedelta64(1, "ps"), np.dtype("timedelta64[ps]")),
            (np.timedelta64(1, "fs"), np.dtype("timedelta64[fs]")),
            (np.timedelta64(1, "as"), np.dtype("timedelta64[as]")),
        ],
    )
    def test_from_array_0d_timedelta(
        self, timedelta: np.timedelta64, expected_dtype: np.dtype[np.timedelta64]
    ) -> None:
        named_array: NamedArray[Any, Any]
        named_array = from_array([], timedelta)
        assert named_array.dtype == expected_dtype
        assert named_array.data == timedelta

    @pytest.mark.parametrize(
        "dims, data_shape, new_dims, raises",
        [
            (["x", "y", "z"], (2, 3, 4), ["a", "b", "c"], False),
            (["x", "y", "z"], (2, 3, 4), ["a", "b"], True),
            (["x", "y", "z"], (2, 4, 5), ["a", "b", "c", "d"], True),
            ([], [], (), False),
            ([], [], ("x",), True),
        ],
    )
    def test_dims_setter(
        self, dims: Any, data_shape: Any, new_dims: Any, raises: bool
    ) -> None:
        named_array: NamedArray[Any, Any]
        named_array = NamedArray(dims, np.asarray(np.random.random(data_shape)))
        assert named_array.dims == tuple(dims)
        if raises:
            with pytest.raises(ValueError):
                named_array.dims = new_dims
        else:
            named_array.dims = new_dims
            assert named_array.dims == tuple(new_dims)

    def test_duck_array_class(
        self,
    ) -> None:
        def test_duck_array_typevar(
            a: duckarray[Any, _DType]
        ) -> duckarray[Any, _DType]:
            # Mypy checks a is valid:
            b: duckarray[Any, _DType] = a

            # Runtime check if valid:
            if isinstance(b, _arrayfunction_or_api):
                return b
            else:
                raise TypeError(
                    f"a ({type(a)}) is not a valid _arrayfunction or _arrayapi"
                )

        numpy_a: NDArray[np.int64]
        numpy_a = np.array([2.1, 4], dtype=np.dtype(np.int64))
        test_duck_array_typevar(numpy_a)

        masked_a: np.ma.MaskedArray[Any, np.dtype[np.int64]]
        masked_a = np.ma.asarray([2.1, 4], dtype=np.dtype(np.int64))  # type: ignore[no-untyped-call]
        test_duck_array_typevar(masked_a)

        custom_a: CustomArrayIndexable[Any, np.dtype[np.int64]]
        custom_a = CustomArrayIndexable(numpy_a)
        test_duck_array_typevar(custom_a)

        # Test numpy's array api:
        with warnings.catch_warnings():
            warnings.filterwarnings(
                "ignore",
                r"The numpy.array_api submodule is still experimental",
                category=UserWarning,
            )
            import numpy.array_api as nxp

        # TODO: nxp doesn't use dtype typevars, so can only use Any for the moment:
        arrayapi_a: duckarray[Any, Any]  #  duckarray[Any, np.dtype[np.int64]]
        arrayapi_a = nxp.asarray([2.1, 4], dtype=np.dtype(np.int64))
        test_duck_array_typevar(arrayapi_a)

    def test_new_namedarray(self) -> None:
        dtype_float = np.dtype(np.float32)
        narr_float: NamedArray[Any, np.dtype[np.float32]]
        narr_float = NamedArray(("x",), np.array([1.5, 3.2], dtype=dtype_float))
        assert narr_float.dtype == dtype_float

        dtype_int = np.dtype(np.int8)
        narr_int: NamedArray[Any, np.dtype[np.int8]]
        narr_int = narr_float._new(("x",), np.array([1, 3], dtype=dtype_int))
        assert narr_int.dtype == dtype_int

        class Variable(
            NamedArray[_ShapeType_co, _DType_co], Generic[_ShapeType_co, _DType_co]
        ):
            @overload
            def _new(
                self,
                dims: _DimsLike | Default = ...,
                data: duckarray[Any, _DType] = ...,
                attrs: _AttrsLike | Default = ...,
            ) -> Variable[Any, _DType]:
                ...

            @overload
            def _new(
                self,
                dims: _DimsLike | Default = ...,
                data: Default = ...,
                attrs: _AttrsLike | Default = ...,
            ) -> Variable[_ShapeType_co, _DType_co]:
                ...

            def _new(
                self,
                dims: _DimsLike | Default = _default,
                data: duckarray[Any, _DType] | Default = _default,
                attrs: _AttrsLike | Default = _default,
            ) -> Variable[Any, _DType] | Variable[_ShapeType_co, _DType_co]:
                dims_ = copy.copy(self._dims) if dims is _default else dims

                attrs_: Mapping[Any, Any] | None
                if attrs is _default:
                    attrs_ = None if self._attrs is None else self._attrs.copy()
                else:
                    attrs_ = attrs

                if data is _default:
                    return type(self)(dims_, copy.copy(self._data), attrs_)
                cls_ = cast("type[Variable[Any, _DType]]", type(self))
                return cls_(dims_, data, attrs_)

        var_float: Variable[Any, np.dtype[np.float32]]
        var_float = Variable(("x",), np.array([1.5, 3.2], dtype=dtype_float))
        assert var_float.dtype == dtype_float

        var_int: Variable[Any, np.dtype[np.int8]]
        var_int = var_float._new(("x",), np.array([1, 3], dtype=dtype_int))
        assert var_int.dtype == dtype_int

    def test_replace_namedarray(self) -> None:
        dtype_float = np.dtype(np.float32)
        np_val: np.ndarray[Any, np.dtype[np.float32]]
        np_val = np.array([1.5, 3.2], dtype=dtype_float)
        np_val2: np.ndarray[Any, np.dtype[np.float32]]
        np_val2 = 2 * np_val

        narr_float: NamedArray[Any, np.dtype[np.float32]]
        narr_float = NamedArray(("x",), np_val)
        assert narr_float.dtype == dtype_float

        narr_float2: NamedArray[Any, np.dtype[np.float32]]
        narr_float2 = NamedArray(("x",), np_val2)
        assert narr_float2.dtype == dtype_float

        class Variable(
            NamedArray[_ShapeType_co, _DType_co], Generic[_ShapeType_co, _DType_co]
        ):
            @overload
            def _new(
                self,
                dims: _DimsLike | Default = ...,
                data: duckarray[Any, _DType] = ...,
                attrs: _AttrsLike | Default = ...,
            ) -> Variable[Any, _DType]:
                ...

            @overload
            def _new(
                self,
                dims: _DimsLike | Default = ...,
                data: Default = ...,
                attrs: _AttrsLike | Default = ...,
            ) -> Variable[_ShapeType_co, _DType_co]:
                ...

            def _new(
                self,
                dims: _DimsLike | Default = _default,
                data: duckarray[Any, _DType] | Default = _default,
                attrs: _AttrsLike | Default = _default,
            ) -> Variable[Any, _DType] | Variable[_ShapeType_co, _DType_co]:
                dims_ = copy.copy(self._dims) if dims is _default else dims

                attrs_: Mapping[Any, Any] | None
                if attrs is _default:
                    attrs_ = None if self._attrs is None else self._attrs.copy()
                else:
                    attrs_ = attrs

                if data is _default:
                    return type(self)(dims_, copy.copy(self._data), attrs_)
                cls_ = cast("type[Variable[Any, _DType]]", type(self))
                return cls_(dims_, data, attrs_)

        var_float: Variable[Any, np.dtype[np.float32]]
        var_float = Variable(("x",), np_val)
        assert var_float.dtype == dtype_float

        var_float2: Variable[Any, np.dtype[np.float32]]
        var_float2 = var_float._replace(("x",), np_val2)
        assert var_float2.dtype == dtype_float

    @pytest.mark.parametrize(
        "dim,expected_ndim,expected_shape,expected_dims",
        [
            (None, 3, (1, 2, 5), ("dim_0", "x", "y")),
            ("z", 3, (1, 2, 5), ("z", "x", "y")),
            (["z", "a"], 4, (1, 1, 2, 5), ("z", "a", "x", "y")),
            ({"z": 0, "a": 2}, 4, (1, 2, 1, 5), ("z", "x", "a", "y")),
        ],
    )
    def test_expand_dims(
        self,
        target: NamedArray[Any, np.dtype[np.float32]],
        dim: _DimsLike | Mapping[_Dim, int] | None,
        expected_ndim: int,
        expected_shape: _ShapeLike,
        expected_dims: _DimsLike,
    ) -> None:
        result = target.expand_dims(dim=dim)
        assert result.ndim == expected_ndim
        assert result.shape == expected_shape
        assert result.dims == expected_dims

    def test_expand_dims_errors(
        self, target: NamedArray[Any, np.dtype[np.float32]]
    ) -> None:
        with pytest.raises(ValueError, match=r"Dimension.*already exists"):
            dim = {"x": 0}
            target.expand_dims(dim=dim)

        with pytest.raises(
            ValueError, match=r"Cannot assign multiple new dimensions.*"
        ):
            dim = {"z": 0, "a": 0}
            target.expand_dims(dim=dim)

    @pytest.mark.parametrize(
        "dims, expected_sizes",
        [
            ((), {"y": 5, "x": 2}),
            (["y", "x"], {"y": 5, "x": 2}),
            (["y", ...], {"y": 5, "x": 2}),
        ],
    )
    def test_permute_dims(
        self,
        target: NamedArray[Any, np.dtype[np.float32]],
        dims: _DimsLike,
        expected_sizes: dict[_Dim, _IntOrUnknown],
    ) -> None:
        actual = target.permute_dims(*dims)
        assert actual.sizes == expected_sizes

    def test_permute_dims_errors(
        self,
        target: NamedArray[Any, np.dtype[np.float32]],
    ) -> None:
        with pytest.raises(ValueError, match=r"'y'.*permuted list"):
            dims = ["y"]
            target.permute_dims(*dims)

    @pytest.mark.parametrize(
        "broadcast_dims,expected_ndim",
        [
            ({"x": 2, "y": 5}, 2),
            ({"x": 2, "y": 5, "z": 2}, 3),
            ({"w": 1, "x": 2, "y": 5}, 3),
        ],
    )
    def test_broadcast_to(
        self,
        target: NamedArray[Any, np.dtype[np.float32]],
        broadcast_dims: Mapping[_Dim, int],
        expected_ndim: int,
    ) -> None:
        expand_dims = set(broadcast_dims.keys()) - set(target.dims)
        result = target.expand_dims(list(expand_dims)).broadcast_to(broadcast_dims)
        assert result.ndim == expected_ndim
        assert result.sizes == broadcast_dims

    def test_broadcast_to_errors(
        self, target: NamedArray[Any, np.dtype[np.float32]]
    ) -> None:
        with pytest.raises(
            ValueError,
            match=r"operands could not be broadcast together with remapped shapes",
        ):
            target.broadcast_to({"x": 2, "y": 2})

    def test_warn_on_repeated_dimension_names(self) -> None:
        with pytest.warns(UserWarning, match="Duplicate dimension names"):
            NamedArray(("x", "x"), np.arange(4).reshape(2, 2))<|MERGE_RESOLUTION|>--- conflicted
+++ resolved
@@ -29,11 +29,8 @@
         _Dim,
         _DimsLike,
         _DType,
-<<<<<<< HEAD
         _IntOrUnknown,
-=======
         _IndexKeyLike,
->>>>>>> 4b5c87bf
         _Shape,
         _ShapeLike,
         duckarray,
