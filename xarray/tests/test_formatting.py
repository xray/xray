--- conflicted
+++ resolved
@@ -9,11 +9,7 @@
 
 import xarray as xr
 from xarray.core import formatting
-<<<<<<< HEAD
-=======
-from xarray.core.datatree import DataTree  # TODO: Remove when can do xr.DataTree
 from xarray.core.indexes import Index
->>>>>>> ad35a105
 from xarray.tests import requires_cftime, requires_dask, requires_netCDF4
 
 
@@ -623,25 +619,14 @@
         assert "Using format_spec is only supported" in str(excinfo.value)
 
     def test_datatree_print_empty_node(self):
-<<<<<<< HEAD
         dt: xr.DataTree = xr.DataTree(name="root")
-        printout = dt.__str__()
-        assert printout == "DataTree('root', parent=None)"
+        printout = str(dt)
+        assert printout == "<xarray.DataTree 'root'>\nGroup: /"
 
     def test_datatree_print_empty_node_with_attrs(self):
         dat = xr.Dataset(attrs={"note": "has attrs"})
         dt: xr.DataTree = xr.DataTree(name="root", data=dat)
-        printout = dt.__str__()
-=======
-        dt: DataTree = DataTree(name="root")
         printout = str(dt)
-        assert printout == "<xarray.DataTree 'root'>\nGroup: /"
-
-    def test_datatree_print_empty_node_with_attrs(self):
-        dat = xr.Dataset(attrs={"note": "has attrs"})
-        dt: DataTree = DataTree(name="root", data=dat)
-        printout = str(dt)
->>>>>>> ad35a105
         assert printout == dedent(
             """\
             <xarray.DataTree 'root'>
@@ -655,13 +640,8 @@
 
     def test_datatree_print_node_with_data(self):
         dat = xr.Dataset({"a": [0, 2]})
-<<<<<<< HEAD
         dt: xr.DataTree = xr.DataTree(name="root", data=dat)
-        printout = dt.__str__()
-=======
-        dt: DataTree = DataTree(name="root", data=dat)
         printout = str(dt)
->>>>>>> ad35a105
         expected = [
             "<xarray.DataTree 'root'>",
             "Group: /",
@@ -676,17 +656,10 @@
 
     def test_datatree_printout_nested_node(self):
         dat = xr.Dataset({"a": [0, 2]})
-<<<<<<< HEAD
         root: xr.DataTree = xr.DataTree(name="root")
         xr.DataTree(name="results", data=dat, parent=root)
-        printout = root.__str__()
-        assert printout.splitlines()[2].startswith("    ")
-=======
-        root: DataTree = DataTree(name="root")
-        DataTree(name="results", data=dat, parent=root)
         printout = str(root)
         assert printout.splitlines()[3].startswith("    ")
->>>>>>> ad35a105
 
     def test_datatree_repr_of_node_with_data(self):
         dat = xr.Dataset({"a": [0, 2]})
