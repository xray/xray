--- conflicted
+++ resolved
@@ -115,13 +115,8 @@
         data1 = xr.Dataset(attrs=var1_attrs)
         data2 = xr.Dataset(attrs=var2_attrs)
         if expect_exception:
-<<<<<<< HEAD
             with pytest.raises(MergeError, match="combine_attrs"):
                 actual = xr.merge([data1, data2], combine_attrs=combine_attrs)
-=======
-            with pytest.raises(MergeError, match=r"combine_attrs"):
-                actual = xr.merge([data.var1, data.var2], combine_attrs=combine_attrs)
->>>>>>> 381e6490
         else:
             actual = xr.merge([data1, data2], combine_attrs=combine_attrs)
             expected = xr.Dataset(attrs=expected_attrs)
@@ -178,11 +173,7 @@
         )
 
         if expect_exception:
-<<<<<<< HEAD
             with pytest.raises(MergeError, match="combine_attrs"):
-=======
-            with pytest.raises(MergeError, match=r"combine_attrs"):
->>>>>>> 381e6490
                 actual = xr.merge([data1, data2], combine_attrs=combine_attrs)
         else:
             actual = xr.merge([data1, data2], combine_attrs=combine_attrs)
