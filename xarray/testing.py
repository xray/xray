--- conflicted
+++ resolved
@@ -1,12 +1,8 @@
 """Testing functions exposed to the user API"""
 import functools
 import warnings
-<<<<<<< HEAD
-from typing import Hashable
-=======
 from collections.abc import Hashable
 from typing import Union
->>>>>>> d385e206
 
 import numpy as np
 import pandas as pd
@@ -387,7 +383,7 @@
 
 
 def _assert_internal_invariants(
-    xarray_obj: DataArray | Dataset | Variable, check_default_indexes: bool
+    xarray_obj: Union[DataArray, Dataset, Variable], check_default_indexes: bool
 ):
     """Validate that an xarray object satisfies its own internal invariants.
 
