"""Generate module and stub file for arithmetic operators of various xarray classes.

For internal xarray development use only.

Usage:
    python xarray/util/generate_reductions.py
    pytest --doctest-modules xarray/core/_reductions.py --accept || true
    pytest --doctest-modules xarray/core/_reductions.py

This requires [pytest-accept](https://github.com/max-sixty/pytest-accept).
The second run of pytest is deliberate, since the first will return an error
while replacing the doctests.

"""
import collections
import textwrap
from dataclasses import dataclass

MODULE_PREAMBLE = '''\
"""Mixin classes with reduction operations."""
# This file was generated using xarray.util.generate_reductions. Do not edit manually.

from typing import TYPE_CHECKING, Any, Callable, Hashable, Optional, Sequence, Union

from . import duck_array_ops
from .options import OPTIONS
from .utils import contains_only_dask_or_numpy

if TYPE_CHECKING:
    from .dataarray import DataArray
    from .dataset import Dataset

try:
    import flox
except ImportError:
<<<<<<< HEAD
    flox = None'''
=======
    flox = None  # type: ignore'''
>>>>>>> b080349c

DEFAULT_PREAMBLE = """

class {obj}{cls}Reductions:
    __slots__ = ()

    def reduce(
        self,
        func: Callable[..., Any],
        dim: Union[None, Hashable, Sequence[Hashable]] = None,
        *,
        axis: Union[None, int, Sequence[int]] = None,
        keep_attrs: bool = None,
        keepdims: bool = False,
        **kwargs: Any,
    ) -> "{obj}":
        raise NotImplementedError()"""

GROUPBY_PREAMBLE = """

class {obj}{cls}Reductions:
    _obj: "{obj}"

    def reduce(
        self,
        func: Callable[..., Any],
        dim: Union[None, Hashable, Sequence[Hashable]] = None,
        *,
        axis: Union[None, int, Sequence[int]] = None,
        keep_attrs: bool = None,
        keepdims: bool = False,
        **kwargs: Any,
    ) -> "{obj}":
        raise NotImplementedError()

    def _flox_reduce(
        self,
        dim: Union[None, Hashable, Sequence[Hashable]],
        **kwargs,
    ) -> "{obj}":
        raise NotImplementedError()"""

<<<<<<< HEAD
=======
RESAMPLE_PREAMBLE = """

class {obj}{cls}Reductions:
    _obj: "{obj}"

    def reduce(
        self,
        func: Callable[..., Any],
        dim: Union[None, Hashable, Sequence[Hashable]] = None,
        *,
        axis: Union[None, int, Sequence[int]] = None,
        keep_attrs: bool = None,
        keepdims: bool = False,
        **kwargs: Any,
    ) -> "{obj}":
        raise NotImplementedError()

    def _flox_reduce(
        self,
        dim: Union[None, Hashable, Sequence[Hashable]],
        **kwargs,
    ) -> "{obj}":
        raise NotImplementedError()"""

>>>>>>> b080349c
TEMPLATE_REDUCTION_SIGNATURE = '''
    def {method}(
        self,
        dim: Union[None, Hashable, Sequence[Hashable]] = None,
        *,{extra_kwargs}
        keep_attrs: bool = None,
        **kwargs,
    ) -> "{obj}":
        """
        Reduce this {obj}'s data by applying ``{method}`` along some dimension(s).

        Parameters
        ----------'''

TEMPLATE_RETURNS = """
        Returns
        -------
        reduced : {obj}
            New {obj} with ``{method}`` applied to its data and the
            indicated dimension(s) removed"""

TEMPLATE_SEE_ALSO = """
        See Also
        --------
        numpy.{method}
        dask.array.{method}
        {see_also_obj}.{method}
        :ref:`{docref}`
            User guide on {docref_description}."""

TEMPLATE_NOTES = """
        Notes
        -----
        {notes}"""

_DIM_DOCSTRING = """dim : hashable or iterable of hashable, default: None
    Name of dimension[s] along which to apply ``{method}``. For e.g. ``dim="x"``
    or ``dim=["x", "y"]``. If None, will reduce over all dimensions."""

_SKIPNA_DOCSTRING = """skipna : bool, default: None
    If True, skip missing values (as marked by NaN). By default, only
    skips missing values for float dtypes; other dtypes either do not
    have a sentinel missing value (int) or ``skipna=True`` has not been
    implemented (object, datetime64 or timedelta64)."""

_MINCOUNT_DOCSTRING = """min_count : int, default: None
    The required number of valid values to perform the operation. If
    fewer than min_count non-NA values are present the result will be
    NA. Only used if skipna is set to True or defaults to True for the
    array's dtype. Changed in version 0.17.0: if specified on an integer
    array and skipna=True, the result will be a float array."""

_DDOF_DOCSTRING = """ddof : int, default: 0
    “Delta Degrees of Freedom”: the divisor used in the calculation is ``N - ddof``,
    where ``N`` represents the number of elements."""

_KEEP_ATTRS_DOCSTRING = """keep_attrs : bool, optional
    If True, ``attrs`` will be copied from the original
    object to the new one.  If False (default), the new object will be
    returned without attributes."""

_KWARGS_DOCSTRING = """**kwargs : dict
    Additional keyword arguments passed on to the appropriate array
    function for calculating ``{method}`` on this object's data.
    These could include dask-specific kwargs like ``split_every``."""

NAN_CUM_METHODS = ["cumsum", "cumprod"]
NUMERIC_ONLY_METHODS = ["cumsum", "cumprod"]
_NUMERIC_ONLY_NOTES = "Non-numeric variables will be removed prior to reducing."

ExtraKwarg = collections.namedtuple("ExtraKwarg", "docs kwarg call example")
skipna = ExtraKwarg(
    docs=_SKIPNA_DOCSTRING,
    kwarg="skipna: bool = None,",
    call="skipna=skipna,",
    example="""\n
        Use ``skipna`` to control whether NaNs are ignored.

        >>> {calculation}(skipna=False)""",
)
min_count = ExtraKwarg(
    docs=_MINCOUNT_DOCSTRING,
    kwarg="min_count: Optional[int] = None,",
    call="min_count=min_count,",
    example="""\n
        Specify ``min_count`` for finer control over when NaNs are ignored.

        >>> {calculation}(skipna=True, min_count=2)""",
)
ddof = ExtraKwarg(
    docs=_DDOF_DOCSTRING,
    kwarg="ddof: int = 0,",
    call="ddof=ddof,",
    example="""\n
        Specify ``ddof=1`` for an unbiased estimate.

        >>> {calculation}(skipna=True, ddof=1)""",
)


class Method:
    def __init__(
        self,
        name,
        bool_reduce=False,
        extra_kwargs=tuple(),
        numeric_only=False,
    ):
        self.name = name
        self.extra_kwargs = extra_kwargs
        self.numeric_only = numeric_only

        if bool_reduce:
            self.array_method = f"array_{name}"
            self.np_example_array = """
        ...     np.array([True, True, True, True, True, False], dtype=bool),"""

        else:
            self.array_method = name
            self.np_example_array = """
        ...     np.array([1, 2, 3, 1, 2, np.nan]),"""


class ReductionGenerator:
    def __init__(
        self,
        cls,
        datastructure,
        methods,
        docref,
        docref_description,
        example_call_preamble,
        definition_preamble,
        see_also_obj=None,
    ):
        self.datastructure = datastructure
        self.cls = cls
        self.methods = methods
        self.docref = docref
        self.docref_description = docref_description
        self.example_call_preamble = example_call_preamble
        self.preamble = definition_preamble.format(obj=datastructure.name, cls=cls)
        if not see_also_obj:
            self.see_also_obj = self.datastructure.name
        else:
            self.see_also_obj = see_also_obj

    def generate_methods(self):
        yield [self.preamble]
        for method in self.methods:
            yield self.generate_method(method)

    def generate_method(self, method):
        template_kwargs = dict(obj=self.datastructure.name, method=method.name)

        if method.extra_kwargs:
            extra_kwargs = "\n        " + "\n        ".join(
                [kwarg.kwarg for kwarg in method.extra_kwargs if kwarg.kwarg]
            )
        else:
            extra_kwargs = ""

        yield TEMPLATE_REDUCTION_SIGNATURE.format(
            **template_kwargs,
            extra_kwargs=extra_kwargs,
        )

        for text in [
            _DIM_DOCSTRING.format(method=method.name),
            *(kwarg.docs for kwarg in method.extra_kwargs if kwarg.docs),
            _KEEP_ATTRS_DOCSTRING,
            _KWARGS_DOCSTRING.format(method=method.name),
        ]:
            if text:
                yield textwrap.indent(text, 8 * " ")

        yield TEMPLATE_RETURNS.format(**template_kwargs)

        yield TEMPLATE_SEE_ALSO.format(
            **template_kwargs,
            docref=self.docref,
            docref_description=self.docref_description,
            see_also_obj=self.see_also_obj,
        )

        if method.numeric_only:
            yield TEMPLATE_NOTES.format(notes=_NUMERIC_ONLY_NOTES)

        yield textwrap.indent(self.generate_example(method=method), "")

        yield '        """'

        yield self.generate_code(method)

    def generate_example(self, method):
        create_da = f"""
        >>> da = xr.DataArray({method.np_example_array}
        ...     dims="time",
        ...     coords=dict(
        ...         time=("time", pd.date_range("01-01-2001", freq="M", periods=6)),
        ...         labels=("time", np.array(["a", "b", "c", "c", "b", "a"])),
        ...     ),
        ... )"""

        calculation = f"{self.datastructure.example_var_name}{self.example_call_preamble}.{method.name}"
        if method.extra_kwargs:
            extra_examples = "".join(
                kwarg.example for kwarg in method.extra_kwargs if kwarg.example
            ).format(calculation=calculation, method=method.name)
        else:
            extra_examples = ""

        return f"""
        Examples
        --------{create_da}{self.datastructure.docstring_create}

        >>> {calculation}(){extra_examples}"""


class GroupByReductionGenerator(ReductionGenerator):
    def generate_code(self, method):
        extra_kwargs = [kwarg.call for kwarg in method.extra_kwargs if kwarg.call]

        if self.datastructure.numeric_only:
            extra_kwargs.append(f"numeric_only={method.numeric_only},")

        # numpy_groupies & flox do not support median
<<<<<<< HEAD
=======
        # https://github.com/ml31415/numpy-groupies/issues/43
>>>>>>> b080349c
        if method.name == "median":
            indent = 12
        else:
            indent = 16

        if extra_kwargs:
            extra_kwargs = textwrap.indent("\n" + "\n".join(extra_kwargs), indent * " ")
        else:
            extra_kwargs = ""

        if method.name == "median":
            return f"""\
        return self.reduce(
            duck_array_ops.{method.array_method},
            dim=dim,{extra_kwargs}
            keep_attrs=keep_attrs,
            **kwargs,
        )"""

        else:
            return f"""\
        if flox and OPTIONS["use_flox"] and contains_only_dask_or_numpy(self._obj):
            return self._flox_reduce(
                func="{method.name}",
                dim=dim,{extra_kwargs}
                # fill_value=fill_value,
                keep_attrs=keep_attrs,
                **kwargs,
            )
        else:
            return self.reduce(
                duck_array_ops.{method.array_method},
                dim=dim,{extra_kwargs}
                keep_attrs=keep_attrs,
                **kwargs,
            )"""


class GenericReductionGenerator(ReductionGenerator):
    def generate_code(self, method):
        extra_kwargs = [kwarg.call for kwarg in method.extra_kwargs if kwarg.call]

        if self.datastructure.numeric_only:
            extra_kwargs.append(f"numeric_only={method.numeric_only},")

        if extra_kwargs:
            extra_kwargs = textwrap.indent("\n" + "\n".join(extra_kwargs), 12 * " ")
        else:
            extra_kwargs = ""
        return f"""\
        return self.reduce(
            duck_array_ops.{method.array_method},
            dim=dim,{extra_kwargs}
            keep_attrs=keep_attrs,
            **kwargs,
        )"""


REDUCTION_METHODS = (
    Method("count"),
    Method("all", bool_reduce=True),
    Method("any", bool_reduce=True),
    Method("max", extra_kwargs=(skipna,)),
    Method("min", extra_kwargs=(skipna,)),
    Method("mean", extra_kwargs=(skipna,), numeric_only=True),
    Method("prod", extra_kwargs=(skipna, min_count), numeric_only=True),
    Method("sum", extra_kwargs=(skipna, min_count), numeric_only=True),
    Method("std", extra_kwargs=(skipna, ddof), numeric_only=True),
    Method("var", extra_kwargs=(skipna, ddof), numeric_only=True),
    Method("median", extra_kwargs=(skipna,), numeric_only=True),
)


@dataclass
class DataStructure:
    name: str
    docstring_create: str
    example_var_name: str
    numeric_only: bool = False


DATASET_OBJECT = DataStructure(
    name="Dataset",
    docstring_create="""
        >>> ds = xr.Dataset(dict(da=da))
        >>> ds""",
    example_var_name="ds",
    numeric_only=True,
)
DATAARRAY_OBJECT = DataStructure(
    name="DataArray",
    docstring_create="""
        >>> da""",
    example_var_name="da",
    numeric_only=False,
)

DATASET_GENERATOR = GenericReductionGenerator(
    cls="",
    datastructure=DATASET_OBJECT,
    methods=REDUCTION_METHODS,
    docref="agg",
    docref_description="reduction or aggregation operations",
    example_call_preamble="",
    see_also_obj="DataArray",
    definition_preamble=DEFAULT_PREAMBLE,
)
DATAARRAY_GENERATOR = GenericReductionGenerator(
    cls="",
    datastructure=DATAARRAY_OBJECT,
    methods=REDUCTION_METHODS,
    docref="agg",
    docref_description="reduction or aggregation operations",
    example_call_preamble="",
    see_also_obj="Dataset",
    definition_preamble=DEFAULT_PREAMBLE,
)
DATAARRAY_GROUPBY_GENERATOR = GroupByReductionGenerator(
    cls="GroupBy",
    datastructure=DATAARRAY_OBJECT,
    methods=REDUCTION_METHODS,
    docref="groupby",
    docref_description="groupby operations",
    example_call_preamble='.groupby("labels")',
    definition_preamble=GROUPBY_PREAMBLE,
)
DATAARRAY_RESAMPLE_GENERATOR = GroupByReductionGenerator(
    cls="Resample",
    datastructure=DATAARRAY_OBJECT,
    methods=REDUCTION_METHODS,
    docref="resampling",
    docref_description="resampling operations",
    example_call_preamble='.resample(time="3M")',
<<<<<<< HEAD
    definition_preamble=GROUPBY_PREAMBLE,
=======
    definition_preamble=RESAMPLE_PREAMBLE,
>>>>>>> b080349c
)
DATASET_GROUPBY_GENERATOR = GroupByReductionGenerator(
    cls="GroupBy",
    datastructure=DATASET_OBJECT,
    methods=REDUCTION_METHODS,
    docref="groupby",
    docref_description="groupby operations",
    example_call_preamble='.groupby("labels")',
    definition_preamble=GROUPBY_PREAMBLE,
)
DATASET_RESAMPLE_GENERATOR = GroupByReductionGenerator(
    cls="Resample",
    datastructure=DATASET_OBJECT,
    methods=REDUCTION_METHODS,
    docref="resampling",
    docref_description="resampling operations",
    example_call_preamble='.resample(time="3M")',
<<<<<<< HEAD
    definition_preamble=GROUPBY_PREAMBLE,
=======
    definition_preamble=RESAMPLE_PREAMBLE,
>>>>>>> b080349c
)


if __name__ == "__main__":
    import os
    from pathlib import Path

    p = Path(os.getcwd())
    filepath = p.parent / "xarray" / "xarray" / "core" / "_reductions.py"
    # filepath = p.parent / "core" / "_reductions.py"  # Run from script location
    with open(filepath, mode="w", encoding="utf-8") as f:
        f.write(MODULE_PREAMBLE + "\n")
        for gen in [
            DATASET_GENERATOR,
            DATAARRAY_GENERATOR,
            DATASET_GROUPBY_GENERATOR,
            DATASET_RESAMPLE_GENERATOR,
            DATAARRAY_GROUPBY_GENERATOR,
            DATAARRAY_RESAMPLE_GENERATOR,
        ]:
            for lines in gen.generate_methods():
                for line in lines:
                    f.write(line + "\n")<|MERGE_RESOLUTION|>--- conflicted
+++ resolved
@@ -33,11 +33,7 @@
 try:
     import flox
 except ImportError:
-<<<<<<< HEAD
-    flox = None'''
-=======
     flox = None  # type: ignore'''
->>>>>>> b080349c
 
 DEFAULT_PREAMBLE = """
 
@@ -80,8 +76,6 @@
     ) -> "{obj}":
         raise NotImplementedError()"""
 
-<<<<<<< HEAD
-=======
 RESAMPLE_PREAMBLE = """
 
 class {obj}{cls}Reductions:
@@ -106,7 +100,6 @@
     ) -> "{obj}":
         raise NotImplementedError()"""
 
->>>>>>> b080349c
 TEMPLATE_REDUCTION_SIGNATURE = '''
     def {method}(
         self,
@@ -334,10 +327,7 @@
             extra_kwargs.append(f"numeric_only={method.numeric_only},")
 
         # numpy_groupies & flox do not support median
-<<<<<<< HEAD
-=======
         # https://github.com/ml31415/numpy-groupies/issues/43
->>>>>>> b080349c
         if method.name == "median":
             indent = 12
         else:
@@ -471,11 +461,7 @@
     docref="resampling",
     docref_description="resampling operations",
     example_call_preamble='.resample(time="3M")',
-<<<<<<< HEAD
-    definition_preamble=GROUPBY_PREAMBLE,
-=======
     definition_preamble=RESAMPLE_PREAMBLE,
->>>>>>> b080349c
 )
 DATASET_GROUPBY_GENERATOR = GroupByReductionGenerator(
     cls="GroupBy",
@@ -493,11 +479,7 @@
     docref="resampling",
     docref_description="resampling operations",
     example_call_preamble='.resample(time="3M")',
-<<<<<<< HEAD
-    definition_preamble=GROUPBY_PREAMBLE,
-=======
     definition_preamble=RESAMPLE_PREAMBLE,
->>>>>>> b080349c
 )
 
 
