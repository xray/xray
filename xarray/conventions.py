from __future__ import annotations

from collections import defaultdict
from collections.abc import Hashable, Iterable, Mapping, MutableMapping
from typing import TYPE_CHECKING, Any, Literal, Union

import numpy as np
import pandas as pd

from xarray.coding import strings, times, variables
from xarray.coding.variables import SerializationWarning, pop_to
from xarray.core import indexing
from xarray.core.common import (
    _contains_datetime_like_objects,
    contains_cftime_datetimes,
)
from xarray.core.pycompat import is_duck_dask_array
from xarray.core.utils import emit_user_level_warning
from xarray.core.variable import IndexVariable, Variable

CF_RELATED_DATA = (
    "bounds",
    "grid_mapping",
    "climatology",
    "geometry",
    "node_coordinates",
    "node_count",
    "part_node_count",
    "interior_ring",
    "cell_measures",
    "formula_terms",
)
CF_RELATED_DATA_NEEDS_PARSING = (
    "cell_measures",
    "formula_terms",
)


if TYPE_CHECKING:
    from xarray.backends.common import AbstractDataStore
    from xarray.core.dataset import Dataset

    T_VarTuple = tuple[tuple[Hashable, ...], Any, dict, dict]
    T_Name = Union[Hashable, None]
    T_Variables = Mapping[Any, Variable]
    T_Attrs = MutableMapping[Any, Any]
    T_DropVariables = Union[str, Iterable[Hashable], None]
    T_DatasetOrAbstractstore = Union[Dataset, AbstractDataStore]


<<<<<<< HEAD
def _infer_dtype(array, name: T_Name = None) -> np.dtype:
    """Given an object array with no missing values, infer its dtype from its
    first element
    """
=======
def _var_as_tuple(var: Variable) -> T_VarTuple:
    return var.dims, var.data, var.attrs.copy(), var.encoding.copy()


def _infer_dtype(array, name=None):
    """Given an object array with no missing values, infer its dtype from all elements."""
>>>>>>> 967ef91c
    if array.dtype.kind != "O":
        raise TypeError("infer_type must be called on a dtype=object array")

    if array.size == 0:
        return np.dtype(float)

    native_dtypes = set(np.vectorize(type, otypes=[object])(array.ravel()))
    if len(native_dtypes) > 1 and native_dtypes != {bytes, str}:
        raise ValueError(
            "unable to infer dtype on variable {!r}; object array "
            "contains mixed native types: {}".format(
                name, ", ".join(x.__name__ for x in native_dtypes)
            )
        )

    native_dtypes = set(np.vectorize(type, otypes=[object])(array.ravel()))
    if len(native_dtypes) > 1 and native_dtypes != {bytes, str}:
        raise ValueError(
            "unable to infer dtype on variable {!r}; object array "
            "contains mixed native types: {}".format(
                name, ", ".join(x.__name__ for x in native_dtypes)
            )
        )

    element = array[(0,) * array.ndim]
    # We use the base types to avoid subclasses of bytes and str (which might
    # not play nice with e.g. hdf5 datatypes), such as those from numpy
    if isinstance(element, bytes):
        return strings.create_vlen_dtype(bytes)
    elif isinstance(element, str):
        return strings.create_vlen_dtype(str)

    dtype = np.array(element).dtype
    if dtype.kind != "O":
        return dtype

    raise ValueError(
        f"unable to infer dtype on variable {name!r}; xarray "
        "cannot serialize arbitrary Python objects"
    )


def ensure_not_multiindex(var: Variable, name: T_Name = None) -> None:
    if isinstance(var, IndexVariable) and isinstance(var.to_index(), pd.MultiIndex):
        raise NotImplementedError(
            f"variable {name!r} is a MultiIndex, which cannot yet be "
            "serialized to netCDF files. Instead, either use reset_index() "
            "to convert MultiIndex levels into coordinate variables instead "
            "or use https://cf-xarray.readthedocs.io/en/latest/coding.html."
        )


def _copy_with_dtype(data, dtype: np.typing.DTypeLike):
    """Create a copy of an array with the given dtype.

    We use this instead of np.array() to ensure that custom object dtypes end
    up on the resulting array.
    """
    result = np.empty(data.shape, dtype)
    result[...] = data
    return result


def ensure_dtype_not_object(var: Variable, name: T_Name = None) -> Variable:
    # TODO: move this from conventions to backends? (it's not CF related)
    if var.dtype.kind == "O":
        dims, data, attrs, encoding = variables.unpack_for_encoding(var)

        # leave vlen dtypes unchanged
        if strings.check_vlen_dtype(data.dtype) is not None:
            return var

        if is_duck_dask_array(data):
            emit_user_level_warning(
                f"variable {name} has data in the form of a dask array with "
                "dtype=object, which means it is being loaded into memory "
                "to determine a data type that can be safely stored on disk. "
                "To avoid this, coerce this variable to a fixed-size dtype "
                "with astype() before saving it.",
                category=SerializationWarning,
            )
            data = data.compute()

        missing = pd.isnull(data)
        if missing.any():
            # nb. this will fail for dask.array data
            non_missing_values = data[~missing]
            inferred_dtype = _infer_dtype(non_missing_values, name)

            # There is no safe bit-pattern for NA in typical binary string
            # formats, we so can't set a fill_value. Unfortunately, this means
            # we can't distinguish between missing values and empty strings.
            fill_value: bytes | str
            if strings.is_bytes_dtype(inferred_dtype):
                fill_value = b""
            elif strings.is_unicode_dtype(inferred_dtype):
                fill_value = ""
            else:
                # insist on using float for numeric values
                if not np.issubdtype(inferred_dtype, np.floating):
                    inferred_dtype = np.dtype(float)
                fill_value = inferred_dtype.type(np.nan)

            data = _copy_with_dtype(data, dtype=inferred_dtype)
            data[missing] = fill_value
        else:
            data = _copy_with_dtype(data, dtype=_infer_dtype(data, name))

        assert data.dtype.kind != "O" or data.dtype.metadata
        var = Variable(dims, data, attrs, encoding, fastpath=True)
    return var


def encode_cf_variable(
    var: Variable, needs_copy: bool = True, name: T_Name = None
) -> Variable:
    """
    Converts an Variable into an Variable which follows some
    of the CF conventions:

        - Nans are masked using _FillValue (or the deprecated missing_value)
        - Rescaling via: scale_factor and add_offset
        - datetimes are converted to the CF 'units since time' format
        - dtype encodings are enforced.

    Parameters
    ----------
    var : Variable
        A variable holding un-encoded data.

    Returns
    -------
    out : Variable
        A variable which has been encoded as described above.
    """
    ensure_not_multiindex(var, name=name)

    for coder in [
        times.CFDatetimeCoder(),
        times.CFTimedeltaCoder(),
        variables.CFScaleOffsetCoder(),
        variables.CFMaskCoder(),
        variables.UnsignedIntegerCoder(),
        variables.NonStringCoder(),
        variables.DefaultFillvalueCoder(),
        variables.BooleanCoder(),
    ]:
        var = coder.encode(var, name=name)

    # TODO(kmuehlbauer): check if ensure_dtype_not_object can be moved to backends:
    var = ensure_dtype_not_object(var, name=name)

    for attr_name in CF_RELATED_DATA:
        pop_to(var.encoding, var.attrs, attr_name)
    return var


def decode_cf_variable(
    name: Hashable,
    var: Variable,
    concat_characters: bool = True,
    mask_and_scale: bool = True,
    decode_times: bool = True,
    decode_endianness: bool = True,
    stack_char_dim: bool = True,
    use_cftime: bool | None = None,
    decode_timedelta: bool | None = None,
) -> Variable:
    """
    Decodes a variable which may hold CF encoded information.

    This includes variables that have been masked and scaled, which
    hold CF style time variables (this is almost always the case if
    the dataset has been serialized) and which have strings encoded
    as character arrays.

    Parameters
    ----------
    name : str
        Name of the variable. Used for better error messages.
    var : Variable
        A variable holding potentially CF encoded information.
    concat_characters : bool
        Should character arrays be concatenated to strings, for
        example: ["h", "e", "l", "l", "o"] -> "hello"
    mask_and_scale : bool
        Lazily scale (using scale_factor and add_offset) and mask
        (using _FillValue). If the _Unsigned attribute is present
        treat integer arrays as unsigned.
    decode_times : bool
        Decode cf times ("hours since 2000-01-01") to np.datetime64.
    decode_endianness : bool
        Decode arrays from non-native to native endianness.
    stack_char_dim : bool
        Whether to stack characters into bytes along the last dimension of this
        array. Passed as an argument because we need to look at the full
        dataset to figure out if this is appropriate.
    use_cftime : bool, optional
        Only relevant if encoded dates come from a standard calendar
        (e.g. "gregorian", "proleptic_gregorian", "standard", or not
        specified).  If None (default), attempt to decode times to
        ``np.datetime64[ns]`` objects; if this is not possible, decode times to
        ``cftime.datetime`` objects. If True, always decode times to
        ``cftime.datetime`` objects, regardless of whether or not they can be
        represented using ``np.datetime64[ns]`` objects.  If False, always
        decode times to ``np.datetime64[ns]`` objects; if this is not possible
        raise an error.

    Returns
    -------
    out : Variable
        A variable holding the decoded equivalent of var.
    """
    # Ensure datetime-like Variables are passed through unmodified (GH 6453)
    if _contains_datetime_like_objects(var):
        return var

    original_dtype = var.dtype

    if decode_timedelta is None:
        decode_timedelta = decode_times

    if concat_characters:
        if stack_char_dim:
            var = strings.CharacterArrayCoder().decode(var, name=name)
        var = strings.EncodedStringCoder().decode(var)

    if original_dtype == object:
        var = variables.ObjectVLenStringCoder().decode(var)
        original_dtype = var.dtype

    if mask_and_scale:
        for coder in [
            variables.UnsignedIntegerCoder(),
            variables.CFMaskCoder(),
            variables.CFScaleOffsetCoder(),
        ]:
            var = coder.decode(var, name=name)

    if decode_timedelta:
        var = times.CFTimedeltaCoder().decode(var, name=name)
    if decode_times:
        var = times.CFDatetimeCoder(use_cftime=use_cftime).decode(var, name=name)

    if decode_endianness and not var.dtype.isnative:
        var = variables.EndianCoder().decode(var)
        original_dtype = var.dtype

    var = variables.BooleanCoder().decode(var)

    dimensions, data, attributes, encoding = variables.unpack_for_decoding(var)

    encoding.setdefault("dtype", original_dtype)

    if not is_duck_dask_array(data):
        data = indexing.LazilyIndexedArray(data)

    return Variable(dimensions, data, attributes, encoding=encoding, fastpath=True)


def _update_bounds_attributes(variables: T_Variables) -> None:
    """Adds time attributes to time bounds variables.

    Variables handling time bounds ("Cell boundaries" in the CF
    conventions) do not necessarily carry the necessary attributes to be
    decoded. This copies the attributes from the time variable to the
    associated boundaries.

    See Also:

    http://cfconventions.org/Data/cf-conventions/cf-conventions-1.7/
         cf-conventions.html#cell-boundaries

    https://github.com/pydata/xarray/issues/2565
    """

    # For all time variables with bounds
    for v in variables.values():
        attrs = v.attrs
        units = attrs.get("units")
        has_date_units = isinstance(units, str) and "since" in units
        if has_date_units and "bounds" in attrs:
            if attrs["bounds"] in variables:
                bounds_attrs = variables[attrs["bounds"]].attrs
                bounds_attrs.setdefault("units", attrs["units"])
                if "calendar" in attrs:
                    bounds_attrs.setdefault("calendar", attrs["calendar"])


def _update_bounds_encoding(variables: T_Variables) -> None:
    """Adds time encoding to time bounds variables.

    Variables handling time bounds ("Cell boundaries" in the CF
    conventions) do not necessarily carry the necessary attributes to be
    decoded. This copies the encoding from the time variable to the
    associated bounds variable so that we write CF-compliant files.

    See Also:

    http://cfconventions.org/Data/cf-conventions/cf-conventions-1.7/
         cf-conventions.html#cell-boundaries

    https://github.com/pydata/xarray/issues/2565
    """

    # For all time variables with bounds
    for name, v in variables.items():
        attrs = v.attrs
        encoding = v.encoding
        has_date_units = "units" in encoding and "since" in encoding["units"]
        is_datetime_type = np.issubdtype(
            v.dtype, np.datetime64
        ) or contains_cftime_datetimes(v)

        if (
            is_datetime_type
            and not has_date_units
            and "bounds" in attrs
            and attrs["bounds"] in variables
        ):
            emit_user_level_warning(
                f"Variable {name:s} has datetime type and a "
                f"bounds variable but {name:s}.encoding does not have "
                f"units specified. The units encodings for {name:s} "
                f"and {attrs['bounds']} will be determined independently "
                "and may not be equal, counter to CF-conventions. "
                "If this is a concern, specify a units encoding for "
                f"{name:s} before writing to a file.",
            )

        if has_date_units and "bounds" in attrs:
            if attrs["bounds"] in variables:
                bounds_encoding = variables[attrs["bounds"]].encoding
                bounds_encoding.setdefault("units", encoding["units"])
                if "calendar" in encoding:
                    bounds_encoding.setdefault("calendar", encoding["calendar"])


def decode_cf_variables(
    variables: T_Variables,
    attributes: T_Attrs,
    concat_characters: bool = True,
    mask_and_scale: bool = True,
    decode_times: bool = True,
    decode_coords: bool | Literal["coordinates", "all"] = True,
    drop_variables: T_DropVariables = None,
    use_cftime: bool | None = None,
    decode_timedelta: bool | None = None,
) -> tuple[T_Variables, T_Attrs, set[Hashable]]:
    """
    Decode several CF encoded variables.

    See: decode_cf_variable
    """
    dimensions_used_by = defaultdict(list)
    for v in variables.values():
        for d in v.dims:
            dimensions_used_by[d].append(v)

    def stackable(dim: Hashable) -> bool:
        # figure out if a dimension can be concatenated over
        if dim in variables:
            return False
        for v in dimensions_used_by[dim]:
            if v.dtype.kind != "S" or dim != v.dims[-1]:
                return False
        return True

    coord_names = set()

    if isinstance(drop_variables, str):
        drop_variables = [drop_variables]
    elif drop_variables is None:
        drop_variables = []
    drop_variables = set(drop_variables)

    # Time bounds coordinates might miss the decoding attributes
    if decode_times:
        _update_bounds_attributes(variables)

    new_vars = {}
    for k, v in variables.items():
        if k in drop_variables:
            continue
        stack_char_dim = (
            concat_characters
            and v.dtype == "S1"
            and v.ndim > 0
            and stackable(v.dims[-1])
        )
        try:
            new_vars[k] = decode_cf_variable(
                k,
                v,
                concat_characters=concat_characters,
                mask_and_scale=mask_and_scale,
                decode_times=decode_times,
                stack_char_dim=stack_char_dim,
                use_cftime=use_cftime,
                decode_timedelta=decode_timedelta,
            )
        except Exception as e:
            raise type(e)(f"Failed to decode variable {k!r}: {e}")
        if decode_coords in [True, "coordinates", "all"]:
            var_attrs = new_vars[k].attrs
            if "coordinates" in var_attrs:
                var_coord_names = [
                    c for c in var_attrs["coordinates"].split() if c in variables
                ]
                # propagate as is
                new_vars[k].encoding["coordinates"] = var_attrs["coordinates"]
                del var_attrs["coordinates"]
                # but only use as coordinate if existing
                if var_coord_names:
                    coord_names.update(var_coord_names)

        if decode_coords == "all":
            for attr_name in CF_RELATED_DATA:
                if attr_name in var_attrs:
                    attr_val = var_attrs[attr_name]
                    if attr_name not in CF_RELATED_DATA_NEEDS_PARSING:
                        var_names = attr_val.split()
                    else:
                        roles_and_names = [
                            role_or_name
                            for part in attr_val.split(":")
                            for role_or_name in part.split()
                        ]
                        if len(roles_and_names) % 2 == 1:
                            emit_user_level_warning(
                                f"Attribute {attr_name:s} malformed"
                            )
                        var_names = roles_and_names[1::2]
                    if all(var_name in variables for var_name in var_names):
                        new_vars[k].encoding[attr_name] = attr_val
                        coord_names.update(var_names)
                    else:
                        referenced_vars_not_in_variables = [
                            proj_name
                            for proj_name in var_names
                            if proj_name not in variables
                        ]
                        emit_user_level_warning(
                            f"Variable(s) referenced in {attr_name:s} not in variables: {referenced_vars_not_in_variables!s}",
                        )
                    del var_attrs[attr_name]

    if decode_coords and isinstance(attributes.get("coordinates", None), str):
        attributes = dict(attributes)
        crds = attributes.pop("coordinates")
        coord_names.update(crds.split())

    return new_vars, attributes, coord_names


def decode_cf(
    obj: T_DatasetOrAbstractstore,
    concat_characters: bool = True,
    mask_and_scale: bool = True,
    decode_times: bool = True,
    decode_coords: bool | Literal["coordinates", "all"] = True,
    drop_variables: T_DropVariables = None,
    use_cftime: bool | None = None,
    decode_timedelta: bool | None = None,
) -> Dataset:
    """Decode the given Dataset or Datastore according to CF conventions into
    a new Dataset.

    Parameters
    ----------
    obj : Dataset or DataStore
        Object to decode.
    concat_characters : bool, optional
        Should character arrays be concatenated to strings, for
        example: ["h", "e", "l", "l", "o"] -> "hello"
    mask_and_scale : bool, optional
        Lazily scale (using scale_factor and add_offset) and mask
        (using _FillValue).
    decode_times : bool, optional
        Decode cf times (e.g., integers since "hours since 2000-01-01") to
        np.datetime64.
    decode_coords : bool or {"coordinates", "all"}, optional
        Controls which variables are set as coordinate variables:

        - "coordinates" or True: Set variables referred to in the
          ``'coordinates'`` attribute of the datasets or individual variables
          as coordinate variables.
        - "all": Set variables referred to in  ``'grid_mapping'``, ``'bounds'`` and
          other attributes as coordinate variables.
    drop_variables : str or iterable, optional
        A variable or list of variables to exclude from being parsed from the
        dataset. This may be useful to drop variables with problems or
        inconsistent values.
    use_cftime : bool, optional
        Only relevant if encoded dates come from a standard calendar
        (e.g. "gregorian", "proleptic_gregorian", "standard", or not
        specified).  If None (default), attempt to decode times to
        ``np.datetime64[ns]`` objects; if this is not possible, decode times to
        ``cftime.datetime`` objects. If True, always decode times to
        ``cftime.datetime`` objects, regardless of whether or not they can be
        represented using ``np.datetime64[ns]`` objects.  If False, always
        decode times to ``np.datetime64[ns]`` objects; if this is not possible
        raise an error.
    decode_timedelta : bool, optional
        If True, decode variables and coordinates with time units in
        {"days", "hours", "minutes", "seconds", "milliseconds", "microseconds"}
        into timedelta objects. If False, leave them encoded as numbers.
        If None (default), assume the same value of decode_time.

    Returns
    -------
    decoded : Dataset
    """
    from xarray.backends.common import AbstractDataStore
    from xarray.core.dataset import Dataset

    vars: T_Variables
    attrs: T_Attrs
    if isinstance(obj, Dataset):
        vars = obj._variables
        attrs = obj.attrs
        extra_coords = set(obj.coords)
        close = obj._close
        encoding = obj.encoding
    elif isinstance(obj, AbstractDataStore):
        vars, attrs = obj.load()
        extra_coords = set()
        close = obj.close
        encoding = obj.get_encoding()
    else:
        raise TypeError("can only decode Dataset or DataStore objects")

    vars, attrs, coord_names = decode_cf_variables(
        vars,
        attrs,
        concat_characters,
        mask_and_scale,
        decode_times,
        decode_coords,
        drop_variables=drop_variables,
        use_cftime=use_cftime,
        decode_timedelta=decode_timedelta,
    )
    ds = Dataset(vars, attrs=attrs)
    ds = ds.set_coords(coord_names.union(extra_coords).intersection(vars))
    ds.set_close(close)
    ds.encoding = encoding

    return ds


def cf_decoder(
    variables: T_Variables,
    attributes: T_Attrs,
    concat_characters: bool = True,
    mask_and_scale: bool = True,
    decode_times: bool = True,
) -> tuple[T_Variables, T_Attrs]:
    """
    Decode a set of CF encoded variables and attributes.

    Parameters
    ----------
    variables : dict
        A dictionary mapping from variable name to xarray.Variable
    attributes : dict
        A dictionary mapping from attribute name to value
    concat_characters : bool
        Should character arrays be concatenated to strings, for
        example: ["h", "e", "l", "l", "o"] -> "hello"
    mask_and_scale : bool
        Lazily scale (using scale_factor and add_offset) and mask
        (using _FillValue).
    decode_times : bool
        Decode cf times ("hours since 2000-01-01") to np.datetime64.

    Returns
    -------
    decoded_variables : dict
        A dictionary mapping from variable name to xarray.Variable objects.
    decoded_attributes : dict
        A dictionary mapping from attribute name to values.

    See Also
    --------
    decode_cf_variable
    """
    variables, attributes, _ = decode_cf_variables(
        variables, attributes, concat_characters, mask_and_scale, decode_times
    )
    return variables, attributes


def _encode_coordinates(variables, attributes, non_dim_coord_names):
    # calculate global and variable specific coordinates
    non_dim_coord_names = set(non_dim_coord_names)

    for name in list(non_dim_coord_names):
        if isinstance(name, str) and " " in name:
            emit_user_level_warning(
                f"coordinate {name!r} has a space in its name, which means it "
                "cannot be marked as a coordinate on disk and will be "
                "saved as a data variable instead",
                category=SerializationWarning,
            )
            non_dim_coord_names.discard(name)

    global_coordinates = non_dim_coord_names.copy()
    variable_coordinates = defaultdict(set)
    not_technically_coordinates = set()
    for coord_name in non_dim_coord_names:
        target_dims = variables[coord_name].dims
        for k, v in variables.items():
            if (
                k not in non_dim_coord_names
                and k not in v.dims
                and set(target_dims) <= set(v.dims)
            ):
                variable_coordinates[k].add(coord_name)

            if any(
                attr_name in v.encoding and coord_name in v.encoding.get(attr_name)
                for attr_name in CF_RELATED_DATA
            ):
                not_technically_coordinates.add(coord_name)
                global_coordinates.discard(coord_name)

    variables = {k: v.copy(deep=False) for k, v in variables.items()}

    # keep track of variable names written to file under the "coordinates" attributes
    written_coords = set()
    for name, var in variables.items():
        encoding = var.encoding
        attrs = var.attrs
        if "coordinates" in attrs and "coordinates" in encoding:
            raise ValueError(
                f"'coordinates' found in both attrs and encoding for variable {name!r}."
            )

        # if coordinates set to None, don't write coordinates attribute
        if (
            "coordinates" in attrs
            and attrs.get("coordinates") is None
            or "coordinates" in encoding
            and encoding.get("coordinates") is None
        ):
            # make sure "coordinates" is removed from attrs/encoding
            attrs.pop("coordinates", None)
            encoding.pop("coordinates", None)
            continue

        # this will copy coordinates from encoding to attrs if "coordinates" in attrs
        # after the next line, "coordinates" is never in encoding
        # we get support for attrs["coordinates"] for free.
        coords_str = pop_to(encoding, attrs, "coordinates") or attrs.get("coordinates")
        if not coords_str and variable_coordinates[name]:
            coordinates_text = " ".join(
                str(coord_name)
                for coord_name in sorted(variable_coordinates[name])
                if coord_name not in not_technically_coordinates
            )
            if coordinates_text:
                attrs["coordinates"] = coordinates_text
        if "coordinates" in attrs:
            written_coords.update(attrs["coordinates"].split())

    # These coordinates are not associated with any particular variables, so we
    # save them under a global 'coordinates' attribute so xarray can roundtrip
    # the dataset faithfully. Because this serialization goes beyond CF
    # conventions, only do it if necessary.
    # Reference discussion:
    # http://mailman.cgd.ucar.edu/pipermail/cf-metadata/2014/007571.html
    global_coordinates.difference_update(written_coords)
    if global_coordinates:
        attributes = dict(attributes)
        if "coordinates" in attributes:
            emit_user_level_warning(
                f"cannot serialize global coordinates {global_coordinates!r} because the global "
                f"attribute 'coordinates' already exists. This may prevent faithful roundtripping"
                f"of xarray datasets",
                category=SerializationWarning,
            )
        else:
            attributes["coordinates"] = " ".join(sorted(map(str, global_coordinates)))

    return variables, attributes


def encode_dataset_coordinates(dataset):
    """Encode coordinates on the given dataset object into variable specific
    and global attributes.

    When possible, this is done according to CF conventions.

    Parameters
    ----------
    dataset : Dataset
        Object to encode.

    Returns
    -------
    variables : dict
    attrs : dict
    """
    non_dim_coord_names = set(dataset.coords) - set(dataset.dims)
    return _encode_coordinates(
        dataset._variables, dataset.attrs, non_dim_coord_names=non_dim_coord_names
    )


def cf_encoder(variables, attributes):
    """
    Encode a set of CF encoded variables and attributes.
    Takes a dicts of variables and attributes and encodes them
    to conform to CF conventions as much as possible.
    This includes masking, scaling, character array handling,
    and CF-time encoding.

    Parameters
    ----------
    variables : dict
        A dictionary mapping from variable name to xarray.Variable
    attributes : dict
        A dictionary mapping from attribute name to value

    Returns
    -------
    encoded_variables : dict
        A dictionary mapping from variable name to xarray.Variable,
    encoded_attributes : dict
        A dictionary mapping from attribute name to value

    See Also
    --------
    decode_cf_variable, encode_cf_variable
    """

    # add encoding for time bounds variables if present.
    _update_bounds_encoding(variables)

    new_vars = {k: encode_cf_variable(v, name=k) for k, v in variables.items()}

    # Remove attrs from bounds variables (issue #2921)
    for var in new_vars.values():
        bounds = var.attrs["bounds"] if "bounds" in var.attrs else None
        if bounds and bounds in new_vars:
            # see http://cfconventions.org/cf-conventions/cf-conventions.html#cell-boundaries
            for attr in [
                "units",
                "standard_name",
                "axis",
                "positive",
                "calendar",
                "long_name",
                "leap_month",
                "leap_year",
                "month_lengths",
            ]:
                if attr in new_vars[bounds].attrs and attr in var.attrs:
                    if new_vars[bounds].attrs[attr] == var.attrs[attr]:
                        new_vars[bounds].attrs.pop(attr)

    return new_vars, attributes<|MERGE_RESOLUTION|>--- conflicted
+++ resolved
@@ -48,19 +48,8 @@
     T_DatasetOrAbstractstore = Union[Dataset, AbstractDataStore]
 
 
-<<<<<<< HEAD
-def _infer_dtype(array, name: T_Name = None) -> np.dtype:
-    """Given an object array with no missing values, infer its dtype from its
-    first element
-    """
-=======
-def _var_as_tuple(var: Variable) -> T_VarTuple:
-    return var.dims, var.data, var.attrs.copy(), var.encoding.copy()
-
-
 def _infer_dtype(array, name=None):
     """Given an object array with no missing values, infer its dtype from all elements."""
->>>>>>> 967ef91c
     if array.dtype.kind != "O":
         raise TypeError("infer_type must be called on a dtype=object array")
 
