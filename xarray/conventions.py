--- conflicted
+++ resolved
@@ -15,12 +15,8 @@
     contains_cftime_datetimes,
 )
 from xarray.core.utils import emit_user_level_warning
-<<<<<<< HEAD
-from xarray.core.variable import Variable
+from xarray.core.variable import IndexVariable, Variable
 from xarray.namedarray.utils import is_duck_dask_array
-=======
-from xarray.core.variable import IndexVariable, Variable
->>>>>>> 4de10d49
 
 CF_RELATED_DATA = (
     "bounds",
