--- conflicted
+++ resolved
@@ -387,13 +387,9 @@
 T = TypeVar("T")
 
 
-<<<<<<< HEAD
-def _item_or_default(obj: Mapping[Any, T] | T, key: Hashable, default: T | None = None) -> T | None:
-=======
 def _item_or_default(
     obj: Mapping[Any, T] | T, key: Hashable, default: T | None = None
-) -> T:
->>>>>>> 0f1e4328
+) -> T | None:
     """
     Return item by key if obj is mapping and key is present, else return default value.
     """
