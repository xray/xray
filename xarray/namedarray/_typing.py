--- conflicted
+++ resolved
@@ -29,10 +29,6 @@
 _T = TypeVar("_T")
 _T_co = TypeVar("_T_co", covariant=True)
 
-<<<<<<< HEAD
-
-=======
->>>>>>> 0bf38c22
 _dtype = np.dtype
 _DType = TypeVar("_DType", bound=np.dtype[Any])
 _DType_co = TypeVar("_DType_co", covariant=True, bound=np.dtype[Any])
@@ -71,26 +67,16 @@
 
 _Dim = Hashable
 _Dims = tuple[_Dim, ...]
-_DimsLike = Union[str, Iterable[_Dim], Default]
+# _DimsLike = Union[str, Iterable[_Dim], Default]
+_DimsLike = Union[str, Iterable[_Dim]]
 _DimsLikeAgg = Union[_DimsLike, "ellipsis", None]
-
-<<<<<<< HEAD
-
-# https://data-apis.org/array-api/latest/API_specification/indexing.html
-# TODO: np.array_api doesn't allow None for some reason, maybe they're
-# recommending to use expand_dims?
-_IndexKey = Union[int, slice, "ellipsis"]
-_IndexKeys = tuple[Union[_IndexKey, None], ...]
-=======
-_DimsLike = Union[str, Iterable[_Dim]]
 
 # https://data-apis.org/array-api/latest/API_specification/indexing.html
 # TODO: np.array_api was bugged and didn't allow (None,), but should!
 # https://github.com/numpy/numpy/pull/25022
 # https://github.com/data-apis/array-api/pull/674
 _IndexKey = Union[int, slice, "ellipsis"]
-_IndexKeys = tuple[Union[_IndexKey], ...]  #  tuple[Union[_IndexKey, None], ...]
->>>>>>> 0bf38c22
+_IndexKeys = tuple[_IndexKey, ...]  #  tuple[Union[_IndexKey, None], ...]
 _IndexKeyLike = Union[_IndexKey, _IndexKeys]
 
 _AttrsLike = Union[Mapping[Any, Any], None]
@@ -136,15 +122,6 @@
     """
 
     @overload
-<<<<<<< HEAD
-    def __getitem__(self, key: _IndexKeyLike) -> Any:
-        ...
-
-    @overload
-    def __getitem__(
-        self, key: _arrayfunction[Any, Any] | tuple[_arrayfunction[Any, Any], ...]
-    ) -> _arrayfunction[Any, _DType_co]:
-=======
     def __getitem__(
         self, key: _arrayfunction[Any, Any] | tuple[_arrayfunction[Any, Any], ...], /
     ) -> _arrayfunction[Any, _DType_co]:
@@ -152,18 +129,13 @@
 
     @overload
     def __getitem__(self, key: _IndexKeyLike, /) -> Any:
->>>>>>> 0bf38c22
         ...
 
     def __getitem__(
         self,
-<<<<<<< HEAD
-        key: _IndexKeyLike | _arrayfunction[Any, Any],
-=======
         key: _IndexKeyLike
         | _arrayfunction[Any, Any]
         | tuple[_arrayfunction[Any, Any], ...],
->>>>>>> 0bf38c22
         /,
     ) -> _arrayfunction[Any, _DType_co] | Any:
         ...
@@ -220,34 +192,12 @@
     Corresponds to np.ndarray.
     """
 
-<<<<<<< HEAD
-    # TODO: Only integer _arrayapi:
-    # def __getitem__(
-    #     self,
-    #     key: Union[
-    #         int,
-    #         slice,
-    #         "ellipsis",
-    #         tuple[Union[int, slice, "ellipsis", None], ...],
-    #         _arrayapi[Any, Any],
-    #     ],
-    #     /,
-    # ) -> _arrayapi[Any, _DType_co]:
-    #     ...
-
-    def __getitem__(
-        self,
-        key: Any,
-        /,
-    ) -> _arrayapi[Any, _DType_co]:
-=======
     def __getitem__(
         self,
         key: _IndexKeyLike
         | Any,  # TODO: Any should be _arrayapi[Any, _dtype[np.integer]]
         /,
     ) -> _arrayapi[Any, Any]:
->>>>>>> 0bf38c22
         ...
 
     def __array_namespace__(self) -> ModuleType:
