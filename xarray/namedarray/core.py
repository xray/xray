--- conflicted
+++ resolved
@@ -965,14 +965,8 @@
         Change backend from sparse to np.array.
         """
         if isinstance(self._data, _sparsearrayfunction_or_api):
-<<<<<<< HEAD
-            # return self._replace(data=self._data.todense())
-            data_: np.ndarray[Any, Any] = self._data.todense()
-            return self._new(data=data_)
-=======
             data_dense: np.ndarray[Any, _DType_co] = self._data.todense()
             return self._new(data=data_dense)
->>>>>>> 8a2f29b8
         else:
             raise TypeError("self.data is not a sparse array")
 
