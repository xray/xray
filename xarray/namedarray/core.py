from __future__ import annotations

import copy
import math
import sys
from collections.abc import Hashable, Mapping, Sequence
from typing import (
    TYPE_CHECKING,
    Any,
    Callable,
    Generic,
    Literal,
    TypeVar,
    cast,
    overload,
)

import numpy as np

# TODO: get rid of this after migrating this class to array API
from xarray.core import dtypes
from xarray.namedarray._typing import (
    _arrayfunction_or_api,
<<<<<<< HEAD
    _chunkedarray,
=======
>>>>>>> 9b413200
    _DType,
    _DType_co,
    _ScalarType_co,
    _ShapeType_co,
    chunkedarray,
)
from xarray.namedarray.utils import (
    _default,
    is_duck_dask_array,
    to_0d_object_array,
)

if TYPE_CHECKING:
    from numpy.typing import ArrayLike, NDArray

    from xarray.namedarray._typing import (
        DuckArray,
        _AttrsLike,
        _Chunks,
        _Dim,
        _Dims,
        _DimsLike,
        _IntOrUnknown,
        _ScalarType,
        _Shape,
        _ShapeType,
        duckarray,
    )
    from xarray.namedarray.utils import Default

    try:
        from dask.typing import (
            Graph,
            NestedKeys,
            PostComputeCallable,
            PostPersistCallable,
            SchedulerGetCallable,
        )
    except ImportError:
        Graph: Any  # type: ignore[no-redef]
        NestedKeys: Any  # type: ignore[no-redef]
        SchedulerGetCallable: Any  # type: ignore[no-redef]
        PostComputeCallable: Any  # type: ignore[no-redef]
        PostPersistCallable: Any  # type: ignore[no-redef]

    if sys.version_info >= (3, 11):
        from typing import Self
    else:
        from typing_extensions import Self

    T_NamedArray = TypeVar("T_NamedArray", bound="_NamedArray[Any]")
    T_NamedArrayInteger = TypeVar(
        "T_NamedArrayInteger", bound="_NamedArray[np.integer[Any]]"
    )


@overload
def _new(
    x: NamedArray[Any, _DType_co],
    dims: _DimsLike | Default = ...,
    data: duckarray[_ShapeType, _DType] = ...,
    attrs: _AttrsLike | Default = ...,
) -> NamedArray[_ShapeType, _DType]:
    ...


@overload
def _new(
    x: NamedArray[_ShapeType_co, _DType_co],
    dims: _DimsLike | Default = ...,
    data: Default = ...,
    attrs: _AttrsLike | Default = ...,
) -> NamedArray[_ShapeType_co, _DType_co]:
    ...


def _new(
    x: NamedArray[Any, _DType_co],
    dims: _DimsLike | Default = _default,
    data: duckarray[_ShapeType, _DType] | Default = _default,
    attrs: _AttrsLike | Default = _default,
) -> NamedArray[_ShapeType, _DType] | NamedArray[Any, _DType_co]:
    dims_ = copy.copy(x._dims) if dims is _default else dims

    attrs_: Mapping[Any, Any] | None
    if attrs is _default:
        attrs_ = None if x._attrs is None else x._attrs.copy()
    else:
        attrs_ = attrs

    if data is _default:
        return type(x)(dims_, copy.copy(x._data), attrs_)
    else:
        cls_ = cast("type[NamedArray[_ShapeType, _DType]]", type(x))
        return cls_(dims_, data, attrs_)


@overload
def from_array(
    dims: _DimsLike,
    data: DuckArray[_ScalarType],
    attrs: _AttrsLike = ...,
) -> _NamedArray[_ScalarType]:
    ...


@overload
def from_array(
    dims: _DimsLike,
    data: ArrayLike,
    attrs: _AttrsLike = ...,
) -> _NamedArray[Any]:
    ...


def from_array(
    dims: _DimsLike,
    data: DuckArray[_ScalarType] | ArrayLike,
    attrs: _AttrsLike = None,
) -> _NamedArray[_ScalarType] | _NamedArray[Any]:
    """
    Create a Named array from an array-like object.

    Parameters
    ----------
    dims : str or iterable of str
        Name(s) of the dimension(s).
    data : T_DuckArray or ArrayLike
        The actual data that populates the array. Should match the
        shape specified by `dims`.
    attrs : dict, optional
        A dictionary containing any additional information or
        attributes you want to store with the array.
        Default is None, meaning no attributes will be stored.
    """
    if isinstance(data, NamedArray):
        raise TypeError(
            "Array is already a Named array. Use 'data.data' to retrieve the data array"
        )

    # TODO: dask.array.ma.masked_array also exists, better way?
    if isinstance(data, np.ma.MaskedArray):
        mask = np.ma.getmaskarray(data)  # type: ignore[no-untyped-call]
        if mask.any():
            # TODO: requires refactoring/vendoring xarray.core.dtypes and
            # xarray.core.duck_array_ops
            raise NotImplementedError("MaskedArray is not supported yet")

        return NamedArray(dims, data, attrs)

    if isinstance(data, _arrayfunction_or_api):
        return NamedArray(dims, data, attrs)
    else:
        if isinstance(data, tuple):
            return NamedArray(dims, to_0d_object_array(data), attrs)
        else:
            # validate whether the data is valid data types.
            return NamedArray(dims, np.asarray(data), attrs)


class NamedArray(Generic[_ShapeType_co, _DType_co]):
    """
    A wrapper around duck arrays with named dimensions
    and attributes which describe a single Array.
    Numeric operations on this object implement array broadcasting and
    dimension alignment based on dimension names,
    rather than axis order.


    Parameters
    ----------
    dims : str or iterable of str
        Name(s) of the dimension(s).
    data : T_DuckArray
        The actual data that populates the array. Should match the
        shape specified by `dims`.
    attrs : dict, optional
        A dictionary containing any additional information or
        attributes you want to store with the array.
        Default is None, meaning no attributes will be stored.

    Raises
    ------
    ValueError
        If the `dims` length does not match the number of data dimensions (ndim).


    Examples
    --------
    >>> data = np.array([1.5, 2, 3], dtype=float)
    >>> narr = NamedArray(("x",), data, {"units": "m"})  # TODO: Better name than narr?
    """

    __slots__ = ("_data", "_dims", "_attrs")

    _data: duckarray[Any, _DType_co]
    _dims: _Dims
    _attrs: dict[Any, Any] | None

    def __init__(
        self,
        dims: _DimsLike,
        data: duckarray[Any, _DType_co],
        attrs: _AttrsLike = None,
    ):
        self._data = data
        self._dims = self._parse_dimensions(dims)
        self._attrs = dict(attrs) if attrs else None

    def __init_subclass__(cls, **kwargs: Any) -> None:
        if NamedArray in cls.__bases__ and (cls._new == NamedArray._new):
            # Type hinting does not work for subclasses unless _new is overriden with
            # the correct class.
            raise TypeError(
                "Subclasses of `NamedArray` must override the `_new` method."
            )
        super().__init_subclass__(**kwargs)

    @overload
    def _new(
        self,
        dims: _DimsLike | Default = ...,
        data: duckarray[_ShapeType, _DType] = ...,
        attrs: _AttrsLike | Default = ...,
    ) -> NamedArray[_ShapeType, _DType]:
        ...

    @overload
    def _new(
        self,
        dims: _DimsLike | Default = ...,
        data: Default = ...,
        attrs: _AttrsLike | Default = ...,
    ) -> NamedArray[_ShapeType_co, _DType_co]:
        ...

    def _new(
        self,
        dims: _DimsLike | Default = _default,
        data: duckarray[Any, _DType] | Default = _default,
        attrs: _AttrsLike | Default = _default,
    ) -> NamedArray[_ShapeType, _DType] | NamedArray[_ShapeType_co, _DType_co]:
        return _new(self, dims, data, attrs)

    def _replace(
        self,
        dims: _DimsLike | Default = _default,
        data: duckarray[_ShapeType_co, _DType_co] | Default = _default,
        attrs: _AttrsLike | Default = _default,
    ) -> Self:
        """
        Create a new Named array with dims, data or attrs.

        The types for each argument cannot change,
        use self._new if that is a risk.
        """
        return cast("Self", self._new(dims, data, attrs))

    def _copy(
        self,
        deep: bool = True,
        data: duckarray[_ShapeType_co, _DType_co] | None = None,
        memo: dict[int, Any] | None = None,
    ) -> Self:
        if data is None:
            ndata = self._data
            if deep:
                ndata = copy.deepcopy(ndata, memo=memo)
        else:
            ndata = data
            self._check_shape(ndata)

        attrs = (
            copy.deepcopy(self._attrs, memo=memo) if deep else copy.copy(self._attrs)
        )

        return self._replace(data=ndata, attrs=attrs)

    def __copy__(self) -> Self:
        return self._copy(deep=False)

    def __deepcopy__(self, memo: dict[int, Any] | None = None) -> Self:
        return self._copy(deep=True, memo=memo)

    def copy(
        self,
        deep: bool = True,
        data: duckarray[_ShapeType_co, _DType_co] | None = None,
    ) -> Self:
        """Returns a copy of this object.

        If `deep=True`, the data array is loaded into memory and copied onto
        the new object. Dimensions, attributes and encodings are always copied.

        Use `data` to create a new object with the same structure as
        original but entirely new data.

        Parameters
        ----------
        deep : bool, default: True
            Whether the data array is loaded into memory and copied onto
            the new object. Default is True.
        data : array_like, optional
            Data to use in the new object. Must have same shape as original.
            When `data` is used, `deep` is ignored.

        Returns
        -------
        object : NamedArray
            New object with dimensions, attributes, and optionally
            data copied from original.


        """
        return self._copy(deep=deep, data=data)

    @property
    def ndim(self) -> _IntOrUnknown:
        """
        Number of array dimensions.

        See Also
        --------
        numpy.ndarray.ndim
        """
        return len(self.shape)

    @property
    def size(self) -> _IntOrUnknown:
        """
        Number of elements in the array.

        Equal to ``np.prod(a.shape)``, i.e., the product of the array’s dimensions.

        See Also
        --------
        numpy.ndarray.size
        """
        return math.prod(self.shape)

    def __len__(self) -> _IntOrUnknown:
        try:
            return self.shape[0]
        except Exception as exc:
            raise TypeError("len() of unsized object") from exc

    @property
    def dtype(self) -> _DType_co:
        """
        Data-type of the array’s elements.

        See Also
        --------
        ndarray.dtype
        numpy.dtype
        """
        return self._data.dtype

    @property
    def shape(self) -> _Shape:
        """


        Returns
        -------
        shape : tuple of ints
                Tuple of array dimensions.



        See Also
        --------
        numpy.ndarray.shape
        """
        return self._data.shape

    @property
    def nbytes(self) -> _IntOrUnknown:
        """
        Total bytes consumed by the elements of the data array.

        If the underlying data array does not include ``nbytes``, estimates
        the bytes consumed based on the ``size`` and ``dtype``.
        """
        if hasattr(self._data, "nbytes"):
            return self._data.nbytes  # type: ignore[no-any-return]
        else:
            return self.size * self.dtype.itemsize

    @property
    def dims(self) -> _Dims:
        """Tuple of dimension names with which this NamedArray is associated."""
        return self._dims

    @dims.setter
    def dims(self, value: _DimsLike) -> None:
        self._dims = self._parse_dimensions(value)

    def _parse_dimensions(self, dims: _DimsLike) -> _Dims:
        dims = (dims,) if isinstance(dims, str) else tuple(dims)
        if len(dims) != self.ndim:
            raise ValueError(
                f"dimensions {dims} must have the same length as the "
                f"number of data dimensions, ndim={self.ndim}"
            )
        return dims

    @property
    def attrs(self) -> dict[Any, Any]:
        """Dictionary of local attributes on this NamedArray."""
        if self._attrs is None:
            self._attrs = {}
        return self._attrs

    @attrs.setter
    def attrs(self, value: Mapping[Any, Any]) -> None:
        self._attrs = dict(value)

    def _check_shape(self, new_data: duckarray[Any, _DType_co]) -> None:
        if new_data.shape != self.shape:
            raise ValueError(
                f"replacement data must match the {self.__class__.__name__}'s shape. "
                f"replacement data has shape {new_data.shape}; {self.__class__.__name__} has shape {self.shape}"
            )

    @property
    def data(self) -> duckarray[Any, _DType_co]:
        """
        The NamedArray's data as an array. The underlying array type
        (e.g. dask, sparse, pint) is preserved.

        """

        return self._data

    @data.setter
    def data(self, data: duckarray[Any, _DType_co]) -> None:
        self._check_shape(data)
        self._data = data

    def __dask_tokenize__(self) -> Hashable:
        # Use v.data, instead of v._data, in order to cope with the wrappers
        # around NetCDF and the like
        from dask.base import normalize_token

        s, d, a, attrs = type(self), self._dims, self.data, self.attrs
        return normalize_token((s, d, a, attrs))  # type: ignore[no-any-return]

    def __dask_graph__(self) -> Graph | None:
        if is_duck_dask_array(self._data):
            return self._data.__dask_graph__()
        else:
            # TODO: Should this method just raise instead?
            # raise NotImplementedError("Method requires self.data to be a dask array")
            return None

    def __dask_keys__(self) -> NestedKeys:
        if is_duck_dask_array(self._data):
            return self._data.__dask_keys__()
        else:
            raise AttributeError("Method requires self.data to be a dask array.")

    def __dask_layers__(self) -> Sequence[str]:
        if is_duck_dask_array(self._data):
            return self._data.__dask_layers__()
        else:
            raise AttributeError("Method requires self.data to be a dask array.")

    @property
    def __dask_optimize__(
        self,
    ) -> Callable[..., dict[Any, Any]]:
        if is_duck_dask_array(self._data):
            return self._data.__dask_optimize__  # type: ignore[no-any-return]
        else:
            raise AttributeError("Method requires self.data to be a dask array.")

    @property
    def __dask_scheduler__(self) -> SchedulerGetCallable:
        if is_duck_dask_array(self._data):
            return self._data.__dask_scheduler__
        else:
            raise AttributeError("Method requires self.data to be a dask array.")

    def __dask_postcompute__(
        self,
    ) -> tuple[PostComputeCallable, tuple[Any, ...]]:
        if is_duck_dask_array(self._data):
            array_func, array_args = self._data.__dask_postcompute__()  # type: ignore[no-untyped-call]
            return self._dask_finalize, (array_func,) + array_args
        else:
            raise AttributeError("Method requires self.data to be a dask array.")

    def __dask_postpersist__(
        self,
    ) -> tuple[
        Callable[
            [Graph, PostPersistCallable[Any], Any, Any],
            Self,
        ],
        tuple[Any, ...],
    ]:
        if is_duck_dask_array(self._data):
            a: tuple[PostPersistCallable[Any], tuple[Any, ...]]
            a = self._data.__dask_postpersist__()  # type: ignore[no-untyped-call]
            array_func, array_args = a

            return self._dask_finalize, (array_func,) + array_args
        else:
            raise AttributeError("Method requires self.data to be a dask array.")

    def _dask_finalize(
        self,
        results: Graph,
        array_func: PostPersistCallable[Any],
        *args: Any,
        **kwargs: Any,
    ) -> Self:
        data = array_func(results, *args, **kwargs)
        return type(self)(self._dims, data, attrs=self._attrs)

    @property
    def chunks(self) -> _Chunks | None:
        """
        Tuple of block lengths for this NamedArray's data, in order of dimensions, or None if
        the underlying data is not a dask array.

        See Also
        --------
        NamedArray.chunk
        NamedArray.chunksizes
        xarray.unify_chunks
        """
        data = self._data
        if isinstance(data, chunkedarray):
            return data.chunks
        else:
            return None

    @property
    def chunksizes(
        self,
    ) -> Mapping[_Dim, _Shape]:
        """
        Mapping from dimension names to block lengths for this namedArray's data, or None if
        the underlying data is not a dask array.
        Cannot be modified directly, but can be modified by calling .chunk().

        Differs from NamedArray.chunks because it returns a mapping of dimensions to chunk shapes
        instead of a tuple of chunk shapes.

        See Also
        --------
        NamedArray.chunk
        NamedArray.chunks
        xarray.unify_chunks
        """
        data = self._data
        if isinstance(data, chunkedarray):
            return dict(zip(self.dims, data.chunks))
        else:
            return {}

    @property
    def sizes(self) -> dict[_Dim, _IntOrUnknown]:
        """Ordered mapping from dimension names to lengths."""
        return dict(zip(self.dims, self.shape))

    def _nonzero(self: T_NamedArrayInteger) -> tuple[T_NamedArrayInteger, ...]:
        """Equivalent numpy's nonzero but returns a tuple of NamedArrays."""
        # TODO: we should replace dask's native nonzero
        # after https://github.com/dask/dask/issues/1076 is implemented.
        # TODO: cast to ndarray and back to T_DuckArray is a workaround
        nonzeros = np.nonzero(cast("NDArray[np.integer[Any]]", self.data))
        _attrs = self.attrs
        return tuple(
            cast("T_NamedArrayInteger", self._new((dim,), nz, _attrs))
            for nz, dim in zip(nonzeros, self.dims)
        )

    def _as_sparse(
        self,
        sparse_format: Literal["coo"] | Default = _default,
        fill_value: ArrayLike | Default = _default,
    ) -> Self:
        """
        use sparse-array as backend.
        """
        import sparse

        from xarray.namedarray._array_api import astype

        # TODO: what to do if dask-backended?
        if fill_value is _default:
            dtype, fill_value = dtypes.maybe_promote(self.dtype)
        else:
            dtype = dtypes.result_type(self.dtype, fill_value)

        if sparse_format is _default:
            sparse_format = "coo"
        try:
            as_sparse = getattr(sparse, f"as_{sparse_format.lower()}")
        except AttributeError as exc:
            raise ValueError(f"{sparse_format} is not a valid sparse format") from exc

        data = as_sparse(astype(self, dtype).data, fill_value=fill_value)
        return self._replace(data=data)

    def _to_dense(self) -> Self:
        """
        Change backend from sparse to np.array
        """
        from xarray.namedarray._typing import _sparsearrayfunction_or_api

        if isinstance(self._data, _sparsearrayfunction_or_api):
            # return self._replace(data=self._data.todense())
            data_: np.ndarray[Any, Any] = self._data.todense()
            return self._replace(data=data_)
        else:
            raise TypeError("self.data is not a sparse array")


_NamedArray = NamedArray[Any, np.dtype[_ScalarType_co]]<|MERGE_RESOLUTION|>--- conflicted
+++ resolved
@@ -21,10 +21,7 @@
 from xarray.core import dtypes
 from xarray.namedarray._typing import (
     _arrayfunction_or_api,
-<<<<<<< HEAD
     _chunkedarray,
-=======
->>>>>>> 9b413200
     _DType,
     _DType_co,
     _ScalarType_co,
