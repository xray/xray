--- conflicted
+++ resolved
@@ -52,10 +52,7 @@
 if TYPE_CHECKING:
     from numpy.typing import ArrayLike, NDArray
 
-<<<<<<< HEAD
-=======
     from xarray.core.types import Dims, T_Chunks
->>>>>>> da9e7ec1
     from xarray.namedarray._typing import (
         Default,
         _AttrsLike,
@@ -783,29 +780,12 @@
         return type(self)(self._dims, data, attrs=self._attrs)
 
     @overload
-<<<<<<< HEAD
-    def _dims_to_axes(self, dims: _Dims) -> _Axes:
-        ...
-
-    @overload
-    def _dims_to_axes(self, dims: _Dim) -> _Axis:
-        ...
-
-    @overload
-    def _dims_to_axes(self, dims: Default = _default) -> None:
-        ...
-
-    def _dims_to_axes(
-        self, dims: _Dims | _Dim | Default = _default
-    ) -> _Axes | _Axis | None:
-=======
     def get_axis_num(self, dim: Iterable[Hashable]) -> tuple[int, ...]: ...
 
     @overload
     def get_axis_num(self, dim: Hashable) -> int: ...
 
     def get_axis_num(self, dim: Hashable | Iterable[Hashable]) -> int | tuple[int, ...]:
->>>>>>> da9e7ec1
         """Return axis number(s) corresponding to dimension(s) in this array.
 
         Parameters
