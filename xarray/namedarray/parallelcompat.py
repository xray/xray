--- conflicted
+++ resolved
@@ -358,11 +358,11 @@
         """
         raise NotImplementedError()
 
-<<<<<<< HEAD
     def shuffle(
         self, x: T_ChunkedArray, indexer: list[list[int]], axis: int, chunks: T_Chunks
     ) -> T_ChunkedArray:
-=======
+        raise NotImplementedError()
+
     def persist(
         self, *data: T_ChunkedArray | Any, **kwargs: Any
     ) -> tuple[T_ChunkedArray | Any, ...]:
@@ -384,7 +384,6 @@
         --------
         dask.persist
         """
->>>>>>> 7467b1ec
         raise NotImplementedError()
 
     @property
