from __future__ import annotations

import warnings
from types import ModuleType
from typing import Any

import numpy as np

from xarray.namedarray._typing import (
    _arrayapi,
    _AxisLike,
    _Dims,
    _DType,
    _ScalarType,
    _ShapeType,
    _SupportsImag,
    _SupportsReal,
    duckarray,
)
from xarray.namedarray.core import NamedArray, _dims_to_axis, _get_remaining_dims

with warnings.catch_warnings():
    warnings.filterwarnings(
        "ignore",
        r"The numpy.array_api submodule is still experimental",
        category=UserWarning,
    )
    import numpy.array_api as nxp

with warnings.catch_warnings():
    warnings.filterwarnings(
        "ignore",
        r"The numpy.array_api submodule is still experimental",
        category=UserWarning,
    )
    import numpy.array_api as nxp  # noqa: F401


def _get_data_namespace(x: NamedArray[Any, Any]) -> ModuleType:
    if isinstance(x._data, _arrayapi):
        return x._data.__array_namespace__()

    return np


<<<<<<< HEAD
def _to_nxp(x: duckarray[_ShapeType, _DType]) -> tuple[ModuleType, nxp.Array]:
    return nxp, nxp.asarray(x)


=======
>>>>>>> dd5eb512
# %% Creation Functions


def astype(
    x: NamedArray[_ShapeType, Any], dtype: _DType, /, *, copy: bool = True
) -> NamedArray[_ShapeType, _DType]:
    """
    Copies an array to a specified data type irrespective of Type Promotion Rules rules.

    Parameters
    ----------
    x : NamedArray
        Array to cast.
    dtype : _DType
        Desired data type.
    copy : bool, optional
        Specifies whether to copy an array when the specified dtype matches the data
        type of the input array x.
        If True, a newly allocated array must always be returned.
        If False and the specified dtype matches the data type of the input array,
        the input array must be returned; otherwise, a newly allocated array must be
        returned. Default: True.

    Returns
    -------
    out : NamedArray
        An array having the specified data type. The returned array must have the
        same shape as x.

    Examples
    --------
    >>> narr = NamedArray(("x",), nxp.asarray([1.5, 2.5]))
    >>> narr
    <xarray.NamedArray (x: 2)>
    Array([1.5, 2.5], dtype=float64)
    >>> astype(narr, np.dtype(np.int32))
    <xarray.NamedArray (x: 2)>
    Array([1, 2], dtype=int32)
    """
    if isinstance(x._data, _arrayapi):
        xp = x._data.__array_namespace__()
        return x._new(data=xp.astype(x._data, dtype, copy=copy))

    # np.astype doesn't exist yet:
    return x._new(data=x._data.astype(dtype, copy=copy))  # type: ignore[attr-defined]


# %% Elementwise Functions


def imag(
    x: NamedArray[_ShapeType, np.dtype[_SupportsImag[_ScalarType]]], /  # type: ignore[type-var]
) -> NamedArray[_ShapeType, np.dtype[_ScalarType]]:
    """
    Returns the imaginary component of a complex number for each element x_i of the
    input array x.

    Parameters
    ----------
    x : NamedArray
        Input array. Should have a complex floating-point data type.

    Returns
    -------
    out : NamedArray
        An array containing the element-wise results. The returned array must have a
        floating-point data type with the same floating-point precision as x
        (e.g., if x is complex64, the returned array must have the floating-point
        data type float32).

    Examples
    --------
    >>> narr = NamedArray(("x",), np.asarray([1.0 + 2j, 2 + 4j]))  # TODO: Use nxp
    >>> imag(narr)
    <xarray.NamedArray (x: 2)>
    array([2., 4.])
    """
    xp = _get_data_namespace(x)
    out = x._new(data=xp.imag(x._data))
    return out


def real(
    x: NamedArray[_ShapeType, np.dtype[_SupportsReal[_ScalarType]]], /  # type: ignore[type-var]
) -> NamedArray[_ShapeType, np.dtype[_ScalarType]]:
    """
    Returns the real component of a complex number for each element x_i of the
    input array x.

    Parameters
    ----------
    x : NamedArray
        Input array. Should have a complex floating-point data type.

    Returns
    -------
    out : NamedArray
        An array containing the element-wise results. The returned array must have a
        floating-point data type with the same floating-point precision as x
        (e.g., if x is complex64, the returned array must have the floating-point
        data type float32).

    Examples
    --------
    >>> narr = NamedArray(("x",), np.asarray([1.0 + 2j, 2 + 4j]))  # TODO: Use nxp
    >>> real(narr)
    <xarray.NamedArray (x: 2)>
    array([1., 2.])
    """
    xp = _get_data_namespace(x)
    out = x._new(data=xp.real(x._data))
<<<<<<< HEAD
    return out


# %% Statistical Functions


def mean(
    x: NamedArray[Any, _DType],
    /,
    *,
    dims: _Dims | None = None,
    keepdims: bool = False,
    axis: _AxisLike | None = None,
) -> NamedArray[Any, _DType]:
    """
    Calculates the arithmetic mean of the input array x.

    Parameters
    ----------
    x :
        Should have a real-valued floating-point data type.
    dims :
        Dim or dims along which arithmetic means must be computed. By default,
        the mean must be computed over the entire array. If a tuple of hashables,
        arithmetic means must be computed over multiple axes.
        Default: None.
    keepdims :
        if True, the reduced axes (dimensions) must be included in the result
        as singleton dimensions, and, accordingly, the result must be compatible
        with the input array (see Broadcasting). Otherwise, if False, the
        reduced axes (dimensions) must not be included in the result.
        Default: False.
    axis :
        Axis or axes along which arithmetic means must be computed. By default,
        the mean must be computed over the entire array. If a tuple of integers,
        arithmetic means must be computed over multiple axes.
        Default: None.

    Returns
    -------
    out :
        If the arithmetic mean was computed over the entire array,
        a zero-dimensional array containing the arithmetic mean; otherwise,
        a non-zero-dimensional array containing the arithmetic means.
        The returned array must have the same data type as x.

    Examples
    --------
    >>> x = NamedArray(("x", "y"), nxp.asarray([[1.0, 2.0], [3.0, 4.0]]))
    >>> mean(x).data
    Array(2.5, dtype=float64)
    >>> mean(x, dims=("x",)).data
    Array([2., 3.], dtype=float64)

    Using keepdims:

    >>> mean(x, dims=("x",), keepdims=True)
    <xarray.NamedArray (x: 1, y: 2)>
    Array([[2., 3.]], dtype=float64)
    >>> mean(x, dims=("y",), keepdims=True)
    <xarray.NamedArray (x: 2, y: 1)>
    Array([[1.5],
           [3.5]], dtype=float64)
    """
    xp = _get_data_namespace(x)
    axis_ = _dims_to_axis(x, dims, axis)
    d = xp.mean(x._data, axis=axis_, keepdims=False)  # We fix keepdims later
    # TODO: Why do we need to do the keepdims ourselves?
    dims_, data_ = _get_remaining_dims(x, d, axis_, keepdims=keepdims)
    out = x._new(dims=dims_, data=data_)
    return out


# if __name__ == "__main__":
#     import doctest

#     doctest.testmod()
=======
    return out
>>>>>>> dd5eb512
<|MERGE_RESOLUTION|>--- conflicted
+++ resolved
@@ -43,13 +43,6 @@
     return np
 
 
-<<<<<<< HEAD
-def _to_nxp(x: duckarray[_ShapeType, _DType]) -> tuple[ModuleType, nxp.Array]:
-    return nxp, nxp.asarray(x)
-
-
-=======
->>>>>>> dd5eb512
 # %% Creation Functions
 
 
@@ -161,7 +154,6 @@
     """
     xp = _get_data_namespace(x)
     out = x._new(data=xp.real(x._data))
-<<<<<<< HEAD
     return out
 
 
@@ -238,7 +230,4 @@
 # if __name__ == "__main__":
 #     import doctest
 
-#     doctest.testmod()
-=======
-    return out
->>>>>>> dd5eb512
+#     doctest.testmod()