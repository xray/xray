--- conflicted
+++ resolved
@@ -43,29 +43,17 @@
     coords = {}
     for axis in variable.getAxisList():
         coords[axis.id] = DataArray(
-<<<<<<< HEAD
             np.asarray(axis), dims=[axis.id],
             attrs=_filter_attrs(axis.attributes, cdms2_ignored_attrs))
-=======
-                np.asarray(axis), dims=[axis.id],
-                attrs=_filter_attrs(axis.attributes, cdms2_ignored_attrs))
->>>>>>> da9d1c39
     grid = variable.getGrid()
     if grid is not None:
         ids = [a.id for a in grid.getAxisList()]
         for axis in grid.getLongitude(), grid.getLatitude():
             if axis.id not in variable.getAxisIds():
                 coords[axis.id] = DataArray(
-<<<<<<< HEAD
                     np.asarray(axis[:]), dims=ids,
                     attrs=_filter_attrs(axis.attributes,
                                         cdms2_ignored_attrs))
-=======
-                        np.asarray(axis[:]), dims=ids,
-                        attrs=_filter_attrs(axis.attributes,
-                                            cdms2_ignored_attrs))
->>>>>>> da9d1c39
-
     attrs = _filter_attrs(variable.attributes, cdms2_ignored_attrs)
     dataarray = DataArray(values, dims=dims, coords=coords, name=name,
                           attrs=attrs)
