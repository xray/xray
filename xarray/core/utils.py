"""Internal utilities; not for external use"""

# Some functions in this module are derived from functions in pandas. For
# reference, here is a copy of the pandas copyright notice:

# BSD 3-Clause License

# Copyright (c) 2008-2011, AQR Capital Management, LLC, Lambda Foundry, Inc. and PyData Development Team
# All rights reserved.

# Copyright (c) 2011-2022, Open source contributors.

# Redistribution and use in source and binary forms, with or without
# modification, are permitted provided that the following conditions are met:

# * Redistributions of source code must retain the above copyright notice, this
#   list of conditions and the following disclaimer.

# * Redistributions in binary form must reproduce the above copyright notice,
#   this list of conditions and the following disclaimer in the documentation
#   and/or other materials provided with the distribution.

# * Neither the name of the copyright holder nor the names of its
#   contributors may be used to endorse or promote products derived from
#   this software without specific prior written permission.

# THIS SOFTWARE IS PROVIDED BY THE COPYRIGHT HOLDERS AND CONTRIBUTORS "AS IS"
# AND ANY EXPRESS OR IMPLIED WARRANTIES, INCLUDING, BUT NOT LIMITED TO, THE
# IMPLIED WARRANTIES OF MERCHANTABILITY AND FITNESS FOR A PARTICULAR PURPOSE ARE
# DISCLAIMED. IN NO EVENT SHALL THE COPYRIGHT HOLDER OR CONTRIBUTORS BE LIABLE
# FOR ANY DIRECT, INDIRECT, INCIDENTAL, SPECIAL, EXEMPLARY, OR CONSEQUENTIAL
# DAMAGES (INCLUDING, BUT NOT LIMITED TO, PROCUREMENT OF SUBSTITUTE GOODS OR
# SERVICES; LOSS OF USE, DATA, OR PROFITS; OR BUSINESS INTERRUPTION) HOWEVER
# CAUSED AND ON ANY THEORY OF LIABILITY, WHETHER IN CONTRACT, STRICT LIABILITY,
# OR TORT (INCLUDING NEGLIGENCE OR OTHERWISE) ARISING IN ANY WAY OUT OF THE USE
# OF THIS SOFTWARE, EVEN IF ADVISED OF THE POSSIBILITY OF SUCH DAMAGE.
from __future__ import annotations

import contextlib
import functools
import importlib
import inspect
import io
import itertools
import math
import os
import re
import sys
import warnings
from collections.abc import (
    Callable,
    Collection,
    Container,
    Hashable,
    ItemsView,
    Iterable,
    Iterator,
    KeysView,
    Mapping,
    MutableMapping,
    MutableSet,
    Sequence,
    Set,
    ValuesView,
)
from enum import Enum
from pathlib import Path
from types import EllipsisType, ModuleType
from typing import TYPE_CHECKING, Any, Generic, Literal, TypeGuard, TypeVar, overload

import numpy as np
import pandas as pd

from xarray.namedarray.utils import (  # noqa: F401
    ReprObject,
    drop_missing_dims,
    either_dict_or_kwargs,
    infix_dims,
    is_dask_collection,
    is_dict_like,
    is_duck_array,
    is_duck_dask_array,
    module_available,
    to_0d_object_array,
)

if TYPE_CHECKING:
    from xarray.core.types import Dims, ErrorOptionsWithWarn

K = TypeVar("K")
V = TypeVar("V")
T = TypeVar("T")


def alias_message(old_name: str, new_name: str) -> str:
    return f"{old_name} has been deprecated. Use {new_name} instead."


def alias_warning(old_name: str, new_name: str, stacklevel: int = 3) -> None:
    warnings.warn(
        alias_message(old_name, new_name), FutureWarning, stacklevel=stacklevel
    )


def alias(obj: Callable[..., T], old_name: str) -> Callable[..., T]:
    assert isinstance(old_name, str)

    @functools.wraps(obj)
    def wrapper(*args, **kwargs):
        alias_warning(old_name, obj.__name__)
        return obj(*args, **kwargs)

    wrapper.__doc__ = alias_message(old_name, obj.__name__)
    return wrapper


def get_valid_numpy_dtype(array: np.ndarray | pd.Index) -> np.dtype:
    """Return a numpy compatible dtype from either
    a numpy array or a pandas.Index.

    Used for wrapping a pandas.Index as an xarray.Variable.

    """
    if isinstance(array, pd.PeriodIndex):
        return np.dtype("O")

    if hasattr(array, "categories"):
        # category isn't a real numpy dtype
        dtype = array.categories.dtype
        if not is_valid_numpy_dtype(dtype):
            dtype = np.dtype("O")
        return dtype

    if not is_valid_numpy_dtype(array.dtype):
        return np.dtype("O")

    return array.dtype  # type: ignore[return-value]


def maybe_coerce_to_str(index, original_coords):
    """maybe coerce a pandas Index back to a nunpy array of type str

    pd.Index uses object-dtype to store str - try to avoid this for coords
    """
    from xarray.core import dtypes

    try:
        result_type = dtypes.result_type(*original_coords)
    except TypeError:
        pass
    else:
        if result_type.kind in "SU":
            index = np.asarray(index, dtype=result_type.type)

    return index


def maybe_wrap_array(original, new_array):
    """Wrap a transformed array with __array_wrap__ if it can be done safely.

    This lets us treat arbitrary functions that take and return ndarray objects
    like ufuncs, as long as they return an array with the same shape.
    """
    # in case func lost array's metadata
    if isinstance(new_array, np.ndarray) and new_array.shape == original.shape:
        return original.__array_wrap__(new_array)
    else:
        return new_array


def equivalent(first: T, second: T) -> bool:
    """Compare two objects for equivalence (identity or equality), using
    array_equiv if either object is an ndarray. If both objects are lists,
    equivalent is sequentially called on all the elements.
    """
    # TODO: refactor to avoid circular import
    from xarray.core import duck_array_ops

    if first is second:
        return True
    if isinstance(first, np.ndarray) or isinstance(second, np.ndarray):
        return duck_array_ops.array_equiv(first, second)
    if isinstance(first, list) or isinstance(second, list):
        return list_equiv(first, second)  # type: ignore[arg-type]
    return (first == second) or (pd.isnull(first) and pd.isnull(second))  # type: ignore[call-overload]


def list_equiv(first: Sequence[T], second: Sequence[T]) -> bool:
    if len(first) != len(second):
        return False
    for f, s in zip(first, second, strict=True):
        if not equivalent(f, s):
            return False
    return True


def peek_at(iterable: Iterable[T]) -> tuple[T, Iterator[T]]:
    """Returns the first value from iterable, as well as a new iterator with
    the same content as the original iterable
    """
    gen = iter(iterable)
    peek = next(gen)
    return peek, itertools.chain([peek], gen)


def update_safety_check(
    first_dict: Mapping[K, V],
    second_dict: Mapping[K, V],
    compat: Callable[[V, V], bool] = equivalent,
) -> None:
    """Check the safety of updating one dictionary with another.

    Raises ValueError if dictionaries have non-compatible values for any key,
    where compatibility is determined by identity (they are the same item) or
    the `compat` function.

    Parameters
    ----------
    first_dict, second_dict : dict-like
        All items in the second dictionary are checked against for conflicts
        against items in the first dictionary.
    compat : function, optional
        Binary operator to determine if two values are compatible. By default,
        checks for equivalence.
    """
    for k, v in second_dict.items():
        if k in first_dict and not compat(v, first_dict[k]):
            raise ValueError(
                "unsafe to merge dictionaries without "
                f"overriding values; conflicting key {k!r}"
            )


def remove_incompatible_items(
    first_dict: MutableMapping[K, V],
    second_dict: Mapping[K, V],
    compat: Callable[[V, V], bool] = equivalent,
) -> None:
    """Remove incompatible items from the first dictionary in-place.

    Items are retained if their keys are found in both dictionaries and the
    values are compatible.

    Parameters
    ----------
    first_dict, second_dict : dict-like
        Mappings to merge.
    compat : function, optional
        Binary operator to determine if two values are compatible. By default,
        checks for equivalence.
    """
    for k in list(first_dict):
        if k not in second_dict or not compat(first_dict[k], second_dict[k]):
            del first_dict[k]


def is_full_slice(value: Any) -> bool:
    return isinstance(value, slice) and value == slice(None)


def is_list_like(value: Any) -> TypeGuard[list | tuple]:
    return isinstance(value, list | tuple)


def _is_scalar(value, include_0d):
    from xarray.core.variable import NON_NUMPY_SUPPORTED_ARRAY_TYPES

    if include_0d:
        include_0d = getattr(value, "ndim", None) == 0
    return (
        include_0d
        or isinstance(value, str | bytes)
        or not (
            isinstance(value, (Iterable,) + NON_NUMPY_SUPPORTED_ARRAY_TYPES)
            or hasattr(value, "__array_function__")
            or hasattr(value, "__array_namespace__")
        )
    )


def is_scalar(value: Any, include_0d: bool = True) -> TypeGuard[Hashable]:
    """Whether to treat a value as a scalar.

    Any non-iterable, string, or 0-D array
    """
    return _is_scalar(value, include_0d)


def is_valid_numpy_dtype(dtype: Any) -> bool:
    try:
        np.dtype(dtype)
    except (TypeError, ValueError):
        return False
    else:
        return True


def to_0d_array(value: Any) -> np.ndarray:
    """Given a value, wrap it in a 0-D numpy.ndarray."""
    if np.isscalar(value) or (isinstance(value, np.ndarray) and value.ndim == 0):
        return np.array(value)
    else:
        return to_0d_object_array(value)


def dict_equiv(
    first: Mapping[K, V],
    second: Mapping[K, V],
    compat: Callable[[V, V], bool] = equivalent,
) -> bool:
    """Test equivalence of two dict-like objects. If any of the values are
    numpy arrays, compare them correctly.

    Parameters
    ----------
    first, second : dict-like
        Dictionaries to compare for equality
    compat : function, optional
        Binary operator to determine if two values are compatible. By default,
        checks for equivalence.

    Returns
    -------
    equals : bool
        True if the dictionaries are equal
    """
    for k in first:
        if k not in second or not compat(first[k], second[k]):
            return False
    return all(k in first for k in second)


def compat_dict_intersection(
    first_dict: Mapping[K, V],
    second_dict: Mapping[K, V],
    compat: Callable[[V, V], bool] = equivalent,
) -> MutableMapping[K, V]:
    """Return the intersection of two dictionaries as a new dictionary.

    Items are retained if their keys are found in both dictionaries and the
    values are compatible.

    Parameters
    ----------
    first_dict, second_dict : dict-like
        Mappings to merge.
    compat : function, optional
        Binary operator to determine if two values are compatible. By default,
        checks for equivalence.

    Returns
    -------
    intersection : dict
        Intersection of the contents.
    """
    new_dict = dict(first_dict)
    remove_incompatible_items(new_dict, second_dict, compat)
    return new_dict


def compat_dict_union(
    first_dict: Mapping[K, V],
    second_dict: Mapping[K, V],
    compat: Callable[[V, V], bool] = equivalent,
) -> MutableMapping[K, V]:
    """Return the union of two dictionaries as a new dictionary.

    An exception is raised if any keys are found in both dictionaries and the
    values are not compatible.

    Parameters
    ----------
    first_dict, second_dict : dict-like
        Mappings to merge.
    compat : function, optional
        Binary operator to determine if two values are compatible. By default,
        checks for equivalence.

    Returns
    -------
    union : dict
        union of the contents.
    """
    new_dict = dict(first_dict)
    update_safety_check(first_dict, second_dict, compat)
    new_dict.update(second_dict)
    return new_dict


class Frozen(Mapping[K, V]):
    """Wrapper around an object implementing the mapping interface to make it
    immutable. If you really want to modify the mapping, the mutable version is
    saved under the `mapping` attribute.
    """

    __slots__ = ("mapping",)

    def __init__(self, mapping: Mapping[K, V]):
        self.mapping = mapping

    def __getitem__(self, key: K) -> V:
        return self.mapping[key]

    def __iter__(self) -> Iterator[K]:
        return iter(self.mapping)

    def __len__(self) -> int:
        return len(self.mapping)

    def __contains__(self, key: object) -> bool:
        return key in self.mapping

    def __repr__(self) -> str:
        return f"{type(self).__name__}({self.mapping!r})"


def FrozenDict(*args, **kwargs) -> Frozen:
    return Frozen(dict(*args, **kwargs))


class FrozenMappingWarningOnValuesAccess(Frozen[K, V]):
    """
    Class which behaves like a Mapping but warns if the values are accessed.

    Temporary object to aid in deprecation cycle of `Dataset.dims` (see GH issue #8496).
    `Dataset.dims` is being changed from returning a mapping of dimension names to lengths to just
    returning a frozen set of dimension names (to increase consistency with `DataArray.dims`).
    This class retains backwards compatibility but raises a warning only if the return value
    of ds.dims is used like a dictionary (i.e. it doesn't raise a warning if used in a way that
    would also be valid for a FrozenSet, e.g. iteration).
    """

    __slots__ = ("mapping",)

    def _warn(self) -> None:
        emit_user_level_warning(
            "The return type of `Dataset.dims` will be changed to return a set of dimension names in future, "
            "in order to be more consistent with `DataArray.dims`. To access a mapping from dimension names to lengths, "
            "please use `Dataset.sizes`.",
            FutureWarning,
        )

    def __getitem__(self, key: K) -> V:
        self._warn()
        return super().__getitem__(key)

    @overload
    def get(self, key: K, /) -> V | None: ...

    @overload
    def get(self, key: K, /, default: V | T) -> V | T: ...

    def get(self, key: K, default: T | None = None) -> V | T | None:
        self._warn()
        return super().get(key, default)

    def keys(self) -> KeysView[K]:
        self._warn()
        return super().keys()

    def items(self) -> ItemsView[K, V]:
        self._warn()
        return super().items()

    def values(self) -> ValuesView[V]:
        self._warn()
        return super().values()


class FilteredMapping(Mapping[K, V]):
    """Implements the Mapping interface. Uses the wrapped mapping for item lookup
    and a separate wrapped keys collection for iteration.

    Can be used to construct a mapping object from another dict-like object without
    eagerly accessing its items or when a mapping object is expected but only
    iteration over keys is actually used.

    Note: keys should be a subset of mapping, but FilteredMapping does not
    validate consistency of the provided `keys` and `mapping`. It is the
    caller's responsibility to ensure that they are suitable for the task at
    hand.
    """

    __slots__ = ("keys_", "mapping")

    def __init__(self, keys: Collection[K], mapping: Mapping[K, V]):
        self.keys_ = keys  # .keys is already a property on Mapping
        self.mapping = mapping

    def __getitem__(self, key: K) -> V:
        if key not in self.keys_:
            raise KeyError(key)
        return self.mapping[key]

    def __iter__(self) -> Iterator[K]:
        return iter(self.keys_)

    def __len__(self) -> int:
        return len(self.keys_)

    def __repr__(self) -> str:
        return f"{type(self).__name__}(keys={self.keys_!r}, mapping={self.mapping!r})"


class OrderedSet(MutableSet[T]):
    """A simple ordered set.

    The API matches the builtin set, but it preserves insertion order of elements, like
    a dict. Note that, unlike in an OrderedDict, equality tests are not order-sensitive.
    """

    _d: dict[T, None]

    __slots__ = ("_d",)

    def __init__(self, values: Iterable[T] | None = None):
        self._d = {}
        if values is not None:
            self.update(values)

    # Required methods for MutableSet

    def __contains__(self, value: Hashable) -> bool:
        return value in self._d

    def __iter__(self) -> Iterator[T]:
        return iter(self._d)

    def __len__(self) -> int:
        return len(self._d)

    def add(self, value: T) -> None:
        self._d[value] = None

    def discard(self, value: T) -> None:
        del self._d[value]

    # Additional methods

    def update(self, values: Iterable[T]) -> None:
        self._d.update(dict.fromkeys(values))

    def __repr__(self) -> str:
        return f"{type(self).__name__}({list(self)!r})"


class NdimSizeLenMixin:
    """Mixin class that extends a class that defines a ``shape`` property to
    one that also defines ``ndim``, ``size`` and ``__len__``.
    """

    __slots__ = ()

    @property
    def ndim(self: Any) -> int:
        """
        Number of array dimensions.

        See Also
        --------
        numpy.ndarray.ndim
        """
        return len(self.shape)

    @property
    def size(self: Any) -> int:
        """
        Number of elements in the array.

        Equal to ``np.prod(a.shape)``, i.e., the product of the array’s dimensions.

        See Also
        --------
        numpy.ndarray.size
        """
        return math.prod(self.shape)

    def __len__(self: Any) -> int:
        try:
            return self.shape[0]
        except IndexError as err:
            raise TypeError("len() of unsized object") from err


class NDArrayMixin(NdimSizeLenMixin):
    """Mixin class for making wrappers of N-dimensional arrays that conform to
    the ndarray interface required for the data argument to Variable objects.

    A subclass should set the `array` property and override one or more of
    `dtype`, `shape` and `__getitem__`.
    """

    __slots__ = ()

    @property
    def dtype(self: Any) -> np.dtype:
        return self.array.dtype

    @property
    def shape(self: Any) -> tuple[int, ...]:
        return self.array.shape

    def __getitem__(self: Any, key):
        return self.array[key]

    def __repr__(self: Any) -> str:
        return f"{type(self).__name__}(array={self.array!r})"


@contextlib.contextmanager
def close_on_error(f):
    """Context manager to ensure that a file opened by xarray is closed if an
    exception is raised before the user sees the file object.
    """
    try:
        yield
    except Exception:
        f.close()
        raise


def is_remote_uri(path: str) -> bool:
    """Finds URLs of the form protocol:// or protocol::

    This also matches for http[s]://, which were the only remote URLs
    supported in <=v0.16.2.
    """
    return bool(re.search(r"^[a-z][a-z0-9]*(\://|\:\:)", path))


def read_magic_number_from_file(filename_or_obj, count=8) -> bytes:
    # check byte header to determine file type
    if isinstance(filename_or_obj, bytes):
        magic_number = filename_or_obj[:count]
    elif isinstance(filename_or_obj, io.IOBase):
        if filename_or_obj.tell() != 0:
            filename_or_obj.seek(0)
        magic_number = filename_or_obj.read(count)
        filename_or_obj.seek(0)
    else:
        raise TypeError(f"cannot read the magic number from {type(filename_or_obj)}")
    return magic_number


def try_read_magic_number_from_path(pathlike, count=8) -> bytes | None:
    if isinstance(pathlike, str) or hasattr(pathlike, "__fspath__"):
        path = os.fspath(pathlike)
        try:
            with open(path, "rb") as f:
                return read_magic_number_from_file(f, count)
        except (FileNotFoundError, TypeError):
            pass
    return None


def try_read_magic_number_from_file_or_path(filename_or_obj, count=8) -> bytes | None:
    magic_number = try_read_magic_number_from_path(filename_or_obj, count)
    if magic_number is None:
        try:
            magic_number = read_magic_number_from_file(filename_or_obj, count)
        except TypeError:
            pass
    return magic_number


def is_uniform_spaced(arr, **kwargs) -> bool:
    """Return True if values of an array are uniformly spaced and sorted.

    >>> is_uniform_spaced(range(5))
    True
    >>> is_uniform_spaced([-4, 0, 100])
    False

    kwargs are additional arguments to ``np.isclose``
    """
    arr = np.array(arr, dtype=float)
    diffs = np.diff(arr)
    return bool(np.isclose(diffs.min(), diffs.max(), **kwargs))


def hashable(v: Any) -> TypeGuard[Hashable]:
    """Determine whether `v` can be hashed."""
    try:
        hash(v)
    except TypeError:
        return False
    return True


def iterable(v: Any) -> TypeGuard[Iterable[Any]]:
    """Determine whether `v` is iterable."""
    try:
        iter(v)
    except TypeError:
        return False
    return True


def iterable_of_hashable(v: Any) -> TypeGuard[Iterable[Hashable]]:
    """Determine whether `v` is an Iterable of Hashables."""
    try:
        it = iter(v)
    except TypeError:
        return False
    return all(hashable(elm) for elm in it)


def decode_numpy_dict_values(attrs: Mapping[K, V]) -> dict[K, V]:
    """Convert attribute values from numpy objects to native Python objects,
    for use in to_dict
    """
    attrs = dict(attrs)
    for k, v in attrs.items():
        if isinstance(v, np.ndarray):
            attrs[k] = v.tolist()
        elif isinstance(v, np.generic):
            attrs[k] = v.item()
    return attrs


def ensure_us_time_resolution(val):
    """Convert val out of numpy time, for use in to_dict.
    Needed because of numpy bug GH#7619"""
    if np.issubdtype(val.dtype, np.datetime64):
        val = val.astype("datetime64[us]")
    elif np.issubdtype(val.dtype, np.timedelta64):
        val = val.astype("timedelta64[us]")
    return val


class HiddenKeyDict(MutableMapping[K, V]):
    """Acts like a normal dictionary, but hides certain keys."""

    __slots__ = ("_data", "_hidden_keys")

    # ``__init__`` method required to create instance from class.

    def __init__(self, data: MutableMapping[K, V], hidden_keys: Iterable[K]):
        self._data = data
        self._hidden_keys = frozenset(hidden_keys)

    def _raise_if_hidden(self, key: K) -> None:
        if key in self._hidden_keys:
            raise KeyError(f"Key `{key!r}` is hidden.")

    # The next five methods are requirements of the ABC.
    def __setitem__(self, key: K, value: V) -> None:
        self._raise_if_hidden(key)
        self._data[key] = value

    def __getitem__(self, key: K) -> V:
        self._raise_if_hidden(key)
        return self._data[key]

    def __delitem__(self, key: K) -> None:
        self._raise_if_hidden(key)
        del self._data[key]

    def __iter__(self) -> Iterator[K]:
        for k in self._data:
            if k not in self._hidden_keys:
                yield k

    def __len__(self) -> int:
        num_hidden = len(self._hidden_keys & self._data.keys())
        return len(self._data) - num_hidden


def get_temp_dimname(dims: Container[Hashable], new_dim: Hashable) -> Hashable:
    """Get an new dimension name based on new_dim, that is not used in dims.
    If the same name exists, we add an underscore(s) in the head.

    Example1:
        dims: ['a', 'b', 'c']
        new_dim: ['_rolling']
        -> ['_rolling']
    Example2:
        dims: ['a', 'b', 'c', '_rolling']
        new_dim: ['_rolling']
        -> ['__rolling']
    """
    while new_dim in dims:
        new_dim = "_" + str(new_dim)
    return new_dim


def drop_dims_from_indexers(
    indexers: Mapping[Any, Any],
    dims: Iterable[Hashable] | Mapping[Any, int],
    missing_dims: ErrorOptionsWithWarn,
) -> Mapping[Hashable, Any]:
    """Depending on the setting of missing_dims, drop any dimensions from indexers that
    are not present in dims.

    Parameters
    ----------
    indexers : dict
    dims : sequence
    missing_dims : {"raise", "warn", "ignore"}
    """

    if missing_dims == "raise":
        invalid = indexers.keys() - set(dims)
        if invalid:
            raise ValueError(
                f"Dimensions {invalid} do not exist. Expected one or more of {dims}"
            )

        return indexers

    elif missing_dims == "warn":
        # don't modify input
        indexers = dict(indexers)

        invalid = indexers.keys() - set(dims)
        if invalid:
            warnings.warn(
                f"Dimensions {invalid} do not exist. Expected one or more of {dims}",
                stacklevel=2,
            )
        for key in invalid:
            indexers.pop(key)

        return indexers

    elif missing_dims == "ignore":
        return {key: val for key, val in indexers.items() if key in dims}

    else:
        raise ValueError(
            f"Unrecognised option {missing_dims} for missing_dims argument"
        )


@overload
def parse_dims_as_tuple(
    dim: Dims,
    all_dims: tuple[Hashable, ...],
    *,
    check_exists: bool = True,
    replace_none: Literal[True] = True,
) -> tuple[Hashable, ...]: ...


@overload
def parse_dims_as_tuple(
    dim: Dims,
    all_dims: tuple[Hashable, ...],
    *,
    check_exists: bool = True,
    replace_none: Literal[False],
) -> tuple[Hashable, ...] | None | EllipsisType: ...


def parse_dims_as_tuple(
    dim: Dims,
    all_dims: tuple[Hashable, ...],
    *,
    check_exists: bool = True,
    replace_none: bool = True,
) -> tuple[Hashable, ...] | None | EllipsisType:
    """Parse one or more dimensions.

    A single dimension must be always a str, multiple dimensions
    can be Hashables. This supports e.g. using a tuple as a dimension.
    If you supply e.g. a set of dimensions the order cannot be
    conserved, but for sequences it will be.

    Parameters
    ----------
    dim : str, Iterable of Hashable, "..." or None
        Dimension(s) to parse.
    all_dims : tuple of Hashable
        All possible dimensions.
    check_exists: bool, default: True
        if True, check if dim is a subset of all_dims.
    replace_none : bool, default: True
        If True, return all_dims if dim is None or "...".

    Returns
    -------
    parsed_dims : tuple of Hashable
        Input dimensions as a tuple.
    """
    if dim is None or dim is ...:
        if replace_none:
            return all_dims
        return dim
    if isinstance(dim, str):
        dim = (dim,)
    if check_exists:
        _check_dims(set(dim), set(all_dims))
    return tuple(dim)


@overload
def parse_dims_as_set(
    dim: Dims,
    all_dims: set[Hashable],
    *,
    check_exists: bool = True,
    replace_none: Literal[True] = True,
) -> set[Hashable]: ...


@overload
def parse_dims_as_set(
    dim: Dims,
    all_dims: set[Hashable],
    *,
    check_exists: bool = True,
    replace_none: Literal[False],
) -> set[Hashable] | None | EllipsisType: ...


def parse_dims_as_set(
    dim: Dims,
    all_dims: set[Hashable],
    *,
    check_exists: bool = True,
    replace_none: bool = True,
) -> set[Hashable] | None | EllipsisType:
    """Like parse_dims_as_tuple, but returning a set instead of a tuple."""
    # TODO: Consider removing parse_dims_as_tuple?
    if dim is None or dim is ...:
        if replace_none:
            return all_dims
        return dim
    if isinstance(dim, str):
        dim = {dim}
    dim = set(dim)
    if check_exists:
        _check_dims(dim, all_dims)
    return dim


@overload
def parse_ordered_dims(
    dim: Dims,
    all_dims: tuple[Hashable, ...],
    *,
    check_exists: bool = True,
    replace_none: Literal[True] = True,
) -> tuple[Hashable, ...]: ...


@overload
def parse_ordered_dims(
    dim: Dims,
    all_dims: tuple[Hashable, ...],
    *,
    check_exists: bool = True,
    replace_none: Literal[False],
) -> tuple[Hashable, ...] | None | EllipsisType: ...


def parse_ordered_dims(
    dim: Dims,
    all_dims: tuple[Hashable, ...],
    *,
    check_exists: bool = True,
    replace_none: bool = True,
) -> tuple[Hashable, ...] | None | EllipsisType:
    """Parse one or more dimensions.

    A single dimension must be always a str, multiple dimensions
    can be Hashables. This supports e.g. using a tuple as a dimension.
    An ellipsis ("...") in a sequence of dimensions will be
    replaced with all remaining dimensions. This only makes sense when
    the input is a sequence and not e.g. a set.

    Parameters
    ----------
    dim : str, Sequence of Hashable or "...", "..." or None
        Dimension(s) to parse. If "..." appears in a Sequence
        it always gets replaced with all remaining dims
    all_dims : tuple of Hashable
        All possible dimensions.
    check_exists: bool, default: True
        if True, check if dim is a subset of all_dims.
    replace_none : bool, default: True
        If True, return all_dims if dim is None.

    Returns
    -------
    parsed_dims : tuple of Hashable
        Input dimensions as a tuple.
    """
    if dim is not None and dim is not ... and not isinstance(dim, str) and ... in dim:
        dims_set: set[Hashable | EllipsisType] = set(dim)
        all_dims_set = set(all_dims)
        if check_exists:
            _check_dims(dims_set, all_dims_set)
        if len(all_dims_set) != len(all_dims):
            raise ValueError("Cannot use ellipsis with repeated dims")
        dims = tuple(dim)
        if dims.count(...) > 1:
            raise ValueError("More than one ellipsis supplied")
        other_dims = tuple(d for d in all_dims if d not in dims_set)
        idx = dims.index(...)
        return dims[:idx] + other_dims + dims[idx + 1 :]
    else:
        # mypy cannot resolve that the sequence cannot contain "..."
        return parse_dims_as_tuple(  # type: ignore[call-overload]
            dim=dim,
            all_dims=all_dims,
            check_exists=check_exists,
            replace_none=replace_none,
        )


def _check_dims(dim: Set[Hashable], all_dims: Set[Hashable]) -> None:
    wrong_dims = (dim - all_dims) - {...}
    if wrong_dims:
        wrong_dims_str = ", ".join(f"'{d!s}'" for d in wrong_dims)
        raise ValueError(
            f"Dimension(s) {wrong_dims_str} do not exist. Expected one or more of {all_dims}"
        )


_Accessor = TypeVar("_Accessor")


class UncachedAccessor(Generic[_Accessor]):
    """Acts like a property, but on both classes and class instances

    This class is necessary because some tools (e.g. pydoc and sphinx)
    inspect classes for which property returns itself and not the
    accessor.
    """

    def __init__(self, accessor: type[_Accessor]) -> None:
        self._accessor = accessor

    @overload
    def __get__(self, obj: None, cls) -> type[_Accessor]: ...

    @overload
    def __get__(self, obj: object, cls) -> _Accessor: ...

    def __get__(self, obj: None | object, cls) -> type[_Accessor] | _Accessor:
        if obj is None:
            return self._accessor

        return self._accessor(obj)  # type: ignore[call-arg]  # assume it is a valid accessor!


# Singleton type, as per https://github.com/python/typing/pull/240
class Default(Enum):
    token = 0


_default = Default.token


def iterate_nested(nested_list):
    for item in nested_list:
        if isinstance(item, list):
            yield from iterate_nested(item)
        else:
            yield item


def contains_only_chunked_or_numpy(obj) -> bool:
    """Returns True if xarray object contains only numpy arrays or chunked arrays (i.e. pure dask or cubed).

    Expects obj to be Dataset or DataArray"""
    from xarray.core.dataarray import DataArray
    from xarray.namedarray.pycompat import is_chunked_array

    if isinstance(obj, DataArray):
        obj = obj._to_temp_dataset()

    return all(
        [
            isinstance(var.data, np.ndarray) or is_chunked_array(var.data)
            for var in obj.variables.values()
        ]
    )


def find_stack_level(test_mode=False) -> int:
    """Find the first place in the stack that is not inside xarray or the Python standard library.

    This is unless the code emanates from a test, in which case we would prefer
    to see the xarray source.

    This function is taken from pandas and modified to exclude standard library paths.

    Parameters
    ----------
    test_mode : bool
        Flag used for testing purposes to switch off the detection of test
        directories in the stack trace.

    Returns
    -------
    stacklevel : int
        First level in the stack that is not part of xarray or the Python standard library.
    """
    import xarray as xr

    pkg_dir = Path(xr.__file__).parent
    test_dir = pkg_dir / "tests"

    std_lib_init = sys.modules["os"].__file__
    # Mostly to appease mypy; I don't think this can happen...
    if std_lib_init is None:
        return 0

    std_lib_dir = Path(std_lib_init).parent

    frame = inspect.currentframe()
    n = 0
    while frame:
        fname = inspect.getfile(frame)
        if (
            fname.startswith(str(pkg_dir))
            and (not fname.startswith(str(test_dir)) or test_mode)
        ) or (
            fname.startswith(str(std_lib_dir))
            and "site-packages" not in fname
            and "dist-packages" not in fname
        ):
            frame = frame.f_back
            n += 1
        else:
            break
    return n


def emit_user_level_warning(message, category=None) -> None:
    """Emit a warning at the user level by inspecting the stack trace."""
    stacklevel = find_stack_level()
    return warnings.warn(message, category=category, stacklevel=stacklevel)


def consolidate_dask_from_array_kwargs(
    from_array_kwargs: dict[Any, Any],
    name: str | None = None,
    lock: bool | None = None,
    inline_array: bool | None = None,
) -> dict[Any, Any]:
    """
    Merge dask-specific kwargs with arbitrary from_array_kwargs dict.

    Temporary function, to be deleted once explicitly passing dask-specific kwargs to .chunk() is deprecated.
    """

    from_array_kwargs = _resolve_doubly_passed_kwarg(
        from_array_kwargs,
        kwarg_name="name",
        passed_kwarg_value=name,
        default=None,
        err_msg_dict_name="from_array_kwargs",
    )
    from_array_kwargs = _resolve_doubly_passed_kwarg(
        from_array_kwargs,
        kwarg_name="lock",
        passed_kwarg_value=lock,
        default=False,
        err_msg_dict_name="from_array_kwargs",
    )
    from_array_kwargs = _resolve_doubly_passed_kwarg(
        from_array_kwargs,
        kwarg_name="inline_array",
        passed_kwarg_value=inline_array,
        default=False,
        err_msg_dict_name="from_array_kwargs",
    )

    return from_array_kwargs


def _resolve_doubly_passed_kwarg(
    kwargs_dict: dict[Any, Any],
    kwarg_name: str,
    passed_kwarg_value: str | bool | None,
    default: bool | None,
    err_msg_dict_name: str,
) -> dict[Any, Any]:
    # if in kwargs_dict but not passed explicitly then just pass kwargs_dict through unaltered
    if kwarg_name in kwargs_dict and passed_kwarg_value is None:
        pass
    # if passed explicitly but not in kwargs_dict then use that
    elif kwarg_name not in kwargs_dict and passed_kwarg_value is not None:
        kwargs_dict[kwarg_name] = passed_kwarg_value
    # if in neither then use default
    elif kwarg_name not in kwargs_dict and passed_kwarg_value is None:
        kwargs_dict[kwarg_name] = default
    # if in both then raise
    else:
        raise ValueError(
            f"argument {kwarg_name} cannot be passed both as a keyword argument and within "
            f"the {err_msg_dict_name} dictionary"
        )

    return kwargs_dict


<<<<<<< HEAD
def attempt_import(module: str) -> ModuleType:
    """Import an optional dependency, and raise an informative error on failure.

    Parameters
    ----------
    module : str
        Module to import. For example, ``'zarr'`` or ``'matplotlib.pyplot'``.

    Returns
    -------
    module : ModuleType
        The Imported module.

    Raises
    ------
    ImportError
        If the module could not be imported.

    Notes
    -----
    Static type checkers will not be able to infer the type of the returned module,
    so it is recommended to precede this function with a direct import of the module,
    guarded by an ``if TYPE_CHECKING`` block, to preserve type checker functionality.
    """
    install_mapping = dict(nc_time_axis="nc-time-axis")
    package_purpose = dict(
        zarr="for working with Zarr stores",
        cftime="for working with non-standard calendars",
        matplotlib="for plotting",
        hypothesis="for the `xarray.testing.strategies` submodule",
    )
    package_name = module.split(".")[0]  # if submod, get the top-level package name

    if module_available(package_name):
        return importlib.import_module(module)
    install_name = install_mapping.get(package_name, package_name)
    reason = package_purpose.get(package_name, "")
    raise ImportError(
        f"The {install_name} package is required {reason} but could not be imported."
        " Please install it with your package manager (e.g. conda or pip)."
    )
=======
_DEFAULT_NAME = ReprObject("<default-name>")


def result_name(objects: Iterable[Any]) -> Any:
    # use the same naming heuristics as pandas:
    # https://github.com/blaze/blaze/issues/458#issuecomment-51936356
    names = {getattr(obj, "name", _DEFAULT_NAME) for obj in objects}
    names.discard(_DEFAULT_NAME)
    if len(names) == 1:
        (name,) = names
    else:
        name = None
    return name
>>>>>>> 5be821bd
<|MERGE_RESOLUTION|>--- conflicted
+++ resolved
@@ -1198,7 +1198,6 @@
     return kwargs_dict
 
 
-<<<<<<< HEAD
 def attempt_import(module: str) -> ModuleType:
     """Import an optional dependency, and raise an informative error on failure.
 
@@ -1240,7 +1239,8 @@
         f"The {install_name} package is required {reason} but could not be imported."
         " Please install it with your package manager (e.g. conda or pip)."
     )
-=======
+
+
 _DEFAULT_NAME = ReprObject("<default-name>")
 
 
@@ -1253,5 +1253,4 @@
         (name,) = names
     else:
         name = None
-    return name
->>>>>>> 5be821bd
+    return name