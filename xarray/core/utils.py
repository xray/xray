"""Internal utilties; not for external use
"""
import contextlib
import functools
import io
import itertools
import re
import warnings
from enum import Enum
from typing import (
    Any,
    Callable,
    Collection,
    Container,
    Dict,
    Hashable,
    Iterable,
    Iterator,
    Mapping,
    MutableMapping,
    MutableSet,
    Optional,
    Sequence,
    Tuple,
    TypeVar,
    Union,
    cast,
)

import numpy as np
import pandas as pd

from . import dtypes

K = TypeVar("K")
V = TypeVar("V")
T = TypeVar("T")


def alias_message(old_name: str, new_name: str) -> str:
    return f"{old_name} has been deprecated. Use {new_name} instead."


def alias_warning(old_name: str, new_name: str, stacklevel: int = 3) -> None:
    warnings.warn(
        alias_message(old_name, new_name), FutureWarning, stacklevel=stacklevel
    )


def alias(obj: Callable[..., T], old_name: str) -> Callable[..., T]:
    assert isinstance(old_name, str)

    @functools.wraps(obj)
    def wrapper(*args, **kwargs):
        alias_warning(old_name, obj.__name__)
        return obj(*args, **kwargs)

    wrapper.__doc__ = alias_message(old_name, obj.__name__)
    return wrapper


def _maybe_cast_to_cftimeindex(index: pd.Index) -> pd.Index:
    from ..coding.cftimeindex import CFTimeIndex

    if len(index) > 0 and index.dtype == "O":
        try:
            return CFTimeIndex(index)
        except (ImportError, TypeError):
            return index
    else:
        return index


def maybe_cast_to_coords_dtype(label, coords_dtype):
    if coords_dtype.kind == "f" and not isinstance(label, slice):
        label = np.asarray(label, dtype=coords_dtype)
    return label


def maybe_coerce_to_str(index, original_coords):
    """maybe coerce a pandas Index back to a nunpy array of type str

    pd.Index uses object-dtype to store str - try to avoid this for coords
    """

    try:
        result_type = dtypes.result_type(*original_coords)
    except TypeError:
        pass
    else:
        if result_type.kind in "SU":
            index = np.asarray(index, dtype=result_type.type)

    return index


def safe_cast_to_index(array: Any) -> pd.Index:
    """Given an array, safely cast it to a pandas.Index.

    If it is already a pandas.Index, return it unchanged.

    Unlike pandas.Index, if the array has dtype=object or dtype=timedelta64,
    this function will not attempt to do automatic type conversion but will
    always return an index with dtype=object.
    """
    if isinstance(array, pd.Index):
        index = array
    elif hasattr(array, "to_index"):
        index = array.to_index()
    else:
        kwargs = {}
        if hasattr(array, "dtype") and array.dtype.kind == "O":
            kwargs["dtype"] = object
        index = pd.Index(np.asarray(array), **kwargs)
    return _maybe_cast_to_cftimeindex(index)


def multiindex_from_product_levels(
    levels: Sequence[pd.Index], names: Sequence[str] = None
) -> pd.MultiIndex:
    """Creating a MultiIndex from a product without refactorizing levels.

    Keeping levels the same gives back the original labels when we unstack.

    Parameters
    ----------
    levels : sequence of pd.Index
        Values for each MultiIndex level.
    names : sequence of str, optional
        Names for each level.

    Returns
    -------
    pandas.MultiIndex
    """
    if any(not isinstance(lev, pd.Index) for lev in levels):
        raise TypeError("levels must be a list of pd.Index objects")

    split_labels, levels = zip(*[lev.factorize() for lev in levels])
    labels_mesh = np.meshgrid(*split_labels, indexing="ij")
    labels = [x.ravel() for x in labels_mesh]
    return pd.MultiIndex(levels, labels, sortorder=0, names=names)


def maybe_wrap_array(original, new_array):
    """Wrap a transformed array with __array_wrap__ if it can be done safely.

    This lets us treat arbitrary functions that take and return ndarray objects
    like ufuncs, as long as they return an array with the same shape.
    """
    # in case func lost array's metadata
    if isinstance(new_array, np.ndarray) and new_array.shape == original.shape:
        return original.__array_wrap__(new_array)
    else:
        return new_array


def equivalent(first: T, second: T) -> bool:
    """Compare two objects for equivalence (identity or equality), using
    array_equiv if either object is an ndarray. If both objects are lists,
    equivalent is sequentially called on all the elements.
    """
    # TODO: refactor to avoid circular import
    from . import duck_array_ops

    if isinstance(first, np.ndarray) or isinstance(second, np.ndarray):
        return duck_array_ops.array_equiv(first, second)
    elif isinstance(first, list) or isinstance(second, list):
        return list_equiv(first, second)
    else:
        return (
            (first is second)
            or (first == second)
            or (pd.isnull(first) and pd.isnull(second))
        )


def list_equiv(first, second):
    equiv = True
    if len(first) != len(second):
        return False
    else:
        for f, s in zip(first, second):
            equiv = equiv and equivalent(f, s)
    return equiv


def peek_at(iterable: Iterable[T]) -> Tuple[T, Iterator[T]]:
    """Returns the first value from iterable, as well as a new iterator with
    the same content as the original iterable
    """
    gen = iter(iterable)
    peek = next(gen)
    return peek, itertools.chain([peek], gen)


def update_safety_check(
    first_dict: Mapping[K, V],
    second_dict: Mapping[K, V],
    compat: Callable[[V, V], bool] = equivalent,
) -> None:
    """Check the safety of updating one dictionary with another.

    Raises ValueError if dictionaries have non-compatible values for any key,
    where compatibility is determined by identity (they are the same item) or
    the `compat` function.

    Parameters
    ----------
    first_dict, second_dict : dict-like
        All items in the second dictionary are checked against for conflicts
        against items in the first dictionary.
    compat : function, optional
        Binary operator to determine if two values are compatible. By default,
        checks for equivalence.
    """
    for k, v in second_dict.items():
        if k in first_dict and not compat(v, first_dict[k]):
            raise ValueError(
                "unsafe to merge dictionaries without "
                "overriding values; conflicting key %r" % k
            )


def remove_incompatible_items(
    first_dict: MutableMapping[K, V],
    second_dict: Mapping[K, V],
    compat: Callable[[V, V], bool] = equivalent,
) -> None:
    """Remove incompatible items from the first dictionary in-place.

    Items are retained if their keys are found in both dictionaries and the
    values are compatible.

    Parameters
    ----------
    first_dict, second_dict : dict-like
        Mappings to merge.
    compat : function, optional
        Binary operator to determine if two values are compatible. By default,
        checks for equivalence.
    """
    for k in list(first_dict):
        if k not in second_dict or not compat(first_dict[k], second_dict[k]):
            del first_dict[k]


def is_dict_like(value: Any) -> bool:
    return hasattr(value, "keys") and hasattr(value, "__getitem__")


def is_full_slice(value: Any) -> bool:
    return isinstance(value, slice) and value == slice(None)


def is_list_like(value: Any) -> bool:
    return isinstance(value, list) or isinstance(value, tuple)


def is_duck_array(value: Any) -> bool:
    if isinstance(value, np.ndarray):
        return True
    return (
        hasattr(value, "ndim")
        and hasattr(value, "shape")
        and hasattr(value, "dtype")
        and hasattr(value, "__array_function__")
        and hasattr(value, "__array_ufunc__")
    )


def either_dict_or_kwargs(
    pos_kwargs: Optional[Mapping[Hashable, T]],
    kw_kwargs: Mapping[str, T],
    func_name: str,
) -> Mapping[Hashable, T]:
    if pos_kwargs is not None:
        if not is_dict_like(pos_kwargs):
            raise ValueError(
                "the first argument to .%s must be a dictionary" % func_name
            )
        if kw_kwargs:
            raise ValueError(
                "cannot specify both keyword and positional "
                "arguments to .%s" % func_name
            )
        return pos_kwargs
    else:
        # Need an explicit cast to appease mypy due to invariance; see
        # https://github.com/python/mypy/issues/6228
        return cast(Mapping[Hashable, T], kw_kwargs)


def is_scalar(value: Any, include_0d: bool = True) -> bool:
    """Whether to treat a value as a scalar.

    Any non-iterable, string, or 0-D array
    """
    from .variable import NON_NUMPY_SUPPORTED_ARRAY_TYPES

    if include_0d:
        include_0d = getattr(value, "ndim", None) == 0
    return (
        include_0d
        or isinstance(value, (str, bytes))
        or not (
            isinstance(value, (Iterable,) + NON_NUMPY_SUPPORTED_ARRAY_TYPES)
            or hasattr(value, "__array_function__")
        )
    )


def is_valid_numpy_dtype(dtype: Any) -> bool:
    try:
        np.dtype(dtype)
    except (TypeError, ValueError):
        return False
    else:
        return True


def to_0d_object_array(value: Any) -> np.ndarray:
    """Given a value, wrap it in a 0-D numpy.ndarray with dtype=object."""
    result = np.empty((), dtype=object)
    result[()] = value
    return result


def to_0d_array(value: Any) -> np.ndarray:
    """Given a value, wrap it in a 0-D numpy.ndarray."""
    if np.isscalar(value) or (isinstance(value, np.ndarray) and value.ndim == 0):
        return np.array(value)
    else:
        return to_0d_object_array(value)


def dict_equiv(
    first: Mapping[K, V],
    second: Mapping[K, V],
    compat: Callable[[V, V], bool] = equivalent,
) -> bool:
    """Test equivalence of two dict-like objects. If any of the values are
    numpy arrays, compare them correctly.

    Parameters
    ----------
    first, second : dict-like
        Dictionaries to compare for equality
    compat : function, optional
        Binary operator to determine if two values are compatible. By default,
        checks for equivalence.

    Returns
    -------
    equals : bool
        True if the dictionaries are equal
    """
    for k in first:
        if k not in second or not compat(first[k], second[k]):
            return False
    for k in second:
        if k not in first:
            return False
    return True


def compat_dict_intersection(
    first_dict: Mapping[K, V],
    second_dict: Mapping[K, V],
    compat: Callable[[V, V], bool] = equivalent,
) -> MutableMapping[K, V]:
    """Return the intersection of two dictionaries as a new dictionary.

    Items are retained if their keys are found in both dictionaries and the
    values are compatible.

    Parameters
    ----------
    first_dict, second_dict : dict-like
        Mappings to merge.
    compat : function, optional
        Binary operator to determine if two values are compatible. By default,
        checks for equivalence.

    Returns
    -------
    intersection : dict
        Intersection of the contents.
    """
    new_dict = dict(first_dict)
    remove_incompatible_items(new_dict, second_dict, compat)
    return new_dict


def compat_dict_union(
    first_dict: Mapping[K, V],
    second_dict: Mapping[K, V],
    compat: Callable[[V, V], bool] = equivalent,
) -> MutableMapping[K, V]:
    """Return the union of two dictionaries as a new dictionary.

    An exception is raised if any keys are found in both dictionaries and the
    values are not compatible.

    Parameters
    ----------
    first_dict, second_dict : dict-like
        Mappings to merge.
    compat : function, optional
        Binary operator to determine if two values are compatible. By default,
        checks for equivalence.

    Returns
    -------
    union : dict
        union of the contents.
    """
    new_dict = dict(first_dict)
    update_safety_check(first_dict, second_dict, compat)
    new_dict.update(second_dict)
    return new_dict


class Frozen(Mapping[K, V]):
    """Wrapper around an object implementing the mapping interface to make it
    immutable. If you really want to modify the mapping, the mutable version is
    saved under the `mapping` attribute.
    """

    __slots__ = ("mapping",)

    def __init__(self, mapping: Mapping[K, V]):
        self.mapping = mapping

    def __getitem__(self, key: K) -> V:
        return self.mapping[key]

    def __iter__(self) -> Iterator[K]:
        return iter(self.mapping)

    def __len__(self) -> int:
        return len(self.mapping)

    def __contains__(self, key: object) -> bool:
        return key in self.mapping

    def __repr__(self) -> str:
        return "{}({!r})".format(type(self).__name__, self.mapping)


def FrozenDict(*args, **kwargs) -> Frozen:
    return Frozen(dict(*args, **kwargs))


class HybridMappingProxy(Mapping[K, V]):
    """Implements the Mapping interface. Uses the wrapped mapping for item lookup
    and a separate wrapped keys collection for iteration.

    Can be used to construct a mapping object from another dict-like object without
    eagerly accessing its items or when a mapping object is expected but only
    iteration over keys is actually used.

    Note: HybridMappingProxy does not validate consistency of the provided `keys`
    and `mapping`. It is the caller's responsibility to ensure that they are
    suitable for the task at hand.
    """

    __slots__ = ("_keys", "mapping")

    def __init__(self, keys: Collection[K], mapping: Mapping[K, V]):
        self._keys = keys
        self.mapping = mapping

    def __getitem__(self, key: K) -> V:
        return self.mapping[key]

    def __iter__(self) -> Iterator[K]:
        return iter(self._keys)

    def __len__(self) -> int:
        return len(self._keys)


<<<<<<< HEAD
=======
class SortedKeysDict(MutableMapping[K, V]):
    """An wrapper for dictionary-like objects that always iterates over its
    items in sorted order by key but is otherwise equivalent to the underlying
    mapping.
    """

    __slots__ = ("mapping",)

    def __init__(self, mapping: MutableMapping[K, V] = None):
        self.mapping = {} if mapping is None else mapping

    def __getitem__(self, key: K) -> V:
        return self.mapping[key]

    def __setitem__(self, key: K, value: V) -> None:
        self.mapping[key] = value

    def __delitem__(self, key: K) -> None:
        del self.mapping[key]

    def __iter__(self) -> Iterator[K]:
        # see #4571 for the reason of the type ignore
        return iter(sorted(self.mapping))  # type: ignore[type-var]

    def __len__(self) -> int:
        return len(self.mapping)

    def __contains__(self, key: object) -> bool:
        return key in self.mapping

    def __repr__(self) -> str:
        return "{}({!r})".format(type(self).__name__, self.mapping)


>>>>>>> 6e14df62
class OrderedSet(MutableSet[T]):
    """A simple ordered set.

    The API matches the builtin set, but it preserves insertion order of elements, like
    a dict. Note that, unlike in an OrderedDict, equality tests are not order-sensitive.
    """

    _d: Dict[T, None]

    __slots__ = ("_d",)

    def __init__(self, values: Iterable[T] = None):
        self._d = {}
        if values is not None:
            self.update(values)

    # Required methods for MutableSet

    def __contains__(self, value: Hashable) -> bool:
        return value in self._d

    def __iter__(self) -> Iterator[T]:
        return iter(self._d)

    def __len__(self) -> int:
        return len(self._d)

    def add(self, value: T) -> None:
        self._d[value] = None

    def discard(self, value: T) -> None:
        del self._d[value]

    # Additional methods

    def update(self, values: Iterable[T]) -> None:
        for v in values:
            self._d[v] = None

    def __repr__(self) -> str:
        return "{}({!r})".format(type(self).__name__, list(self))


class NdimSizeLenMixin:
    """Mixin class that extends a class that defines a ``shape`` property to
    one that also defines ``ndim``, ``size`` and ``__len__``.
    """

    __slots__ = ()

    @property
    def ndim(self: Any) -> int:
        return len(self.shape)

    @property
    def size(self: Any) -> int:
        # cast to int so that shape = () gives size = 1
        return int(np.prod(self.shape))

    def __len__(self: Any) -> int:
        try:
            return self.shape[0]
        except IndexError:
            raise TypeError("len() of unsized object")


class NDArrayMixin(NdimSizeLenMixin):
    """Mixin class for making wrappers of N-dimensional arrays that conform to
    the ndarray interface required for the data argument to Variable objects.

    A subclass should set the `array` property and override one or more of
    `dtype`, `shape` and `__getitem__`.
    """

    __slots__ = ()

    @property
    def dtype(self: Any) -> np.dtype:
        return self.array.dtype

    @property
    def shape(self: Any) -> Tuple[int]:
        return self.array.shape

    def __getitem__(self: Any, key):
        return self.array[key]

    def __repr__(self: Any) -> str:
        return "{}(array={!r})".format(type(self).__name__, self.array)


class ReprObject:
    """Object that prints as the given value, for use with sentinel values."""

    __slots__ = ("_value",)

    def __init__(self, value: str):
        self._value = value

    def __repr__(self) -> str:
        return self._value

    def __eq__(self, other) -> bool:
        if isinstance(other, ReprObject):
            return self._value == other._value
        return False

    def __hash__(self) -> int:
        return hash((type(self), self._value))

    def __dask_tokenize__(self):
        from dask.base import normalize_token

        return normalize_token((type(self), self._value))


@contextlib.contextmanager
def close_on_error(f):
    """Context manager to ensure that a file opened by xarray is closed if an
    exception is raised before the user sees the file object.
    """
    try:
        yield
    except Exception:
        f.close()
        raise


def is_remote_uri(path: str) -> bool:
    """Finds URLs of the form protocol:// or protocol::

    This also matches for http[s]://, which were the only remote URLs
    supported in <=v0.16.2.
    """
    return bool(re.search(r"^[a-z][a-z0-9]*(\://|\:\:)", path))


def read_magic_number(filename_or_obj, count=8):
    # check byte header to determine file type
    if isinstance(filename_or_obj, bytes):
        magic_number = filename_or_obj[:count]
    elif isinstance(filename_or_obj, io.IOBase):
        if filename_or_obj.tell() != 0:
            raise ValueError(
                "cannot guess the engine, "
                "file-like object read/write pointer not at the start of the file, "
                "please close and reopen, or use a context manager"
            )
        magic_number = filename_or_obj.read(count)
        filename_or_obj.seek(0)
    else:
        raise TypeError(f"cannot read the magic number form {type(filename_or_obj)}")
    return magic_number


def is_uniform_spaced(arr, **kwargs) -> bool:
    """Return True if values of an array are uniformly spaced and sorted.

    >>> is_uniform_spaced(range(5))
    True
    >>> is_uniform_spaced([-4, 0, 100])
    False

    kwargs are additional arguments to ``np.isclose``
    """
    arr = np.array(arr, dtype=float)
    diffs = np.diff(arr)
    return bool(np.isclose(diffs.min(), diffs.max(), **kwargs))


def hashable(v: Any) -> bool:
    """Determine whether `v` can be hashed."""
    try:
        hash(v)
    except TypeError:
        return False
    return True


def decode_numpy_dict_values(attrs: Mapping[K, V]) -> Dict[K, V]:
    """Convert attribute values from numpy objects to native Python objects,
    for use in to_dict
    """
    attrs = dict(attrs)
    for k, v in attrs.items():
        if isinstance(v, np.ndarray):
            attrs[k] = v.tolist()
        elif isinstance(v, np.generic):
            attrs[k] = v.item()
    return attrs


def ensure_us_time_resolution(val):
    """Convert val out of numpy time, for use in to_dict.
    Needed because of numpy bug GH#7619"""
    if np.issubdtype(val.dtype, np.datetime64):
        val = val.astype("datetime64[us]")
    elif np.issubdtype(val.dtype, np.timedelta64):
        val = val.astype("timedelta64[us]")
    return val


class HiddenKeyDict(MutableMapping[K, V]):
    """Acts like a normal dictionary, but hides certain keys."""

    __slots__ = ("_data", "_hidden_keys")

    # ``__init__`` method required to create instance from class.

    def __init__(self, data: MutableMapping[K, V], hidden_keys: Iterable[K]):
        self._data = data
        self._hidden_keys = frozenset(hidden_keys)

    def _raise_if_hidden(self, key: K) -> None:
        if key in self._hidden_keys:
            raise KeyError("Key `%r` is hidden." % key)

    # The next five methods are requirements of the ABC.
    def __setitem__(self, key: K, value: V) -> None:
        self._raise_if_hidden(key)
        self._data[key] = value

    def __getitem__(self, key: K) -> V:
        self._raise_if_hidden(key)
        return self._data[key]

    def __delitem__(self, key: K) -> None:
        self._raise_if_hidden(key)
        del self._data[key]

    def __iter__(self) -> Iterator[K]:
        for k in self._data:
            if k not in self._hidden_keys:
                yield k

    def __len__(self) -> int:
        num_hidden = len(self._hidden_keys & self._data.keys())
        return len(self._data) - num_hidden


def infix_dims(
    dims_supplied: Collection, dims_all: Collection, missing_dims: str = "raise"
) -> Iterator:
    """
    Resolves a supplied list containing an ellipsis representing other items, to
    a generator with the 'realized' list of all items
    """
    if ... in dims_supplied:
        if len(set(dims_all)) != len(dims_all):
            raise ValueError("Cannot use ellipsis with repeated dims")
        if list(dims_supplied).count(...) > 1:
            raise ValueError("More than one ellipsis supplied")
        other_dims = [d for d in dims_all if d not in dims_supplied]
        existing_dims = drop_missing_dims(dims_supplied, dims_all, missing_dims)
        for d in existing_dims:
            if d is ...:
                yield from other_dims
            else:
                yield d
    else:
        existing_dims = drop_missing_dims(dims_supplied, dims_all, missing_dims)
        if set(existing_dims) ^ set(dims_all):
            raise ValueError(
                f"{dims_supplied} must be a permuted list of {dims_all}, unless `...` is included"
            )
        yield from existing_dims


def get_temp_dimname(dims: Container[Hashable], new_dim: Hashable) -> Hashable:
    """Get an new dimension name based on new_dim, that is not used in dims.
    If the same name exists, we add an underscore(s) in the head.

    Example1:
        dims: ['a', 'b', 'c']
        new_dim: ['_rolling']
        -> ['_rolling']
    Example2:
        dims: ['a', 'b', 'c', '_rolling']
        new_dim: ['_rolling']
        -> ['__rolling']
    """
    while new_dim in dims:
        new_dim = "_" + str(new_dim)
    return new_dim


def drop_dims_from_indexers(
    indexers: Mapping[Hashable, Any],
    dims: Union[list, Mapping[Hashable, int]],
    missing_dims: str,
) -> Mapping[Hashable, Any]:
    """Depending on the setting of missing_dims, drop any dimensions from indexers that
    are not present in dims.

    Parameters
    ----------
    indexers : dict
    dims : sequence
    missing_dims : {"raise", "warn", "ignore"}
    """

    if missing_dims == "raise":
        invalid = indexers.keys() - set(dims)
        if invalid:
            raise ValueError(
                f"Dimensions {invalid} do not exist. Expected one or more of {dims}"
            )

        return indexers

    elif missing_dims == "warn":

        # don't modify input
        indexers = dict(indexers)

        invalid = indexers.keys() - set(dims)
        if invalid:
            warnings.warn(
                f"Dimensions {invalid} do not exist. Expected one or more of {dims}"
            )
        for key in invalid:
            indexers.pop(key)

        return indexers

    elif missing_dims == "ignore":
        return {key: val for key, val in indexers.items() if key in dims}

    else:
        raise ValueError(
            f"Unrecognised option {missing_dims} for missing_dims argument"
        )


def drop_missing_dims(
    supplied_dims: Collection, dims: Collection, missing_dims: str
) -> Collection:
    """Depending on the setting of missing_dims, drop any dimensions from supplied_dims that
    are not present in dims.

    Parameters
    ----------
    supplied_dims : dict
    dims : sequence
    missing_dims : {"raise", "warn", "ignore"}
    """

    if missing_dims == "raise":
        supplied_dims_set = set(val for val in supplied_dims if val is not ...)
        invalid = supplied_dims_set - set(dims)
        if invalid:
            raise ValueError(
                f"Dimensions {invalid} do not exist. Expected one or more of {dims}"
            )

        return supplied_dims

    elif missing_dims == "warn":

        invalid = set(supplied_dims) - set(dims)
        if invalid:
            warnings.warn(
                f"Dimensions {invalid} do not exist. Expected one or more of {dims}"
            )

        return [val for val in supplied_dims if val in dims or val is ...]

    elif missing_dims == "ignore":
        return [val for val in supplied_dims if val in dims or val is ...]

    else:
        raise ValueError(
            f"Unrecognised option {missing_dims} for missing_dims argument"
        )


class UncachedAccessor:
    """Acts like a property, but on both classes and class instances

    This class is necessary because some tools (e.g. pydoc and sphinx)
    inspect classes for which property returns itself and not the
    accessor.
    """

    def __init__(self, accessor):
        self._accessor = accessor

    def __get__(self, obj, cls):
        if obj is None:
            return self._accessor

        return self._accessor(obj)


# Singleton type, as per https://github.com/python/typing/pull/240
class Default(Enum):
    token = 0


_default = Default.token<|MERGE_RESOLUTION|>--- conflicted
+++ resolved
@@ -481,43 +481,6 @@
         return len(self._keys)
 
 
-<<<<<<< HEAD
-=======
-class SortedKeysDict(MutableMapping[K, V]):
-    """An wrapper for dictionary-like objects that always iterates over its
-    items in sorted order by key but is otherwise equivalent to the underlying
-    mapping.
-    """
-
-    __slots__ = ("mapping",)
-
-    def __init__(self, mapping: MutableMapping[K, V] = None):
-        self.mapping = {} if mapping is None else mapping
-
-    def __getitem__(self, key: K) -> V:
-        return self.mapping[key]
-
-    def __setitem__(self, key: K, value: V) -> None:
-        self.mapping[key] = value
-
-    def __delitem__(self, key: K) -> None:
-        del self.mapping[key]
-
-    def __iter__(self) -> Iterator[K]:
-        # see #4571 for the reason of the type ignore
-        return iter(sorted(self.mapping))  # type: ignore[type-var]
-
-    def __len__(self) -> int:
-        return len(self.mapping)
-
-    def __contains__(self, key: object) -> bool:
-        return key in self.mapping
-
-    def __repr__(self) -> str:
-        return "{}({!r})".format(type(self).__name__, self.mapping)
-
-
->>>>>>> 6e14df62
 class OrderedSet(MutableSet[T]):
     """A simple ordered set.
 
