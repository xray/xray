"""String formatting routines for __repr__.
"""
from __future__ import annotations

import contextlib
import functools
import math
from collections import defaultdict
from datetime import datetime, timedelta
from itertools import chain, zip_longest
from reprlib import recursive_repr
from typing import Collection, Hashable

import numpy as np
import pandas as pd
from pandas.errors import OutOfBoundsDatetime

from .duck_array_ops import array_equiv
from .indexing import ExplicitlyIndexed, MemoryCachedArray
from .options import OPTIONS, _get_boolean_with_default
from .pycompat import array_type
from .utils import is_duck_array


def pretty_print(x, numchars: int):
    """Given an object `x`, call `str(x)` and format the returned string so
    that it is numchars long, padding with trailing spaces or truncating with
    ellipses as necessary
    """
    s = maybe_truncate(x, numchars)
    return s + " " * max(numchars - len(s), 0)


def maybe_truncate(obj, maxlen=500):
    s = str(obj)
    if len(s) > maxlen:
        s = s[: (maxlen - 3)] + "..."
    return s


def wrap_indent(text, start="", length=None):
    if length is None:
        length = len(start)
    indent = "\n" + " " * length
    return start + indent.join(x for x in text.splitlines())


def _get_indexer_at_least_n_items(shape, n_desired, from_end):
    assert 0 < n_desired <= math.prod(shape)
    cum_items = np.cumprod(shape[::-1])
    n_steps = np.argmax(cum_items >= n_desired)
    stop = math.ceil(float(n_desired) / np.r_[1, cum_items][n_steps])
    indexer = (
        ((-1 if from_end else 0),) * (len(shape) - 1 - n_steps)
        + ((slice(-stop, None) if from_end else slice(stop)),)
        + (slice(None),) * n_steps
    )
    return indexer


def first_n_items(array, n_desired):
    """Returns the first n_desired items of an array"""
    # Unfortunately, we can't just do array.flat[:n_desired] here because it
    # might not be a numpy.ndarray. Moreover, access to elements of the array
    # could be very expensive (e.g. if it's only available over DAP), so go out
    # of our way to get them in a single call to __getitem__ using only slices.
    if n_desired < 1:
        raise ValueError("must request at least one item")

    if array.size == 0:
        # work around for https://github.com/numpy/numpy/issues/5195
        return []

    if n_desired < array.size:
        indexer = _get_indexer_at_least_n_items(array.shape, n_desired, from_end=False)
        array = array[indexer]
    return np.asarray(array).flat[:n_desired]


def last_n_items(array, n_desired):
    """Returns the last n_desired items of an array"""
    # Unfortunately, we can't just do array.flat[-n_desired:] here because it
    # might not be a numpy.ndarray. Moreover, access to elements of the array
    # could be very expensive (e.g. if it's only available over DAP), so go out
    # of our way to get them in a single call to __getitem__ using only slices.
    if (n_desired == 0) or (array.size == 0):
        return []

    if n_desired < array.size:
        indexer = _get_indexer_at_least_n_items(array.shape, n_desired, from_end=True)
        array = array[indexer]
    return np.asarray(array).flat[-n_desired:]


def last_item(array):
    """Returns the last item of an array in a list or an empty list."""
    if array.size == 0:
        # work around for https://github.com/numpy/numpy/issues/5195
        return []

    indexer = (slice(-1, None),) * array.ndim
    return np.ravel(np.asarray(array[indexer])).tolist()


def calc_max_rows_first(max_rows: int) -> int:
    """Calculate the first rows to maintain the max number of rows."""
    return max_rows // 2 + max_rows % 2


def calc_max_rows_last(max_rows: int) -> int:
    """Calculate the last rows to maintain the max number of rows."""
    return max_rows // 2


def format_timestamp(t):
    """Cast given object to a Timestamp and return a nicely formatted string"""
    # Timestamp is only valid for 1678 to 2262
    try:
        datetime_str = str(pd.Timestamp(t))
    except OutOfBoundsDatetime:
        datetime_str = str(t)

    try:
        date_str, time_str = datetime_str.split()
    except ValueError:
        # catch NaT and others that don't split nicely
        return datetime_str
    else:
        if time_str == "00:00:00":
            return date_str
        else:
            return f"{date_str}T{time_str}"


def format_timedelta(t, timedelta_format=None):
    """Cast given object to a Timestamp and return a nicely formatted string"""
    timedelta_str = str(pd.Timedelta(t))
    try:
        days_str, time_str = timedelta_str.split(" days ")
    except ValueError:
        # catch NaT and others that don't split nicely
        return timedelta_str
    else:
        if timedelta_format == "date":
            return days_str + " days"
        elif timedelta_format == "time":
            return time_str
        else:
            return timedelta_str


def format_item(x, timedelta_format=None, quote_strings=True):
    """Returns a succinct summary of an object as a string"""
    if isinstance(x, (np.datetime64, datetime)):
        return format_timestamp(x)
    if isinstance(x, (np.timedelta64, timedelta)):
        return format_timedelta(x, timedelta_format=timedelta_format)
    elif isinstance(x, (str, bytes)):
        return repr(x) if quote_strings else x
    elif hasattr(x, "dtype") and np.issubdtype(x.dtype, np.floating):
        return f"{x.item():.4}"
    else:
        return str(x)


def format_items(x):
    """Returns a succinct summaries of all items in a sequence as strings"""
    x = np.asarray(x)
    timedelta_format = "datetime"
    if np.issubdtype(x.dtype, np.timedelta64):
        x = np.asarray(x, dtype="timedelta64[ns]")
        day_part = x[~pd.isnull(x)].astype("timedelta64[D]").astype("timedelta64[ns]")
        time_needed = x[~pd.isnull(x)] != day_part
        day_needed = day_part != np.timedelta64(0, "ns")
        if np.logical_not(day_needed).all():
            timedelta_format = "time"
        elif np.logical_not(time_needed).all():
            timedelta_format = "date"

    formatted = [format_item(xi, timedelta_format) for xi in x]
    return formatted


def format_array_flat(array, max_width: int):
    """Return a formatted string for as many items in the flattened version of
    array that will fit within max_width characters.
    """
    # every item will take up at least two characters, but we always want to
    # print at least first and last items
    max_possibly_relevant = min(max(array.size, 1), max(math.ceil(max_width / 2.0), 2))
    relevant_front_items = format_items(
        first_n_items(array, (max_possibly_relevant + 1) // 2)
    )
    relevant_back_items = format_items(last_n_items(array, max_possibly_relevant // 2))
    # interleave relevant front and back items:
    #     [a, b, c] and [y, z] -> [a, z, b, y, c]
    relevant_items = sum(
        zip_longest(relevant_front_items, reversed(relevant_back_items)), ()
    )[:max_possibly_relevant]

    cum_len = np.cumsum([len(s) + 1 for s in relevant_items]) - 1
    if (array.size > 2) and (
        (max_possibly_relevant < array.size) or (cum_len > max_width).any()
    ):
        padding = " ... "
        max_len = max(int(np.argmax(cum_len + len(padding) - 1 > max_width)), 2)
        count = min(array.size, max_len)
    else:
        count = array.size
        padding = "" if (count <= 1) else " "

    num_front = (count + 1) // 2
    num_back = count - num_front
    # note that num_back is 0 <--> array.size is 0 or 1
    #                         <--> relevant_back_items is []
    pprint_str = "".join(
        [
            " ".join(relevant_front_items[:num_front]),
            padding,
            " ".join(relevant_back_items[-num_back:]),
        ]
    )

    # As a final check, if it's still too long even with the limit in values,
    # replace the end with an ellipsis
    # NB: this will still returns a full 3-character ellipsis when max_width < 3
    if len(pprint_str) > max_width:
        pprint_str = pprint_str[: max(max_width - 3, 0)] + "..."

    return pprint_str


# mapping of tuple[modulename, classname] to repr
_KNOWN_TYPE_REPRS = {
    ("numpy", "ndarray"): "np.ndarray",
    ("sparse._coo.core", "COO"): "sparse.COO",
}


def inline_dask_repr(array):
    """Similar to dask.array.DataArray.__repr__, but without
    redundant information that's already printed by the repr
    function of the xarray wrapper.
    """
    assert isinstance(array, array_type("dask")), array

    chunksize = tuple(c[0] for c in array.chunks)

    if hasattr(array, "_meta"):
        meta = array._meta
        identifier = (type(meta).__module__, type(meta).__name__)
        meta_repr = _KNOWN_TYPE_REPRS.get(identifier, ".".join(identifier))
        meta_string = f", meta={meta_repr}"
    else:
        meta_string = ""

    return f"dask.array<chunksize={chunksize}{meta_string}>"


def inline_sparse_repr(array):
    """Similar to sparse.COO.__repr__, but without the redundant shape/dtype."""
    sparse_array_type = array_type("sparse")
    assert isinstance(array, sparse_array_type), array
    return "<{}: nnz={:d}, fill_value={!s}>".format(
        type(array).__name__, array.nnz, array.fill_value
    )


def inline_variable_array_repr(var, max_width):
    """Build a one-line summary of a variable's data."""
    if hasattr(var._data, "_repr_inline_"):
        return var._data._repr_inline_(max_width)
    if var._in_memory:
        return format_array_flat(var, max_width)
    dask_array_type = array_type("dask")
    if isinstance(var._data, dask_array_type):
        return inline_dask_repr(var.data)
    sparse_array_type = array_type("sparse")
    if isinstance(var._data, sparse_array_type):
        return inline_sparse_repr(var.data)
    if hasattr(var._data, "__array_function__"):
        return maybe_truncate(repr(var._data).replace("\n", " "), max_width)
    # internal xarray array type
    return "..."


def summarize_variable(
    name: Hashable,
    var,
    col_width: int,
    max_width: int | None = None,
    is_index: bool = False,
):
    """Summarize a variable in one line, e.g., for the Dataset.__repr__."""
    variable = getattr(var, "variable", var)

    if max_width is None:
        max_width_options = OPTIONS["display_width"]
        if not isinstance(max_width_options, int):
            raise TypeError(f"`max_width` value of `{max_width}` is not a valid int")
        else:
            max_width = max_width_options

    marker = "*" if is_index else " "
    first_col = pretty_print(f"  {marker} {name} ", col_width)

    if variable.dims:
        dims_str = "({}) ".format(", ".join(map(str, variable.dims)))
    else:
        dims_str = ""
    front_str = f"{first_col}{dims_str}{variable.dtype} "

    values_width = max_width - len(front_str)
    values_str = inline_variable_array_repr(variable, values_width)

    return front_str + values_str


def summarize_attr(key, value, col_width=None):
    """Summary for __repr__ - use ``X.attrs[key]`` for full value."""
    # Indent key and add ':', then right-pad if col_width is not None
    k_str = f"    {key}:"
    if col_width is not None:
        k_str = pretty_print(k_str, col_width)
    # Replace tabs and newlines, so we print on one line in known width
    v_str = str(value).replace("\t", "\\t").replace("\n", "\\n")
    # Finally, truncate to the desired display width
    return maybe_truncate(f"{k_str} {v_str}", OPTIONS["display_width"])


EMPTY_REPR = "    *empty*"


def _calculate_col_width(col_items):
    max_name_length = max(len(str(s)) for s in col_items) if col_items else 0
    col_width = max(max_name_length, 7) + 6
    return col_width


def _mapping_repr(
    mapping,
    title,
    summarizer,
    expand_option_name,
    col_width=None,
    max_rows=None,
    indexes=None,
):
    if col_width is None:
        col_width = _calculate_col_width(mapping)

    summarizer_kwargs = defaultdict(dict)
    if indexes is not None:
        summarizer_kwargs = {k: {"is_index": k in indexes} for k in mapping}

    summary = [f"{title}:"]
    if mapping:
        len_mapping = len(mapping)
        if not _get_boolean_with_default(expand_option_name, default=True):
            summary = [f"{summary[0]} ({len_mapping})"]
        elif max_rows is not None and len_mapping > max_rows:
            summary = [f"{summary[0]} ({max_rows}/{len_mapping})"]
            first_rows = calc_max_rows_first(max_rows)
            keys = list(mapping.keys())
            summary += [
                summarizer(k, mapping[k], col_width, **summarizer_kwargs[k])
                for k in keys[:first_rows]
            ]
            if max_rows > 1:
                last_rows = calc_max_rows_last(max_rows)
                summary += [pretty_print("    ...", col_width) + " ..."]
                summary += [
                    summarizer(k, mapping[k], col_width, **summarizer_kwargs[k])
                    for k in keys[-last_rows:]
                ]
        else:
            summary += [
                summarizer(k, v, col_width, **summarizer_kwargs[k])
                for k, v in mapping.items()
            ]
    else:
        summary += [EMPTY_REPR]
    return "\n".join(summary)


data_vars_repr = functools.partial(
    _mapping_repr,
    title="Data variables",
    summarizer=summarize_variable,
    expand_option_name="display_expand_data_vars",
)

attrs_repr = functools.partial(
    _mapping_repr,
    title="Attributes",
    summarizer=summarize_attr,
    expand_option_name="display_expand_attrs",
)


def coords_repr(coords, col_width=None, max_rows=None):
    if col_width is None:
        col_width = _calculate_col_width(coords)
    return _mapping_repr(
        coords,
        title="Coordinates",
        summarizer=summarize_variable,
        expand_option_name="display_expand_coords",
        col_width=col_width,
        indexes=coords.xindexes,
        max_rows=max_rows,
    )


def inline_index_repr(index, max_width=None):
    if hasattr(index, "_repr_inline_"):
        repr_ = index._repr_inline_(max_width=max_width)
    else:
        # fallback for the `pandas.Index` subclasses from
        # `Indexes.get_pandas_indexes` / `xr_obj.indexes`
        repr_ = repr(index)

    return repr_


def summarize_index(
    name: Hashable, index, col_width: int, max_width: int | None = None
):
    if max_width is None:
        max_width = OPTIONS["display_width"]

    preformatted = pretty_print(f"    {name} ", col_width)

    index_width = max_width - len(preformatted)
    repr_ = inline_index_repr(index, max_width=index_width)
    return preformatted + repr_


def nondefault_indexes(indexes):
    from .indexes import PandasIndex, PandasMultiIndex

    default_indexes = (PandasIndex, PandasMultiIndex)

    return {
        key: index
        for key, index in indexes.items()
        if not isinstance(index, default_indexes)
    }


def indexes_repr(indexes, col_width=None, max_rows=None):
    return _mapping_repr(
        indexes,
        "Indexes",
        summarize_index,
        "display_expand_indexes",
        col_width=col_width,
        max_rows=max_rows,
    )


def dim_summary(obj):
    elements = [f"{k}: {v}" for k, v in obj.sizes.items()]
    return ", ".join(elements)


def _element_formatter(
    elements: Collection[Hashable],
    col_width: int,
    max_rows: int | None = None,
    delimiter: str = ", ",
) -> str:
    """
    Formats elements for better readability.

    Once it becomes wider than the display width it will create a newline and
    continue indented to col_width.
    Once there are more rows than the maximum displayed rows it will start
    removing rows.

    Parameters
    ----------
    elements : Collection of hashable
        Elements to join together.
    col_width : int
        The width to indent to if a newline has been made.
    max_rows : int, optional
        The maximum number of allowed rows. The default is None.
    delimiter : str, optional
        Delimiter to use between each element. The default is ", ".
    """
    elements_len = len(elements)
    out = [""]
    length_row = 0
    for i, v in enumerate(elements):
        delim = delimiter if i < elements_len - 1 else ""
        v_delim = f"{v}{delim}"
        length_element = len(v_delim)
        length_row += length_element

        # Create a new row if the next elements makes the print wider than
        # the maximum display width:
        if col_width + length_row > OPTIONS["display_width"]:
            out[-1] = out[-1].rstrip()  # Remove trailing whitespace.
            out.append("\n" + pretty_print("", col_width) + v_delim)
            length_row = length_element
        else:
            out[-1] += v_delim

    # If there are too many rows of dimensions trim some away:
    if max_rows and (len(out) > max_rows):
        first_rows = calc_max_rows_first(max_rows)
        last_rows = calc_max_rows_last(max_rows)
        out = (
            out[:first_rows]
            + ["\n" + pretty_print("", col_width) + "..."]
            + (out[-last_rows:] if max_rows > 1 else [])
        )
    return "".join(out)


def dim_summary_limited(obj, col_width: int, max_rows: int | None = None) -> str:
    elements = [f"{k}: {v}" for k, v in obj.sizes.items()]
    return _element_formatter(elements, col_width, max_rows)


def unindexed_dims_repr(dims, coords, max_rows: int | None = None):
    unindexed_dims = [d for d in dims if d not in coords]
    if unindexed_dims:
        dims_start = "Dimensions without coordinates: "
        dims_str = _element_formatter(
            unindexed_dims, col_width=len(dims_start), max_rows=max_rows
        )
        return dims_start + dims_str
    else:
        return None


@contextlib.contextmanager
def set_numpy_options(*args, **kwargs):
    original = np.get_printoptions()
    np.set_printoptions(*args, **kwargs)
    try:
        yield
    finally:
        np.set_printoptions(**original)


def limit_lines(string: str, *, limit: int):
    """
    If the string is more lines than the limit,
    this returns the middle lines replaced by an ellipsis
    """
    lines = string.splitlines()
    if len(lines) > limit:
        string = "\n".join(chain(lines[: limit // 2], ["..."], lines[-limit // 2 :]))
    return string


def short_array_repr(array):
    from .common import AbstractArray

    if isinstance(array, ExplicitlyIndexed):
        array = array.get_duck_array()
    elif isinstance(array, AbstractArray):
        array = array.data
    if not is_duck_array(array):
        array = np.asarray(array)

    # default to lower precision so a full (abbreviated) line can fit on
    # one line with the default display_width
    options = {
        "precision": 6,
        "linewidth": OPTIONS["display_width"],
        "threshold": OPTIONS["display_values_threshold"],
    }
    if array.ndim < 3:
        edgeitems = 3
    elif array.ndim == 3:
        edgeitems = 2
    else:
        edgeitems = 1
    options["edgeitems"] = edgeitems
    with set_numpy_options(**options):
        return repr(array)


def short_data_repr(array):
    """Format "data" for DataArray and Variable."""
    internal_data = getattr(array, "variable", array)._data
    if isinstance(array, np.ndarray):
        return short_array_repr(array)
    elif is_duck_array(internal_data):
        return limit_lines(repr(array.data), limit=40)
<<<<<<< HEAD
    elif array._in_memory or array.size < 1e5:
        return short_array_repr(array)
=======
    elif array._in_memory:
        return short_numpy_repr(array)
>>>>>>> 9973b6e3
    else:
        # internal xarray array type
        return f"[{array.size} values with dtype={array.dtype}]"


@recursive_repr("<recursive array>")
def array_repr(arr):
    from .variable import Variable

    max_rows = OPTIONS["display_max_rows"]

    # used for DataArray, Variable and IndexVariable
    if hasattr(arr, "name") and arr.name is not None:
        name_str = f"{arr.name!r} "
    else:
        name_str = ""

    if (
        isinstance(arr, Variable)
        or _get_boolean_with_default("display_expand_data", default=True)
        or isinstance(arr.variable._data, MemoryCachedArray)
    ):
        data_repr = short_data_repr(arr)
    else:
        data_repr = inline_variable_array_repr(arr.variable, OPTIONS["display_width"])

    start = f"<xarray.{type(arr).__name__} {name_str}"
    dims = dim_summary_limited(arr, col_width=len(start) + 1, max_rows=max_rows)
    summary = [
        f"{start}({dims})>",
        data_repr,
    ]

    if hasattr(arr, "coords"):
        if arr.coords:
            col_width = _calculate_col_width(arr.coords)
            summary.append(
                coords_repr(arr.coords, col_width=col_width, max_rows=max_rows)
            )

        unindexed_dims_str = unindexed_dims_repr(
            arr.dims, arr.coords, max_rows=max_rows
        )
        if unindexed_dims_str:
            summary.append(unindexed_dims_str)

        display_default_indexes = _get_boolean_with_default(
            "display_default_indexes", False
        )
        if display_default_indexes:
            xindexes = arr.xindexes
        else:
            xindexes = nondefault_indexes(arr.xindexes)

        if xindexes:
            summary.append(
                indexes_repr(xindexes, col_width=col_width, max_rows=max_rows)
            )

    if arr.attrs:
        summary.append(attrs_repr(arr.attrs, max_rows=max_rows))

    return "\n".join(summary)


@recursive_repr("<recursive Dataset>")
def dataset_repr(ds):
    summary = [f"<xarray.{type(ds).__name__}>"]

    col_width = _calculate_col_width(ds.variables)
    max_rows = OPTIONS["display_max_rows"]

    dims_start = pretty_print("Dimensions:", col_width)
    dims_values = dim_summary_limited(ds, col_width=col_width + 1, max_rows=max_rows)
    summary.append(f"{dims_start}({dims_values})")

    if ds.coords:
        summary.append(coords_repr(ds.coords, col_width=col_width, max_rows=max_rows))

    unindexed_dims_str = unindexed_dims_repr(ds.dims, ds.coords, max_rows=max_rows)
    if unindexed_dims_str:
        summary.append(unindexed_dims_str)

    summary.append(data_vars_repr(ds.data_vars, col_width=col_width, max_rows=max_rows))

    display_default_indexes = _get_boolean_with_default(
        "display_default_indexes", False
    )
    if display_default_indexes:
        xindexes = ds.xindexes
    else:
        xindexes = nondefault_indexes(ds.xindexes)
    if xindexes:
        summary.append(indexes_repr(xindexes, col_width=col_width, max_rows=max_rows))

    if ds.attrs:
        summary.append(attrs_repr(ds.attrs, max_rows=max_rows))

    return "\n".join(summary)


def diff_dim_summary(a, b):
    if a.dims != b.dims:
        return "Differing dimensions:\n    ({}) != ({})".format(
            dim_summary(a), dim_summary(b)
        )
    else:
        return ""


def _diff_mapping_repr(
    a_mapping,
    b_mapping,
    compat,
    title,
    summarizer,
    col_width=None,
    a_indexes=None,
    b_indexes=None,
):
    def extra_items_repr(extra_keys, mapping, ab_side, kwargs):
        extra_repr = [
            summarizer(k, mapping[k], col_width, **kwargs[k]) for k in extra_keys
        ]
        if extra_repr:
            header = f"{title} only on the {ab_side} object:"
            return [header] + extra_repr
        else:
            return []

    a_keys = set(a_mapping)
    b_keys = set(b_mapping)

    summary = []

    diff_items = []

    a_summarizer_kwargs = defaultdict(dict)
    if a_indexes is not None:
        a_summarizer_kwargs = {k: {"is_index": k in a_indexes} for k in a_mapping}
    b_summarizer_kwargs = defaultdict(dict)
    if b_indexes is not None:
        b_summarizer_kwargs = {k: {"is_index": k in b_indexes} for k in b_mapping}

    for k in a_keys & b_keys:
        try:
            # compare xarray variable
            if not callable(compat):
                compatible = getattr(a_mapping[k], compat)(b_mapping[k])
            else:
                compatible = compat(a_mapping[k], b_mapping[k])
            is_variable = True
        except AttributeError:
            # compare attribute value
            if is_duck_array(a_mapping[k]) or is_duck_array(b_mapping[k]):
                compatible = array_equiv(a_mapping[k], b_mapping[k])
            else:
                compatible = a_mapping[k] == b_mapping[k]

            is_variable = False

        if not compatible:
            temp = [
                summarizer(k, a_mapping[k], col_width, **a_summarizer_kwargs[k]),
                summarizer(k, b_mapping[k], col_width, **b_summarizer_kwargs[k]),
            ]

            if compat == "identical" and is_variable:
                attrs_summary = []

                for m in (a_mapping, b_mapping):
                    attr_s = "\n".join(
                        summarize_attr(ak, av) for ak, av in m[k].attrs.items()
                    )
                    attrs_summary.append(attr_s)

                temp = [
                    "\n".join([var_s, attr_s]) if attr_s else var_s
                    for var_s, attr_s in zip(temp, attrs_summary)
                ]

            diff_items += [ab_side + s[1:] for ab_side, s in zip(("L", "R"), temp)]

    if diff_items:
        summary += [f"Differing {title.lower()}:"] + diff_items

    summary += extra_items_repr(a_keys - b_keys, a_mapping, "left", a_summarizer_kwargs)
    summary += extra_items_repr(
        b_keys - a_keys, b_mapping, "right", b_summarizer_kwargs
    )

    return "\n".join(summary)


def diff_coords_repr(a, b, compat, col_width=None):
    return _diff_mapping_repr(
        a,
        b,
        compat,
        "Coordinates",
        summarize_variable,
        col_width=col_width,
        a_indexes=a.indexes,
        b_indexes=b.indexes,
    )


diff_data_vars_repr = functools.partial(
    _diff_mapping_repr, title="Data variables", summarizer=summarize_variable
)


diff_attrs_repr = functools.partial(
    _diff_mapping_repr, title="Attributes", summarizer=summarize_attr
)


def _compat_to_str(compat):
    if callable(compat):
        compat = compat.__name__

    if compat == "equals":
        return "equal"
    elif compat == "allclose":
        return "close"
    else:
        return compat


def diff_array_repr(a, b, compat):
    # used for DataArray, Variable and IndexVariable
    summary = [
        "Left and right {} objects are not {}".format(
            type(a).__name__, _compat_to_str(compat)
        )
    ]

    summary.append(diff_dim_summary(a, b))
    if callable(compat):
        equiv = compat
    else:
        equiv = array_equiv

    if not equiv(a.data, b.data):
        temp = [wrap_indent(short_array_repr(obj), start="    ") for obj in (a, b)]
        diff_data_repr = [
            ab_side + "\n" + ab_data_repr
            for ab_side, ab_data_repr in zip(("L", "R"), temp)
        ]
        summary += ["Differing values:"] + diff_data_repr

    if hasattr(a, "coords"):
        col_width = _calculate_col_width(set(a.coords) | set(b.coords))
        summary.append(
            diff_coords_repr(a.coords, b.coords, compat, col_width=col_width)
        )

    if compat == "identical":
        summary.append(diff_attrs_repr(a.attrs, b.attrs, compat))

    return "\n".join(summary)


def diff_dataset_repr(a, b, compat):
    summary = [
        "Left and right {} objects are not {}".format(
            type(a).__name__, _compat_to_str(compat)
        )
    ]

    col_width = _calculate_col_width(set(list(a.variables) + list(b.variables)))

    summary.append(diff_dim_summary(a, b))
    summary.append(diff_coords_repr(a.coords, b.coords, compat, col_width=col_width))
    summary.append(
        diff_data_vars_repr(a.data_vars, b.data_vars, compat, col_width=col_width)
    )

    if compat == "identical":
        summary.append(diff_attrs_repr(a.attrs, b.attrs, compat))

    return "\n".join(summary)<|MERGE_RESOLUTION|>--- conflicted
+++ resolved
@@ -592,13 +592,8 @@
         return short_array_repr(array)
     elif is_duck_array(internal_data):
         return limit_lines(repr(array.data), limit=40)
-<<<<<<< HEAD
-    elif array._in_memory or array.size < 1e5:
-        return short_array_repr(array)
-=======
     elif array._in_memory:
         return short_numpy_repr(array)
->>>>>>> 9973b6e3
     else:
         # internal xarray array type
         return f"[{array.size} values with dtype={array.dtype}]"
