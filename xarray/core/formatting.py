--- conflicted
+++ resolved
@@ -15,19 +15,11 @@
 import pandas as pd
 from pandas.errors import OutOfBoundsDatetime
 
-<<<<<<< HEAD
-from .duck_array_ops import array_equiv
-from .indexing import ExplicitlyIndexed, MemoryCachedArray
-from .options import OPTIONS, _get_boolean_with_default
-from .pycompat import array_type
-from .utils import is_duck_array
-=======
 from xarray.core.duck_array_ops import array_equiv
-from xarray.core.indexing import MemoryCachedArray
+from xarray.core.indexing import ExplicitlyIndexed, MemoryCachedArray
 from xarray.core.options import OPTIONS, _get_boolean_with_default
 from xarray.core.pycompat import array_type
 from xarray.core.utils import is_duck_array
->>>>>>> d0bfd00d
 
 
 def pretty_print(x, numchars: int):
@@ -566,7 +558,7 @@
 
 
 def short_array_repr(array):
-    from .common import AbstractArray
+    from xarray.core.common import AbstractArray
 
     if isinstance(array, ExplicitlyIndexed):
         array = array.get_duck_array()
