--- conflicted
+++ resolved
@@ -332,16 +332,11 @@
 ):
     if col_width is None:
         col_width = _calculate_col_width(mapping)
-<<<<<<< HEAD
-    if max_rows is None:
-        max_rows = OPTIONS["display_max_rows"]
 
     summarizer_kwargs = defaultdict(dict)
     if indexes is not None:
         summarizer_kwargs = {k: {"is_index": k in indexes} for k in mapping}
 
-=======
->>>>>>> 675f362c
     summary = [f"{title}:"]
     if mapping:
         len_mapping = len(mapping)
@@ -397,11 +392,8 @@
         summarizer=summarize_variable,
         expand_option_name="display_expand_coords",
         col_width=col_width,
-<<<<<<< HEAD
         indexes=coords.indexes,
-=======
         max_rows=max_rows,
->>>>>>> 675f362c
     )
 
 
@@ -518,12 +510,8 @@
 def dataset_repr(ds):
     summary = ["<xarray.{}>".format(type(ds).__name__)]
 
-<<<<<<< HEAD
     col_width = _calculate_col_width(ds.variables)
-=======
-    col_width = _calculate_col_width(_get_col_items(ds.variables))
     max_rows = OPTIONS["display_max_rows"]
->>>>>>> 675f362c
 
     dims_start = pretty_print("Dimensions:", col_width)
     summary.append("{}({})".format(dims_start, dim_summary(ds)))
