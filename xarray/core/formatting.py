--- conflicted
+++ resolved
@@ -407,16 +407,7 @@
     summary = ['<xarray.%s %s(%s)>'
                % (type(arr).__name__, name_str, dim_summary(arr))]
 
-<<<<<<< HEAD
-    if isinstance(getattr(arr, 'variable', arr)._data, dask_array_type):
-        summary.append(short_dask_repr(arr))
-    elif arr._in_memory or arr.size < 1e5:
-        summary.append(short_array_repr(arr.values))
-    else:
-        summary.append('[%s values with dtype=%s]' % (arr.size, arr.dtype))
-=======
     summary.append(short_data_repr(arr))
->>>>>>> 79fa060d
 
     if hasattr(arr, 'coords'):
         if arr.coords:
@@ -452,10 +443,7 @@
     if ds.attrs:
         summary.append(attrs_repr(ds.attrs))
 
-<<<<<<< HEAD
     return '\n'.join(summary)
-=======
-    return u'\n'.join(summary)
 
 
 def diff_dim_summary(a, b):
@@ -584,5 +572,4 @@
     if compat == 'identical':
         summary.append(diff_attrs_repr(a.attrs, b.attrs, compat))
 
-    return "\n".join(summary)
->>>>>>> 79fa060d
+    return "\n".join(summary)