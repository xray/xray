--- conflicted
+++ resolved
@@ -396,15 +396,9 @@
             summary = [f"{summary[0]} ({len_mapping})"]
         elif len_mapping > max_rows:
             summary = [f"{summary[0]} ({max_rows}/{len_mapping})"]
-<<<<<<< HEAD
             first_rows = calc_max_rows_first(max_rows)
-            items = list(mapping.items())
-            summary += [summarizer(k, v, col_width) for k, v in items[:first_rows]]
-=======
-            first_rows = max_rows // 2 + max_rows % 2
             keys = list(mapping.keys())
             summary += [summarizer(k, mapping[k], col_width) for k in keys[:first_rows]]
->>>>>>> 8b95da8e
             if max_rows > 1:
                 last_rows = calc_max_rows_last(max_rows)
                 summary += [pretty_print("    ...", col_width) + " ..."]
