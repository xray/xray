--- conflicted
+++ resolved
@@ -424,13 +424,8 @@
 
 
 def summarize_index(
-<<<<<<< HEAD
-    names: tuple[Hashable, ...], index, col_width: int, max_width: int | None = None
+    names: tuple[Hashable, ...], index: int, col_width: int, max_width: int | None = None
 ) -> str:
-=======
-    name: Hashable, index, col_width: int, max_width: int | None = None
-):
->>>>>>> 799f12d7
     if max_width is None:
         max_width = OPTIONS["display_width"]
 
@@ -455,13 +450,8 @@
     return "\n".join([head + repr_] + [line.rstrip() for line in tail])
 
 
-<<<<<<< HEAD
 def filter_nondefault_indexes(indexes, filter_indexes: bool):
     from .indexes import PandasIndex, PandasMultiIndex
-=======
-def nondefault_indexes(indexes):
-    from xarray.core.indexes import PandasIndex, PandasMultiIndex
->>>>>>> 799f12d7
 
     if not filter_indexes:
         return indexes
