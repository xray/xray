--- conflicted
+++ resolved
@@ -4,11 +4,8 @@
 
 import numpy as np
 import pandas as pd
-<<<<<<< HEAD
-import warnings
+
 from . import npcompat
-=======
->>>>>>> f3bbb3ef
 
 
 def _validate_axis(data, axis):
