--- conflicted
+++ resolved
@@ -4,9 +4,6 @@
 
 import numpy as np
 import pandas as pd
-
-<<<<<<< HEAD
-from . import npcompat
 
 try:
     import bottleneck as bn
@@ -16,8 +13,6 @@
     bn = np
     _USE_BOTTLENECK = False
 
-=======
->>>>>>> 1688a598
 
 def _validate_axis(data, axis):
     ndim = data.ndim
@@ -205,9 +200,8 @@
 
     shape = a.shape[:-1] + (a.shape[-1] - window + 1, window)
     strides = a.strides + (a.strides[-1],)
-<<<<<<< HEAD
-    rolling = npcompat.as_strided(a, shape=shape, strides=strides,
-                                  writeable=False)
+    rolling = np.lib.stride_tricks.as_strided(a, shape=shape, strides=strides,
+                                              writeable=False)
     return np.swapaxes(rolling, -2, axis)
 
 
@@ -240,10 +234,5 @@
 nanvar = _create_bottleneck_method('nanvar')
 nanstd = _create_bottleneck_method('nanstd')
 nanprod = _create_bottleneck_method('nanprod')
-nancumsum = _create_bottleneck_method('nancumsum', npmodule=npcompat)
-nancumprod = _create_bottleneck_method('nancumprod', npmodule=npcompat)
-=======
-    rolling = np.lib.stride_tricks.as_strided(a, shape=shape, strides=strides,
-                                              writeable=False)
-    return np.swapaxes(rolling, -2, axis)
->>>>>>> 1688a598
+nancumsum = _create_bottleneck_method('nancumsum')
+nancumprod = _create_bottleneck_method('nancumprod')