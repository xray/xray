--- conflicted
+++ resolved
@@ -18,11 +18,7 @@
     VectorizedIndexer,
     as_indexable,
 )
-<<<<<<< HEAD
 from .npcompat import IS_NEP18_ACTIVE, _asarray
-=======
-from .npcompat import IS_NEP18_ACTIVE
->>>>>>> 5f55d41a
 from .options import _get_keep_attrs
 from .pycompat import dask_array_type, integer_types
 from .utils import (
