--- conflicted
+++ resolved
@@ -33,12 +33,8 @@
     dask_array_type,
     integer_types,
     is_duck_dask_array,
-<<<<<<< HEAD
-    pint_array_type,
-=======
     _get_pint_array_type,
     sparse_array_type,
->>>>>>> eb7d84d7
 )
 from .utils import (
     NdimSizeLenMixin,
