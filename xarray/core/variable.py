from __future__ import annotations

import copy
import itertools
import math
import numbers
import warnings
from collections.abc import Hashable, Iterable, Mapping, Sequence
from datetime import timedelta
from functools import partial
from typing import TYPE_CHECKING, Any, Callable, Literal, NoReturn, cast

import numpy as np
import pandas as pd
from numpy.typing import ArrayLike

import xarray as xr  # only for Dataset and DataArray
from xarray.core import common, dtypes, duck_array_ops, indexing, nputils, ops, utils
from xarray.core.arithmetic import VariableArithmetic
from xarray.core.common import AbstractArray
from xarray.core.indexing import (
    BasicIndexer,
    OuterIndexer,
    PandasIndexingAdapter,
    VectorizedIndexer,
    as_indexable,
)
from xarray.core.options import OPTIONS, _get_keep_attrs
from xarray.core.parallelcompat import get_chunked_array_type, guess_chunkmanager
from xarray.core.pycompat import (
    array_type,
    integer_types,
    is_0d_dask_array,
    is_chunked_array,
    is_duck_dask_array,
)
from xarray.core.utils import (
    OrderedSet,
    _default,
    decode_numpy_dict_values,
    drop_dims_from_indexers,
    either_dict_or_kwargs,
    ensure_us_time_resolution,
    infix_dims,
    is_duck_array,
    maybe_coerce_to_str,
)
from xarray.namedarray.core import NamedArray

NON_NUMPY_SUPPORTED_ARRAY_TYPES = (
    indexing.ExplicitlyIndexed,
    pd.Index,
)
# https://github.com/python/mypy/issues/224
BASIC_INDEXING_TYPES = integer_types + (slice,)

if TYPE_CHECKING:
    from xarray.core.parallelcompat import ChunkManagerEntrypoint
    from xarray.core.types import (
        Dims,
        ErrorOptionsWithWarn,
        PadModeOptions,
        PadReflectOptions,
        QuantileMethods,
        T_DuckArray,
        T_Variable,
    )

NON_NANOSECOND_WARNING = (
    "Converting non-nanosecond precision {case} values to nanosecond precision. "
    "This behavior can eventually be relaxed in xarray, as it is an artifact from "
    "pandas which is now beginning to support non-nanosecond precision values. "
    "This warning is caused by passing non-nanosecond np.datetime64 or "
    "np.timedelta64 values to the DataArray or Variable constructor; it can be "
    "silenced by converting the values to nanosecond precision ahead of time."
)


class MissingDimensionsError(ValueError):
    """Error class used when we can't safely guess a dimension name."""

    # inherits from ValueError for backward compatibility
    # TODO: move this to an xarray.exceptions module?


def as_variable(obj: T_DuckArray | Any, name=None) -> Variable | IndexVariable:
    """Convert an object into a Variable.

    Parameters
    ----------
    obj : object
        Object to convert into a Variable.

        - If the object is already a Variable, return a shallow copy.
        - Otherwise, if the object has 'dims' and 'data' attributes, convert
          it into a new Variable.
        - If all else fails, attempt to convert the object into a Variable by
          unpacking it into the arguments for creating a new Variable.
    name : str, optional
        If provided:

        - `obj` can be a 1D array, which is assumed to label coordinate values
          along a dimension of this given name.
        - Variables with name matching one of their dimensions are converted
          into `IndexVariable` objects.

    Returns
    -------
    var : Variable
        The newly created variable.

    """
    from xarray.core.dataarray import DataArray

    # TODO: consider extending this method to automatically handle Iris and
    if isinstance(obj, DataArray):
        # extract the primary Variable from DataArrays
        obj = obj.variable

    if isinstance(obj, Variable):
        obj = obj.copy(deep=False)
    elif isinstance(obj, tuple):
        if isinstance(obj[1], DataArray):
            raise TypeError(
                f"Variable {name!r}: Using a DataArray object to construct a variable is"
                " ambiguous, please extract the data using the .data property."
            )
        try:
            obj = Variable(*obj)
        except (TypeError, ValueError) as error:
            raise error.__class__(
                f"Variable {name!r}: Could not convert tuple of form "
                f"(dims, data[, attrs, encoding]): {obj} to Variable."
            )
    elif utils.is_scalar(obj):
        obj = Variable([], obj)
    elif isinstance(obj, (pd.Index, IndexVariable)) and obj.name is not None:
        obj = Variable(obj.name, obj)
    elif isinstance(obj, (set, dict)):
        raise TypeError(f"variable {name!r} has invalid type {type(obj)!r}")
    elif name is not None:
        data: T_DuckArray = as_compatible_data(obj)
        if data.ndim != 1:
            raise MissingDimensionsError(
                f"cannot set variable {name!r} with {data.ndim!r}-dimensional data "
                "without explicit dimension names. Pass a tuple of "
                "(dims, data) instead."
            )
        obj = Variable(name, data, fastpath=True)
    else:
        raise TypeError(
            f"Variable {name!r}: unable to convert object into a variable without an "
            f"explicit list of dimensions: {obj!r}"
        )

    if name is not None and name in obj.dims and obj.ndim == 1:
        # automatically convert the Variable into an Index
        obj = obj.to_index_variable()

    return obj


def _maybe_wrap_data(data):
    """
    Put pandas.Index and numpy.ndarray arguments in adapter objects to ensure
    they can be indexed properly.

    NumpyArrayAdapter, PandasIndexingAdapter and LazilyIndexedArray should
    all pass through unmodified.
    """
    if isinstance(data, pd.Index):
        return PandasIndexingAdapter(data)
    return data


def _as_nanosecond_precision(data):
    dtype = data.dtype
    non_ns_datetime64 = (
        dtype.kind == "M"
        and isinstance(dtype, np.dtype)
        and dtype != np.dtype("datetime64[ns]")
    )
    non_ns_datetime_tz_dtype = (
        isinstance(dtype, pd.DatetimeTZDtype) and dtype.unit != "ns"
    )
    if non_ns_datetime64 or non_ns_datetime_tz_dtype:
        utils.emit_user_level_warning(NON_NANOSECOND_WARNING.format(case="datetime"))
        if isinstance(dtype, pd.DatetimeTZDtype):
            nanosecond_precision_dtype = pd.DatetimeTZDtype("ns", dtype.tz)
        else:
            nanosecond_precision_dtype = "datetime64[ns]"
        return duck_array_ops.astype(data, nanosecond_precision_dtype)
    elif dtype.kind == "m" and dtype != np.dtype("timedelta64[ns]"):
        utils.emit_user_level_warning(NON_NANOSECOND_WARNING.format(case="timedelta"))
        return duck_array_ops.astype(data, "timedelta64[ns]")
    else:
        return data


def _possibly_convert_objects(values):
    """Convert arrays of datetime.datetime and datetime.timedelta objects into
    datetime64 and timedelta64, according to the pandas convention. For the time
    being, convert any non-nanosecond precision DatetimeIndex or TimedeltaIndex
    objects to nanosecond precision.  While pandas is relaxing this in version
    2.0.0, in xarray we will need to make sure we are ready to handle
    non-nanosecond precision datetimes or timedeltas in our code before allowing
    such values to pass through unchanged.  Converting to nanosecond precision
    through pandas.Series objects ensures that datetimes and timedeltas are
    within the valid date range for ns precision, as pandas will raise an error
    if they are not.
    """
    as_series = pd.Series(values.ravel(), copy=False)
    if as_series.dtype.kind in "mM":
        as_series = _as_nanosecond_precision(as_series)
    return np.asarray(as_series).reshape(values.shape)


def _possibly_convert_datetime_or_timedelta_index(data):
    """For the time being, convert any non-nanosecond precision DatetimeIndex or
    TimedeltaIndex objects to nanosecond precision.  While pandas is relaxing
    this in version 2.0.0, in xarray we will need to make sure we are ready to
    handle non-nanosecond precision datetimes or timedeltas in our code
    before allowing such values to pass through unchanged."""
    if isinstance(data, (pd.DatetimeIndex, pd.TimedeltaIndex)):
        return _as_nanosecond_precision(data)
    else:
        return data


def as_compatible_data(
    data: T_DuckArray | ArrayLike, fastpath: bool = False
) -> T_DuckArray:
    """Prepare and wrap data to put in a Variable.

    - If data does not have the necessary attributes, convert it to ndarray.
    - If data has dtype=datetime64, ensure that it has ns precision. If it's a
      pandas.Timestamp, convert it to datetime64.
    - If data is already a pandas or xarray object (other than an Index), just
      use the values.

    Finally, wrap it up with an adapter if necessary.
    """
    if fastpath and getattr(data, "ndim", 0) > 0:
        # can't use fastpath (yet) for scalars
        return cast("T_DuckArray", _maybe_wrap_data(data))

    from xarray.core.dataarray import DataArray

    if isinstance(data, (Variable, DataArray)):
        return data.data

    if isinstance(data, NON_NUMPY_SUPPORTED_ARRAY_TYPES):
        data = _possibly_convert_datetime_or_timedelta_index(data)
        return cast("T_DuckArray", _maybe_wrap_data(data))

    if isinstance(data, tuple):
        data = utils.to_0d_object_array(data)

    if isinstance(data, pd.Timestamp):
        # TODO: convert, handle datetime objects, too
        data = np.datetime64(data.value, "ns")

    if isinstance(data, timedelta):
        data = np.timedelta64(getattr(data, "value", data), "ns")

    # we don't want nested self-described arrays
    if isinstance(data, (pd.Series, pd.DataFrame)):
        data = data.values

    if isinstance(data, np.ma.MaskedArray):
        mask = np.ma.getmaskarray(data)
        if mask.any():
            dtype, fill_value = dtypes.maybe_promote(data.dtype)
            data = duck_array_ops.where_method(data, ~mask, fill_value)
        else:
            data = np.asarray(data)

    if not isinstance(data, np.ndarray) and (
        hasattr(data, "__array_function__") or hasattr(data, "__array_namespace__")
    ):
        return cast("T_DuckArray", data)

    # validate whether the data is valid data types.
    data = np.asarray(data)

    if isinstance(data, np.ndarray) and data.dtype.kind in "OMm":
        data = _possibly_convert_objects(data)
    return _maybe_wrap_data(data)


def _as_array_or_item(data):
    """Return the given values as a numpy array, or as an individual item if
    it's a 0d datetime64 or timedelta64 array.

    Importantly, this function does not copy data if it is already an ndarray -
    otherwise, it will not be possible to update Variable values in place.

    This function mostly exists because 0-dimensional ndarrays with
    dtype=datetime64 are broken :(
    https://github.com/numpy/numpy/issues/4337
    https://github.com/numpy/numpy/issues/7619

    TODO: remove this (replace with np.asarray) once these issues are fixed
    """
    data = np.asarray(data)
    if data.ndim == 0:
        if data.dtype.kind == "M":
            data = np.datetime64(data, "ns")
        elif data.dtype.kind == "m":
            data = np.timedelta64(data, "ns")
    return data


class Variable(NamedArray, AbstractArray, VariableArithmetic):
    """A netcdf-like variable consisting of dimensions, data and attributes
    which describe a single Array. A single Variable object is not fully
    described outside the context of its parent Dataset (if you want such a
    fully described object, use a DataArray instead).

    The main functional difference between Variables and numpy arrays is that
    numerical operations on Variables implement array broadcasting by dimension
    name. For example, adding an Variable with dimensions `('time',)` to
    another Variable with dimensions `('space',)` results in a new Variable
    with dimensions `('time', 'space')`. Furthermore, numpy reduce operations
    like ``mean`` or ``sum`` are overwritten to take a "dimension" argument
    instead of an "axis".

    Variables are light-weight objects used as the building block for datasets.
    They are more primitive objects, so operations with them provide marginally
    higher performance than using DataArrays. However, manipulating data in the
    form of a Dataset or DataArray should almost always be preferred, because
    they can use more complete metadata in context of coordinate labels.
    """

    __slots__ = ("_dims", "_data", "_attrs", "_encoding")

    def __init__(
        self,
        dims,
        data: T_DuckArray | ArrayLike,
        attrs=None,
        encoding=None,
        fastpath=False,
    ):
        """
        Parameters
        ----------
        dims : str or sequence of str
            Name(s) of the the data dimension(s). Must be either a string (only
            for 1D data) or a sequence of strings with length equal to the
            number of dimensions.
        data : array_like
            Data array which supports numpy-like data access.
        attrs : dict_like or None, optional
            Attributes to assign to the new variable. If None (default), an
            empty attribute dictionary is initialized.
        encoding : dict_like or None, optional
            Dictionary specifying how to encode this array's data into a
            serialized format like netCDF4. Currently used keys (for netCDF)
            include '_FillValue', 'scale_factor', 'add_offset' and 'dtype'.
            Well-behaved code to serialize a Variable should ignore
            unrecognized encoding items.
        """
<<<<<<< HEAD
        super().__init__(
            dims=dims, data=as_compatible_data(data, fastpath=fastpath), attrs=attrs
        )

=======
        self._data: T_DuckArray = as_compatible_data(data, fastpath=fastpath)
        self._dims = self._parse_dimensions(dims)
        self._attrs: dict[Any, Any] | None = None
>>>>>>> 2b444af7
        self._encoding = None
        if encoding is not None:
            self.encoding = encoding

    @property
    def _in_memory(self):
        return isinstance(
            self._data, (np.ndarray, np.number, PandasIndexingAdapter)
        ) or (
            isinstance(self._data, indexing.MemoryCachedArray)
            and isinstance(self._data.array, indexing.NumpyIndexingAdapter)
        )

    @property
    def data(self: T_Variable):
        """
        The Variable's data as an array. The underlying array type
        (e.g. dask, sparse, pint) is preserved.

        See Also
        --------
        Variable.to_numpy
        Variable.as_numpy
        Variable.values
        """
        if is_duck_array(self._data):
            return self._data
        elif isinstance(self._data, indexing.ExplicitlyIndexed):
            return self._data.get_duck_array()
        else:
            return self.values

    @data.setter
    def data(self: T_Variable, data: T_DuckArray | ArrayLike) -> None:
        data = as_compatible_data(data)
<<<<<<< HEAD
        self._check_shape(data)
=======
        if data.shape != self.shape:  # type: ignore[attr-defined]
            raise ValueError(
                f"replacement data must match the Variable's shape. "
                f"replacement data has shape {data.shape}; Variable has shape {self.shape}"  # type: ignore[attr-defined]
            )
>>>>>>> 2b444af7
        self._data = data

    def astype(
        self: T_Variable,
        dtype,
        *,
        order=None,
        casting=None,
        subok=None,
        copy=None,
        keep_attrs=True,
    ) -> T_Variable:
        """
        Copy of the Variable object, with data cast to a specified type.

        Parameters
        ----------
        dtype : str or dtype
            Typecode or data-type to which the array is cast.
        order : {'C', 'F', 'A', 'K'}, optional
            Controls the memory layout order of the result. ‘C’ means C order,
            ‘F’ means Fortran order, ‘A’ means ‘F’ order if all the arrays are
            Fortran contiguous, ‘C’ order otherwise, and ‘K’ means as close to
            the order the array elements appear in memory as possible.
        casting : {'no', 'equiv', 'safe', 'same_kind', 'unsafe'}, optional
            Controls what kind of data casting may occur.

            * 'no' means the data types should not be cast at all.
            * 'equiv' means only byte-order changes are allowed.
            * 'safe' means only casts which can preserve values are allowed.
            * 'same_kind' means only safe casts or casts within a kind,
              like float64 to float32, are allowed.
            * 'unsafe' means any data conversions may be done.
        subok : bool, optional
            If True, then sub-classes will be passed-through, otherwise the
            returned array will be forced to be a base-class array.
        copy : bool, optional
            By default, astype always returns a newly allocated array. If this
            is set to False and the `dtype` requirement is satisfied, the input
            array is returned instead of a copy.
        keep_attrs : bool, optional
            By default, astype keeps attributes. Set to False to remove
            attributes in the returned object.

        Returns
        -------
        out : same as object
            New object with data cast to the specified type.

        Notes
        -----
        The ``order``, ``casting``, ``subok`` and ``copy`` arguments are only passed
        through to the ``astype`` method of the underlying array when a value
        different than ``None`` is supplied.
        Make sure to only supply these arguments if the underlying array class
        supports them.

        See Also
        --------
        numpy.ndarray.astype
        dask.array.Array.astype
        sparse.COO.astype
        """
        from xarray.core.computation import apply_ufunc

        kwargs = dict(order=order, casting=casting, subok=subok, copy=copy)
        kwargs = {k: v for k, v in kwargs.items() if v is not None}

        return apply_ufunc(
            duck_array_ops.astype,
            self,
            dtype,
            kwargs=kwargs,
            keep_attrs=keep_attrs,
            dask="allowed",
        )

    def load(self, **kwargs):
        """Manually trigger loading of this variable's data from disk or a
        remote source into memory and return this variable.

        Normally, it should not be necessary to call this method in user code,
        because all xarray functions should either work on deferred data or
        load data automatically.

        Parameters
        ----------
        **kwargs : dict
            Additional keyword arguments passed on to ``dask.array.compute``.

        See Also
        --------
        dask.array.compute
        """
        if is_chunked_array(self._data):
            chunkmanager = get_chunked_array_type(self._data)
            loaded_data, *_ = chunkmanager.compute(self._data, **kwargs)
            self._data = as_compatible_data(loaded_data)
        elif isinstance(self._data, indexing.ExplicitlyIndexed):
            self._data = self._data.get_duck_array()
        elif not is_duck_array(self._data):
            self._data = np.asarray(self._data)
        return self

    def compute(self, **kwargs):
        """Manually trigger loading of this variable's data from disk or a
        remote source into memory and return a new variable. The original is
        left unaltered.

        Normally, it should not be necessary to call this method in user code,
        because all xarray functions should either work on deferred data or
        load data automatically.

        Parameters
        ----------
        **kwargs : dict
            Additional keyword arguments passed on to ``dask.array.compute``.

        See Also
        --------
        dask.array.compute
        """
        new = self.copy(deep=False)
        return new.load(**kwargs)

    def _dask_finalize(self, results, array_func, *args, **kwargs):
        data = array_func(results, *args, **kwargs)
        return Variable(self._dims, data, attrs=self._attrs, encoding=self._encoding)

    @property
    def values(self):
        """The variable's data as a numpy.ndarray"""
        return _as_array_or_item(self._data)

    @values.setter
    def values(self, values):
        self.data = values

    def to_base_variable(self) -> Variable:
        """Return this variable as a base xarray.Variable"""
        return Variable(
            self._dims, self._data, self._attrs, encoding=self._encoding, fastpath=True
        )

    to_variable = utils.alias(to_base_variable, "to_variable")

    def to_index_variable(self) -> IndexVariable:
        """Return this variable as an xarray.IndexVariable"""
        return IndexVariable(
            self._dims, self._data, self._attrs, encoding=self._encoding, fastpath=True
        )

    to_coord = utils.alias(to_index_variable, "to_coord")

    def _to_index(self) -> pd.Index:
        return self.to_index_variable()._to_index()

    def to_index(self) -> pd.Index:
        """Convert this variable to a pandas.Index"""
        return self.to_index_variable().to_index()

    def to_dict(
        self, data: bool | str = "list", encoding: bool = False
    ) -> dict[str, Any]:
        """Dictionary representation of variable."""
        item: dict[str, Any] = {
            "dims": self.dims,
            "attrs": decode_numpy_dict_values(self.attrs),
        }
        if data is not False:
            if data in [True, "list"]:
                item["data"] = ensure_us_time_resolution(self.to_numpy()).tolist()
            elif data == "array":
                item["data"] = ensure_us_time_resolution(self.data)
            else:
                msg = 'data argument must be bool, "list", or "array"'
                raise ValueError(msg)

        else:
            item.update({"dtype": str(self.dtype), "shape": self.shape})

        if encoding:
            item["encoding"] = dict(self.encoding)

        return item

    def _item_key_to_tuple(self, key):
        if utils.is_dict_like(key):
            return tuple(key.get(dim, slice(None)) for dim in self.dims)
        else:
            return key

    def _broadcast_indexes(self, key):
        """Prepare an indexing key for an indexing operation.

        Parameters
        ----------
        key : int, slice, array-like, dict or tuple of integer, slice and array-like
            Any valid input for indexing.

        Returns
        -------
        dims : tuple
            Dimension of the resultant variable.
        indexers : IndexingTuple subclass
            Tuple of integer, array-like, or slices to use when indexing
            self._data. The type of this argument indicates the type of
            indexing to perform, either basic, outer or vectorized.
        new_order : Optional[Sequence[int]]
            Optional reordering to do on the result of indexing. If not None,
            the first len(new_order) indexing should be moved to these
            positions.
        """
        key = self._item_key_to_tuple(key)  # key is a tuple
        # key is a tuple of full size
        key = indexing.expanded_indexer(key, self.ndim)
        # Convert a scalar Variable to a 0d-array
        key = tuple(
            k.data if isinstance(k, Variable) and k.ndim == 0 else k for k in key
        )
        # Convert a 0d numpy arrays to an integer
        # dask 0d arrays are passed through
        key = tuple(
            k.item() if isinstance(k, np.ndarray) and k.ndim == 0 else k for k in key
        )

        if all(isinstance(k, BASIC_INDEXING_TYPES) for k in key):
            return self._broadcast_indexes_basic(key)

        self._validate_indexers(key)
        # Detect it can be mapped as an outer indexer
        # If all key is unlabeled, or
        # key can be mapped as an OuterIndexer.
        if all(not isinstance(k, Variable) for k in key):
            return self._broadcast_indexes_outer(key)

        # If all key is 1-dimensional and there are no duplicate labels,
        # key can be mapped as an OuterIndexer.
        dims = []
        for k, d in zip(key, self.dims):
            if isinstance(k, Variable):
                if len(k.dims) > 1:
                    return self._broadcast_indexes_vectorized(key)
                dims.append(k.dims[0])
            elif not isinstance(k, integer_types):
                dims.append(d)
        if len(set(dims)) == len(dims):
            return self._broadcast_indexes_outer(key)

        return self._broadcast_indexes_vectorized(key)

    def _broadcast_indexes_basic(self, key):
        dims = tuple(
            dim for k, dim in zip(key, self.dims) if not isinstance(k, integer_types)
        )
        return dims, BasicIndexer(key), None

    def _validate_indexers(self, key):
        """Make sanity checks"""
        for dim, k in zip(self.dims, key):
            if not isinstance(k, BASIC_INDEXING_TYPES):
                if not isinstance(k, Variable):
                    if not is_duck_array(k):
                        k = np.asarray(k)
                    if k.ndim > 1:
                        raise IndexError(
                            "Unlabeled multi-dimensional array cannot be "
                            f"used for indexing: {k}"
                        )
                if k.dtype.kind == "b":
                    if self.shape[self.get_axis_num(dim)] != len(k):
                        raise IndexError(
                            f"Boolean array size {len(k):d} is used to index array "
                            f"with shape {str(self.shape):s}."
                        )
                    if k.ndim > 1:
                        raise IndexError(
                            f"{k.ndim}-dimensional boolean indexing is "
                            "not supported. "
                        )
                    if is_duck_dask_array(k.data):
                        raise KeyError(
                            "Indexing with a boolean dask array is not allowed. "
                            "This will result in a dask array of unknown shape. "
                            "Such arrays are unsupported by Xarray."
                            "Please compute the indexer first using .compute()"
                        )
                    if getattr(k, "dims", (dim,)) != (dim,):
                        raise IndexError(
                            "Boolean indexer should be unlabeled or on the "
                            "same dimension to the indexed array. Indexer is "
                            f"on {str(k.dims):s} but the target dimension is {dim:s}."
                        )

    def _broadcast_indexes_outer(self, key):
        # drop dim if k is integer or if k is a 0d dask array
        dims = tuple(
            k.dims[0] if isinstance(k, Variable) else dim
            for k, dim in zip(key, self.dims)
            if (not isinstance(k, integer_types) and not is_0d_dask_array(k))
        )

        new_key = []
        for k in key:
            if isinstance(k, Variable):
                k = k.data
            if not isinstance(k, BASIC_INDEXING_TYPES):
                if not is_duck_array(k):
                    k = np.asarray(k)
                if k.size == 0:
                    # Slice by empty list; numpy could not infer the dtype
                    k = k.astype(int)
                elif k.dtype.kind == "b":
                    (k,) = np.nonzero(k)
            new_key.append(k)

        return dims, OuterIndexer(tuple(new_key)), None

    def _broadcast_indexes_vectorized(self, key):
        variables = []
        out_dims_set = OrderedSet()
        for dim, value in zip(self.dims, key):
            if isinstance(value, slice):
                out_dims_set.add(dim)
            else:
                variable = (
                    value
                    if isinstance(value, Variable)
                    else as_variable(value, name=dim)
                )
                if variable.dtype.kind == "b":  # boolean indexing case
                    (variable,) = variable._nonzero()

                variables.append(variable)
                out_dims_set.update(variable.dims)

        variable_dims = set()
        for variable in variables:
            variable_dims.update(variable.dims)

        slices = []
        for i, (dim, value) in enumerate(zip(self.dims, key)):
            if isinstance(value, slice):
                if dim in variable_dims:
                    # We only convert slice objects to variables if they share
                    # a dimension with at least one other variable. Otherwise,
                    # we can equivalently leave them as slices aknd transpose
                    # the result. This is significantly faster/more efficient
                    # for most array backends.
                    values = np.arange(*value.indices(self.sizes[dim]))
                    variables.insert(i - len(slices), Variable((dim,), values))
                else:
                    slices.append((i, value))

        try:
            variables = _broadcast_compat_variables(*variables)
        except ValueError:
            raise IndexError(f"Dimensions of indexers mismatch: {key}")

        out_key = [variable.data for variable in variables]
        out_dims = tuple(out_dims_set)
        slice_positions = set()
        for i, value in slices:
            out_key.insert(i, value)
            new_position = out_dims.index(self.dims[i])
            slice_positions.add(new_position)

        if slice_positions:
            new_order = [i for i in range(len(out_dims)) if i not in slice_positions]
        else:
            new_order = None

        return out_dims, VectorizedIndexer(tuple(out_key)), new_order

    def __getitem__(self: T_Variable, key) -> T_Variable:
        """Return a new Variable object whose contents are consistent with
        getting the provided key from the underlying data.

        NB. __getitem__ and __setitem__ implement xarray-style indexing,
        where if keys are unlabeled arrays, we index the array orthogonally
        with them. If keys are labeled array (such as Variables), they are
        broadcasted with our usual scheme and then the array is indexed with
        the broadcasted key, like numpy's fancy indexing.

        If you really want to do indexing like `x[x > 0]`, manipulate the numpy
        array `x.values` directly.
        """
        dims, indexer, new_order = self._broadcast_indexes(key)
        data = as_indexable(self._data)[indexer]
        if new_order:
            data = np.moveaxis(data, range(len(new_order)), new_order)
        return self._finalize_indexing_result(dims, data)

    def _finalize_indexing_result(self: T_Variable, dims, data) -> T_Variable:
        """Used by IndexVariable to return IndexVariable objects when possible."""
        return self._replace(dims=dims, data=data)

    def _getitem_with_mask(self, key, fill_value=dtypes.NA):
        """Index this Variable with -1 remapped to fill_value."""
        # TODO(shoyer): expose this method in public API somewhere (isel?) and
        # use it for reindex.
        # TODO(shoyer): add a sanity check that all other integers are
        # non-negative
        # TODO(shoyer): add an optimization, remapping -1 to an adjacent value
        # that is actually indexed rather than mapping it to the last value
        # along each axis.

        if fill_value is dtypes.NA:
            fill_value = dtypes.get_fill_value(self.dtype)

        dims, indexer, new_order = self._broadcast_indexes(key)

        if self.size:
            if is_duck_dask_array(self._data):
                # dask's indexing is faster this way; also vindex does not
                # support negative indices yet:
                # https://github.com/dask/dask/pull/2967
                actual_indexer = indexing.posify_mask_indexer(indexer)
            else:
                actual_indexer = indexer

            data = as_indexable(self._data)[actual_indexer]
            mask = indexing.create_mask(indexer, self.shape, data)
            # we need to invert the mask in order to pass data first. This helps
            # pint to choose the correct unit
            # TODO: revert after https://github.com/hgrecco/pint/issues/1019 is fixed
            data = duck_array_ops.where(np.logical_not(mask), data, fill_value)
        else:
            # array cannot be indexed along dimensions of size 0, so just
            # build the mask directly instead.
            mask = indexing.create_mask(indexer, self.shape)
            data = np.broadcast_to(fill_value, getattr(mask, "shape", ()))

        if new_order:
            data = duck_array_ops.moveaxis(data, range(len(new_order)), new_order)
        return self._finalize_indexing_result(dims, data)

    def __setitem__(self, key, value):
        """__setitem__ is overloaded to access the underlying numpy values with
        orthogonal indexing.

        See __getitem__ for more details.
        """
        dims, index_tuple, new_order = self._broadcast_indexes(key)

        if not isinstance(value, Variable):
            value = as_compatible_data(value)
            if value.ndim > len(dims):
                raise ValueError(
                    f"shape mismatch: value array of shape {value.shape} could not be "
                    f"broadcast to indexing result with {len(dims)} dimensions"
                )
            if value.ndim == 0:
                value = Variable((), value)
            else:
                value = Variable(dims[-value.ndim :], value)
        # broadcast to become assignable
        value = value.set_dims(dims).data

        if new_order:
            value = duck_array_ops.asarray(value)
            value = value[(len(dims) - value.ndim) * (np.newaxis,) + (Ellipsis,)]
            value = np.moveaxis(value, new_order, range(len(new_order)))

        indexable = as_indexable(self._data)
        indexable[index_tuple] = value

    @property
    def encoding(self) -> dict[Any, Any]:
        """Dictionary of encodings on this variable."""
        if self._encoding is None:
            self._encoding = {}
        return self._encoding

    @encoding.setter
    def encoding(self, value):
        try:
            self._encoding = dict(value)
        except ValueError:
            raise ValueError("encoding must be castable to a dictionary")

    def reset_encoding(self: T_Variable) -> T_Variable:
        """Return a new Variable without encoding."""
        return self._replace(encoding={})

<<<<<<< HEAD
=======
    def copy(
        self: T_Variable, deep: bool = True, data: T_DuckArray | ArrayLike | None = None
    ) -> T_Variable:
        """Returns a copy of this object.

        If `deep=True`, the data array is loaded into memory and copied onto
        the new object. Dimensions, attributes and encodings are always copied.

        Use `data` to create a new object with the same structure as
        original but entirely new data.

        Parameters
        ----------
        deep : bool, default: True
            Whether the data array is loaded into memory and copied onto
            the new object. Default is True.
        data : array_like, optional
            Data to use in the new object. Must have same shape as original.
            When `data` is used, `deep` is ignored.

        Returns
        -------
        object : Variable
            New object with dimensions, attributes, encodings, and optionally
            data copied from original.

        Examples
        --------
        Shallow copy versus deep copy

        >>> var = xr.Variable(data=[1, 2, 3], dims="x")
        >>> var.copy()
        <xarray.Variable (x: 3)>
        array([1, 2, 3])
        >>> var_0 = var.copy(deep=False)
        >>> var_0[0] = 7
        >>> var_0
        <xarray.Variable (x: 3)>
        array([7, 2, 3])
        >>> var
        <xarray.Variable (x: 3)>
        array([7, 2, 3])

        Changing the data using the ``data`` argument maintains the
        structure of the original object, but with the new data. Original
        object is unaffected.

        >>> var.copy(data=[0.1, 0.2, 0.3])
        <xarray.Variable (x: 3)>
        array([0.1, 0.2, 0.3])
        >>> var
        <xarray.Variable (x: 3)>
        array([7, 2, 3])

        See Also
        --------
        pandas.DataFrame.copy
        """
        return self._copy(deep=deep, data=data)

>>>>>>> 2b444af7
    def _copy(
        self: T_Variable,
        deep: bool = True,
        data: T_DuckArray | ArrayLike | None = None,
        memo: dict[int, Any] | None = None,
    ) -> T_Variable:
        if data is None:
            data_old = self._data

            if isinstance(data_old, indexing.MemoryCachedArray):
                # don't share caching between copies
                ndata = indexing.MemoryCachedArray(data_old.array)
            else:
                ndata = data_old

            if deep:
                ndata = copy.deepcopy(ndata, memo)

        else:
            ndata = as_compatible_data(data)
            if self.shape != ndata.shape:  # type: ignore[attr-defined]
                raise ValueError(
                    f"Data shape {ndata.shape} must match shape of object {self.shape}"  # type: ignore[attr-defined]
                )

        attrs = copy.deepcopy(self._attrs, memo) if deep else copy.copy(self._attrs)
        encoding = (
            copy.deepcopy(self._encoding, memo) if deep else copy.copy(self._encoding)
        )

        # note: dims is already an immutable tuple
        return self._replace(data=ndata, attrs=attrs, encoding=encoding)

    def _replace(
        self: T_Variable,
        dims=_default,
        data=_default,
        attrs=_default,
        encoding=_default,
    ) -> T_Variable:
        if dims is _default:
            dims = copy.copy(self._dims)
        if data is _default:
            data = copy.copy(self.data)
        if attrs is _default:
            attrs = copy.copy(self._attrs)

        if encoding is _default:
            encoding = copy.copy(self._encoding)
        return type(self)(dims, data, attrs, encoding, fastpath=True)

    def chunk(
        self,
        chunks: (
            int
            | Literal["auto"]
            | tuple[int, ...]
            | tuple[tuple[int, ...], ...]
            | Mapping[Any, None | int | tuple[int, ...]]
        ) = {},
        name: str | None = None,
        lock: bool | None = None,
        inline_array: bool | None = None,
        chunked_array_type: str | ChunkManagerEntrypoint | None = None,
        from_array_kwargs=None,
        **chunks_kwargs: Any,
    ) -> Variable:
        """Coerce this array's data into a dask array with the given chunks.

        If this variable is a non-dask array, it will be converted to dask
        array. If it's a dask array, it will be rechunked to the given chunk
        sizes.

        If neither chunks is not provided for one or more dimensions, chunk
        sizes along that dimension will not be updated; non-dask arrays will be
        converted into dask arrays with a single block.

        Parameters
        ----------
        chunks : int, tuple or dict, optional
            Chunk sizes along each dimension, e.g., ``5``, ``(5, 5)`` or
            ``{'x': 5, 'y': 5}``.
        name : str, optional
            Used to generate the name for this array in the internal dask
            graph. Does not need not be unique.
        lock : bool, default: False
            Passed on to :py:func:`dask.array.from_array`, if the array is not
            already as dask array.
        inline_array : bool, default: False
            Passed on to :py:func:`dask.array.from_array`, if the array is not
            already as dask array.
        chunked_array_type: str, optional
            Which chunked array type to coerce this datasets' arrays to.
            Defaults to 'dask' if installed, else whatever is registered via the `ChunkManagerEntrypoint` system.
            Experimental API that should not be relied upon.
        from_array_kwargs: dict, optional
            Additional keyword arguments passed on to the `ChunkManagerEntrypoint.from_array` method used to create
            chunked arrays, via whichever chunk manager is specified through the `chunked_array_type` kwarg.
            For example, with dask as the default chunked array type, this method would pass additional kwargs
            to :py:func:`dask.array.from_array`. Experimental API that should not be relied upon.
        **chunks_kwargs : {dim: chunks, ...}, optional
            The keyword arguments form of ``chunks``.
            One of chunks or chunks_kwargs must be provided.

        Returns
        -------
        chunked : xarray.Variable

        See Also
        --------
        Variable.chunks
        Variable.chunksizes
        xarray.unify_chunks
        dask.array.from_array
        """

        if chunks is None:
            warnings.warn(
                "None value for 'chunks' is deprecated. "
                "It will raise an error in the future. Use instead '{}'",
                category=FutureWarning,
            )
            chunks = {}

        if isinstance(chunks, (float, str, int, tuple, list)):
            # TODO we shouldn't assume here that other chunkmanagers can handle these types
            # TODO should we call normalize_chunks here?
            pass  # dask.array.from_array can handle these directly
        else:
            chunks = either_dict_or_kwargs(chunks, chunks_kwargs, "chunk")

        if utils.is_dict_like(chunks):
            chunks = {self.get_axis_num(dim): chunk for dim, chunk in chunks.items()}

        chunkmanager = guess_chunkmanager(chunked_array_type)

        if from_array_kwargs is None:
            from_array_kwargs = {}

        # TODO deprecate passing these dask-specific arguments explicitly. In future just pass everything via from_array_kwargs
        _from_array_kwargs = utils.consolidate_dask_from_array_kwargs(
            from_array_kwargs,
            name=name,
            lock=lock,
            inline_array=inline_array,
        )

        data_old = self._data
        if chunkmanager.is_chunked_array(data_old):
            data_chunked = chunkmanager.rechunk(data_old, chunks)  # type: ignore[arg-type]
        else:
            if isinstance(data_old, indexing.ExplicitlyIndexed):
                # Unambiguously handle array storage backends (like NetCDF4 and h5py)
                # that can't handle general array indexing. For example, in netCDF4 you
                # can do "outer" indexing along two dimensions independent, which works
                # differently from how NumPy handles it.
                # da.from_array works by using lazy indexing with a tuple of slices.
                # Using OuterIndexer is a pragmatic choice: dask does not yet handle
                # different indexing types in an explicit way:
                # https://github.com/dask/dask/issues/2883
                ndata = indexing.ImplicitToExplicitIndexingAdapter(
                    data_old, indexing.OuterIndexer
                )
            else:
                ndata = data_old

            if utils.is_dict_like(chunks):
                chunks = tuple(chunks.get(n, s) for n, s in enumerate(ndata.shape))

            data_chunked = chunkmanager.from_array(
                ndata,
                chunks,  # type: ignore[arg-type]
                **_from_array_kwargs,
            )

        return self._replace(data=data_chunked)

    def to_numpy(self) -> np.ndarray:
        """Coerces wrapped data to numpy and returns a numpy.ndarray"""
        # TODO an entrypoint so array libraries can choose coercion method?
        data = self.data

        # TODO first attempt to call .to_numpy() once some libraries implement it
        if hasattr(data, "chunks"):
            chunkmanager = get_chunked_array_type(data)
            data, *_ = chunkmanager.compute(data)
        if isinstance(data, array_type("cupy")):
            data = data.get()
        # pint has to be imported dynamically as pint imports xarray
        if isinstance(data, array_type("pint")):
            data = data.magnitude
        if isinstance(data, array_type("sparse")):
            data = data.todense()
        data = np.asarray(data)

        return data

    def as_numpy(self: T_Variable) -> T_Variable:
        """Coerces wrapped data into a numpy array, returning a Variable."""
        return self._replace(data=self.to_numpy())

    def isel(
        self: T_Variable,
        indexers: Mapping[Any, Any] | None = None,
        missing_dims: ErrorOptionsWithWarn = "raise",
        **indexers_kwargs: Any,
    ) -> T_Variable:
        """Return a new array indexed along the specified dimension(s).

        Parameters
        ----------
        **indexers : {dim: indexer, ...}
            Keyword arguments with names matching dimensions and values given
            by integers, slice objects or arrays.
        missing_dims : {"raise", "warn", "ignore"}, default: "raise"
            What to do if dimensions that should be selected from are not present in the
            DataArray:
            - "raise": raise an exception
            - "warn": raise a warning, and ignore the missing dimensions
            - "ignore": ignore the missing dimensions

        Returns
        -------
        obj : Array object
            A new Array with the selected data and dimensions. In general,
            the new variable's data will be a view of this variable's data,
            unless numpy fancy indexing was triggered by using an array
            indexer, in which case the data will be a copy.
        """
        indexers = either_dict_or_kwargs(indexers, indexers_kwargs, "isel")

        indexers = drop_dims_from_indexers(indexers, self.dims, missing_dims)

        key = tuple(indexers.get(dim, slice(None)) for dim in self.dims)
        return self[key]

    def squeeze(self, dim=None):
        """Return a new object with squeezed data.

        Parameters
        ----------
        dim : None or str or tuple of str, optional
            Selects a subset of the length one dimensions. If a dimension is
            selected with length greater than one, an error is raised. If
            None, all length one dimensions are squeezed.

        Returns
        -------
        squeezed : same type as caller
            This object, but with with all or a subset of the dimensions of
            length 1 removed.

        See Also
        --------
        numpy.squeeze
        """
        dims = common.get_squeeze_dims(self, dim)
        return self.isel({d: 0 for d in dims})

    def _shift_one_dim(self, dim, count, fill_value=dtypes.NA):
        axis = self.get_axis_num(dim)

        if count > 0:
            keep = slice(None, -count)
        elif count < 0:
            keep = slice(-count, None)
        else:
            keep = slice(None)

        trimmed_data = self[(slice(None),) * axis + (keep,)].data

        if fill_value is dtypes.NA:
            dtype, fill_value = dtypes.maybe_promote(self.dtype)
        else:
            dtype = self.dtype

        width = min(abs(count), self.shape[axis])
        dim_pad = (width, 0) if count >= 0 else (0, width)
        pads = [(0, 0) if d != dim else dim_pad for d in self.dims]

        data = np.pad(
            duck_array_ops.astype(trimmed_data, dtype),
            pads,
            mode="constant",
            constant_values=fill_value,
        )

        if is_duck_dask_array(data):
            # chunked data should come out with the same chunks; this makes
            # it feasible to combine shifted and unshifted data
            # TODO: remove this once dask.array automatically aligns chunks
            data = data.rechunk(self.data.chunks)

        return self._replace(data=data)

    def shift(self, shifts=None, fill_value=dtypes.NA, **shifts_kwargs):
        """
        Return a new Variable with shifted data.

        Parameters
        ----------
        shifts : mapping of the form {dim: offset}
            Integer offset to shift along each of the given dimensions.
            Positive offsets shift to the right; negative offsets shift to the
            left.
        fill_value : scalar, optional
            Value to use for newly missing values
        **shifts_kwargs
            The keyword arguments form of ``shifts``.
            One of shifts or shifts_kwargs must be provided.

        Returns
        -------
        shifted : Variable
            Variable with the same dimensions and attributes but shifted data.
        """
        shifts = either_dict_or_kwargs(shifts, shifts_kwargs, "shift")
        result = self
        for dim, count in shifts.items():
            result = result._shift_one_dim(dim, count, fill_value=fill_value)
        return result

    def _pad_options_dim_to_index(
        self,
        pad_option: Mapping[Any, int | tuple[int, int]],
        fill_with_shape=False,
    ):
        if fill_with_shape:
            return [
                (n, n) if d not in pad_option else pad_option[d]
                for d, n in zip(self.dims, self.data.shape)
            ]
        return [(0, 0) if d not in pad_option else pad_option[d] for d in self.dims]

    def pad(
        self,
        pad_width: Mapping[Any, int | tuple[int, int]] | None = None,
        mode: PadModeOptions = "constant",
        stat_length: int
        | tuple[int, int]
        | Mapping[Any, tuple[int, int]]
        | None = None,
        constant_values: float
        | tuple[float, float]
        | Mapping[Any, tuple[float, float]]
        | None = None,
        end_values: int | tuple[int, int] | Mapping[Any, tuple[int, int]] | None = None,
        reflect_type: PadReflectOptions = None,
        keep_attrs: bool | None = None,
        **pad_width_kwargs: Any,
    ):
        """
        Return a new Variable with padded data.

        Parameters
        ----------
        pad_width : mapping of hashable to tuple of int
            Mapping with the form of {dim: (pad_before, pad_after)}
            describing the number of values padded along each dimension.
            {dim: pad} is a shortcut for pad_before = pad_after = pad
        mode : str, default: "constant"
            See numpy / Dask docs
        stat_length : int, tuple or mapping of hashable to tuple
            Used in 'maximum', 'mean', 'median', and 'minimum'.  Number of
            values at edge of each axis used to calculate the statistic value.
        constant_values : scalar, tuple or mapping of hashable to tuple
            Used in 'constant'.  The values to set the padded values for each
            axis.
        end_values : scalar, tuple or mapping of hashable to tuple
            Used in 'linear_ramp'.  The values used for the ending value of the
            linear_ramp and that will form the edge of the padded array.
        reflect_type : {"even", "odd"}, optional
            Used in "reflect", and "symmetric".  The "even" style is the
            default with an unaltered reflection around the edge value.  For
            the "odd" style, the extended part of the array is created by
            subtracting the reflected values from two times the edge value.
        keep_attrs : bool, optional
            If True, the variable's attributes (`attrs`) will be copied from
            the original object to the new one.  If False (default), the new
            object will be returned without attributes.
        **pad_width_kwargs
            One of pad_width or pad_width_kwargs must be provided.

        Returns
        -------
        padded : Variable
            Variable with the same dimensions and attributes but padded data.
        """
        pad_width = either_dict_or_kwargs(pad_width, pad_width_kwargs, "pad")

        # change default behaviour of pad with mode constant
        if mode == "constant" and (
            constant_values is None or constant_values is dtypes.NA
        ):
            dtype, constant_values = dtypes.maybe_promote(self.dtype)
        else:
            dtype = self.dtype

        # create pad_options_kwargs, numpy requires only relevant kwargs to be nonempty
        if isinstance(stat_length, dict):
            stat_length = self._pad_options_dim_to_index(
                stat_length, fill_with_shape=True
            )
        if isinstance(constant_values, dict):
            constant_values = self._pad_options_dim_to_index(constant_values)
        if isinstance(end_values, dict):
            end_values = self._pad_options_dim_to_index(end_values)

        # workaround for bug in Dask's default value of stat_length https://github.com/dask/dask/issues/5303
        if stat_length is None and mode in ["maximum", "mean", "median", "minimum"]:
            stat_length = [(n, n) for n in self.data.shape]  # type: ignore[assignment]

        # change integer values to a tuple of two of those values and change pad_width to index
        for k, v in pad_width.items():
            if isinstance(v, numbers.Number):
                pad_width[k] = (v, v)
        pad_width_by_index = self._pad_options_dim_to_index(pad_width)

        # create pad_options_kwargs, numpy/dask requires only relevant kwargs to be nonempty
        pad_option_kwargs: dict[str, Any] = {}
        if stat_length is not None:
            pad_option_kwargs["stat_length"] = stat_length
        if constant_values is not None:
            pad_option_kwargs["constant_values"] = constant_values
        if end_values is not None:
            pad_option_kwargs["end_values"] = end_values
        if reflect_type is not None:
            pad_option_kwargs["reflect_type"] = reflect_type

        array = np.pad(
            duck_array_ops.astype(self.data, dtype, copy=False),
            pad_width_by_index,
            mode=mode,
            **pad_option_kwargs,
        )

        if keep_attrs is None:
            keep_attrs = _get_keep_attrs(default=True)
        attrs = self._attrs if keep_attrs else None

        return type(self)(self.dims, array, attrs=attrs)

    def _roll_one_dim(self, dim, count):
        axis = self.get_axis_num(dim)

        count %= self.shape[axis]
        if count != 0:
            indices = [slice(-count, None), slice(None, -count)]
        else:
            indices = [slice(None)]

        arrays = [self[(slice(None),) * axis + (idx,)].data for idx in indices]

        data = duck_array_ops.concatenate(arrays, axis)

        if is_duck_dask_array(data):
            # chunked data should come out with the same chunks; this makes
            # it feasible to combine shifted and unshifted data
            # TODO: remove this once dask.array automatically aligns chunks
            data = data.rechunk(self.data.chunks)

        return self._replace(data=data)

    def roll(self, shifts=None, **shifts_kwargs):
        """
        Return a new Variable with rolld data.

        Parameters
        ----------
        shifts : mapping of hashable to int
            Integer offset to roll along each of the given dimensions.
            Positive offsets roll to the right; negative offsets roll to the
            left.
        **shifts_kwargs
            The keyword arguments form of ``shifts``.
            One of shifts or shifts_kwargs must be provided.

        Returns
        -------
        shifted : Variable
            Variable with the same dimensions and attributes but rolled data.
        """
        shifts = either_dict_or_kwargs(shifts, shifts_kwargs, "roll")

        result = self
        for dim, count in shifts.items():
            result = result._roll_one_dim(dim, count)
        return result

    def transpose(
        self,
        *dims: Hashable | ellipsis,
        missing_dims: ErrorOptionsWithWarn = "raise",
    ) -> Variable:
        """Return a new Variable object with transposed dimensions.

        Parameters
        ----------
        *dims : Hashable, optional
            By default, reverse the dimensions. Otherwise, reorder the
            dimensions to this order.
        missing_dims : {"raise", "warn", "ignore"}, default: "raise"
            What to do if dimensions that should be selected from are not present in the
            Variable:
            - "raise": raise an exception
            - "warn": raise a warning, and ignore the missing dimensions
            - "ignore": ignore the missing dimensions

        Returns
        -------
        transposed : Variable
            The returned object has transposed data and dimensions with the
            same attributes as the original.

        Notes
        -----
        This operation returns a view of this variable's data. It is
        lazy for dask-backed Variables but not for numpy-backed Variables.

        See Also
        --------
        numpy.transpose
        """
        if len(dims) == 0:
            dims = self.dims[::-1]
        else:
            dims = tuple(infix_dims(dims, self.dims, missing_dims))

        if len(dims) < 2 or dims == self.dims:
            # no need to transpose if only one dimension
            # or dims are in same order
            return self.copy(deep=False)

        axes = self.get_axis_num(dims)
        data = as_indexable(self._data).transpose(axes)
        return self._replace(dims=dims, data=data)

    @property
    def T(self) -> Variable:
        return self.transpose()

    def set_dims(self, dims, shape=None):
        """Return a new variable with given set of dimensions.
        This method might be used to attach new dimension(s) to variable.

        When possible, this operation does not copy this variable's data.

        Parameters
        ----------
        dims : str or sequence of str or dict
            Dimensions to include on the new variable. If a dict, values are
            used to provide the sizes of new dimensions; otherwise, new
            dimensions are inserted with length 1.

        Returns
        -------
        Variable
        """
        if isinstance(dims, str):
            dims = [dims]

        if shape is None and utils.is_dict_like(dims):
            shape = dims.values()

        missing_dims = set(self.dims) - set(dims)
        if missing_dims:
            raise ValueError(
                f"new dimensions {dims!r} must be a superset of "
                f"existing dimensions {self.dims!r}"
            )

        self_dims = set(self.dims)
        expanded_dims = tuple(d for d in dims if d not in self_dims) + self.dims

        if self.dims == expanded_dims:
            # don't use broadcast_to unless necessary so the result remains
            # writeable if possible
            expanded_data = self.data
        elif shape is not None:
            dims_map = dict(zip(dims, shape))
            tmp_shape = tuple(dims_map[d] for d in expanded_dims)
            expanded_data = duck_array_ops.broadcast_to(self.data, tmp_shape)
        else:
            expanded_data = self.data[(None,) * (len(expanded_dims) - self.ndim)]

        expanded_var = Variable(
            expanded_dims, expanded_data, self._attrs, self._encoding, fastpath=True
        )
        return expanded_var.transpose(*dims)

    def _stack_once(self, dims: list[Hashable], new_dim: Hashable):
        if not set(dims) <= set(self.dims):
            raise ValueError(f"invalid existing dimensions: {dims}")

        if new_dim in self.dims:
            raise ValueError(
                "cannot create a new dimension with the same "
                "name as an existing dimension"
            )

        if len(dims) == 0:
            # don't stack
            return self.copy(deep=False)

        other_dims = [d for d in self.dims if d not in dims]
        dim_order = other_dims + list(dims)
        reordered = self.transpose(*dim_order)

        new_shape = reordered.shape[: len(other_dims)] + (-1,)
        new_data = duck_array_ops.reshape(reordered.data, new_shape)
        new_dims = reordered.dims[: len(other_dims)] + (new_dim,)

        return Variable(new_dims, new_data, self._attrs, self._encoding, fastpath=True)

    def stack(self, dimensions=None, **dimensions_kwargs):
        """
        Stack any number of existing dimensions into a single new dimension.

        New dimensions will be added at the end, and the order of the data
        along each new dimension will be in contiguous (C) order.

        Parameters
        ----------
        dimensions : mapping of hashable to tuple of hashable
            Mapping of form new_name=(dim1, dim2, ...) describing the
            names of new dimensions, and the existing dimensions that
            they replace.
        **dimensions_kwargs
            The keyword arguments form of ``dimensions``.
            One of dimensions or dimensions_kwargs must be provided.

        Returns
        -------
        stacked : Variable
            Variable with the same attributes but stacked data.

        See Also
        --------
        Variable.unstack
        """
        dimensions = either_dict_or_kwargs(dimensions, dimensions_kwargs, "stack")
        result = self
        for new_dim, dims in dimensions.items():
            result = result._stack_once(dims, new_dim)
        return result

    def _unstack_once_full(
        self, dims: Mapping[Any, int], old_dim: Hashable
    ) -> Variable:
        """
        Unstacks the variable without needing an index.

        Unlike `_unstack_once`, this function requires the existing dimension to
        contain the full product of the new dimensions.
        """
        new_dim_names = tuple(dims.keys())
        new_dim_sizes = tuple(dims.values())

        if old_dim not in self.dims:
            raise ValueError(f"invalid existing dimension: {old_dim}")

        if set(new_dim_names).intersection(self.dims):
            raise ValueError(
                "cannot create a new dimension with the same "
                "name as an existing dimension"
            )

        if math.prod(new_dim_sizes) != self.sizes[old_dim]:
            raise ValueError(
                "the product of the new dimension sizes must "
                "equal the size of the old dimension"
            )

        other_dims = [d for d in self.dims if d != old_dim]
        dim_order = other_dims + [old_dim]
        reordered = self.transpose(*dim_order)

        new_shape = reordered.shape[: len(other_dims)] + new_dim_sizes
        new_data = reordered.data.reshape(new_shape)
        new_dims = reordered.dims[: len(other_dims)] + new_dim_names

        return Variable(new_dims, new_data, self._attrs, self._encoding, fastpath=True)

    def _unstack_once(
        self,
        index: pd.MultiIndex,
        dim: Hashable,
        fill_value=dtypes.NA,
        sparse: bool = False,
    ) -> Variable:
        """
        Unstacks this variable given an index to unstack and the name of the
        dimension to which the index refers.
        """

        reordered = self.transpose(..., dim)

        new_dim_sizes = [lev.size for lev in index.levels]
        new_dim_names = index.names
        indexer = index.codes

        # Potentially we could replace `len(other_dims)` with just `-1`
        other_dims = [d for d in self.dims if d != dim]
        new_shape = tuple(list(reordered.shape[: len(other_dims)]) + new_dim_sizes)
        new_dims = reordered.dims[: len(other_dims)] + new_dim_names

        create_template: Callable
        if fill_value is dtypes.NA:
            is_missing_values = math.prod(new_shape) > math.prod(self.shape)
            if is_missing_values:
                dtype, fill_value = dtypes.maybe_promote(self.dtype)

                create_template = partial(np.full_like, fill_value=fill_value)
            else:
                dtype = self.dtype
                fill_value = dtypes.get_fill_value(dtype)
                create_template = np.empty_like
        else:
            dtype = self.dtype
            create_template = partial(np.full_like, fill_value=fill_value)

        if sparse:
            # unstacking a dense multitindexed array to a sparse array
            from sparse import COO

            codes = zip(*index.codes)
            if reordered.ndim == 1:
                indexes = codes
            else:
                sizes = itertools.product(*[range(s) for s in reordered.shape[:-1]])
                tuple_indexes = itertools.product(sizes, codes)
                indexes = map(lambda x: list(itertools.chain(*x)), tuple_indexes)  # type: ignore

            data = COO(
                coords=np.array(list(indexes)).T,
                data=self.data.astype(dtype).ravel(),
                fill_value=fill_value,
                shape=new_shape,
                sorted=index.is_monotonic_increasing,
            )

        else:
            data = create_template(self.data, shape=new_shape, dtype=dtype)

            # Indexer is a list of lists of locations. Each list is the locations
            # on the new dimension. This is robust to the data being sparse; in that
            # case the destinations will be NaN / zero.
            data[(..., *indexer)] = reordered

        return self._replace(dims=new_dims, data=data)

    def unstack(self, dimensions=None, **dimensions_kwargs):
        """
        Unstack an existing dimension into multiple new dimensions.

        New dimensions will be added at the end, and the order of the data
        along each new dimension will be in contiguous (C) order.

        Note that unlike ``DataArray.unstack`` and ``Dataset.unstack``, this
        method requires the existing dimension to contain the full product of
        the new dimensions.

        Parameters
        ----------
        dimensions : mapping of hashable to mapping of hashable to int
            Mapping of the form old_dim={dim1: size1, ...} describing the
            names of existing dimensions, and the new dimensions and sizes
            that they map to.
        **dimensions_kwargs
            The keyword arguments form of ``dimensions``.
            One of dimensions or dimensions_kwargs must be provided.

        Returns
        -------
        unstacked : Variable
            Variable with the same attributes but unstacked data.

        See Also
        --------
        Variable.stack
        DataArray.unstack
        Dataset.unstack
        """
        dimensions = either_dict_or_kwargs(dimensions, dimensions_kwargs, "unstack")
        result = self
        for old_dim, dims in dimensions.items():
            result = result._unstack_once_full(dims, old_dim)
        return result

    def fillna(self, value):
        return ops.fillna(self, value)

    def where(self, cond, other=dtypes.NA):
        return ops.where_method(self, cond, other)

    def clip(self, min=None, max=None):
        """
        Return an array whose values are limited to ``[min, max]``.
        At least one of max or min must be given.

        Refer to `numpy.clip` for full documentation.

        See Also
        --------
        numpy.clip : equivalent function
        """
        from xarray.core.computation import apply_ufunc

        return apply_ufunc(np.clip, self, min, max, dask="allowed")

    def reduce(
        self,
        func: Callable[..., Any],
        dim: Dims = None,
        axis: int | Sequence[int] | None = None,
        keep_attrs: bool | None = None,
        keepdims: bool = False,
        **kwargs,
    ) -> Variable:
        """Reduce this array by applying `func` along some dimension(s).

        Parameters
        ----------
        func : callable
            Function which can be called in the form
            `func(x, axis=axis, **kwargs)` to return the result of reducing an
            np.ndarray over an integer valued axis.
        dim : "...", str, Iterable of Hashable or None, optional
            Dimension(s) over which to apply `func`. By default `func` is
            applied over all dimensions.
        axis : int or Sequence of int, optional
            Axis(es) over which to apply `func`. Only one of the 'dim'
            and 'axis' arguments can be supplied. If neither are supplied, then
            the reduction is calculated over the flattened array (by calling
            `func(x)` without an axis argument).
        keep_attrs : bool, optional
            If True, the variable's attributes (`attrs`) will be copied from
            the original object to the new one.  If False (default), the new
            object will be returned without attributes.
        keepdims : bool, default: False
            If True, the dimensions which are reduced are left in the result
            as dimensions of size one
        **kwargs : dict
            Additional keyword arguments passed on to `func`.

        Returns
        -------
        reduced : Array
            Array with summarized data and the indicated dimension(s)
            removed.
        """
        if dim == ...:
            dim = None
        if dim is not None and axis is not None:
            raise ValueError("cannot supply both 'axis' and 'dim' arguments")

        if dim is not None:
            axis = self.get_axis_num(dim)

        with warnings.catch_warnings():
            warnings.filterwarnings(
                "ignore", r"Mean of empty slice", category=RuntimeWarning
            )
            if axis is not None:
                if isinstance(axis, tuple) and len(axis) == 1:
                    # unpack axis for the benefit of functions
                    # like np.argmin which can't handle tuple arguments
                    axis = axis[0]
                data = func(self.data, axis=axis, **kwargs)
            else:
                data = func(self.data, **kwargs)

        if getattr(data, "shape", ()) == self.shape:
            dims = self.dims
        else:
            removed_axes: Iterable[int]
            if axis is None:
                removed_axes = range(self.ndim)
            else:
                removed_axes = np.atleast_1d(axis) % self.ndim
            if keepdims:
                # Insert np.newaxis for removed dims
                slices = tuple(
                    np.newaxis if i in removed_axes else slice(None, None)
                    for i in range(self.ndim)
                )
                if getattr(data, "shape", None) is None:
                    # Reduce has produced a scalar value, not an array-like
                    data = np.asanyarray(data)[slices]
                else:
                    data = data[slices]
                dims = self.dims
            else:
                dims = tuple(
                    adim for n, adim in enumerate(self.dims) if n not in removed_axes
                )

        if keep_attrs is None:
            keep_attrs = _get_keep_attrs(default=False)
        attrs = self._attrs if keep_attrs else None

        return Variable(dims, data, attrs=attrs)

    @classmethod
    def concat(
        cls,
        variables,
        dim="concat_dim",
        positions=None,
        shortcut=False,
        combine_attrs="override",
    ):
        """Concatenate variables along a new or existing dimension.

        Parameters
        ----------
        variables : iterable of Variable
            Arrays to stack together. Each variable is expected to have
            matching dimensions and shape except for along the stacked
            dimension.
        dim : str or DataArray, optional
            Name of the dimension to stack along. This can either be a new
            dimension name, in which case it is added along axis=0, or an
            existing dimension name, in which case the location of the
            dimension is unchanged. Where to insert the new dimension is
            determined by the first variable.
        positions : None or list of array-like, optional
            List of integer arrays which specifies the integer positions to
            which to assign each dataset along the concatenated dimension.
            If not supplied, objects are concatenated in the provided order.
        shortcut : bool, optional
            This option is used internally to speed-up groupby operations.
            If `shortcut` is True, some checks of internal consistency between
            arrays to concatenate are skipped.
        combine_attrs : {"drop", "identical", "no_conflicts", "drop_conflicts", \
                         "override"}, default: "override"
            String indicating how to combine attrs of the objects being merged:

            - "drop": empty attrs on returned Dataset.
            - "identical": all attrs must be the same on every object.
            - "no_conflicts": attrs from all objects are combined, any that have
              the same name must also have the same value.
            - "drop_conflicts": attrs from all objects are combined, any that have
              the same name but different values are dropped.
            - "override": skip comparing and copy attrs from the first dataset to
              the result.

        Returns
        -------
        stacked : Variable
            Concatenated Variable formed by stacking all the supplied variables
            along the given dimension.
        """
        from xarray.core.merge import merge_attrs

        if not isinstance(dim, str):
            (dim,) = dim.dims

        # can't do this lazily: we need to loop through variables at least
        # twice
        variables = list(variables)
        first_var = variables[0]
        first_var_dims = first_var.dims

        arrays = [v._data for v in variables]

        if dim in first_var_dims:
            axis = first_var.get_axis_num(dim)
            dims = first_var_dims
            data = duck_array_ops.concatenate(arrays, axis=axis)
            if positions is not None:
                # TODO: deprecate this option -- we don't need it for groupby
                # any more.
                indices = nputils.inverse_permutation(np.concatenate(positions))
                data = duck_array_ops.take(data, indices, axis=axis)
        else:
            axis = 0
            dims = (dim,) + first_var_dims
            data = duck_array_ops.stack(arrays, axis=axis)

        attrs = merge_attrs(
            [var.attrs for var in variables], combine_attrs=combine_attrs
        )
        encoding = dict(first_var.encoding)
        if not shortcut:
            for var in variables:
                if var.dims != first_var_dims:
                    raise ValueError(
                        f"Variable has dimensions {tuple(var.dims)} but first Variable has dimensions {tuple(first_var_dims)}"
                    )

        return cls(dims, data, attrs, encoding, fastpath=True)

    def equals(self, other, equiv=duck_array_ops.array_equiv):
        """True if two Variables have the same dimensions and values;
        otherwise False.

        Variables can still be equal (like pandas objects) if they have NaN
        values in the same locations.

        This method is necessary because `v1 == v2` for Variables
        does element-wise comparisons (like numpy.ndarrays).
        """
        other = getattr(other, "variable", other)
        try:
            return self.dims == other.dims and (
                self._data is other._data or equiv(self.data, other.data)
            )
        except (TypeError, AttributeError):
            return False

    def broadcast_equals(self, other, equiv=duck_array_ops.array_equiv):
        """True if two Variables have the values after being broadcast against
        each other; otherwise False.

        Variables can still be equal (like pandas objects) if they have NaN
        values in the same locations.
        """
        try:
            self, other = broadcast_variables(self, other)
        except (ValueError, AttributeError):
            return False
        return self.equals(other, equiv=equiv)

    def identical(self, other, equiv=duck_array_ops.array_equiv):
        """Like equals, but also checks attributes."""
        try:
            return utils.dict_equiv(self.attrs, other.attrs) and self.equals(
                other, equiv=equiv
            )
        except (TypeError, AttributeError):
            return False

    def no_conflicts(self, other, equiv=duck_array_ops.array_notnull_equiv):
        """True if the intersection of two Variable's non-null data is
        equal; otherwise false.

        Variables can thus still be equal if there are locations where either,
        or both, contain NaN values.
        """
        return self.broadcast_equals(other, equiv=equiv)

    def quantile(
        self,
        q: ArrayLike,
        dim: str | Sequence[Hashable] | None = None,
        method: QuantileMethods = "linear",
        keep_attrs: bool | None = None,
        skipna: bool | None = None,
        interpolation: QuantileMethods | None = None,
    ) -> Variable:
        """Compute the qth quantile of the data along the specified dimension.

        Returns the qth quantiles(s) of the array elements.

        Parameters
        ----------
        q : float or sequence of float
            Quantile to compute, which must be between 0 and 1
            inclusive.
        dim : str or sequence of str, optional
            Dimension(s) over which to apply quantile.
        method : str, default: "linear"
            This optional parameter specifies the interpolation method to use when the
            desired quantile lies between two data points. The options sorted by their R
            type as summarized in the H&F paper [1]_ are:

                1. "inverted_cdf"
                2. "averaged_inverted_cdf"
                3. "closest_observation"
                4. "interpolated_inverted_cdf"
                5. "hazen"
                6. "weibull"
                7. "linear"  (default)
                8. "median_unbiased"
                9. "normal_unbiased"

            The first three methods are discontiuous.  The following discontinuous
            variations of the default "linear" (7.) option are also available:

                * "lower"
                * "higher"
                * "midpoint"
                * "nearest"

            See :py:func:`numpy.quantile` or [1]_ for details. The "method" argument
            was previously called "interpolation", renamed in accordance with numpy
            version 1.22.0.

        keep_attrs : bool, optional
            If True, the variable's attributes (`attrs`) will be copied from
            the original object to the new one.  If False (default), the new
            object will be returned without attributes.
        skipna : bool, optional
            If True, skip missing values (as marked by NaN). By default, only
            skips missing values for float dtypes; other dtypes either do not
            have a sentinel missing value (int) or skipna=True has not been
            implemented (object, datetime64 or timedelta64).

        Returns
        -------
        quantiles : Variable
            If `q` is a single quantile, then the result
            is a scalar. If multiple percentiles are given, first axis of
            the result corresponds to the quantile and a quantile dimension
            is added to the return array. The other dimensions are the
            dimensions that remain after the reduction of the array.

        See Also
        --------
        numpy.nanquantile, pandas.Series.quantile, Dataset.quantile
        DataArray.quantile

        References
        ----------
        .. [1] R. J. Hyndman and Y. Fan,
           "Sample quantiles in statistical packages,"
           The American Statistician, 50(4), pp. 361-365, 1996
        """

        from xarray.core.computation import apply_ufunc

        if interpolation is not None:
            warnings.warn(
                "The `interpolation` argument to quantile was renamed to `method`.",
                FutureWarning,
            )

            if method != "linear":
                raise TypeError("Cannot pass interpolation and method keywords!")

            method = interpolation

        if skipna or (skipna is None and self.dtype.kind in "cfO"):
            _quantile_func = np.nanquantile
        else:
            _quantile_func = np.quantile

        if keep_attrs is None:
            keep_attrs = _get_keep_attrs(default=False)

        scalar = utils.is_scalar(q)
        q = np.atleast_1d(np.asarray(q, dtype=np.float64))

        if dim is None:
            dim = self.dims

        if utils.is_scalar(dim):
            dim = [dim]

        def _wrapper(npa, **kwargs):
            # move quantile axis to end. required for apply_ufunc
            return np.moveaxis(_quantile_func(npa, **kwargs), 0, -1)

        axis = np.arange(-1, -1 * len(dim) - 1, -1)

        kwargs = {"q": q, "axis": axis, "method": method}

        result = apply_ufunc(
            _wrapper,
            self,
            input_core_dims=[dim],
            exclude_dims=set(dim),
            output_core_dims=[["quantile"]],
            output_dtypes=[np.float64],
            dask_gufunc_kwargs=dict(output_sizes={"quantile": len(q)}),
            dask="parallelized",
            kwargs=kwargs,
        )

        # for backward compatibility
        result = result.transpose("quantile", ...)
        if scalar:
            result = result.squeeze("quantile")
        if keep_attrs:
            result.attrs = self._attrs
        return result

    def rank(self, dim, pct=False):
        """Ranks the data.

        Equal values are assigned a rank that is the average of the ranks that
        would have been otherwise assigned to all of the values within that
        set.  Ranks begin at 1, not 0. If `pct`, computes percentage ranks.

        NaNs in the input array are returned as NaNs.

        The `bottleneck` library is required.

        Parameters
        ----------
        dim : str
            Dimension over which to compute rank.
        pct : bool, optional
            If True, compute percentage ranks, otherwise compute integer ranks.

        Returns
        -------
        ranked : Variable

        See Also
        --------
        Dataset.rank, DataArray.rank
        """
        if not OPTIONS["use_bottleneck"]:
            raise RuntimeError(
                "rank requires bottleneck to be enabled."
                " Call `xr.set_options(use_bottleneck=True)` to enable it."
            )

        import bottleneck as bn

        data = self.data

        if is_duck_dask_array(data):
            raise TypeError(
                "rank does not work for arrays stored as dask "
                "arrays. Load the data via .compute() or .load() "
                "prior to calling this method."
            )
        elif not isinstance(data, np.ndarray):
            raise TypeError(f"rank is not implemented for {type(data)} objects.")

        axis = self.get_axis_num(dim)
        func = bn.nanrankdata if self.dtype.kind == "f" else bn.rankdata
        ranked = func(data, axis=axis)
        if pct:
            count = np.sum(~np.isnan(data), axis=axis, keepdims=True)
            ranked /= count
        return Variable(self.dims, ranked)

    def rolling_window(
        self, dim, window, window_dim, center=False, fill_value=dtypes.NA
    ):
        """
        Make a rolling_window along dim and add a new_dim to the last place.

        Parameters
        ----------
        dim : str
            Dimension over which to compute rolling_window.
            For nd-rolling, should be list of dimensions.
        window : int
            Window size of the rolling
            For nd-rolling, should be list of integers.
        window_dim : str
            New name of the window dimension.
            For nd-rolling, should be list of strings.
        center : bool, default: False
            If True, pad fill_value for both ends. Otherwise, pad in the head
            of the axis.
        fill_value
            value to be filled.

        Returns
        -------
        Variable that is a view of the original array with a added dimension of
        size w.
        The return dim: self.dims + (window_dim, )
        The return shape: self.shape + (window, )

        Examples
        --------
        >>> v = Variable(("a", "b"), np.arange(8).reshape((2, 4)))
        >>> v.rolling_window("b", 3, "window_dim")
        <xarray.Variable (a: 2, b: 4, window_dim: 3)>
        array([[[nan, nan,  0.],
                [nan,  0.,  1.],
                [ 0.,  1.,  2.],
                [ 1.,  2.,  3.]],
        <BLANKLINE>
               [[nan, nan,  4.],
                [nan,  4.,  5.],
                [ 4.,  5.,  6.],
                [ 5.,  6.,  7.]]])

        >>> v.rolling_window("b", 3, "window_dim", center=True)
        <xarray.Variable (a: 2, b: 4, window_dim: 3)>
        array([[[nan,  0.,  1.],
                [ 0.,  1.,  2.],
                [ 1.,  2.,  3.],
                [ 2.,  3., nan]],
        <BLANKLINE>
               [[nan,  4.,  5.],
                [ 4.,  5.,  6.],
                [ 5.,  6.,  7.],
                [ 6.,  7., nan]]])
        """
        if fill_value is dtypes.NA:  # np.nan is passed
            dtype, fill_value = dtypes.maybe_promote(self.dtype)
            var = duck_array_ops.astype(self, dtype, copy=False)
        else:
            dtype = self.dtype
            var = self

        if utils.is_scalar(dim):
            for name, arg in zip(
                ["window", "window_dim", "center"], [window, window_dim, center]
            ):
                if not utils.is_scalar(arg):
                    raise ValueError(
                        f"Expected {name}={arg!r} to be a scalar like 'dim'."
                    )
            dim = [dim]

        # dim is now a list
        nroll = len(dim)
        if utils.is_scalar(window):
            window = [window] * nroll
        if utils.is_scalar(window_dim):
            window_dim = [window_dim] * nroll
        if utils.is_scalar(center):
            center = [center] * nroll
        if (
            len(dim) != len(window)
            or len(dim) != len(window_dim)
            or len(dim) != len(center)
        ):
            raise ValueError(
                "'dim', 'window', 'window_dim', and 'center' must be the same length. "
                f"Received dim={dim!r}, window={window!r}, window_dim={window_dim!r},"
                f" and center={center!r}."
            )

        pads = {}
        for d, win, cent in zip(dim, window, center):
            if cent:
                start = win // 2  # 10 -> 5,  9 -> 4
                end = win - 1 - start
                pads[d] = (start, end)
            else:
                pads[d] = (win - 1, 0)

        padded = var.pad(pads, mode="constant", constant_values=fill_value)
        axis = tuple(self.get_axis_num(d) for d in dim)
        new_dims = self.dims + tuple(window_dim)
        return Variable(
            new_dims,
            duck_array_ops.sliding_window_view(
                padded.data, window_shape=window, axis=axis
            ),
        )

    def coarsen(
        self, windows, func, boundary="exact", side="left", keep_attrs=None, **kwargs
    ):
        """
        Apply reduction function.
        """
        windows = {k: v for k, v in windows.items() if k in self.dims}

        if keep_attrs is None:
            keep_attrs = _get_keep_attrs(default=True)

        if keep_attrs:
            _attrs = self.attrs
        else:
            _attrs = None

        if not windows:
            return self._replace(attrs=_attrs)

        reshaped, axes = self.coarsen_reshape(windows, boundary, side)
        if isinstance(func, str):
            name = func
            func = getattr(duck_array_ops, name, None)
            if func is None:
                raise NameError(f"{name} is not a valid method.")

        return self._replace(data=func(reshaped, axis=axes, **kwargs), attrs=_attrs)

    def coarsen_reshape(self, windows, boundary, side):
        """
        Construct a reshaped-array for coarsen
        """
        if not utils.is_dict_like(boundary):
            boundary = {d: boundary for d in windows.keys()}

        if not utils.is_dict_like(side):
            side = {d: side for d in windows.keys()}

        # remove unrelated dimensions
        boundary = {k: v for k, v in boundary.items() if k in windows}
        side = {k: v for k, v in side.items() if k in windows}

        for d, window in windows.items():
            if window <= 0:
                raise ValueError(
                    f"window must be > 0. Given {window} for dimension {d}"
                )

        variable = self
        for d, window in windows.items():
            # trim or pad the object
            size = variable.shape[self._get_axis_num(d)]
            n = int(size / window)
            if boundary[d] == "exact":
                if n * window != size:
                    raise ValueError(
                        f"Could not coarsen a dimension of size {size} with "
                        f"window {window} and boundary='exact'. Try a different 'boundary' option."
                    )
            elif boundary[d] == "trim":
                if side[d] == "left":
                    variable = variable.isel({d: slice(0, window * n)})
                else:
                    excess = size - window * n
                    variable = variable.isel({d: slice(excess, None)})
            elif boundary[d] == "pad":  # pad
                pad = window * n - size
                if pad < 0:
                    pad += window
                if side[d] == "left":
                    pad_width = {d: (0, pad)}
                else:
                    pad_width = {d: (pad, 0)}
                variable = variable.pad(pad_width, mode="constant")
            else:
                raise TypeError(
                    f"{boundary[d]} is invalid for boundary. Valid option is 'exact', "
                    "'trim' and 'pad'"
                )

        shape = []
        axes = []
        axis_count = 0
        for i, d in enumerate(variable.dims):
            if d in windows:
                size = variable.shape[i]
                shape.append(int(size / windows[d]))
                shape.append(windows[d])
                axis_count += 1
                axes.append(i + axis_count)
            else:
                shape.append(variable.shape[i])

        return variable.data.reshape(shape), tuple(axes)

    def isnull(self, keep_attrs: bool | None = None):
        """Test each value in the array for whether it is a missing value.

        Returns
        -------
        isnull : Variable
            Same type and shape as object, but the dtype of the data is bool.

        See Also
        --------
        pandas.isnull

        Examples
        --------
        >>> var = xr.Variable("x", [1, np.nan, 3])
        >>> var
        <xarray.Variable (x: 3)>
        array([ 1., nan,  3.])
        >>> var.isnull()
        <xarray.Variable (x: 3)>
        array([False,  True, False])
        """
        from xarray.core.computation import apply_ufunc

        if keep_attrs is None:
            keep_attrs = _get_keep_attrs(default=False)

        return apply_ufunc(
            duck_array_ops.isnull,
            self,
            dask="allowed",
            keep_attrs=keep_attrs,
        )

    def notnull(self, keep_attrs: bool | None = None):
        """Test each value in the array for whether it is not a missing value.

        Returns
        -------
        notnull : Variable
            Same type and shape as object, but the dtype of the data is bool.

        See Also
        --------
        pandas.notnull

        Examples
        --------
        >>> var = xr.Variable("x", [1, np.nan, 3])
        >>> var
        <xarray.Variable (x: 3)>
        array([ 1., nan,  3.])
        >>> var.notnull()
        <xarray.Variable (x: 3)>
        array([ True, False,  True])
        """
        from xarray.core.computation import apply_ufunc

        if keep_attrs is None:
            keep_attrs = _get_keep_attrs(default=False)

        return apply_ufunc(
            duck_array_ops.notnull,
            self,
            dask="allowed",
            keep_attrs=keep_attrs,
        )

    def __array_wrap__(self, obj, context=None):
        return Variable(self.dims, obj)

    def _unary_op(self, f, *args, **kwargs):
        keep_attrs = kwargs.pop("keep_attrs", None)
        if keep_attrs is None:
            keep_attrs = _get_keep_attrs(default=True)
        with np.errstate(all="ignore"):
            result = self.__array_wrap__(f(self.data, *args, **kwargs))
            if keep_attrs:
                result.attrs = self.attrs
            return result

    def _binary_op(self, other, f, reflexive=False):
        if isinstance(other, (xr.DataArray, xr.Dataset)):
            return NotImplemented
        if reflexive and issubclass(type(self), type(other)):
            other_data, self_data, dims = _broadcast_compat_data(other, self)
        else:
            self_data, other_data, dims = _broadcast_compat_data(self, other)
        keep_attrs = _get_keep_attrs(default=False)
        attrs = self._attrs if keep_attrs else None
        with np.errstate(all="ignore"):
            new_data = (
                f(self_data, other_data) if not reflexive else f(other_data, self_data)
            )
        result = Variable(dims, new_data, attrs=attrs)
        return result

    def _inplace_binary_op(self, other, f):
        if isinstance(other, xr.Dataset):
            raise TypeError("cannot add a Dataset to a Variable in-place")
        self_data, other_data, dims = _broadcast_compat_data(self, other)
        if dims != self.dims:
            raise ValueError("dimensions cannot change for in-place operations")
        with np.errstate(all="ignore"):
            self.values = f(self_data, other_data)
        return self

    def _to_numeric(self, offset=None, datetime_unit=None, dtype=float):
        """A (private) method to convert datetime array to numeric dtype
        See duck_array_ops.datetime_to_numeric
        """
        numeric_array = duck_array_ops.datetime_to_numeric(
            self.data, offset, datetime_unit, dtype
        )
        return type(self)(self.dims, numeric_array, self._attrs)

    def _unravel_argminmax(
        self,
        argminmax: str,
        dim: Dims,
        axis: int | None,
        keep_attrs: bool | None,
        skipna: bool | None,
    ) -> Variable | dict[Hashable, Variable]:
        """Apply argmin or argmax over one or more dimensions, returning the result as a
        dict of DataArray that can be passed directly to isel.
        """
        if dim is None and axis is None:
            warnings.warn(
                "Behaviour of argmin/argmax with neither dim nor axis argument will "
                "change to return a dict of indices of each dimension. To get a "
                "single, flat index, please use np.argmin(da.data) or "
                "np.argmax(da.data) instead of da.argmin() or da.argmax().",
                DeprecationWarning,
                stacklevel=3,
            )

        argminmax_func = getattr(duck_array_ops, argminmax)

        if dim is ...:
            # In future, should do this also when (dim is None and axis is None)
            dim = self.dims
        if (
            dim is None
            or axis is not None
            or not isinstance(dim, Sequence)
            or isinstance(dim, str)
        ):
            # Return int index if single dimension is passed, and is not part of a
            # sequence
            return self.reduce(
                argminmax_func, dim=dim, axis=axis, keep_attrs=keep_attrs, skipna=skipna
            )

        # Get a name for the new dimension that does not conflict with any existing
        # dimension
        newdimname = "_unravel_argminmax_dim_0"
        count = 1
        while newdimname in self.dims:
            newdimname = f"_unravel_argminmax_dim_{count}"
            count += 1

        stacked = self.stack({newdimname: dim})

        result_dims = stacked.dims[:-1]
        reduce_shape = tuple(self.sizes[d] for d in dim)

        result_flat_indices = stacked.reduce(argminmax_func, axis=-1, skipna=skipna)

        result_unravelled_indices = duck_array_ops.unravel_index(
            result_flat_indices.data, reduce_shape
        )

        result = {
            d: Variable(dims=result_dims, data=i)
            for d, i in zip(dim, result_unravelled_indices)
        }

        if keep_attrs is None:
            keep_attrs = _get_keep_attrs(default=False)
        if keep_attrs:
            for v in result.values():
                v.attrs = self.attrs

        return result

    def argmin(
        self,
        dim: Dims = None,
        axis: int | None = None,
        keep_attrs: bool | None = None,
        skipna: bool | None = None,
    ) -> Variable | dict[Hashable, Variable]:
        """Index or indices of the minimum of the Variable over one or more dimensions.
        If a sequence is passed to 'dim', then result returned as dict of Variables,
        which can be passed directly to isel(). If a single str is passed to 'dim' then
        returns a Variable with dtype int.

        If there are multiple minima, the indices of the first one found will be
        returned.

        Parameters
        ----------
        dim : "...", str, Iterable of Hashable or None, optional
            The dimensions over which to find the minimum. By default, finds minimum over
            all dimensions - for now returning an int for backward compatibility, but
            this is deprecated, in future will return a dict with indices for all
            dimensions; to return a dict with all dimensions now, pass '...'.
        axis : int, optional
            Axis over which to apply `argmin`. Only one of the 'dim' and 'axis' arguments
            can be supplied.
        keep_attrs : bool, optional
            If True, the attributes (`attrs`) will be copied from the original
            object to the new one.  If False (default), the new object will be
            returned without attributes.
        skipna : bool, optional
            If True, skip missing values (as marked by NaN). By default, only
            skips missing values for float dtypes; other dtypes either do not
            have a sentinel missing value (int) or skipna=True has not been
            implemented (object, datetime64 or timedelta64).

        Returns
        -------
        result : Variable or dict of Variable

        See Also
        --------
        DataArray.argmin, DataArray.idxmin
        """
        return self._unravel_argminmax("argmin", dim, axis, keep_attrs, skipna)

    def argmax(
        self,
        dim: Dims = None,
        axis: int | None = None,
        keep_attrs: bool | None = None,
        skipna: bool | None = None,
    ) -> Variable | dict[Hashable, Variable]:
        """Index or indices of the maximum of the Variable over one or more dimensions.
        If a sequence is passed to 'dim', then result returned as dict of Variables,
        which can be passed directly to isel(). If a single str is passed to 'dim' then
        returns a Variable with dtype int.

        If there are multiple maxima, the indices of the first one found will be
        returned.

        Parameters
        ----------
        dim : "...", str, Iterable of Hashable or None, optional
            The dimensions over which to find the maximum. By default, finds maximum over
            all dimensions - for now returning an int for backward compatibility, but
            this is deprecated, in future will return a dict with indices for all
            dimensions; to return a dict with all dimensions now, pass '...'.
        axis : int, optional
            Axis over which to apply `argmin`. Only one of the 'dim' and 'axis' arguments
            can be supplied.
        keep_attrs : bool, optional
            If True, the attributes (`attrs`) will be copied from the original
            object to the new one.  If False (default), the new object will be
            returned without attributes.
        skipna : bool, optional
            If True, skip missing values (as marked by NaN). By default, only
            skips missing values for float dtypes; other dtypes either do not
            have a sentinel missing value (int) or skipna=True has not been
            implemented (object, datetime64 or timedelta64).

        Returns
        -------
        result : Variable or dict of Variable

        See Also
        --------
        DataArray.argmax, DataArray.idxmax
        """
        return self._unravel_argminmax("argmax", dim, axis, keep_attrs, skipna)


class IndexVariable(Variable):
    """Wrapper for accommodating a pandas.Index in an xarray.Variable.

    IndexVariable preserve loaded values in the form of a pandas.Index instead
    of a NumPy array. Hence, their values are immutable and must always be one-
    dimensional.

    They also have a name property, which is the name of their sole dimension
    unless another name is given.
    """

    __slots__ = ()

    def __init__(self, dims, data, attrs=None, encoding=None, fastpath=False):
        super().__init__(dims, data, attrs, encoding, fastpath)
        if self.ndim != 1:
            raise ValueError(f"{type(self).__name__} objects must be 1-dimensional")

        # Unlike in Variable, always eagerly load values into memory
        if not isinstance(self._data, PandasIndexingAdapter):
            self._data = PandasIndexingAdapter(self._data)

    def __dask_tokenize__(self):
        from dask.base import normalize_token

        # Don't waste time converting pd.Index to np.ndarray
        return normalize_token((type(self), self._dims, self._data.array, self._attrs))

    def load(self):
        # data is already loaded into memory for IndexVariable
        return self

    # https://github.com/python/mypy/issues/1465
    @Variable.data.setter  # type: ignore[attr-defined]
    def data(self, data):
        raise ValueError(
            f"Cannot assign to the .data attribute of dimension coordinate a.k.a IndexVariable {self.name!r}. "
            f"Please use DataArray.assign_coords, Dataset.assign_coords or Dataset.assign as appropriate."
        )

    @Variable.values.setter  # type: ignore[attr-defined]
    def values(self, values):
        raise ValueError(
            f"Cannot assign to the .values attribute of dimension coordinate a.k.a IndexVariable {self.name!r}. "
            f"Please use DataArray.assign_coords, Dataset.assign_coords or Dataset.assign as appropriate."
        )

    def chunk(
        self,
        chunks={},
        name=None,
        lock=False,
        inline_array=False,
        chunked_array_type=None,
        from_array_kwargs=None,
    ):
        # Dummy - do not chunk. This method is invoked e.g. by Dataset.chunk()
        return self.copy(deep=False)

    def _as_sparse(self, sparse_format=_default, fill_value=_default):
        # Dummy
        return self.copy(deep=False)

    def _to_dense(self):
        # Dummy
        return self.copy(deep=False)

    def _finalize_indexing_result(self, dims, data):
        if getattr(data, "ndim", 0) != 1:
            # returns Variable rather than IndexVariable if multi-dimensional
            return Variable(dims, data, self._attrs, self._encoding)
        else:
            return self._replace(dims=dims, data=data)

    def __setitem__(self, key, value):
        raise TypeError(f"{type(self).__name__} values cannot be modified")

    @classmethod
    def concat(
        cls,
        variables,
        dim="concat_dim",
        positions=None,
        shortcut=False,
        combine_attrs="override",
    ):
        """Specialized version of Variable.concat for IndexVariable objects.

        This exists because we want to avoid converting Index objects to NumPy
        arrays, if possible.
        """
        from xarray.core.merge import merge_attrs

        if not isinstance(dim, str):
            (dim,) = dim.dims

        variables = list(variables)
        first_var = variables[0]

        if any(not isinstance(v, cls) for v in variables):
            raise TypeError(
                "IndexVariable.concat requires that all input "
                "variables be IndexVariable objects"
            )

        indexes = [v._data.array for v in variables]

        if not indexes:
            data = []
        else:
            data = indexes[0].append(indexes[1:])

            if positions is not None:
                indices = nputils.inverse_permutation(np.concatenate(positions))
                data = data.take(indices)

        # keep as str if possible as pandas.Index uses object (converts to numpy array)
        data = maybe_coerce_to_str(data, variables)

        attrs = merge_attrs(
            [var.attrs for var in variables], combine_attrs=combine_attrs
        )
        if not shortcut:
            for var in variables:
                if var.dims != first_var.dims:
                    raise ValueError("inconsistent dimensions")

        return cls(first_var.dims, data, attrs)

    def copy(self, deep: bool = True, data: ArrayLike | None = None):
        """Returns a copy of this object.

        `deep` is ignored since data is stored in the form of
        pandas.Index, which is already immutable. Dimensions, attributes
        and encodings are always copied.

        Use `data` to create a new object with the same structure as
        original but entirely new data.

        Parameters
        ----------
        deep : bool, default: True
            Deep is ignored when data is given. Whether the data array is
            loaded into memory and copied onto the new object. Default is True.
        data : array_like, optional
            Data to use in the new object. Must have same shape as original.

        Returns
        -------
        object : Variable
            New object with dimensions, attributes, encodings, and optionally
            data copied from original.
        """
        if data is None:
            ndata = self._data.copy(deep=deep)
        else:
            ndata = as_compatible_data(data)
            if self.shape != ndata.shape:
                raise ValueError(
                    f"Data shape {ndata.shape} must match shape of object {self.shape}"
                )

        attrs = copy.deepcopy(self._attrs) if deep else copy.copy(self._attrs)
        encoding = copy.deepcopy(self._encoding) if deep else copy.copy(self._encoding)

        return self._replace(data=ndata, attrs=attrs, encoding=encoding)

    def equals(self, other, equiv=None):
        # if equiv is specified, super up
        if equiv is not None:
            return super().equals(other, equiv)

        # otherwise use the native index equals, rather than looking at _data
        other = getattr(other, "variable", other)
        try:
            return self.dims == other.dims and self._data_equals(other)
        except (TypeError, AttributeError):
            return False

    def _data_equals(self, other):
        return self._to_index().equals(other._to_index())

    def to_index_variable(self) -> IndexVariable:
        """Return this variable as an xarray.IndexVariable"""
        return self.copy(deep=False)

    to_coord = utils.alias(to_index_variable, "to_coord")

    def _to_index(self) -> pd.Index:
        # n.b. creating a new pandas.Index from an old pandas.Index is
        # basically free as pandas.Index objects are immutable.
        # n.b.2. this method returns the multi-index instance for
        # a pandas multi-index level variable.
        assert self.ndim == 1
        index = self._data.array
        if isinstance(index, pd.MultiIndex):
            # set default names for multi-index unnamed levels so that
            # we can safely rename dimension / coordinate later
            valid_level_names = [
                name or f"{self.dims[0]}_level_{i}"
                for i, name in enumerate(index.names)
            ]
            index = index.set_names(valid_level_names)
        else:
            index = index.set_names(self.name)
        return index

    def to_index(self) -> pd.Index:
        """Convert this variable to a pandas.Index"""
        index = self._to_index()
        level = getattr(self._data, "level", None)
        if level is not None:
            # return multi-index level converted to a single index
            return index.get_level_values(level)
        else:
            return index

    @property
    def level_names(self) -> list[str] | None:
        """Return MultiIndex level names or None if this IndexVariable has no
        MultiIndex.
        """
        index = self.to_index()
        if isinstance(index, pd.MultiIndex):
            return index.names
        else:
            return None

    def get_level_variable(self, level):
        """Return a new IndexVariable from a given MultiIndex level."""
        if self.level_names is None:
            raise ValueError(f"IndexVariable {self.name!r} has no MultiIndex")
        index = self.to_index()
        return type(self)(self.dims, index.get_level_values(level))

    @property
    def name(self) -> Hashable:
        return self.dims[0]

    @name.setter
    def name(self, value) -> NoReturn:
        raise AttributeError("cannot modify name of IndexVariable in-place")

    def _inplace_binary_op(self, other, f):
        raise TypeError(
            "Values of an IndexVariable are immutable and can not be modified inplace"
        )


def _unified_dims(variables):
    # validate dimensions
    all_dims = {}
    for var in variables:
        var_dims = var.dims
        if len(set(var_dims)) < len(var_dims):
            raise ValueError(
                "broadcasting cannot handle duplicate "
                f"dimensions: {list(var_dims)!r}"
            )
        for d, s in zip(var_dims, var.shape):
            if d not in all_dims:
                all_dims[d] = s
            elif all_dims[d] != s:
                raise ValueError(
                    "operands cannot be broadcast together "
                    f"with mismatched lengths for dimension {d!r}: {(all_dims[d], s)}"
                )
    return all_dims


def _broadcast_compat_variables(*variables):
    """Create broadcast compatible variables, with the same dimensions.

    Unlike the result of broadcast_variables(), some variables may have
    dimensions of size 1 instead of the size of the broadcast dimension.
    """
    dims = tuple(_unified_dims(variables))
    return tuple(var.set_dims(dims) if var.dims != dims else var for var in variables)


def broadcast_variables(*variables: Variable) -> tuple[Variable, ...]:
    """Given any number of variables, return variables with matching dimensions
    and broadcast data.

    The data on the returned variables will be a view of the data on the
    corresponding original arrays, but dimensions will be reordered and
    inserted so that both broadcast arrays have the same dimensions. The new
    dimensions are sorted in order of appearance in the first variable's
    dimensions followed by the second variable's dimensions.
    """
    dims_map = _unified_dims(variables)
    dims_tuple = tuple(dims_map)
    return tuple(
        var.set_dims(dims_map) if var.dims != dims_tuple else var for var in variables
    )


def _broadcast_compat_data(self, other):
    if all(hasattr(other, attr) for attr in ["dims", "data", "shape", "encoding"]):
        # `other` satisfies the necessary Variable API for broadcast_variables
        new_self, new_other = _broadcast_compat_variables(self, other)
        self_data = new_self.data
        other_data = new_other.data
        dims = new_self.dims
    else:
        # rely on numpy broadcasting rules
        self_data = self.data
        other_data = other
        dims = self.dims
    return self_data, other_data, dims


def concat(
    variables,
    dim="concat_dim",
    positions=None,
    shortcut=False,
    combine_attrs="override",
):
    """Concatenate variables along a new or existing dimension.

    Parameters
    ----------
    variables : iterable of Variable
        Arrays to stack together. Each variable is expected to have
        matching dimensions and shape except for along the stacked
        dimension.
    dim : str or DataArray, optional
        Name of the dimension to stack along. This can either be a new
        dimension name, in which case it is added along axis=0, or an
        existing dimension name, in which case the location of the
        dimension is unchanged. Where to insert the new dimension is
        determined by the first variable.
    positions : None or list of array-like, optional
        List of integer arrays which specifies the integer positions to which
        to assign each dataset along the concatenated dimension. If not
        supplied, objects are concatenated in the provided order.
    shortcut : bool, optional
        This option is used internally to speed-up groupby operations.
        If `shortcut` is True, some checks of internal consistency between
        arrays to concatenate are skipped.
    combine_attrs : {"drop", "identical", "no_conflicts", "drop_conflicts", \
                     "override"}, default: "override"
        String indicating how to combine attrs of the objects being merged:

        - "drop": empty attrs on returned Dataset.
        - "identical": all attrs must be the same on every object.
        - "no_conflicts": attrs from all objects are combined, any that have
          the same name must also have the same value.
        - "drop_conflicts": attrs from all objects are combined, any that have
          the same name but different values are dropped.
        - "override": skip comparing and copy attrs from the first dataset to
          the result.

    Returns
    -------
    stacked : Variable
        Concatenated Variable formed by stacking all the supplied variables
        along the given dimension.
    """
    variables = list(variables)
    if all(isinstance(v, IndexVariable) for v in variables):
        return IndexVariable.concat(variables, dim, positions, shortcut, combine_attrs)
    else:
        return Variable.concat(variables, dim, positions, shortcut, combine_attrs)


def calculate_dimensions(variables: Mapping[Any, Variable]) -> dict[Hashable, int]:
    """Calculate the dimensions corresponding to a set of variables.

    Returns dictionary mapping from dimension names to sizes. Raises ValueError
    if any of the dimension sizes conflict.
    """
    dims: dict[Hashable, int] = {}
    last_used = {}
    scalar_vars = {k for k, v in variables.items() if not v.dims}
    for k, var in variables.items():
        for dim, size in zip(var.dims, var.shape):
            if dim in scalar_vars:
                raise ValueError(
                    f"dimension {dim!r} already exists as a scalar variable"
                )
            if dim not in dims:
                dims[dim] = size
                last_used[dim] = k
            elif dims[dim] != size:
                raise ValueError(
                    f"conflicting sizes for dimension {dim!r}: "
                    f"length {size} on {k!r} and length {dims[dim]} on {last_used!r}"
                )
    return dims<|MERGE_RESOLUTION|>--- conflicted
+++ resolved
@@ -361,16 +361,10 @@
             Well-behaved code to serialize a Variable should ignore
             unrecognized encoding items.
         """
-<<<<<<< HEAD
         super().__init__(
             dims=dims, data=as_compatible_data(data, fastpath=fastpath), attrs=attrs
         )
 
-=======
-        self._data: T_DuckArray = as_compatible_data(data, fastpath=fastpath)
-        self._dims = self._parse_dimensions(dims)
-        self._attrs: dict[Any, Any] | None = None
->>>>>>> 2b444af7
         self._encoding = None
         if encoding is not None:
             self.encoding = encoding
@@ -406,15 +400,7 @@
     @data.setter
     def data(self: T_Variable, data: T_DuckArray | ArrayLike) -> None:
         data = as_compatible_data(data)
-<<<<<<< HEAD
         self._check_shape(data)
-=======
-        if data.shape != self.shape:  # type: ignore[attr-defined]
-            raise ValueError(
-                f"replacement data must match the Variable's shape. "
-                f"replacement data has shape {data.shape}; Variable has shape {self.shape}"  # type: ignore[attr-defined]
-            )
->>>>>>> 2b444af7
         self._data = data
 
     def astype(
@@ -900,69 +886,6 @@
         """Return a new Variable without encoding."""
         return self._replace(encoding={})
 
-<<<<<<< HEAD
-=======
-    def copy(
-        self: T_Variable, deep: bool = True, data: T_DuckArray | ArrayLike | None = None
-    ) -> T_Variable:
-        """Returns a copy of this object.
-
-        If `deep=True`, the data array is loaded into memory and copied onto
-        the new object. Dimensions, attributes and encodings are always copied.
-
-        Use `data` to create a new object with the same structure as
-        original but entirely new data.
-
-        Parameters
-        ----------
-        deep : bool, default: True
-            Whether the data array is loaded into memory and copied onto
-            the new object. Default is True.
-        data : array_like, optional
-            Data to use in the new object. Must have same shape as original.
-            When `data` is used, `deep` is ignored.
-
-        Returns
-        -------
-        object : Variable
-            New object with dimensions, attributes, encodings, and optionally
-            data copied from original.
-
-        Examples
-        --------
-        Shallow copy versus deep copy
-
-        >>> var = xr.Variable(data=[1, 2, 3], dims="x")
-        >>> var.copy()
-        <xarray.Variable (x: 3)>
-        array([1, 2, 3])
-        >>> var_0 = var.copy(deep=False)
-        >>> var_0[0] = 7
-        >>> var_0
-        <xarray.Variable (x: 3)>
-        array([7, 2, 3])
-        >>> var
-        <xarray.Variable (x: 3)>
-        array([7, 2, 3])
-
-        Changing the data using the ``data`` argument maintains the
-        structure of the original object, but with the new data. Original
-        object is unaffected.
-
-        >>> var.copy(data=[0.1, 0.2, 0.3])
-        <xarray.Variable (x: 3)>
-        array([0.1, 0.2, 0.3])
-        >>> var
-        <xarray.Variable (x: 3)>
-        array([7, 2, 3])
-
-        See Also
-        --------
-        pandas.DataFrame.copy
-        """
-        return self._copy(deep=deep, data=data)
-
->>>>>>> 2b444af7
     def _copy(
         self: T_Variable,
         deep: bool = True,
