--- conflicted
+++ resolved
@@ -944,74 +944,10 @@
         self._data = to_duck_array(self._data, **kwargs)
         return self
 
-<<<<<<< HEAD
-        if chunks is None:
-            warnings.warn(
-                "None value for 'chunks' is deprecated. "
-                "It will raise an error in the future. Use instead '{}'",
-                category=FutureWarning,
-            )
-            chunks = {}
-
-        if isinstance(chunks, (float, str, int, tuple, list)):
-            # TODO we shouldn't assume here that other chunkmanagers can handle these types
-            # TODO should we call normalize_chunks here?
-            pass  # dask.array.from_array can handle these directly
-        else:
-            chunks = either_dict_or_kwargs(chunks, chunks_kwargs, "chunk")
-
-        if utils.is_dict_like(chunks):
-            chunks = {self.get_axis_num(dim): chunk for dim, chunk in chunks.items()}
-
-        chunkmanager = guess_chunkmanager(chunked_array_type)
-
-        if from_array_kwargs is None:
-            from_array_kwargs = {}
-
-        # TODO deprecate passing these dask-specific arguments explicitly. In future just pass everything via from_array_kwargs
-        _from_array_kwargs = utils.consolidate_dask_from_array_kwargs(
-            from_array_kwargs,
-            name=name,
-            lock=lock,
-            inline_array=inline_array,
-        )
-
-        data_old = self._data
-        if chunkmanager.is_chunked_array(data_old):
-            data_chunked = chunkmanager.rechunk(data_old, chunks)
-        else:
-            if is_extension_array_dtype(data_old):  # dask cannot handle pandas types
-                data_old = np.asarray(data_old)
-            if not isinstance(data_old, indexing.ExplicitlyIndexed):
-                ndata = data_old
-            else:
-                # Unambiguously handle array storage backends (like NetCDF4 and h5py)
-                # that can't handle general array indexing. For example, in netCDF4 you
-                # can do "outer" indexing along two dimensions independent, which works
-                # differently from how NumPy handles it.
-                # da.from_array works by using lazy indexing with a tuple of slices.
-                # Using OuterIndexer is a pragmatic choice: dask does not yet handle
-                # different indexing types in an explicit way:
-                # https://github.com/dask/dask/issues/2883
-                # TODO: ImplicitToExplicitIndexingAdapter doesn't match the array api:
-                ndata = indexing.ImplicitToExplicitIndexingAdapter(  # type: ignore[assignment]
-                    data_old, indexing.OuterIndexer
-                )
-
-            if utils.is_dict_like(chunks):
-                chunks = tuple(chunks.get(n, s) for n, s in enumerate(ndata.shape))
-
-            data_chunked = chunkmanager.from_array(
-                ndata,
-                chunks,
-                **_from_array_kwargs,
-            )
-=======
     def compute(self, **kwargs):
         """Manually trigger loading of this variable's data from disk or a
         remote source into memory and return a new variable. The original is
         left unaltered.
->>>>>>> d6446079
 
         Normally, it should not be necessary to call this method in user code,
         because all xarray functions should either work on deferred data or
