--- conflicted
+++ resolved
@@ -26,16 +26,7 @@
     as_indexable,
 )
 from xarray.core.options import OPTIONS, _get_keep_attrs
-<<<<<<< HEAD
-from xarray.core.pycompat import (
-    array_type,
-    integer_types,
-    is_0d_dask_array,
-    is_duck_dask_array,
-)
 from xarray.core.rolling import get_pads
-=======
->>>>>>> 84dc9613
 from xarray.core.utils import (
     OrderedSet,
     _default,
@@ -48,11 +39,15 @@
     infix_dims,
     is_dict_like,
     is_duck_array,
-    is_duck_dask_array,
     maybe_coerce_to_str,
 )
 from xarray.namedarray.core import NamedArray, _raise_if_any_duplicate_dimensions
-from xarray.namedarray.pycompat import integer_types, is_0d_dask_array, to_duck_array
+from xarray.namedarray.pycompat import (
+    integer_types,
+    is_0d_dask_array,
+    is_duck_dask_array,
+    to_duck_array,
+)
 
 NON_NUMPY_SUPPORTED_ARRAY_TYPES = (
     indexing.ExplicitlyIndexed,
@@ -2046,42 +2041,11 @@
             dtype = self.dtype
             var = self
 
-<<<<<<< HEAD
         dim, (window, window_dim, center, pad) = expand_args_to_dims(
             dim,
             ["window", "window_dim", "center", "pad"],
             [window, window_dim, center, pad],
         )
-=======
-        if utils.is_scalar(dim):
-            for name, arg in zip(
-                ["window", "window_dim", "center"], [window, window_dim, center]
-            ):
-                if not utils.is_scalar(arg):
-                    raise ValueError(
-                        f"Expected {name}={arg!r} to be a scalar like 'dim'."
-                    )
-            dim = (dim,)
-
-        # dim is now a list
-        nroll = len(dim)
-        if utils.is_scalar(window):
-            window = [window] * nroll
-        if utils.is_scalar(window_dim):
-            window_dim = [window_dim] * nroll
-        if utils.is_scalar(center):
-            center = [center] * nroll
-        if (
-            len(dim) != len(window)
-            or len(dim) != len(window_dim)
-            or len(dim) != len(center)
-        ):
-            raise ValueError(
-                "'dim', 'window', 'window_dim', and 'center' must be the same length. "
-                f"Received dim={dim!r}, window={window!r}, window_dim={window_dim!r},"
-                f" and center={center!r}."
-            )
->>>>>>> 84dc9613
 
         if all(not p for p in pad):
             padded = var
@@ -2089,12 +2053,7 @@
             pads = get_pads(dim, window, center, pad)
             padded = var.pad(pads, mode="constant", constant_values=fill_value)
 
-<<<<<<< HEAD
         axis = [self.get_axis_num(d) for d in dim]
-=======
-        padded = var.pad(pads, mode="constant", constant_values=fill_value)
-        axis = self.get_axis_num(dim)
->>>>>>> 84dc9613
         new_dims = self.dims + tuple(window_dim)
         return Variable(
             new_dims,
