--- conflicted
+++ resolved
@@ -45,12 +45,9 @@
     is_duck_array,
     maybe_coerce_to_str,
 )
-<<<<<<< HEAD
 from xarray.namedarray.core import NamedArray
 from xarray.namedarray.utils import infix_dims
-=======
 from xarray.namedarray.core import NamedArray, _raise_if_any_duplicate_dimensions
->>>>>>> d46c5b66
 
 NON_NUMPY_SUPPORTED_ARRAY_TYPES = (
     indexing.ExplicitlyIndexed,
