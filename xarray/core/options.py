--- conflicted
+++ resolved
@@ -1,7 +1,6 @@
 import sys
 import warnings
 
-<<<<<<< HEAD
 # TODO: Remove this check once python 3.7 is not supported:
 if sys.version_info >= (3, 8):
     from typing import TypedDict
@@ -21,6 +20,7 @@
         file_cache_maxsize: int
         keep_attrs: str
         warn_for_unclosed_files: bool
+        use_bottleneck: bool
 
 
 else:
@@ -45,6 +45,7 @@
             file_cache_maxsize: int
             keep_attrs: str
             warn_for_unclosed_files: bool
+            use_bottleneck: bool
 
     except ImportError:
         from typing import TYPE_CHECKING, Any, Dict, Hashable
@@ -70,41 +71,7 @@
     "file_cache_maxsize": 128,
     "keep_attrs": "default",
     "warn_for_unclosed_files": False,
-=======
-ARITHMETIC_JOIN = "arithmetic_join"
-CMAP_DIVERGENT = "cmap_divergent"
-CMAP_SEQUENTIAL = "cmap_sequential"
-DISPLAY_MAX_ROWS = "display_max_rows"
-DISPLAY_STYLE = "display_style"
-DISPLAY_WIDTH = "display_width"
-DISPLAY_EXPAND_ATTRS = "display_expand_attrs"
-DISPLAY_EXPAND_COORDS = "display_expand_coords"
-DISPLAY_EXPAND_DATA_VARS = "display_expand_data_vars"
-DISPLAY_EXPAND_DATA = "display_expand_data"
-ENABLE_CFTIMEINDEX = "enable_cftimeindex"
-FILE_CACHE_MAXSIZE = "file_cache_maxsize"
-KEEP_ATTRS = "keep_attrs"
-WARN_FOR_UNCLOSED_FILES = "warn_for_unclosed_files"
-USE_BOTTLENECK = "use_bottleneck"
-
-
-OPTIONS = {
-    ARITHMETIC_JOIN: "inner",
-    CMAP_DIVERGENT: "RdBu_r",
-    CMAP_SEQUENTIAL: "viridis",
-    DISPLAY_MAX_ROWS: 12,
-    DISPLAY_STYLE: "html",
-    DISPLAY_WIDTH: 80,
-    DISPLAY_EXPAND_ATTRS: "default",
-    DISPLAY_EXPAND_COORDS: "default",
-    DISPLAY_EXPAND_DATA_VARS: "default",
-    DISPLAY_EXPAND_DATA: "default",
-    ENABLE_CFTIMEINDEX: True,
-    FILE_CACHE_MAXSIZE: 128,
-    KEEP_ATTRS: "default",
-    WARN_FOR_UNCLOSED_FILES: False,
-    USE_BOTTLENECK: True,
->>>>>>> 3956b73a
+    "use_bottleneck": True,
 }
 
 _JOIN_OPTIONS = frozenset(["inner", "outer", "left", "right", "exact"])
@@ -116,7 +83,6 @@
 
 
 _VALIDATORS = {
-<<<<<<< HEAD
     "arithmetic_join": _JOIN_OPTIONS.__contains__,
     "display_max_rows": _positive_integer,
     "display_style": _DISPLAY_OPTIONS.__contains__,
@@ -129,21 +95,7 @@
     "file_cache_maxsize": _positive_integer,
     "keep_attrs": lambda choice: choice in [True, False, "default"],
     "warn_for_unclosed_files": lambda value: isinstance(value, bool),
-=======
-    ARITHMETIC_JOIN: _JOIN_OPTIONS.__contains__,
-    DISPLAY_MAX_ROWS: _positive_integer,
-    DISPLAY_STYLE: _DISPLAY_OPTIONS.__contains__,
-    DISPLAY_WIDTH: _positive_integer,
-    DISPLAY_EXPAND_ATTRS: lambda choice: choice in [True, False, "default"],
-    DISPLAY_EXPAND_COORDS: lambda choice: choice in [True, False, "default"],
-    DISPLAY_EXPAND_DATA_VARS: lambda choice: choice in [True, False, "default"],
-    DISPLAY_EXPAND_DATA: lambda choice: choice in [True, False, "default"],
-    ENABLE_CFTIMEINDEX: lambda value: isinstance(value, bool),
-    FILE_CACHE_MAXSIZE: _positive_integer,
-    KEEP_ATTRS: lambda choice: choice in [True, False, "default"],
-    WARN_FOR_UNCLOSED_FILES: lambda value: isinstance(value, bool),
-    USE_BOTTLENECK: lambda choice: choice in [True, False],
->>>>>>> 3956b73a
+    "use_bottleneck": lambda choice: choice in [True, False],
 }
 
 
