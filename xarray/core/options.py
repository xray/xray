from __future__ import absolute_import, division, print_function

import warnings

DISPLAY_WIDTH = 'display_width'
ARITHMETIC_JOIN = 'arithmetic_join'
ENABLE_CFTIMEINDEX = 'enable_cftimeindex'
FILE_CACHE_MAXSIZE = 'file_cache_maxsize'
WARN_FOR_UNCLOSED_FILES = 'warn_for_unclosed_files'
CMAP_SEQUENTIAL = 'cmap_sequential'
CMAP_DIVERGENT = 'cmap_divergent'
KEEP_ATTRS = 'keep_attrs'


OPTIONS = {
    DISPLAY_WIDTH: 80,
    ARITHMETIC_JOIN: 'inner',
    ENABLE_CFTIMEINDEX: True,
    FILE_CACHE_MAXSIZE: 128,
    WARN_FOR_UNCLOSED_FILES: False,
    CMAP_SEQUENTIAL: 'viridis',
    CMAP_DIVERGENT: 'RdBu_r',
    KEEP_ATTRS: 'default'
}

_JOIN_OPTIONS = frozenset(['inner', 'outer', 'left', 'right', 'exact'])


def _positive_integer(value):
    return isinstance(value, int) and value > 0


_VALIDATORS = {
    DISPLAY_WIDTH: _positive_integer,
    ARITHMETIC_JOIN: _JOIN_OPTIONS.__contains__,
    ENABLE_CFTIMEINDEX: lambda value: isinstance(value, bool),
    FILE_CACHE_MAXSIZE: _positive_integer,
    WARN_FOR_UNCLOSED_FILES: lambda value: isinstance(value, bool),
    KEEP_ATTRS: lambda choice: choice in [True, False, 'default']
}


def _set_file_cache_maxsize(value):
    from ..backends.file_manager import FILE_CACHE
    FILE_CACHE.maxsize = value


def _warn_on_setting_enable_cftimeindex(enable_cftimeindex):
    warnings.warn(
        'The enable_cftimeindex option is now a no-op '
        'and will be removed in a future version of xarray.',
        FutureWarning)


_SETTERS = {
    FILE_CACHE_MAXSIZE: _set_file_cache_maxsize,
    ENABLE_CFTIMEINDEX: _warn_on_setting_enable_cftimeindex
}


def _get_keep_attrs(default):
    global_choice = OPTIONS['keep_attrs']

    if global_choice is 'default':
        return default
    elif global_choice in [True, False]:
        return global_choice
    else:
<<<<<<< HEAD
        raise ValueError(
            "The global option keep_attrs must be one of"
            " True, False or 'default'.")
=======
        raise ValueError("The global option keep_attrs must be one of True, "
                         "False or 'default'.")
>>>>>>> c2ce5ea8


class set_options(object):
    """Set options for xarray in a controlled context.

    Currently supported options:

    - ``display_width``: maximum display width for ``repr`` on xarray objects.
      Default: ``80``.
    - ``arithmetic_join``: DataArray/Dataset alignment in binary operations.
      Default: ``'inner'``.
    - ``file_cache_maxsize``: maximum number of open files to hold in xarray's
      global least-recently-usage cached. This should be smaller than your
      system's per-process file descriptor limit, e.g., ``ulimit -n`` on Linux.
      Default: 128.
    - ``warn_for_unclosed_files``: whether or not to issue a warning when
      unclosed files are deallocated (default False). This is mostly useful
      for debugging.
    - ``cmap_sequential``: colormap to use for nondivergent data plots.
      Default: ``viridis``. If string, must be matplotlib built-in colormap.
      Can also be a Colormap object (e.g. mpl.cm.magma)
    - ``cmap_divergent``: colormap to use for divergent data plots.
      Default: ``RdBu_r``. If string, must be matplotlib built-in colormap.
      Can also be a Colormap object (e.g. mpl.cm.magma)
    - ``keep_attrs``: rule for whether to keep attributes on xarray
      Datasets/dataarrays after operations. Either ``True`` to always keep
      attrs, ``False`` to always discard them, or ``'default'`` to use original
      logic that attrs should only be kept in unambiguous circumstances.
      Default: ``'default'``.

    You can use ``set_options`` either as a context manager:

    >>> ds = xr.Dataset({'x': np.arange(1000)})
    >>> with xr.set_options(display_width=40):
    ...     print(ds)
    <xarray.Dataset>
    Dimensions:  (x: 1000)
    Coordinates:
      * x        (x) int64 0 1 2 3 4 5 6 ...
    Data variables:
        *empty*

    Or to set global options:

    >>> xr.set_options(display_width=80)
    """

    def __init__(self, **kwargs):
        self.old = {}
        for k, v in kwargs.items():
            if k not in OPTIONS:
                raise ValueError(
                    'argument name %r is not in the set of valid options %r'
                    % (k, set(OPTIONS)))
            if k in _VALIDATORS and not _VALIDATORS[k](v):
                raise ValueError(
                    'option %r given an invalid value: %r' % (k, v))
            self.old[k] = OPTIONS[k]
        self._apply_update(kwargs)

    def _apply_update(self, options_dict):
        for k, v in options_dict.items():
            if k in _SETTERS:
                _SETTERS[k](v)
        OPTIONS.update(options_dict)

    def __enter__(self):
        return

    def __exit__(self, type, value, traceback):
        self._apply_update(self.old)<|MERGE_RESOLUTION|>--- conflicted
+++ resolved
@@ -66,14 +66,9 @@
     elif global_choice in [True, False]:
         return global_choice
     else:
-<<<<<<< HEAD
         raise ValueError(
             "The global option keep_attrs must be one of"
             " True, False or 'default'.")
-=======
-        raise ValueError("The global option keep_attrs must be one of True, "
-                         "False or 'default'.")
->>>>>>> c2ce5ea8
 
 
 class set_options(object):
