"""Resampling for CFTimeIndex. Does not support non-integer freq."""
# The mechanisms for resampling CFTimeIndex was copied and adapted from
# the source code defined in pandas.core.resample
#
# For reference, here is a copy of the pandas copyright notice:
#
# BSD 3-Clause License
#
# Copyright (c) 2008-2012, AQR Capital Management, LLC, Lambda Foundry, Inc.
# and PyData Development Team
# All rights reserved.
#
# Redistribution and use in source and binary forms, with or without
# modification, are permitted provided that the following conditions are met:
#
# * Redistributions of source code must retain the above copyright notice, this
#   list of conditions and the following disclaimer.
#
# * Redistributions in binary form must reproduce the above copyright notice,
#   this list of conditions and the following disclaimer in the documentation
#   and/or other materials provided with the distribution.
#
# * Neither the name of the copyright holder nor the names of its
#   contributors may be used to endorse or promote products derived from
#   this software without specific prior written permission.
#
# THIS SOFTWARE IS PROVIDED BY THE COPYRIGHT HOLDERS AND CONTRIBUTORS "AS IS"
# AND ANY EXPRESS OR IMPLIED WARRANTIES, INCLUDING, BUT NOT LIMITED TO, THE
# IMPLIED WARRANTIES OF MERCHANTABILITY AND FITNESS FOR A PARTICULAR PURPOSE
# ARE DISCLAIMED. IN NO EVENT SHALL THE COPYRIGHT HOLDER OR CONTRIBUTORS BE
# LIABLE FOR ANY DIRECT, INDIRECT, INCIDENTAL, SPECIAL, EXEMPLARY, OR
# CONSEQUENTIAL DAMAGES (INCLUDING, BUT NOT LIMITED TO, PROCUREMENT OF
# SUBSTITUTE GOODS OR SERVICES; LOSS OF USE, DATA, OR PROFITS; OR BUSINESS
# INTERRUPTION) HOWEVER CAUSED AND ON ANY THEORY OF LIABILITY, WHETHER IN
# CONTRACT, STRICT LIABILITY, OR TORT (INCLUDING NEGLIGENCE OR OTHERWISE)
# ARISING IN ANY WAY OUT OF THE USE OF THIS SOFTWARE, EVEN IF ADVISED OF THE
# POSSIBILITY OF SUCH DAMAGE.
from __future__ import annotations

import datetime
import typing

import numpy as np
import pandas as pd

from xarray.coding.cftime_offsets import (
    BaseCFTimeOffset,
    Day,
    MonthEnd,
    QuarterEnd,
    Tick,
    YearEnd,
    cftime_range,
    normalize_date,
    to_offset,
)
from xarray.coding.cftimeindex import CFTimeIndex
from xarray.core.types import SideOptions

if typing.TYPE_CHECKING:
    from xarray.core.types import CFTimeDatetime


class CFTimeGrouper:
    """This is a simple container for the grouping parameters that implements a
    single method, the only one required for resampling in xarray.  It cannot
    be used in a call to groupby like a pandas.Grouper object can."""

    def __init__(
        self,
        freq: str | BaseCFTimeOffset,
        closed: SideOptions | None = None,
        label: SideOptions | None = None,
        loffset: str | datetime.timedelta | BaseCFTimeOffset | None = None,
        origin: str | CFTimeDatetime = "start_day",
        offset: str | datetime.timedelta | None = None,
    ):
        self.offset: datetime.timedelta | None
        self.closed: SideOptions
        self.label: SideOptions
        self.freq = to_offset(freq)
        self.loffset = loffset
        self.origin = origin

        if isinstance(self.freq, (MonthEnd, QuarterEnd, YearEnd)):
            if closed is None:
                self.closed = "right"
            else:
                self.closed = closed
            if label is None:
                self.label = "right"
            else:
                self.label = label
        else:
            # The backward resample sets ``closed`` to ``'right'`` by default
            # since the last value should be considered as the edge point for
            # the last bin. When origin in "end" or "end_day", the value for a
            # specific ``cftime.datetime`` index stands for the resample result
            # from the current ``cftime.datetime`` minus ``freq`` to the current
            # ``cftime.datetime`` with a right close.
            if self.origin in ["end", "end_day"]:
                if closed is None:
                    self.closed = "right"
                else:
                    self.closed = closed
                if label is None:
                    self.label = "right"
                else:
                    self.label = label
            else:
                if closed is None:
                    self.closed = "left"
                else:
                    self.closed = closed
                if label is None:
                    self.label = "left"
                else:
                    self.label = label

        if offset is not None:
            try:
                self.offset = _convert_offset_to_timedelta(offset)
            except (ValueError, AttributeError) as error:
                raise ValueError(
                    f"offset must be a datetime.timedelta object or an offset string "
                    f"that can be converted to a timedelta.  Got {offset} instead."
                ) from error
        else:
            self.offset = None

    def first_items(self, index: CFTimeIndex):
        """Meant to reproduce the results of the following

        grouper = pandas.Grouper(...)
        first_items = pd.Series(np.arange(len(index)),
                                index).groupby(grouper).first()

        with index being a CFTimeIndex instead of a DatetimeIndex.
        """

        datetime_bins, labels = _get_time_bins(
            index, self.freq, self.closed, self.label, self.origin, self.offset
        )
        if self.loffset is not None:
<<<<<<< HEAD
            labels = labels + pd.to_timedelta(self.loffset)
=======
            if not isinstance(
                self.loffset, (str, datetime.timedelta, BaseCFTimeOffset)
            ):
                # BaseCFTimeOffset is not public API so we do not include it in
                # the error message for now.
                raise ValueError(
                    f"`loffset` must be a str or datetime.timedelta object. "
                    f"Got {self.loffset}."
                )

            if isinstance(self.loffset, datetime.timedelta):
                labels = labels + self.loffset
            else:
                labels = labels + to_offset(self.loffset)
>>>>>>> 6d771fc8

        # check binner fits data
        if index[0] < datetime_bins[0]:
            raise ValueError("Value falls before first bin")
        if index[-1] > datetime_bins[-1]:
            raise ValueError("Value falls after last bin")

        integer_bins = np.searchsorted(index, datetime_bins, side=self.closed)
        counts = np.diff(integer_bins)
        codes = np.repeat(np.arange(len(labels)), counts)
        first_items = pd.Series(integer_bins[:-1], labels)

        # Mask duplicate values with NaNs, preserving the last values
        non_duplicate = ~first_items.duplicated("last")
        return first_items.where(non_duplicate), codes


def _get_time_bins(
    index: CFTimeIndex,
    freq: BaseCFTimeOffset,
    closed: SideOptions,
    label: SideOptions,
    origin: str | CFTimeDatetime,
    offset: datetime.timedelta | None,
):
    """Obtain the bins and their respective labels for resampling operations.

    Parameters
    ----------
    index : CFTimeIndex
        Index object to be resampled (e.g., CFTimeIndex named 'time').
    freq : xarray.coding.cftime_offsets.BaseCFTimeOffset
        The offset object representing target conversion a.k.a. resampling
        frequency (e.g., 'MS', '2D', 'H', or '3T' with
        coding.cftime_offsets.to_offset() applied to it).
    closed : 'left' or 'right'
        Which side of bin interval is closed.
        The default is 'left' for all frequency offsets except for 'M' and 'A',
        which have a default of 'right'.
    label : 'left' or 'right'
        Which bin edge label to label bucket with.
        The default is 'left' for all frequency offsets except for 'M' and 'A',
        which have a default of 'right'.
    origin : {'epoch', 'start', 'start_day', 'end', 'end_day'} or cftime.datetime, default 'start_day'
        The datetime on which to adjust the grouping. The timezone of origin
        must match the timezone of the index.

        If a datetime is not used, these values are also supported:
        - 'epoch': `origin` is 1970-01-01
        - 'start': `origin` is the first value of the timeseries
        - 'start_day': `origin` is the first day at midnight of the timeseries
        - 'end': `origin` is the last value of the timeseries
        - 'end_day': `origin` is the ceiling midnight of the last day
    offset : datetime.timedelta, default is None
        An offset timedelta added to the origin.

    Returns
    -------
    datetime_bins : CFTimeIndex
        Defines the edge of resampling bins by which original index values will
        be grouped into.
    labels : CFTimeIndex
        Define what the user actually sees the bins labeled as.
    """

    if not isinstance(index, CFTimeIndex):
        raise TypeError(
            "index must be a CFTimeIndex, but got "
            f"an instance of {type(index).__name__!r}"
        )
    if len(index) == 0:
        datetime_bins = labels = CFTimeIndex(data=[], name=index.name)
        return datetime_bins, labels

    first, last = _get_range_edges(
        index.min(), index.max(), freq, closed=closed, origin=origin, offset=offset
    )
    datetime_bins = labels = cftime_range(
        freq=freq, start=first, end=last, name=index.name
    )

    datetime_bins, labels = _adjust_bin_edges(
        datetime_bins, freq, closed, index, labels
    )

    labels = labels[1:] if label == "right" else labels[:-1]
    # TODO: when CFTimeIndex supports missing values, if the reference index
    # contains missing values, insert the appropriate NaN value at the
    # beginning of the datetime_bins and labels indexes.

    return datetime_bins, labels


def _adjust_bin_edges(
    datetime_bins: np.ndarray,
    freq: BaseCFTimeOffset,
    closed: SideOptions,
    index: CFTimeIndex,
    labels: np.ndarray,
):
    """This is required for determining the bin edges resampling with
    daily frequencies greater than one day, month end, and year end
    frequencies.

    Consider the following example.  Let's say you want to downsample the
    time series with the following coordinates to month end frequency:

    CFTimeIndex([2000-01-01 12:00:00, 2000-01-31 12:00:00,
                 2000-02-01 12:00:00], dtype='object')

    Without this adjustment, _get_time_bins with month-end frequency will
    return the following index for the bin edges (default closed='right' and
    label='right' in this case):

    CFTimeIndex([1999-12-31 00:00:00, 2000-01-31 00:00:00,
                 2000-02-29 00:00:00], dtype='object')

    If 2000-01-31 is used as a bound for a bin, the value on
    2000-01-31T12:00:00 (at noon on January 31st), will not be included in the
    month of January.  To account for this, pandas adds a day minus one worth
    of microseconds to the bin edges generated by cftime range, so that we do
    bin the value at noon on January 31st in the January bin.  This results in
    an index with bin edges like the following:

    CFTimeIndex([1999-12-31 23:59:59, 2000-01-31 23:59:59,
                 2000-02-29 23:59:59], dtype='object')

    The labels are still:

    CFTimeIndex([2000-01-31 00:00:00, 2000-02-29 00:00:00], dtype='object')

    This is also required for daily frequencies longer than one day and
    year-end frequencies.
    """
    is_super_daily = isinstance(freq, (MonthEnd, QuarterEnd, YearEnd)) or (
        isinstance(freq, Day) and freq.n > 1
    )
    if is_super_daily:
        if closed == "right":
            datetime_bins = datetime_bins + datetime.timedelta(days=1, microseconds=-1)
        if datetime_bins[-2] > index.max():
            datetime_bins = datetime_bins[:-1]
            labels = labels[:-1]

    return datetime_bins, labels


def _get_range_edges(
    first: CFTimeDatetime,
    last: CFTimeDatetime,
    freq: BaseCFTimeOffset,
    closed: SideOptions = "left",
    origin: str | CFTimeDatetime = "start_day",
    offset: datetime.timedelta | None = None,
):
    """Get the correct starting and ending datetimes for the resampled
    CFTimeIndex range.

    Parameters
    ----------
    first : cftime.datetime
        Uncorrected starting datetime object for resampled CFTimeIndex range.
        Usually the min of the original CFTimeIndex.
    last : cftime.datetime
        Uncorrected ending datetime object for resampled CFTimeIndex range.
        Usually the max of the original CFTimeIndex.
    freq : xarray.coding.cftime_offsets.BaseCFTimeOffset
        The offset object representing target conversion a.k.a. resampling
        frequency. Contains information on offset type (e.g. Day or 'D') and
        offset magnitude (e.g., n = 3).
    closed : 'left' or 'right'
        Which side of bin interval is closed. Defaults to 'left'.
    origin : {'epoch', 'start', 'start_day', 'end', 'end_day'} or cftime.datetime, default 'start_day'
        The datetime on which to adjust the grouping. The timezone of origin
        must match the timezone of the index.

        If a datetime is not used, these values are also supported:
        - 'epoch': `origin` is 1970-01-01
        - 'start': `origin` is the first value of the timeseries
        - 'start_day': `origin` is the first day at midnight of the timeseries
        - 'end': `origin` is the last value of the timeseries
        - 'end_day': `origin` is the ceiling midnight of the last day
    offset : datetime.timedelta, default is None
        An offset timedelta added to the origin.

    Returns
    -------
    first : cftime.datetime
        Corrected starting datetime object for resampled CFTimeIndex range.
    last : cftime.datetime
        Corrected ending datetime object for resampled CFTimeIndex range.
    """
    if isinstance(freq, Tick):
        first, last = _adjust_dates_anchored(
            first, last, freq, closed=closed, origin=origin, offset=offset
        )
        return first, last
    else:
        first = normalize_date(first)
        last = normalize_date(last)

    first = freq.rollback(first) if closed == "left" else first - freq
    last = last + freq
    return first, last


def _adjust_dates_anchored(
    first: CFTimeDatetime,
    last: CFTimeDatetime,
    freq: Tick,
    closed: SideOptions = "right",
    origin: str | CFTimeDatetime = "start_day",
    offset: datetime.timedelta | None = None,
):
    """First and last offsets should be calculated from the start day to fix
    an error cause by resampling across multiple days when a one day period is
    not a multiple of the frequency.
    See https://github.com/pandas-dev/pandas/issues/8683

    Parameters
    ----------
    first : cftime.datetime
        A datetime object representing the start of a CFTimeIndex range.
    last : cftime.datetime
        A datetime object representing the end of a CFTimeIndex range.
    freq : xarray.coding.cftime_offsets.BaseCFTimeOffset
        The offset object representing target conversion a.k.a. resampling
        frequency. Contains information on offset type (e.g. Day or 'D') and
        offset magnitude (e.g., n = 3).
    closed : 'left' or 'right'
        Which side of bin interval is closed. Defaults to 'right'.
    origin : {'epoch', 'start', 'start_day', 'end', 'end_day'} or cftime.datetime, default 'start_day'
        The datetime on which to adjust the grouping. The timezone of origin
        must match the timezone of the index.

        If a datetime is not used, these values are also supported:
        - 'epoch': `origin` is 1970-01-01
        - 'start': `origin` is the first value of the timeseries
        - 'start_day': `origin` is the first day at midnight of the timeseries
        - 'end': `origin` is the last value of the timeseries
        - 'end_day': `origin` is the ceiling midnight of the last day
    offset : datetime.timedelta, default is None
        An offset timedelta added to the origin.

    Returns
    -------
    fresult : cftime.datetime
        A datetime object representing the start of a date range that has been
        adjusted to fix resampling errors.
    lresult : cftime.datetime
        A datetime object representing the end of a date range that has been
        adjusted to fix resampling errors.
    """
    import cftime

    if origin == "start_day":
        origin_date = normalize_date(first)
    elif origin == "start":
        origin_date = first
    elif origin == "epoch":
        origin_date = type(first)(1970, 1, 1)
    elif origin in ["end", "end_day"]:
        origin_last = last if origin == "end" else _ceil_via_cftimeindex(last, "D")
        sub_freq_times = (origin_last - first) // freq.as_timedelta()
        if closed == "left":
            sub_freq_times += 1
        first = origin_last - sub_freq_times * freq
        origin_date = first
    elif isinstance(origin, cftime.datetime):
        origin_date = origin
    else:
        raise ValueError(
            f"origin must be one of {{'epoch', 'start_day', 'start', 'end', 'end_day'}} "
            f"or a cftime.datetime object.  Got {origin}."
        )

    if offset is not None:
        origin_date = origin_date + offset

    foffset = (first - origin_date) % freq.as_timedelta()
    loffset = (last - origin_date) % freq.as_timedelta()

    if closed == "right":
        if foffset.total_seconds() > 0:
            fresult = first - foffset
        else:
            fresult = first - freq.as_timedelta()

        if loffset.total_seconds() > 0:
            lresult = last + (freq.as_timedelta() - loffset)
        else:
            lresult = last
    else:
        if foffset.total_seconds() > 0:
            fresult = first - foffset
        else:
            fresult = first

        if loffset.total_seconds() > 0:
            lresult = last + (freq.as_timedelta() - loffset)
        else:
            lresult = last + freq
    return fresult, lresult


def exact_cftime_datetime_difference(a: CFTimeDatetime, b: CFTimeDatetime):
    """Exact computation of b - a

    Assumes:

        a = a_0 + a_m
        b = b_0 + b_m

    Here a_0, and b_0 represent the input dates rounded
    down to the nearest second, and a_m, and b_m represent
    the remaining microseconds associated with date a and
    date b.

    We can then express the value of b - a as:

        b - a = (b_0 + b_m) - (a_0 + a_m) = b_0 - a_0 + b_m - a_m

    By construction, we know that b_0 - a_0 must be a round number
    of seconds.  Therefore we can take the result of b_0 - a_0 using
    ordinary cftime.datetime arithmetic and round to the nearest
    second.  b_m - a_m is the remainder, in microseconds, and we
    can simply add this to the rounded timedelta.

    Parameters
    ----------
    a : cftime.datetime
        Input datetime
    b : cftime.datetime
        Input datetime

    Returns
    -------
    datetime.timedelta
    """
    seconds = b.replace(microsecond=0) - a.replace(microsecond=0)
    seconds = int(round(seconds.total_seconds()))
    microseconds = b.microsecond - a.microsecond
    return datetime.timedelta(seconds=seconds, microseconds=microseconds)


def _convert_offset_to_timedelta(
    offset: datetime.timedelta | str | BaseCFTimeOffset,
) -> datetime.timedelta:
    if isinstance(offset, datetime.timedelta):
        return offset
    elif isinstance(offset, (str, Tick)):
        return to_offset(offset).as_timedelta()
    else:
        raise ValueError


def _ceil_via_cftimeindex(date: CFTimeDatetime, freq: str | BaseCFTimeOffset):
    index = CFTimeIndex([date])
    return index.ceil(freq).item()<|MERGE_RESOLUTION|>--- conflicted
+++ resolved
@@ -142,9 +142,6 @@
             index, self.freq, self.closed, self.label, self.origin, self.offset
         )
         if self.loffset is not None:
-<<<<<<< HEAD
-            labels = labels + pd.to_timedelta(self.loffset)
-=======
             if not isinstance(
                 self.loffset, (str, datetime.timedelta, BaseCFTimeOffset)
             ):
@@ -155,11 +152,7 @@
                     f"Got {self.loffset}."
                 )
 
-            if isinstance(self.loffset, datetime.timedelta):
-                labels = labels + self.loffset
-            else:
-                labels = labels + to_offset(self.loffset)
->>>>>>> 6d771fc8
+            labels = labels + pd.to_timedelta(self.loffset)
 
         # check binner fits data
         if index[0] < datetime_bins[0]:
