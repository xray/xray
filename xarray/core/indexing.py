--- conflicted
+++ resolved
@@ -17,17 +17,13 @@
 from xarray.core import duck_array_ops
 from xarray.core.nputils import NumpyVIndexAdapter
 from xarray.core.options import OPTIONS
-<<<<<<< HEAD
 from xarray.core.parallelcompat import get_chunked_array_type, is_chunked_array
-from xarray.core.pycompat import array_type, integer_types, is_duck_dask_array
-=======
 from xarray.core.pycompat import (
     array_type,
     integer_types,
     is_duck_array,
     is_duck_dask_array,
 )
->>>>>>> e7b49305
 from xarray.core.types import T_Xarray
 from xarray.core.utils import (
     NDArrayMixin,
