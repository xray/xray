--- conflicted
+++ resolved
@@ -14,18 +14,15 @@
 import numpy as np
 import pandas as pd
 
-<<<<<<< HEAD
-from . import duck_array_ops, nputils, utils
-from .npcompat import DTypeLike
-from .options import OPTIONS
-from .pycompat import dask_version, integer_types, is_duck_dask_array, sparse_array_type
-from .types import T_Xarray
-from .utils import either_dict_or_kwargs, get_valid_numpy_dtype, is_duck_array
-=======
 from xarray.core import duck_array_ops
 from xarray.core.nputils import NumpyVIndexAdapter
 from xarray.core.options import OPTIONS
-from xarray.core.pycompat import array_type, integer_types, is_duck_dask_array
+from xarray.core.pycompat import (
+    array_type,
+    integer_types,
+    is_duck_array,
+    is_duck_dask_array,
+)
 from xarray.core.types import T_Xarray
 from xarray.core.utils import (
     NDArrayMixin,
@@ -33,7 +30,6 @@
     get_valid_numpy_dtype,
     to_0d_array,
 )
->>>>>>> 41949209
 
 if TYPE_CHECKING:
     from numpy.typing import DTypeLike
