--- conflicted
+++ resolved
@@ -26,7 +26,6 @@
 
 from . import duck_array_ops, nputils, utils
 from .npcompat import DTypeLike
-<<<<<<< HEAD
 from .options import OPTIONS
 from .pycompat import (
     dask_array_type,
@@ -35,9 +34,6 @@
     is_duck_dask_array,
     sparse_array_type,
 )
-=======
-from .pycompat import dask_version, integer_types, is_duck_dask_array, sparse_array_type
->>>>>>> 728b648d
 from .types import T_Xarray
 from .utils import either_dict_or_kwargs, get_valid_numpy_dtype
 
