# Copyright (c) 2005-2011, NumPy Developers.
# All rights reserved.

# Redistribution and use in source and binary forms, with or without
# modification, are permitted provided that the following conditions are
# met:

#     * Redistributions of source code must retain the above copyright
#        notice, this list of conditions and the following disclaimer.

#     * Redistributions in binary form must reproduce the above
#        copyright notice, this list of conditions and the following
#        disclaimer in the documentation and/or other materials provided
#        with the distribution.

#     * Neither the name of the NumPy Developers nor the names of any
#        contributors may be used to endorse or promote products derived
#        from this software without specific prior written permission.

# THIS SOFTWARE IS PROVIDED BY THE COPYRIGHT HOLDERS AND CONTRIBUTORS
# "AS IS" AND ANY EXPRESS OR IMPLIED WARRANTIES, INCLUDING, BUT NOT
# LIMITED TO, THE IMPLIED WARRANTIES OF MERCHANTABILITY AND FITNESS FOR
# A PARTICULAR PURPOSE ARE DISCLAIMED. IN NO EVENT SHALL THE COPYRIGHT
# OWNER OR CONTRIBUTORS BE LIABLE FOR ANY DIRECT, INDIRECT, INCIDENTAL,
# SPECIAL, EXEMPLARY, OR CONSEQUENTIAL DAMAGES (INCLUDING, BUT NOT
# LIMITED TO, PROCUREMENT OF SUBSTITUTE GOODS OR SERVICES; LOSS OF USE,
# DATA, OR PROFITS; OR BUSINESS INTERRUPTION) HOWEVER CAUSED AND ON ANY
# THEORY OF LIABILITY, WHETHER IN CONTRACT, STRICT LIABILITY, OR TORT
# (INCLUDING NEGLIGENCE OR OTHERWISE) ARISING IN ANY WAY OUT OF THE USE
# OF THIS SOFTWARE, EVEN IF ADVISED OF THE POSSIBILITY OF SUCH DAMAGE.
import builtins
import operator
from distutils.version import LooseVersion
from typing import Union

import numpy as np


# Vendored from NumPy 1.12; we need a version that support duck typing, even
# on dask arrays with __array_function__ enabled.
def _validate_axis(axis, ndim, argname):
    try:
        axis = [operator.index(axis)]
    except TypeError:
        axis = list(axis)
    axis = [a + ndim if a < 0 else a for a in axis]
    if not builtins.all(0 <= a < ndim for a in axis):
        raise ValueError("invalid axis for this array in `%s` argument" % argname)
    if len(set(axis)) != len(axis):
        raise ValueError("repeated axis in `%s` argument" % argname)
    return axis


def moveaxis(a, source, destination):
    try:
        # allow duck-array types if they define transpose
        transpose = a.transpose
    except AttributeError:
        a = np.asarray(a)
        transpose = a.transpose

    source = _validate_axis(source, a.ndim, "source")
    destination = _validate_axis(destination, a.ndim, "destination")
    if len(source) != len(destination):
        raise ValueError(
            "`source` and `destination` arguments must have "
            "the same number of elements"
        )

    order = [n for n in range(a.ndim) if n not in source]

    for dest, src in sorted(zip(destination, source)):
        order.insert(dest, src)

    result = transpose(order)
    return result


# Type annotations stubs
try:
    from numpy.typing import DTypeLike
except ImportError:
    # fall back for numpy < 1.20
<<<<<<< HEAD
    DTypeLike = Union[np.dtype, str]  # type: ignore
=======
    DTypeLike = Union[np.dtype, str]  # type: ignore


# from dask/array/utils.py
def _is_nep18_active():
    class A:
        def __array_function__(self, *args, **kwargs):
            return True

    try:
        return np.concatenate([A()])
    except ValueError:
        return False


IS_NEP18_ACTIVE = _is_nep18_active()


if LooseVersion(np.__version__) >= "1.20.0":
    sliding_window_view = np.lib.stride_tricks.sliding_window_view
else:
    from numpy.core.numeric import normalize_axis_tuple  # type: ignore
    from numpy.lib.stride_tricks import as_strided

    # copied from numpy.lib.stride_tricks
    def sliding_window_view(
        x, window_shape, axis=None, *, subok=False, writeable=False
    ):
        """
        Create a sliding window view into the array with the given window shape.

        Also known as rolling or moving window, the window slides across all
        dimensions of the array and extracts subsets of the array at all window
        positions.

        .. versionadded:: 1.20.0

        Parameters
        ----------
        x : array_like
            Array to create the sliding window view from.
        window_shape : int or tuple of int
            Size of window over each axis that takes part in the sliding window.
            If `axis` is not present, must have same length as the number of input
            array dimensions. Single integers `i` are treated as if they were the
            tuple `(i,)`.
        axis : int or tuple of int, optional
            Axis or axes along which the sliding window is applied.
            By default, the sliding window is applied to all axes and
            `window_shape[i]` will refer to axis `i` of `x`.
            If `axis` is given as a `tuple of int`, `window_shape[i]` will refer to
            the axis `axis[i]` of `x`.
            Single integers `i` are treated as if they were the tuple `(i,)`.
        subok : bool, optional
            If True, sub-classes will be passed-through, otherwise the returned
            array will be forced to be a base-class array (default).
        writeable : bool, optional
            When true, allow writing to the returned view. The default is false,
            as this should be used with caution: the returned view contains the
            same memory location multiple times, so writing to one location will
            cause others to change.

        Returns
        -------
        view : ndarray
            Sliding window view of the array. The sliding window dimensions are
            inserted at the end, and the original dimensions are trimmed as
            required by the size of the sliding window.
            That is, ``view.shape = x_shape_trimmed + window_shape``, where
            ``x_shape_trimmed`` is ``x.shape`` with every entry reduced by one less
            than the corresponding window size.
        """
        window_shape = (
            tuple(window_shape) if np.iterable(window_shape) else (window_shape,)
        )
        # first convert input to array, possibly keeping subclass
        x = np.array(x, copy=False, subok=subok)

        window_shape_array = np.array(window_shape)
        if np.any(window_shape_array < 0):
            raise ValueError("`window_shape` cannot contain negative values")

        if axis is None:
            axis = tuple(range(x.ndim))
            if len(window_shape) != len(axis):
                raise ValueError(
                    f"Since axis is `None`, must provide "
                    f"window_shape for all dimensions of `x`; "
                    f"got {len(window_shape)} window_shape elements "
                    f"and `x.ndim` is {x.ndim}."
                )
        else:
            axis = normalize_axis_tuple(axis, x.ndim, allow_duplicate=True)
            if len(window_shape) != len(axis):
                raise ValueError(
                    f"Must provide matching length window_shape and "
                    f"axis; got {len(window_shape)} window_shape "
                    f"elements and {len(axis)} axes elements."
                )

        out_strides = x.strides + tuple(x.strides[ax] for ax in axis)

        # note: same axis can be windowed repeatedly
        x_shape_trimmed = list(x.shape)
        for ax, dim in zip(axis, window_shape):
            if x_shape_trimmed[ax] < dim:
                raise ValueError("window shape cannot be larger than input array shape")
            x_shape_trimmed[ax] -= dim - 1
        out_shape = tuple(x_shape_trimmed) + window_shape
        return as_strided(
            x, strides=out_strides, shape=out_shape, subok=subok, writeable=writeable
        )
>>>>>>> fdf024c4
<|MERGE_RESOLUTION|>--- conflicted
+++ resolved
@@ -81,25 +81,7 @@
     from numpy.typing import DTypeLike
 except ImportError:
     # fall back for numpy < 1.20
-<<<<<<< HEAD
     DTypeLike = Union[np.dtype, str]  # type: ignore
-=======
-    DTypeLike = Union[np.dtype, str]  # type: ignore
-
-
-# from dask/array/utils.py
-def _is_nep18_active():
-    class A:
-        def __array_function__(self, *args, **kwargs):
-            return True
-
-    try:
-        return np.concatenate([A()])
-    except ValueError:
-        return False
-
-
-IS_NEP18_ACTIVE = _is_nep18_active()
 
 
 if LooseVersion(np.__version__) >= "1.20.0":
@@ -195,5 +177,4 @@
         out_shape = tuple(x_shape_trimmed) + window_shape
         return as_strided(
             x, strides=out_strides, shape=out_shape, subok=subok, writeable=writeable
-        )
->>>>>>> fdf024c4
+        )