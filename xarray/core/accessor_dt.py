from __future__ import annotations

import warnings
from typing import TYPE_CHECKING, Generic

import numpy as np
import pandas as pd

from xarray.coding.calendar_ops import _decimal_year
from xarray.coding.times import infer_calendar_name
from xarray.core import duck_array_ops
from xarray.core.common import (
    _contains_datetime_like_objects,
    full_like,
    is_np_datetime_like,
    is_np_timedelta_like,
)
from xarray.core.types import T_DataArray
from xarray.core.variable import IndexVariable, Variable
from xarray.namedarray.utils import is_duck_dask_array

if TYPE_CHECKING:
    from numpy.typing import DTypeLike

    from xarray.core.dataarray import DataArray
    from xarray.core.dataset import Dataset
    from xarray.core.types import CFCalendar


def _season_from_months(months):
    """Compute season (DJF, MAM, JJA, SON) from month ordinal"""
    # TODO: Move "season" accessor upstream into pandas
    seasons = np.array(["DJF", "MAM", "JJA", "SON", "nan"])
    months = np.asarray(months)

    with warnings.catch_warnings():
        warnings.filterwarnings(
            "ignore", message="invalid value encountered in floor_divide"
        )
        warnings.filterwarnings(
            "ignore", message="invalid value encountered in remainder"
        )
        idx = (months // 3) % 4

    idx[np.isnan(idx)] = 4
    return seasons[idx.astype(int)]


def _access_through_cftimeindex(values, name):
    """Coerce an array of datetime-like values to a CFTimeIndex
    and access requested datetime component
    """
    from xarray.coding.cftimeindex import CFTimeIndex

    if not isinstance(values, CFTimeIndex):
        values_as_cftimeindex = CFTimeIndex(duck_array_ops.ravel(values))
    else:
        values_as_cftimeindex = values
    if name == "season":
        months = values_as_cftimeindex.month
        field_values = _season_from_months(months)
    elif name == "date":
        raise AttributeError(
            "'CFTimeIndex' object has no attribute `date`. Consider using the floor method "
            "instead, for instance: `.time.dt.floor('D')`."
        )
    else:
        field_values = getattr(values_as_cftimeindex, name)
    return field_values.reshape(values.shape)


def _access_through_series(values, name):
    """Coerce an array of datetime-like values to a pandas Series and
    access requested datetime component
    """
    values_as_series = pd.Series(duck_array_ops.ravel(values), copy=False)
    if name == "season":
        months = values_as_series.dt.month.values
        field_values = _season_from_months(months)
    elif name == "total_seconds":
        field_values = values_as_series.dt.total_seconds().values
    elif name == "isocalendar":
        # special NaT-handling can be removed when
        # https://github.com/pandas-dev/pandas/issues/54657 is resolved
        field_values = values_as_series.dt.isocalendar()
        # test for <NA> and apply needed dtype
        hasna = any(field_values.year.isnull())
        if hasna:
            field_values = np.dstack(
                [
                    getattr(field_values, name).astype(np.float64, copy=False).values
                    for name in ["year", "week", "day"]
                ]
            )
        else:
            field_values = np.array(field_values, dtype=np.int64)
        # isocalendar returns iso- year, week, and weekday -> reshape
        return field_values.T.reshape(3, *values.shape)
    elif name == "to_pytimedelta":
        field_values = getattr(values_as_series.dt, name)()
    else:
        field_values = getattr(values_as_series.dt, name).values

    return field_values.reshape(values.shape)


def _get_date_field(values, name, dtype):
    """Indirectly access pandas' libts.get_date_field by wrapping data
    as a Series and calling through `.dt` attribute.

    Parameters
    ----------
    values : np.ndarray or dask.array-like
        Array-like container of datetime-like values
    name : str
        Name of datetime field to access
    dtype : dtype-like
        dtype for output date field values

    Returns
    -------
    datetime_fields : same type as values
        Array-like of datetime fields accessed for each element in values

    """
    if is_np_datetime_like(values.dtype):
        access_method = _access_through_series
    else:
        access_method = _access_through_cftimeindex

    if is_duck_dask_array(values):
        from dask.array import map_blocks

        new_axis = chunks = None
        # isocalendar adds an axis
        if name == "isocalendar":
            chunks = (3,) + values.chunksize
            new_axis = 0

        return map_blocks(
            access_method, values, name, dtype=dtype, new_axis=new_axis, chunks=chunks
        )
    else:
        out = access_method(values, name)
        # cast only for integer types to keep float64 in presence of NaT
        # see https://github.com/pydata/xarray/issues/7928
        if np.issubdtype(out.dtype, np.integer):
            out = out.astype(dtype, copy=False)
        return out


def _round_through_series_or_index(values, name, freq):
    """Coerce an array of datetime-like values to a pandas Series or xarray
    CFTimeIndex and apply requested rounding
    """
    from xarray.coding.cftimeindex import CFTimeIndex

    if is_np_datetime_like(values.dtype):
        values_as_series = pd.Series(duck_array_ops.ravel(values), copy=False)
        method = getattr(values_as_series.dt, name)
    else:
        values_as_cftimeindex = CFTimeIndex(duck_array_ops.ravel(values))
        method = getattr(values_as_cftimeindex, name)

    field_values = method(freq=freq).values

    return field_values.reshape(values.shape)


def _round_field(values, name, freq):
    """Indirectly access rounding functions by wrapping data
    as a Series or CFTimeIndex

    Parameters
    ----------
    values : np.ndarray or dask.array-like
        Array-like container of datetime-like values
    name : {"ceil", "floor", "round"}
        Name of rounding function
    freq : str
        a freq string indicating the rounding resolution

    Returns
    -------
    rounded timestamps : same type as values
        Array-like of datetime fields accessed for each element in values

    """
    if is_duck_dask_array(values):
        from dask.array import map_blocks

        dtype = np.datetime64 if is_np_datetime_like(values.dtype) else np.dtype("O")
        return map_blocks(
            _round_through_series_or_index, values, name, freq=freq, dtype=dtype
        )
    else:
        return _round_through_series_or_index(values, name, freq)


def _strftime_through_cftimeindex(values, date_format: str):
    """Coerce an array of cftime-like values to a CFTimeIndex
    and access requested datetime component
    """
    from xarray.coding.cftimeindex import CFTimeIndex

    values_as_cftimeindex = CFTimeIndex(duck_array_ops.ravel(values))

    field_values = values_as_cftimeindex.strftime(date_format)
    return field_values.values.reshape(values.shape)


def _strftime_through_series(values, date_format: str):
    """Coerce an array of datetime-like values to a pandas Series and
    apply string formatting
    """
    values_as_series = pd.Series(duck_array_ops.ravel(values), copy=False)
    strs = values_as_series.dt.strftime(date_format)
    return strs.values.reshape(values.shape)


def _strftime(values, date_format):
    if is_np_datetime_like(values.dtype):
        access_method = _strftime_through_series
    else:
        access_method = _strftime_through_cftimeindex
    if is_duck_dask_array(values):
        from dask.array import map_blocks

        return map_blocks(access_method, values, date_format)
    else:
        return access_method(values, date_format)


def _index_or_data(obj):
    if isinstance(obj.variable, IndexVariable):
        return obj.to_index()
    else:
        return obj.data


class TimeAccessor(Generic[T_DataArray]):
    __slots__ = ("_obj",)

    def __init__(self, obj: T_DataArray) -> None:
        self._obj = obj

    def _date_field(self, name: str, dtype: DTypeLike) -> T_DataArray:
        if dtype is None:
            dtype = self._obj.dtype
        result = _get_date_field(_index_or_data(self._obj), name, dtype)
        newvar = Variable(
            dims=self._obj.dims,
            attrs=self._obj.attrs,
            encoding=self._obj.encoding,
            data=result,
        )
        return self._obj._replace(newvar, name=name)

    def _tslib_round_accessor(self, name: str, freq: str) -> T_DataArray:
        result = _round_field(_index_or_data(self._obj), name, freq)
        newvar = Variable(
            dims=self._obj.dims,
            attrs=self._obj.attrs,
            encoding=self._obj.encoding,
            data=result,
        )
        return self._obj._replace(newvar, name=name)

    def floor(self, freq: str) -> T_DataArray:
        """
        Round timestamps downward to specified frequency resolution.

        Parameters
        ----------
        freq : str
            a freq string indicating the rounding resolution e.g. "D" for daily resolution

        Returns
        -------
        floor-ed timestamps : same type as values
            Array-like of datetime fields accessed for each element in values
        """

        return self._tslib_round_accessor("floor", freq)

    def ceil(self, freq: str) -> T_DataArray:
        """
        Round timestamps upward to specified frequency resolution.

        Parameters
        ----------
        freq : str
            a freq string indicating the rounding resolution e.g. "D" for daily resolution

        Returns
        -------
        ceil-ed timestamps : same type as values
            Array-like of datetime fields accessed for each element in values
        """
        return self._tslib_round_accessor("ceil", freq)

    def round(self, freq: str) -> T_DataArray:
        """
        Round timestamps to specified frequency resolution.

        Parameters
        ----------
        freq : str
            a freq string indicating the rounding resolution e.g. "D" for daily resolution

        Returns
        -------
        rounded timestamps : same type as values
            Array-like of datetime fields accessed for each element in values
        """
        return self._tslib_round_accessor("round", freq)


class DatetimeAccessor(TimeAccessor[T_DataArray]):
    """Access datetime fields for DataArrays with datetime-like dtypes.

    Fields can be accessed through the `.dt` attribute
    for applicable DataArrays.

    Examples
    ---------
    >>> dates = pd.date_range(start="2000/01/01", freq="D", periods=10)
    >>> ts = xr.DataArray(dates, dims=("time"))
    >>> ts
    <xarray.DataArray (time: 10)> Size: 80B
    array(['2000-01-01T00:00:00.000000000', '2000-01-02T00:00:00.000000000',
           '2000-01-03T00:00:00.000000000', '2000-01-04T00:00:00.000000000',
           '2000-01-05T00:00:00.000000000', '2000-01-06T00:00:00.000000000',
           '2000-01-07T00:00:00.000000000', '2000-01-08T00:00:00.000000000',
           '2000-01-09T00:00:00.000000000', '2000-01-10T00:00:00.000000000'],
          dtype='datetime64[ns]')
    Coordinates:
      * time     (time) datetime64[ns] 80B 2000-01-01 2000-01-02 ... 2000-01-10
    >>> ts.dt  # doctest: +ELLIPSIS
    <xarray.core.accessor_dt.DatetimeAccessor object at 0x...>
    >>> ts.dt.dayofyear
    <xarray.DataArray 'dayofyear' (time: 10)> Size: 80B
    array([ 1,  2,  3,  4,  5,  6,  7,  8,  9, 10])
    Coordinates:
      * time     (time) datetime64[ns] 80B 2000-01-01 2000-01-02 ... 2000-01-10
    >>> ts.dt.quarter
    <xarray.DataArray 'quarter' (time: 10)> Size: 80B
    array([1, 1, 1, 1, 1, 1, 1, 1, 1, 1])
    Coordinates:
      * time     (time) datetime64[ns] 80B 2000-01-01 2000-01-02 ... 2000-01-10

    """

    def strftime(self, date_format: str) -> T_DataArray:
        """
        Return an array of formatted strings specified by date_format, which
        supports the same string format as the python standard library. Details
        of the string format can be found in `python string format doc
        <https://docs.python.org/3/library/datetime.html#strftime-strptime-behavior>`__

        Parameters
        ----------
        date_format : str
            date format string (e.g. "%Y-%m-%d")

        Returns
        -------
        formatted strings : same type as values
            Array-like of strings formatted for each element in values

        Examples
        --------
        >>> import datetime
        >>> rng = xr.Dataset({"time": datetime.datetime(2000, 1, 1)})
        >>> rng["time"].dt.strftime("%B %d, %Y, %r")
        <xarray.DataArray 'strftime' ()> Size: 8B
        array('January 01, 2000, 12:00:00 AM', dtype=object)
        """
        obj_type = type(self._obj)

        result = _strftime(self._obj.data, date_format)

        return obj_type(
            result, name="strftime", coords=self._obj.coords, dims=self._obj.dims
        )

    def isocalendar(self) -> Dataset:
        """Dataset containing ISO year, week number, and weekday.

        Notes
        -----
        The iso year and weekday differ from the nominal year and weekday.
        """

        from xarray.core.dataset import Dataset

        if not is_np_datetime_like(self._obj.data.dtype):
            raise AttributeError("'CFTimeIndex' object has no attribute 'isocalendar'")

        values = _get_date_field(self._obj.data, "isocalendar", np.int64)

        obj_type = type(self._obj)
        data_vars = {}
        for i, name in enumerate(["year", "week", "weekday"]):
            data_vars[name] = obj_type(
                values[i], name=name, coords=self._obj.coords, dims=self._obj.dims
            )

        return Dataset(data_vars)

    @property
    def year(self) -> T_DataArray:
        """The year of the datetime"""
        return self._date_field("year", np.int64)

    @property
    def month(self) -> T_DataArray:
        """The month as January=1, December=12"""
        return self._date_field("month", np.int64)

    @property
    def day(self) -> T_DataArray:
        """The days of the datetime"""
        return self._date_field("day", np.int64)

    @property
    def hour(self) -> T_DataArray:
        """The hours of the datetime"""
        return self._date_field("hour", np.int64)

    @property
    def minute(self) -> T_DataArray:
        """The minutes of the datetime"""
        return self._date_field("minute", np.int64)

    @property
    def second(self) -> T_DataArray:
        """The seconds of the datetime"""
        return self._date_field("second", np.int64)

    @property
    def microsecond(self) -> T_DataArray:
        """The microseconds of the datetime"""
        return self._date_field("microsecond", np.int64)

    @property
    def nanosecond(self) -> T_DataArray:
        """The nanoseconds of the datetime"""
        return self._date_field("nanosecond", np.int64)

    @property
    def weekofyear(self) -> DataArray:
        "The week ordinal of the year"

        warnings.warn(
            "dt.weekofyear and dt.week have been deprecated. Please use "
            "dt.isocalendar().week instead.",
            FutureWarning,
            stacklevel=2,
        )

        weekofyear = self.isocalendar().week

        return weekofyear

    week = weekofyear

    @property
    def dayofweek(self) -> T_DataArray:
        """The day of the week with Monday=0, Sunday=6"""
        return self._date_field("dayofweek", np.int64)

    weekday = dayofweek

    @property
    def dayofyear(self) -> T_DataArray:
        """The ordinal day of the year"""
        return self._date_field("dayofyear", np.int64)

    @property
    def quarter(self) -> T_DataArray:
        """The quarter of the date"""
        return self._date_field("quarter", np.int64)

    @property
    def days_in_month(self) -> T_DataArray:
        """The number of days in the month"""
        return self._date_field("days_in_month", np.int64)

    daysinmonth = days_in_month

    @property
    def season(self) -> T_DataArray:
        """Season of the year"""
        return self._date_field("season", object)

    @property
    def time(self) -> T_DataArray:
        """Timestamps corresponding to datetimes"""
        return self._date_field("time", object)

    @property
    def date(self) -> T_DataArray:
        """Date corresponding to datetimes"""
        return self._date_field("date", object)

    @property
    def is_month_start(self) -> T_DataArray:
        """Indicate whether the date is the first day of the month"""
        return self._date_field("is_month_start", bool)

    @property
    def is_month_end(self) -> T_DataArray:
        """Indicate whether the date is the last day of the month"""
        return self._date_field("is_month_end", bool)

    @property
    def is_quarter_start(self) -> T_DataArray:
        """Indicate whether the date is the first day of a quarter"""
        return self._date_field("is_quarter_start", bool)

    @property
    def is_quarter_end(self) -> T_DataArray:
        """Indicate whether the date is the last day of a quarter"""
        return self._date_field("is_quarter_end", bool)

    @property
    def is_year_start(self) -> T_DataArray:
        """Indicate whether the date is the first day of a year"""
        return self._date_field("is_year_start", bool)

    @property
    def is_year_end(self) -> T_DataArray:
        """Indicate whether the date is the last day of the year"""
        return self._date_field("is_year_end", bool)

    @property
    def is_leap_year(self) -> T_DataArray:
        """Indicate if the date belongs to a leap year"""
        return self._date_field("is_leap_year", bool)

    @property
    def calendar(self) -> CFCalendar:
        """The name of the calendar of the dates.

        Only relevant for arrays of :py:class:`cftime.datetime` objects,
        returns "proleptic_gregorian" for arrays of :py:class:`numpy.datetime64` values.
        """
        return infer_calendar_name(self._obj.data)

    @property
    def days_in_year(self) -> T_DataArray:
        """Each datetime as the year plus the fraction of the year elapsed."""
        if self.calendar == "360_day":
            result = full_like(self.year, 360)
        else:
            result = self.is_leap_year.astype(int) + 365
        newvar = Variable(
            dims=self._obj.dims,
            attrs=self._obj.attrs,
            encoding=self._obj.encoding,
            data=result,
        )
        return self._obj._replace(newvar, name="days_in_year")

    @property
    def decimal_year(self) -> T_DataArray:
        """Convert the dates as a fractional year."""
        result = _decimal_year(self._obj)
        newvar = Variable(
            dims=self._obj.dims,
            attrs=self._obj.attrs,
            encoding=self._obj.encoding,
            data=result,
        )
        return self._obj._replace(newvar, name="decimal_year")


class TimedeltaAccessor(TimeAccessor[T_DataArray]):
    """Access Timedelta fields for DataArrays with Timedelta-like dtypes.

    Fields can be accessed through the `.dt` attribute for applicable DataArrays.

    Examples
    --------
    >>> dates = pd.timedelta_range(start="1 day", freq="6h", periods=20)
    >>> ts = xr.DataArray(dates, dims=("time"))
    >>> ts
    <xarray.DataArray (time: 20)> Size: 160B
    array([ 86400000000000, 108000000000000, 129600000000000, 151200000000000,
           172800000000000, 194400000000000, 216000000000000, 237600000000000,
           259200000000000, 280800000000000, 302400000000000, 324000000000000,
           345600000000000, 367200000000000, 388800000000000, 410400000000000,
           432000000000000, 453600000000000, 475200000000000, 496800000000000],
          dtype='timedelta64[ns]')
    Coordinates:
      * time     (time) timedelta64[ns] 160B 1 days 00:00:00 ... 5 days 18:00:00
    >>> ts.dt  # doctest: +ELLIPSIS
    <xarray.core.accessor_dt.TimedeltaAccessor object at 0x...>
    >>> ts.dt.days
    <xarray.DataArray 'days' (time: 20)> Size: 160B
    array([1, 1, 1, 1, 2, 2, 2, 2, 3, 3, 3, 3, 4, 4, 4, 4, 5, 5, 5, 5])
    Coordinates:
      * time     (time) timedelta64[ns] 160B 1 days 00:00:00 ... 5 days 18:00:00
    >>> ts.dt.microseconds
    <xarray.DataArray 'microseconds' (time: 20)> Size: 160B
    array([0, 0, 0, 0, 0, 0, 0, 0, 0, 0, 0, 0, 0, 0, 0, 0, 0, 0, 0, 0])
    Coordinates:
      * time     (time) timedelta64[ns] 160B 1 days 00:00:00 ... 5 days 18:00:00
    >>> ts.dt.seconds
    <xarray.DataArray 'seconds' (time: 20)> Size: 160B
    array([    0, 21600, 43200, 64800,     0, 21600, 43200, 64800,     0,
           21600, 43200, 64800,     0, 21600, 43200, 64800,     0, 21600,
           43200, 64800])
    Coordinates:
      * time     (time) timedelta64[ns] 160B 1 days 00:00:00 ... 5 days 18:00:00
    >>> ts.dt.total_seconds()
    <xarray.DataArray 'total_seconds' (time: 20)> Size: 160B
    array([ 86400., 108000., 129600., 151200., 172800., 194400., 216000.,
           237600., 259200., 280800., 302400., 324000., 345600., 367200.,
           388800., 410400., 432000., 453600., 475200., 496800.])
    Coordinates:
      * time     (time) timedelta64[ns] 160B 1 days 00:00:00 ... 5 days 18:00:00
    """

<<<<<<< HEAD
    @property
    def days(self) -> T_DataArray:
        """Number of days for each element"""
        return self._date_field("days", np.int64)

    @property
    def seconds(self) -> T_DataArray:
        """Number of seconds (>= 0 and less than 1 day) for each element"""
        return self._date_field("seconds", np.int64)

    @property
    def microseconds(self) -> T_DataArray:
        """Number of microseconds (>= 0 and less than 1 second) for each element"""
        return self._date_field("microseconds", np.int64)

    @property
    def nanoseconds(self) -> T_DataArray:
        """Number of nanoseconds (>= 0 and less than 1 microsecond) for each element"""
        return self._date_field("nanoseconds", np.int64)

    # Not defined as a property in order to match the Pandas API
    def total_seconds(self) -> T_DataArray:
        """Total duration of each element expressed in seconds."""
        return self._date_field("total_seconds", np.float64)


class CombinedDatetimelikeAccessor(
    DatetimeAccessor[T_DataArray], TimedeltaAccessor[T_DataArray]
):
    def __new__(cls, obj: T_DataArray) -> CombinedDatetimelikeAccessor:
        # CombinedDatetimelikeAccessor isn't really instantiated. Instead
=======
    days = Properties._tslib_field_accessor(
        "days", "Number of days for each element.", np.int64
    )
    seconds = Properties._tslib_field_accessor(
        "seconds",
        "Number of seconds (>= 0 and less than 1 day) for each element.",
        np.int64,
    )
    microseconds = Properties._tslib_field_accessor(
        "microseconds",
        "Number of microseconds (>= 0 and less than 1 second) for each element.",
        np.int64,
    )
    nanoseconds = Properties._tslib_field_accessor(
        "nanoseconds",
        "Number of nanoseconds (>= 0 and less than 1 microsecond) for each element.",
        np.int64,
    )

    @property
    def to_pytimedelta(self):
        """Timedelta values as python timedelta objects."""
        result = _get_date_field(self._obj.data, "to_pytimedelta", object)
        new_obj = self._obj.copy()
        new_obj.variable._data = result
        return new_obj


class CombinedDatetimelikeAccessor(DatetimeAccessor, TimedeltaAccessor):
    def __new__(cls, obj):
        # CombinedDatetimelikeAccessor isn't really instatiated. Instead
>>>>>>> 71d56778
        # we need to choose which parent (datetime or timedelta) is
        # appropriate. Since we're checking the dtypes anyway, we'll just
        # do all the validation here.
        if not _contains_datetime_like_objects(obj.variable):
            # We use an AttributeError here so that `obj.dt` raises an error that
            # `getattr` expects; https://github.com/pydata/xarray/issues/8718. It's a
            # bit unusual in a `__new__`, but that's the only case where we use this
            # class.
            raise AttributeError(
                "'.dt' accessor only available for "
                "DataArray with datetime64 timedelta64 dtype or "
                "for arrays containing cftime datetime "
                "objects."
            )

        if is_np_timedelta_like(obj.dtype):
            return TimedeltaAccessor(obj)  # type: ignore[return-value]
        else:
            return DatetimeAccessor(obj)  # type: ignore[return-value]<|MERGE_RESOLUTION|>--- conflicted
+++ resolved
@@ -623,7 +623,6 @@
       * time     (time) timedelta64[ns] 160B 1 days 00:00:00 ... 5 days 18:00:00
     """
 
-<<<<<<< HEAD
     @property
     def days(self) -> T_DataArray:
         """Number of days for each element"""
@@ -648,32 +647,6 @@
     def total_seconds(self) -> T_DataArray:
         """Total duration of each element expressed in seconds."""
         return self._date_field("total_seconds", np.float64)
-
-
-class CombinedDatetimelikeAccessor(
-    DatetimeAccessor[T_DataArray], TimedeltaAccessor[T_DataArray]
-):
-    def __new__(cls, obj: T_DataArray) -> CombinedDatetimelikeAccessor:
-        # CombinedDatetimelikeAccessor isn't really instantiated. Instead
-=======
-    days = Properties._tslib_field_accessor(
-        "days", "Number of days for each element.", np.int64
-    )
-    seconds = Properties._tslib_field_accessor(
-        "seconds",
-        "Number of seconds (>= 0 and less than 1 day) for each element.",
-        np.int64,
-    )
-    microseconds = Properties._tslib_field_accessor(
-        "microseconds",
-        "Number of microseconds (>= 0 and less than 1 second) for each element.",
-        np.int64,
-    )
-    nanoseconds = Properties._tslib_field_accessor(
-        "nanoseconds",
-        "Number of nanoseconds (>= 0 and less than 1 microsecond) for each element.",
-        np.int64,
-    )
 
     @property
     def to_pytimedelta(self):
@@ -684,10 +657,11 @@
         return new_obj
 
 
-class CombinedDatetimelikeAccessor(DatetimeAccessor, TimedeltaAccessor):
-    def __new__(cls, obj):
-        # CombinedDatetimelikeAccessor isn't really instatiated. Instead
->>>>>>> 71d56778
+class CombinedDatetimelikeAccessor(
+    DatetimeAccessor[T_DataArray], TimedeltaAccessor[T_DataArray]
+):
+    def __new__(cls, obj: T_DataArray) -> CombinedDatetimelikeAccessor:
+        # CombinedDatetimelikeAccessor isn't really instantiated. Instead
         # we need to choose which parent (datetime or timedelta) is
         # appropriate. Since we're checking the dtypes anyway, we'll just
         # do all the validation here.
