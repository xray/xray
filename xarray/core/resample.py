--- conflicted
+++ resolved
@@ -2,13 +2,6 @@
 
 import warnings
 from typing import TYPE_CHECKING, Any, Callable, Hashable, Iterable, Sequence
-
-<<<<<<< HEAD
-from ._aggregations import DataArrayResampleAggregations, DatasetResampleAggregations
-from .groupby import DataArrayGroupByBase, DatasetGroupByBase, GroupBy
-from .types import Dims, InterpOptions, T_Xarray
-=======
-import numpy as np
 
 from xarray.core._aggregations import (
     DataArrayResampleAggregations,
@@ -16,7 +9,6 @@
 )
 from xarray.core.groupby import DataArrayGroupByBase, DatasetGroupByBase, GroupBy
 from xarray.core.types import Dims, InterpOptions, T_Xarray
->>>>>>> 6e77f5e8
 
 if TYPE_CHECKING:
     from xarray.core.dataarray import DataArray
@@ -63,31 +55,7 @@
         **kwargs,
     ) -> T_Xarray:
 
-<<<<<<< HEAD
         result = super()._flox_reduce(dim=dim, keep_attrs=keep_attrs, **kwargs)
-=======
-        from xarray.core.dataarray import DataArray
-
-        kwargs.setdefault("method", "cohorts")
-
-        # now create a label DataArray since resample doesn't do that somehow
-        repeats = []
-        for slicer in self._group_indices:
-            assert isinstance(slicer, slice)
-            stop = (
-                slicer.stop
-                if slicer.stop is not None
-                else self._obj.sizes[self._group_dim]
-            )
-            repeats.append(stop - slicer.start)
-        labels = np.repeat(self._unique_coord.data, repeats)
-        group = DataArray(labels, dims=(self._group_dim,), name=self._unique_coord.name)
-
-        result = super()._flox_reduce(
-            dim=dim, group=group, keep_attrs=keep_attrs, **kwargs
-        )
-        result = self._maybe_restore_empty_groups(result)
->>>>>>> 6e77f5e8
         result = result.rename({RESAMPLE_DIM: self._group_dim})
         return result
 
