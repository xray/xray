--- conflicted
+++ resolved
@@ -7,11 +7,7 @@
 import numpy as np
 from packaging.version import Version
 
-<<<<<<< HEAD
-from .utils import is_duck_array, is_scalar
-=======
-from xarray.core.utils import is_duck_array, module_available
->>>>>>> 41949209
+from xarray.core.utils import is_duck_array, is_scalar, module_available
 
 integer_types = (int, np.integer)
 
