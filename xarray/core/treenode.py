from __future__ import annotations

import sys
from collections.abc import Iterator, Mapping
from pathlib import PurePosixPath
from typing import (
    TYPE_CHECKING,
    Generic,
    TypeVar,
)

from xarray.core.utils import Frozen, is_dict_like

if TYPE_CHECKING:
    from xarray.core.types import T_DataArray


class InvalidTreeError(Exception):
    """Raised when user attempts to create an invalid tree in some way."""


class NotFoundInTreeError(ValueError):
    """Raised when operation can't be completed because one node is not part of the expected tree."""


class NodePath(PurePosixPath):
    """Represents a path from one node to another within a tree."""

    def __init__(self, *pathsegments):
        if sys.version_info >= (3, 12):
            super().__init__(*pathsegments)
        else:
            super().__new__(PurePosixPath, *pathsegments)
        if self.drive:
            raise ValueError("NodePaths cannot have drives")

        if self.root not in ["/", ""]:
            raise ValueError(
                'Root of NodePath can only be either "/" or "", with "" meaning the path is relative.'
            )
        # TODO should we also forbid suffixes to avoid node names with dots in them?


Tree = TypeVar("Tree", bound="TreeNode")


class TreeNode(Generic[Tree]):
    """
    Base class representing a node of a tree, with methods for traversing and altering the tree.

    This class stores no data, it has only parents and children attributes, and various methods.

    Stores child nodes in an dict, ensuring that equality checks between trees
    and order of child nodes is preserved (since python 3.7).

    Nodes themselves are intrinsically unnamed (do not possess a ._name attribute), but if the node has a parent you can
    find the key it is stored under via the .name property.

    The .parent attribute is read-only: to replace the parent using public API you must set this node as the child of a
    new parent using `new_parent.children[name] = child_node`, or to instead detach from the current parent use
    `child_node.orphan()`.

    This class is intended to be subclassed by DataTree, which will overwrite some of the inherited behaviour,
    in particular to make names an inherent attribute, and allow setting parents directly. The intention is to mirror
    the class structure of xarray.Variable & xarray.DataArray, where Variable is unnamed but DataArray is (optionally)
    named.

    Also allows access to any other node in the tree via unix-like paths, including upwards referencing via '../'.

    (This class is heavily inspired by the anytree library's NodeMixin class.)

    """

    _parent: Tree | None
    _children: dict[str, Tree]

    def __init__(self, children: Mapping[str, Tree] | None = None):
        """Create a parentless node."""
        self._parent = None
        self._children = {}
        if children is not None:
            self.children = children

    @property
    def parent(self) -> Tree | None:
        """Parent of this node."""
        return self._parent

    @parent.setter
    def parent(self: Tree, new_parent: Tree) -> None:
        raise AttributeError(
            "Cannot set parent attribute directly, you must modify the children of the other node instead using dict-like syntax"
        )

    def _set_parent(
        self, new_parent: Tree | None, child_name: str | None = None
    ) -> None:
        # TODO is it possible to refactor in a way that removes this private method?

        if new_parent is not None and not isinstance(new_parent, TreeNode):
            raise TypeError(
                "Parent nodes must be of type DataTree or None, "
                f"not type {type(new_parent)}"
            )

        old_parent = self._parent
        if new_parent is not old_parent:
            self._check_loop(new_parent)
            self._detach(old_parent)
            self._attach(new_parent, child_name)

    def _check_loop(self, new_parent: Tree | None) -> None:
        """Checks that assignment of this new parent will not create a cycle."""
        if new_parent is not None:
            if new_parent is self:
                raise InvalidTreeError(
                    f"Cannot set parent, as node {self} cannot be a parent of itself."
                )

            if self._is_descendant_of(new_parent):
                raise InvalidTreeError(
                    "Cannot set parent, as intended parent is already a descendant of this node."
                )

    def _is_descendant_of(self, node: Tree) -> bool:
        return any(n is self for n in node.parents)

    def _detach(self, parent: Tree | None) -> None:
        if parent is not None:
            self._pre_detach(parent)
            parents_children = parent.children
            parent._children = {
                name: child
                for name, child in parents_children.items()
                if child is not self
            }
            self._parent = None
            self._post_detach(parent)

    def _attach(self, parent: Tree | None, child_name: str | None = None) -> None:
        if parent is not None:
            if child_name is None:
                raise ValueError(
                    "To directly set parent, child needs a name, but child is unnamed"
                )

            self._pre_attach(parent, child_name)
            parentchildren = parent._children
            assert not any(
                child is self for child in parentchildren
            ), "Tree is corrupt."
            parentchildren[child_name] = self
            self._parent = parent
            self._post_attach(parent, child_name)
        else:
            self._parent = None

    def orphan(self) -> None:
        """Detach this node from its parent."""
        self._set_parent(new_parent=None)

    @property
    def children(self: Tree) -> Mapping[str, Tree]:
        """Child nodes of this node, stored under a mapping via their names."""
        return Frozen(self._children)

    @children.setter
    def children(self: Tree, children: Mapping[str, Tree]) -> None:
        self._check_children(children)
        children = {**children}

        old_children = self.children
        del self.children
        try:
            self._pre_attach_children(children)
            for name, child in children.items():
                child._set_parent(new_parent=self, child_name=name)
            self._post_attach_children(children)
            assert len(self.children) == len(children)
        except Exception:
            # if something goes wrong then revert to previous children
            self.children = old_children
            raise

    @children.deleter
    def children(self) -> None:
        # TODO this just detaches all the children, it doesn't actually delete them...
        children = self.children
        self._pre_detach_children(children)
        for child in self.children.values():
            child.orphan()
        assert len(self.children) == 0
        self._post_detach_children(children)

    @staticmethod
    def _check_children(children: Mapping[str, Tree]) -> None:
        """Check children for correct types and for any duplicates."""
        if not is_dict_like(children):
            raise TypeError(
                "children must be a dict-like mapping from names to node objects"
            )

        seen = set()
        for name, child in children.items():
            if not isinstance(child, TreeNode):
                raise TypeError(
                    f"Cannot add object {name}. It is of type {type(child)}, "
                    "but can only add children of type DataTree"
                )

            childid = id(child)
            if childid not in seen:
                seen.add(childid)
            else:
                raise InvalidTreeError(
                    f"Cannot add same node {name} multiple times as different children."
                )

    def __repr__(self) -> str:
        return f"TreeNode(children={dict(self._children)})"

    def _pre_detach_children(self: Tree, children: Mapping[str, Tree]) -> None:
        """Method call before detaching `children`."""
        pass

    def _post_detach_children(self: Tree, children: Mapping[str, Tree]) -> None:
        """Method call after detaching `children`."""
        pass

    def _pre_attach_children(self: Tree, children: Mapping[str, Tree]) -> None:
        """Method call before attaching `children`."""
        pass

    def _post_attach_children(self: Tree, children: Mapping[str, Tree]) -> None:
        """Method call after attaching `children`."""
        pass

    def _iter_parents(self: Tree) -> Iterator[Tree]:
        """Iterate up the tree, starting from the current node's parent."""
        node: Tree | None = self.parent
        while node is not None:
            yield node
            node = node.parent

    def iter_lineage(self: Tree) -> tuple[Tree, ...]:
        """Iterate up the tree, starting from the current node."""
        from warnings import warn

        warn(
            "`iter_lineage` has been deprecated, and in the future will raise an error."
            "Please use `parents` from now on.",
            DeprecationWarning,
        )
        return tuple((self, *self.parents))

    @property
    def lineage(self: Tree) -> tuple[Tree, ...]:
        """All parent nodes and their parent nodes, starting with the closest."""
        from warnings import warn

        warn(
            "`lineage` has been deprecated, and in the future will raise an error."
            "Please use `parents` from now on.",
            DeprecationWarning,
        )
        return self.iter_lineage()

    @property
    def parents(self: Tree) -> tuple[Tree, ...]:
        """All parent nodes and their parent nodes, starting with the closest."""
        return tuple(self._iter_parents())

    @property
    def ancestors(self: Tree) -> tuple[Tree, ...]:
        """All parent nodes and their parent nodes, starting with the most distant."""

        from warnings import warn

        warn(
            "`ancestors` has been deprecated, and in the future will raise an error."
            "Please use `parents`. Example: `tuple(reversed(node.parents))`",
            DeprecationWarning,
        )
        return tuple((*reversed(self.parents), self))

    @property
    def root(self: Tree) -> Tree:
        """Root node of the tree"""
        node = self
        while node.parent is not None:
            node = node.parent
        return node

    @property
    def is_root(self) -> bool:
        """Whether this node is the tree root."""
        return self.parent is None

    @property
    def is_leaf(self) -> bool:
        """
        Whether this node is a leaf node.

        Leaf nodes are defined as nodes which have no children.
        """
        return self.children == {}

    @property
    def leaves(self: Tree) -> tuple[Tree, ...]:
        """
        All leaf nodes.

        Leaf nodes are defined as nodes which have no children.
        """
        return tuple([node for node in self.subtree if node.is_leaf])

    @property
    def siblings(self: Tree) -> dict[str, Tree]:
        """
        Nodes with the same parent as this node.
        """
        if self.parent:
            return {
                name: child
                for name, child in self.parent.children.items()
                if child is not self
            }
        else:
            return {}

    @property
    def subtree(self: Tree) -> Iterator[Tree]:
        """
        An iterator over all nodes in this tree, including both self and all descendants.

        Iterates depth-first.

        See Also
        --------
        DataTree.descendants
        """
        from xarray.core.iterators import LevelOrderIter

        return LevelOrderIter(self)

    @property
    def descendants(self: Tree) -> tuple[Tree, ...]:
        """
        Child nodes and all their child nodes.

        Returned in depth-first order.

        See Also
        --------
        DataTree.subtree
        """
        all_nodes = tuple(self.subtree)
        this_node, *descendants = all_nodes
        return tuple(descendants)

    @property
    def level(self: Tree) -> int:
        """
        Level of this node.

        Level means number of parent nodes above this node before reaching the root.
        The root node is at level 0.

        Returns
        -------
        level : int

        See Also
        --------
        depth
        width
        """
        return len(self.parents)

    @property
    def depth(self: Tree) -> int:
        """
        Maximum level of this tree.

        Measured from the root, which has a depth of 0.

        Returns
        -------
        depth : int

        See Also
        --------
        level
        width
        """
        return max(node.level for node in self.root.subtree)

    @property
    def width(self: Tree) -> int:
        """
        Number of nodes at this level in the tree.

        Includes number of immediate siblings, but also "cousins" in other branches and so-on.

        Returns
        -------
        depth : int

        See Also
        --------
        level
        depth
        """
        return len([node for node in self.root.subtree if node.level == self.level])

    def _pre_detach(self: Tree, parent: Tree) -> None:
        """Method call before detaching from `parent`."""
        pass

    def _post_detach(self: Tree, parent: Tree) -> None:
        """Method call after detaching from `parent`."""
        pass

    def _pre_attach(self: Tree, parent: Tree, name: str) -> None:
        """Method call before attaching to `parent`."""
        pass

    def _post_attach(self: Tree, parent: Tree, name: str) -> None:
        """Method call after attaching to `parent`."""
        pass

    def get(self: Tree, key: str, default: Tree | None = None) -> Tree | None:
        """
        Return the child node with the specified key.

        Only looks for the node within the immediate children of this node,
        not in other nodes of the tree.
        """
        if key in self.children:
            return self.children[key]
        else:
            return default

    # TODO `._walk` method to be called by both `_get_item` and `_set_item`

    def _get_item(self: Tree, path: str | NodePath) -> Tree | T_DataArray:
        """
        Returns the object lying at the given path.

        Raises a KeyError if there is no object at the given path.
        """
        if isinstance(path, str):
            path = NodePath(path)

        if path.root:
            current_node = self.root
            root, *parts = list(path.parts)
        else:
            current_node = self
            parts = list(path.parts)

        for part in parts:
            if part == "..":
                if current_node.parent is None:
                    raise KeyError(f"Could not find node at {path}")
                else:
                    current_node = current_node.parent
            elif part in ("", "."):
                pass
            else:
                if current_node.get(part) is None:
                    raise KeyError(f"Could not find node at {path}")
                else:
                    current_node = current_node.get(part)
        return current_node

    def _set(self: Tree, key: str, val: Tree) -> None:
        """
        Set the child node with the specified key to value.

        Counterpart to the public .get method, and also only works on the immediate node, not other nodes in the tree.
        """
        new_children = {**self.children, key: val}
        self.children = new_children

    def _set_item(
        self: Tree,
        path: str | NodePath,
        item: Tree | T_DataArray,
        new_nodes_along_path: bool = False,
        allow_overwrite: bool = True,
    ) -> None:
        """
        Set a new item in the tree, overwriting anything already present at that path.

        The given value either forms a new node of the tree or overwrites an
        existing item at that location.

        Parameters
        ----------
        path
        item
        new_nodes_along_path : bool
            If true, then if necessary new nodes will be created along the
            given path, until the tree can reach the specified location.
        allow_overwrite : bool
            Whether or not to overwrite any existing node at the location given
            by path.

        Raises
        ------
        KeyError
            If node cannot be reached, and new_nodes_along_path=False.
            Or if a node already exists at the specified path, and allow_overwrite=False.
        """
        if isinstance(path, str):
            path = NodePath(path)

        if not path.name:
            raise ValueError("Can't set an item under a path which has no name")

        if path.root:
            # absolute path
            current_node = self.root
            root, *parts, name = path.parts
        else:
            # relative path
            current_node = self
            *parts, name = path.parts

        if parts:
            # Walk to location of new node, creating intermediate node objects as we go if necessary
            for part in parts:
                if part == "..":
                    if current_node.parent is None:
                        # We can't create a parent if `new_nodes_along_path=True` as we wouldn't know what to name it
                        raise KeyError(f"Could not reach node at path {path}")
                    else:
                        current_node = current_node.parent
                elif part in ("", "."):
                    pass
                else:
                    if part in current_node.children:
                        current_node = current_node.children[part]
                    elif new_nodes_along_path:
                        # Want child classes (i.e. DataTree) to populate tree with their own types
                        new_node = type(self)()
                        current_node._set(part, new_node)
                        current_node = current_node.children[part]
                    else:
                        raise KeyError(f"Could not reach node at path {path}")

        if name in current_node.children:
            # Deal with anything already existing at this location
            if allow_overwrite:
                current_node._set(name, item)
            else:
                raise KeyError(f"Already a node object at path {path}")
        else:
            current_node._set(name, item)

    def __delitem__(self: Tree, key: str) -> None:
        """Remove a child node from this tree object."""
        if key in self.children:
            child = self._children[key]
            del self._children[key]
            child.orphan()
        else:
<<<<<<< HEAD
            raise KeyError(f"Child node {key} not found")
=======
            raise KeyError(key)
>>>>>>> 45a0027b

    def same_tree(self, other: Tree) -> bool:
        """True if other node is in the same tree as this node."""
        return self.root is other.root


AnyNamedNode = TypeVar("AnyNamedNode", bound="NamedNode")


class NamedNode(TreeNode, Generic[Tree]):
    """
    A TreeNode which knows its own name.

    Implements path-like relationships to other nodes in its tree.
    """

    _name: str | None
    _parent: Tree | None
    _children: dict[str, Tree]

    def __init__(self, name=None, children=None):
        super().__init__(children=children)
        self._name = None
        self.name = name

    @property
    def name(self) -> str | None:
        """The name of this node."""
        return self._name

    @name.setter
    def name(self, name: str | None) -> None:
        if name is not None:
            if not isinstance(name, str):
                raise TypeError("node name must be a string or None")
            if "/" in name:
                raise ValueError("node names cannot contain forward slashes")
        self._name = name

    def __repr__(self, level=0):
        repr_value = "\t" * level + self.__str__() + "\n"
        for child in self.children:
            repr_value += self.get(child).__repr__(level + 1)
        return repr_value

    def __str__(self) -> str:
        return f"NamedNode('{self.name}')" if self.name else "NamedNode()"

    def _post_attach(self: AnyNamedNode, parent: AnyNamedNode, name: str) -> None:
        """Ensures child has name attribute corresponding to key under which it has been stored."""
        self.name = name

    @property
    def path(self) -> str:
        """Return the file-like path from the root to this node."""
        if self.is_root:
            return "/"
        else:
            root, *ancestors = tuple(reversed(self.parents))
            # don't include name of root because (a) root might not have a name & (b) we want path relative to root.
            names = [*(node.name for node in ancestors), self.name]
            return "/" + "/".join(names)

    def relative_to(self: NamedNode, other: NamedNode) -> str:
        """
        Compute the relative path from this node to node `other`.

        If other is not in this tree, or it's otherwise impossible, raise a ValueError.
        """
        if not self.same_tree(other):
            raise NotFoundInTreeError(
                "Cannot find relative path because nodes do not lie within the same tree"
            )

        this_path = NodePath(self.path)
        if other.path in list(parent.path for parent in (self, *self.parents)):
            return str(this_path.relative_to(other.path))
        else:
            common_ancestor = self.find_common_ancestor(other)
            path_to_common_ancestor = other._path_to_ancestor(common_ancestor)
            return str(
                path_to_common_ancestor / this_path.relative_to(common_ancestor.path)
            )

    def find_common_ancestor(self, other: NamedNode) -> NamedNode:
        """
        Find the first common ancestor of two nodes in the same tree.

        Raise ValueError if they are not in the same tree.
        """
        if self is other:
            return self

        other_paths = [op.path for op in other.parents]
        for parent in (self, *self.parents):
            if parent.path in other_paths:
                return parent

        raise NotFoundInTreeError(
            "Cannot find common ancestor because nodes do not lie within the same tree"
        )

    def _path_to_ancestor(self, ancestor: NamedNode) -> NodePath:
        """Return the relative path from this node to the given ancestor node"""

        if not self.same_tree(ancestor):
            raise NotFoundInTreeError(
                "Cannot find relative path to ancestor because nodes do not lie within the same tree"
            )
        if ancestor.path not in list(a.path for a in (self, *self.parents)):
            raise NotFoundInTreeError(
                "Cannot find relative path to ancestor because given node is not an ancestor of this node"
            )

        parents_paths = list(parent.path for parent in (self, *self.parents))
        generation_gap = list(parents_paths).index(ancestor.path)
        path_upwards = "../" * generation_gap if generation_gap > 0 else "."
        return NodePath(path_upwards)<|MERGE_RESOLUTION|>--- conflicted
+++ resolved
@@ -566,11 +566,7 @@
             del self._children[key]
             child.orphan()
         else:
-<<<<<<< HEAD
-            raise KeyError(f"Child node {key} not found")
-=======
             raise KeyError(key)
->>>>>>> 45a0027b
 
     def same_tree(self, other: Tree) -> bool:
         """True if other node is in the same tree as this node."""
