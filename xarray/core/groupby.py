from __future__ import absolute_import, division, print_function

import datetime
import functools
import warnings

import numpy as np
import pandas as pd

from . import dtypes, duck_array_ops, nputils, ops, utils
from .arithmetic import SupportsArithmetic
from .combine import concat
from .common import ALL_DIMS, ImplementsArrayReduce, ImplementsDatasetReduce
from .options import _get_keep_attrs
from .pycompat import integer_types, range, zip
from .utils import hashable, maybe_wrap_array, peek_at, safe_cast_to_index
from .variable import IndexVariable, Variable, as_variable


def unique_value_groups(ar, sort=True):
    """Group an array by its unique values.

    Parameters
    ----------
    ar : array-like
        Input array. This will be flattened if it is not already 1-D.
    sort : boolean, optional
        Whether or not to sort unique values.

    Returns
    -------
    values : np.ndarray
        Sorted, unique values as returned by `np.unique`.
    indices : list of lists of int
        Each element provides the integer indices in `ar` with values given by
        the corresponding value in `unique_values`.
    """
    inverse, values = pd.factorize(ar, sort=sort)
    groups = [[] for _ in range(len(values))]
    for n, g in enumerate(inverse):
        if g >= 0:
            # pandas uses -1 to mark NaN, but doesn't include them in values
            groups[g].append(n)
    return values, groups


def _dummy_copy(xarray_obj):
    from .dataset import Dataset
    from .dataarray import DataArray
    if isinstance(xarray_obj, Dataset):
        res = Dataset(dict((k, dtypes.get_fill_value(v.dtype))
                           for k, v in xarray_obj.data_vars.items()),
                      dict((k, dtypes.get_fill_value(v.dtype))
                           for k, v in xarray_obj.coords.items()
                           if k not in xarray_obj.dims),
                      xarray_obj.attrs)
    elif isinstance(xarray_obj, DataArray):
        res = DataArray(dtypes.get_fill_value(xarray_obj.dtype),
                        dict((k, dtypes.get_fill_value(v.dtype))
                             for k, v in xarray_obj.coords.items()
                             if k not in xarray_obj.dims),
                        dims=[],
                        name=xarray_obj.name,
                        attrs=xarray_obj.attrs)
    else:  # pragma: no cover
        raise AssertionError
    return res


def _is_one_or_none(obj):
    return obj == 1 or obj is None


def _consolidate_slices(slices):
    """Consolidate adjacent slices in a list of slices.
    """
    result = []
    last_slice = slice(None)
    for slice_ in slices:
        if not isinstance(slice_, slice):
            raise ValueError('list element is not a slice: %r' % slice_)
        if (result and last_slice.stop == slice_.start and
                _is_one_or_none(last_slice.step) and
                _is_one_or_none(slice_.step)):
            last_slice = slice(last_slice.start, slice_.stop, slice_.step)
            result[-1] = last_slice
        else:
            result.append(slice_)
            last_slice = slice_
    return result


def _inverse_permutation_indices(positions):
    """Like inverse_permutation, but also handles slices.

    Parameters
    ----------
    positions : list of np.ndarray or slice objects.
        If slice objects, all are assumed to be slices.

    Returns
    -------
    np.ndarray of indices or None, if no permutation is necessary.
    """
    if not positions:
        return None

    if isinstance(positions[0], slice):
        positions = _consolidate_slices(positions)
        if positions == slice(None):
            return None
        positions = [np.arange(sl.start, sl.stop, sl.step) for sl in positions]

    indices = nputils.inverse_permutation(np.concatenate(positions))
    return indices


class _DummyGroup(object):
    """Class for keeping track of grouped dimensions without coordinates.

    Should not be user visible.
    """

    def __init__(self, obj, name, coords):
        self.name = name
        self.coords = coords
        self.dims = (name,)
        self.ndim = 1
        self.size = obj.sizes[name]
        self.values = range(self.size)


def _ensure_1d(group, obj):
    if group.ndim != 1:
        # try to stack the dims of the group into a single dim
        orig_dims = group.dims
        stacked_dim = 'stacked_' + '_'.join(orig_dims)
        # these dimensions get created by the stack operation
        inserted_dims = [dim for dim in group.dims if dim not in group.coords]
        # the copy is necessary here, otherwise read only array raises error
        # in pandas: https://github.com/pydata/pandas/issues/12813
        group = group.stack(**{stacked_dim: orig_dims}).copy()
        obj = obj.stack(**{stacked_dim: orig_dims})
    else:
        stacked_dim = None
        inserted_dims = []
    return group, obj, stacked_dim, inserted_dims


def _unique_and_monotonic(group):
    if isinstance(group, _DummyGroup):
        return True
    else:
        index = safe_cast_to_index(group)
        return index.is_unique and index.is_monotonic


def _apply_loffset(grouper, result):
    """
    (copied from pandas)
    if loffset is set, offset the result index

    This is NOT an idempotent routine, it will be applied
    exactly once to the result.

    Parameters
    ----------
    result : Series or DataFrame
        the result of resample
    """

    needs_offset = (
        isinstance(grouper.loffset, (pd.DateOffset, datetime.timedelta))
        and isinstance(result.index, pd.DatetimeIndex)
        and len(result.index) > 0
    )

    if needs_offset:
        result.index = result.index + grouper.loffset

    grouper.loffset = None


class GroupBy(SupportsArithmetic):
    """A object that implements the split-apply-combine pattern.

    Modeled after `pandas.GroupBy`. The `GroupBy` object can be iterated over
    (unique_value, grouped_array) pairs, but the main way to interact with a
    groupby object are with the `apply` or `reduce` methods. You can also
    directly call numpy methods like `mean` or `std`.

    You should create a GroupBy object by using the `DataArray.groupby` or
    `Dataset.groupby` methods.

    See Also
    --------
    Dataset.groupby
    DataArray.groupby
    """

    def __init__(self, obj, group, squeeze=False, grouper=None, bins=None,
                 cut_kwargs={}):
        """Create a GroupBy object

        Parameters
        ----------
        obj : Dataset or DataArray
            Object to group.
        group : DataArray
            Array with the group values.
        squeeze : boolean, optional
            If "group" is a coordinate of object, `squeeze` controls whether
            the subarrays have a dimension of length 1 along that coordinate or
            if the dimension is squeezed out.
        grouper : pd.Grouper, optional
            Used for grouping values along the `group` array.
        bins : array-like, optional
            If `bins` is specified, the groups will be discretized into the
            specified bins by `pandas.cut`.
        cut_kwargs : dict, optional
            Extra keyword arguments to pass to `pandas.cut`

        """
        from .dataarray import DataArray

        if grouper is not None and bins is not None:
            raise TypeError("can't specify both `grouper` and `bins`")

        if not isinstance(group, (DataArray, IndexVariable)):
            if not hashable(group):
                raise TypeError('`group` must be an xarray.DataArray or the '
                                'name of an xarray variable or dimension')
            group = obj[group]
            if group.name not in obj.coords and group.name in obj.dims:
                # DummyGroups should not appear on groupby results
                group = _DummyGroup(obj, group.name, group.coords)

        if getattr(group, 'name', None) is None:
            raise ValueError('`group` must have a name')

        group, obj, stacked_dim, inserted_dims = _ensure_1d(group, obj)
        group_dim, = group.dims

        expected_size = obj.sizes[group_dim]
        if group.size != expected_size:
            raise ValueError('the group variable\'s length does not '
                             'match the length of this variable along its '
                             'dimension')

        full_index = None

        if bins is not None:
            binned = pd.cut(group.values, bins, **cut_kwargs)
            new_dim_name = group.name + '_bins'
            group = DataArray(binned, group.coords, name=new_dim_name)
            full_index = binned.categories

        if grouper is not None:
            index = safe_cast_to_index(group)
            if not index.is_monotonic:
                # TODO: sort instead of raising an error
                raise ValueError('index must be monotonic for resampling')
            s = pd.Series(np.arange(index.size), index)
<<<<<<< HEAD
            from .resample_cftime import CFTimeGrouper
            if isinstance(grouper, CFTimeGrouper):
                first_items = grouper.first_items(index)
            else:
                first_items = s.groupby(grouper).first()
=======
            first_items = s.groupby(grouper).first()
            _apply_loffset(grouper, first_items)
>>>>>>> dc87dea5
            full_index = first_items.index
            if first_items.isnull().any():
                if isinstance(grouper, CFTimeGrouper):
                    index_dict = dict(zip(np.arange(first_items.size),
                                          first_items.index.values))
                    first_items.index = np.arange(first_items.size)
                    first_items = first_items.dropna()
                    first_items.index = [index_dict[i] for i in
                                         first_items.index.values]
                else:
                    first_items = first_items.dropna()
            sbins = first_items.values.astype(np.int64)
            group_indices = ([slice(i, j)
                              for i, j in zip(sbins[:-1], sbins[1:])] +
                             [slice(sbins[-1], None)])
            unique_coord = IndexVariable(group.name, first_items.index)
        elif group.dims == (group.name,) and _unique_and_monotonic(group):
            # no need to factorize
            group_indices = np.arange(group.size)
            if not squeeze:
                # use slices to do views instead of fancy indexing
                # equivalent to: group_indices = group_indices.reshape(-1, 1)
                group_indices = [slice(i, i + 1) for i in group_indices]
            unique_coord = group
        else:
            # look through group to find the unique values
            unique_values, group_indices = unique_value_groups(
                safe_cast_to_index(group), sort=(bins is None))
            unique_coord = IndexVariable(group.name, unique_values)

        # specification for the groupby operation
        self._obj = obj
        self._group = group
        self._group_dim = group_dim
        self._group_indices = group_indices
        self._unique_coord = unique_coord
        self._stacked_dim = stacked_dim
        self._inserted_dims = inserted_dims
        self._full_index = full_index

        # cached attributes
        self._groups = None

    @property
    def groups(self):
        # provided to mimic pandas.groupby
        if self._groups is None:
            self._groups = dict(zip(self._unique_coord.values,
                                    self._group_indices))
        return self._groups

    def __len__(self):
        return self._unique_coord.size

    def __iter__(self):
        return zip(self._unique_coord.values, self._iter_grouped())

    def _iter_grouped(self):
        """Iterate over each element in this group"""
        for indices in self._group_indices:
            yield self._obj.isel(**{self._group_dim: indices})

    def _infer_concat_args(self, applied_example):
        if self._group_dim in applied_example.dims:
            coord = self._group
            positions = self._group_indices
        else:
            coord = self._unique_coord
            positions = None
        dim, = coord.dims
        if isinstance(coord, _DummyGroup):
            coord = None
        return coord, dim, positions

    @staticmethod
    def _binary_op(f, reflexive=False, **ignored_kwargs):
        @functools.wraps(f)
        def func(self, other):
            g = f if not reflexive else lambda x, y: f(y, x)
            applied = self._yield_binary_applied(g, other)
            combined = self._combine(applied)
            return combined
        return func

    def _yield_binary_applied(self, func, other):
        dummy = None

        for group_value, obj in self:
            try:
                other_sel = other.sel(**{self._group.name: group_value})
            except AttributeError:
                raise TypeError('GroupBy objects only support binary ops '
                                'when the other argument is a Dataset or '
                                'DataArray')
            except (KeyError, ValueError):
                if self._group.name not in other.dims:
                    raise ValueError('incompatible dimensions for a grouped '
                                     'binary operation: the group variable %r '
                                     'is not a dimension on the other argument'
                                     % self._group.name)
                if dummy is None:
                    dummy = _dummy_copy(other)
                other_sel = dummy

            result = func(obj, other_sel)
            yield result

    def _maybe_restore_empty_groups(self, combined):
        """Our index contained empty groups (e.g., from a resampling). If we
        reduced on that dimension, we want to restore the full index.
        """
        if (self._full_index is not None and
                self._group.name in combined.dims):
            indexers = {self._group.name: self._full_index}
            combined = combined.reindex(**indexers)
        return combined

    def _maybe_unstack(self, obj):
        """This gets called if we are applying on an array with a
        multidimensional group."""
        if self._stacked_dim is not None and self._stacked_dim in obj.dims:
            obj = obj.unstack(self._stacked_dim)
            for dim in self._inserted_dims:
                if dim in obj.coords:
                    del obj.coords[dim]
        return obj

    def fillna(self, value):
        """Fill missing values in this object by group.

        This operation follows the normal broadcasting and alignment rules that
        xarray uses for binary arithmetic, except the result is aligned to this
        object (``join='left'``) instead of aligned to the intersection of
        index coordinates (``join='inner'``).

        Parameters
        ----------
        value : valid type for the grouped object's fillna method
            Used to fill all matching missing values by group.

        Returns
        -------
        same type as the grouped object

        See also
        --------
        Dataset.fillna
        DataArray.fillna
        """
        out = ops.fillna(self, value)
        return out

    def where(self, cond, other=dtypes.NA):
        """Return elements from `self` or `other` depending on `cond`.

        Parameters
        ----------
        cond : DataArray or Dataset with boolean dtype
            Locations at which to preserve this objects values.
        other : scalar, DataArray or Dataset, optional
            Value to use for locations in this object where ``cond`` is False.
            By default, inserts missing values.

        Returns
        -------
        same type as the grouped object

        See also
        --------
        Dataset.where
        """
        return ops.where_method(self, cond, other)

    def _first_or_last(self, op, skipna, keep_attrs):
        if isinstance(self._group_indices[0], integer_types):
            # NB. this is currently only used for reductions along an existing
            # dimension
            return self._obj
        if keep_attrs is None:
            keep_attrs = _get_keep_attrs(default=True)
        return self.reduce(op, self._group_dim, skipna=skipna,
                           keep_attrs=keep_attrs, allow_lazy=True)

    def first(self, skipna=None, keep_attrs=None):
        """Return the first element of each group along the group dimension
        """
        return self._first_or_last(duck_array_ops.first, skipna, keep_attrs)

    def last(self, skipna=None, keep_attrs=None):
        """Return the last element of each group along the group dimension
        """
        return self._first_or_last(duck_array_ops.last, skipna, keep_attrs)

    def assign_coords(self, **kwargs):
        """Assign coordinates by group.

        See also
        --------
        Dataset.assign_coords
        Dataset.swap_dims
        """
        return self.apply(lambda ds: ds.assign_coords(**kwargs))


def _maybe_reorder(xarray_obj, dim, positions):
    order = _inverse_permutation_indices(positions)

    if order is None:
        return xarray_obj
    else:
        return xarray_obj[{dim: order}]


class DataArrayGroupBy(GroupBy, ImplementsArrayReduce):
    """GroupBy object specialized to grouping DataArray objects
    """

    def _iter_grouped_shortcut(self):
        """Fast version of `_iter_grouped` that yields Variables without
        metadata
        """
        var = self._obj.variable
        for indices in self._group_indices:
            yield var[{self._group_dim: indices}]

    def _concat_shortcut(self, applied, dim, positions=None):
        # nb. don't worry too much about maintaining this method -- it does
        # speed things up, but it's not very interpretable and there are much
        # faster alternatives (e.g., doing the grouped aggregation in a
        # compiled language)
        stacked = Variable.concat(applied, dim, shortcut=True)
        reordered = _maybe_reorder(stacked, dim, positions)
        result = self._obj._replace_maybe_drop_dims(reordered)
        return result

    def _restore_dim_order(self, stacked):
        def lookup_order(dimension):
            if dimension == self._group.name:
                dimension, = self._group.dims
            if dimension in self._obj.dims:
                axis = self._obj.get_axis_num(dimension)
            else:
                axis = 1e6  # some arbitrarily high value
            return axis

        new_order = sorted(stacked.dims, key=lookup_order)
        return stacked.transpose(*new_order)

    def apply(self, func, shortcut=False, args=(), **kwargs):
        """Apply a function over each array in the group and concatenate them
        together into a new array.

        `func` is called like `func(ar, *args, **kwargs)` for each array `ar`
        in this group.

        Apply uses heuristics (like `pandas.GroupBy.apply`) to figure out how
        to stack together the array. The rule is:
        1. If the dimension along which the group coordinate is defined is
           still in the first grouped array after applying `func`, then stack
           over this dimension.
        2. Otherwise, stack over the new dimension given by name of this
           grouping (the argument to the `groupby` function).

        Parameters
        ----------
        func : function
            Callable to apply to each array.
        shortcut : bool, optional
            Whether or not to shortcut evaluation under the assumptions that:
            (1) The action of `func` does not depend on any of the array
                metadata (attributes or coordinates) but only on the data and
                dimensions.
            (2) The action of `func` creates arrays with homogeneous metadata,
                that is, with the same dimensions and attributes.
            If these conditions are satisfied `shortcut` provides significant
            speedup. This should be the case for many common groupby operations
            (e.g., applying numpy ufuncs).
        args : tuple, optional
            Positional arguments passed to `func`.
        **kwargs
            Used to call `func(ar, **kwargs)` for each array `ar`.

        Returns
        -------
        applied : DataArray or DataArray
            The result of splitting, applying and combining this array.
        """
        if shortcut:
            grouped = self._iter_grouped_shortcut()
        else:
            grouped = self._iter_grouped()
        applied = (maybe_wrap_array(arr, func(arr, *args, **kwargs))
                   for arr in grouped)
        return self._combine(applied, shortcut=shortcut)

    def _combine(self, applied, shortcut=False):
        """Recombine the applied objects like the original."""
        applied_example, applied = peek_at(applied)
        coord, dim, positions = self._infer_concat_args(applied_example)
        if shortcut:
            combined = self._concat_shortcut(applied, dim, positions)
        else:
            combined = concat(applied, dim)
            combined = _maybe_reorder(combined, dim, positions)

        if isinstance(combined, type(self._obj)):
            # only restore dimension order for arrays
            combined = self._restore_dim_order(combined)
        if coord is not None:
            if shortcut:
                combined._coords[coord.name] = as_variable(coord)
            else:
                combined.coords[coord.name] = coord
        combined = self._maybe_restore_empty_groups(combined)
        combined = self._maybe_unstack(combined)
        return combined

    def reduce(self, func, dim=None, axis=None,
               keep_attrs=None, shortcut=True, **kwargs):
        """Reduce the items in this group by applying `func` along some
        dimension(s).

        Parameters
        ----------
        func : function
            Function which can be called in the form
            `func(x, axis=axis, **kwargs)` to return the result of collapsing
            an np.ndarray over an integer valued axis.
        dim : str or sequence of str, optional
            Dimension(s) over which to apply `func`.
        axis : int or sequence of int, optional
            Axis(es) over which to apply `func`. Only one of the 'dimension'
            and 'axis' arguments can be supplied. If neither are supplied, then
            `func` is calculated over all dimension for each group item.
        keep_attrs : bool, optional
            If True, the datasets's attributes (`attrs`) will be copied from
            the original object to the new one.  If False (default), the new
            object will be returned without attributes.
        **kwargs : dict
            Additional keyword arguments passed on to `func`.

        Returns
        -------
        reduced : Array
            Array with summarized data and the indicated dimension(s)
            removed.
        """
        if dim == DEFAULT_DIMS:
            dim = ALL_DIMS
            # TODO change this to dim = self._group_dim after
            # the deprecation process
            if self._obj.ndim > 1:
                warnings.warn(
                    "Default reduction dimension will be changed to the "
                    "grouped dimension after xarray 0.12. To silence this "
                    "warning, pass dim=xarray.ALL_DIMS explicitly.",
                    FutureWarning, stacklevel=2)

        if keep_attrs is None:
            keep_attrs = _get_keep_attrs(default=False)

        def reduce_array(ar):
            return ar.reduce(func, dim, axis, keep_attrs=keep_attrs, **kwargs)
        return self.apply(reduce_array, shortcut=shortcut)

    # TODO remove the following class method and DEFAULT_DIMS after the
    # deprecation cycle
    @classmethod
    def _reduce_method(cls, func, include_skipna, numeric_only):
        if include_skipna:
            def wrapped_func(self, dim=DEFAULT_DIMS, axis=None, skipna=None,
                             keep_attrs=None, **kwargs):
                return self.reduce(func, dim, axis, keep_attrs=keep_attrs,
                                   skipna=skipna, allow_lazy=True, **kwargs)
        else:
            def wrapped_func(self, dim=DEFAULT_DIMS, axis=None,  # type: ignore
                             keep_attrs=None, **kwargs):
                return self.reduce(func, dim, axis, keep_attrs=keep_attrs,
                                   allow_lazy=True, **kwargs)
        return wrapped_func


DEFAULT_DIMS = utils.ReprObject('<default-dims>')

ops.inject_reduce_methods(DataArrayGroupBy)
ops.inject_binary_ops(DataArrayGroupBy)


class DatasetGroupBy(GroupBy, ImplementsDatasetReduce):
    def apply(self, func, args=(), **kwargs):
        """Apply a function over each Dataset in the group and concatenate them
        together into a new Dataset.

        `func` is called like `func(ds, *args, **kwargs)` for each dataset `ds`
        in this group.

        Apply uses heuristics (like `pandas.GroupBy.apply`) to figure out how
        to stack together the datasets. The rule is:
        1. If the dimension along which the group coordinate is defined is
           still in the first grouped item after applying `func`, then stack
           over this dimension.
        2. Otherwise, stack over the new dimension given by name of this
           grouping (the argument to the `groupby` function).

        Parameters
        ----------
        func : function
            Callable to apply to each sub-dataset.
        args : tuple, optional
            Positional arguments to pass to `func`.
        **kwargs
            Used to call `func(ds, **kwargs)` for each sub-dataset `ar`.

        Returns
        -------
        applied : Dataset or DataArray
            The result of splitting, applying and combining this dataset.
        """
        kwargs.pop('shortcut', None)  # ignore shortcut if set (for now)
        applied = (func(ds, *args, **kwargs) for ds in self._iter_grouped())
        return self._combine(applied)

    def _combine(self, applied):
        """Recombine the applied objects like the original."""
        applied_example, applied = peek_at(applied)
        coord, dim, positions = self._infer_concat_args(applied_example)
        combined = concat(applied, dim)
        combined = _maybe_reorder(combined, dim, positions)
        if coord is not None:
            combined[coord.name] = coord
        combined = self._maybe_restore_empty_groups(combined)
        combined = self._maybe_unstack(combined)
        return combined

    def reduce(self, func, dim=None, keep_attrs=None, **kwargs):
        """Reduce the items in this group by applying `func` along some
        dimension(s).

        Parameters
        ----------
        func : function
            Function which can be called in the form
            `func(x, axis=axis, **kwargs)` to return the result of collapsing
            an np.ndarray over an integer valued axis.
        dim : str or sequence of str, optional
            Dimension(s) over which to apply `func`.
        axis : int or sequence of int, optional
            Axis(es) over which to apply `func`. Only one of the 'dimension'
            and 'axis' arguments can be supplied. If neither are supplied, then
            `func` is calculated over all dimension for each group item.
        keep_attrs : bool, optional
            If True, the datasets's attributes (`attrs`) will be copied from
            the original object to the new one.  If False (default), the new
            object will be returned without attributes.
        **kwargs : dict
            Additional keyword arguments passed on to `func`.

        Returns
        -------
        reduced : Array
            Array with summarized data and the indicated dimension(s)
            removed.
        """
        if dim == DEFAULT_DIMS:
            dim = ALL_DIMS
            # TODO change this to dim = self._group_dim after
            # the deprecation process. Do not forget to remove _reduce_method
            warnings.warn(
                "Default reduction dimension will be changed to the "
                "grouped dimension after xarray 0.12. To silence this "
                "warning, pass dim=xarray.ALL_DIMS explicitly.",
                FutureWarning, stacklevel=2)
        elif dim is None:
            dim = self._group_dim

        if keep_attrs is None:
            keep_attrs = _get_keep_attrs(default=False)

        def reduce_dataset(ds):
            return ds.reduce(func, dim, keep_attrs, **kwargs)
        return self.apply(reduce_dataset)

    # TODO remove the following class method and DEFAULT_DIMS after the
    # deprecation cycle
    @classmethod
    def _reduce_method(cls, func, include_skipna, numeric_only):
        if include_skipna:
            def wrapped_func(self, dim=DEFAULT_DIMS,
                             skipna=None, **kwargs):
                return self.reduce(func, dim,
                                   skipna=skipna, numeric_only=numeric_only,
                                   allow_lazy=True, **kwargs)
        else:
            def wrapped_func(self, dim=DEFAULT_DIMS,  # type: ignore
                             **kwargs):
                return self.reduce(func, dim,
                                   numeric_only=numeric_only, allow_lazy=True,
                                   **kwargs)
        return wrapped_func

    def assign(self, **kwargs):
        """Assign data variables by group.

        See also
        --------
        Dataset.assign
        """
        return self.apply(lambda ds: ds.assign(**kwargs))


ops.inject_reduce_methods(DatasetGroupBy)
ops.inject_binary_ops(DatasetGroupBy)<|MERGE_RESOLUTION|>--- conflicted
+++ resolved
@@ -261,16 +261,12 @@
                 # TODO: sort instead of raising an error
                 raise ValueError('index must be monotonic for resampling')
             s = pd.Series(np.arange(index.size), index)
-<<<<<<< HEAD
             from .resample_cftime import CFTimeGrouper
             if isinstance(grouper, CFTimeGrouper):
                 first_items = grouper.first_items(index)
             else:
                 first_items = s.groupby(grouper).first()
-=======
-            first_items = s.groupby(grouper).first()
-            _apply_loffset(grouper, first_items)
->>>>>>> dc87dea5
+                _apply_loffset(grouper, first_items)
             full_index = first_items.index
             if first_items.isnull().any():
                 if isinstance(grouper, CFTimeGrouper):
