--- conflicted
+++ resolved
@@ -883,13 +883,9 @@
             group = group.where(~mask, drop=True)
             codes = codes.where(~mask, drop=True).astype(int)
 
-<<<<<<< HEAD
-        other, _ = align(other, coord, join="outer", copy=False)
-=======
         # codes are defined for coord, so we align `other` with `coord`
         # before indexing
-        other, _ = align(other, coord, join="right")
->>>>>>> da8746b4
+        other, _ = align(other, coord, join="right", copy=False)
         expanded = other.isel({name: codes})
 
         result = g(obj, expanded)
