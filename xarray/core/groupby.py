from __future__ import annotations

import datetime
import warnings
from typing import (
    TYPE_CHECKING,
    Any,
    Callable,
    Generic,
    Hashable,
    Iterator,
    Literal,
    Mapping,
    Sequence,
    TypeVar,
    Union,
    cast,
)

import numpy as np
import pandas as pd

from . import dtypes, duck_array_ops, nputils, ops
from ._aggregations import DataArrayGroupByAggregations, DatasetGroupByAggregations
from .alignment import align
from .arithmetic import DataArrayGroupbyArithmetic, DatasetGroupbyArithmetic
from .common import ImplementsArrayReduce, ImplementsDatasetReduce
from .concat import concat
from .formatting import format_array_flat
from .indexes import (
    create_default_index_implicit,
    filter_indexes_from_coords,
    safe_cast_to_index,
)
from .options import _get_keep_attrs
from .pycompat import integer_types
from .types import Dims, QuantileMethods, T_Xarray
from .utils import either_dict_or_kwargs, hashable, is_scalar, maybe_wrap_array, peek_at
from .variable import IndexVariable, Variable

if TYPE_CHECKING:
    from numpy.typing import ArrayLike

    from .dataarray import DataArray
    from .dataset import Dataset
    from .utils import Frozen

    GroupKey = Any


def check_reduce_dims(reduce_dims, dimensions):

    if reduce_dims is not ...:
        if is_scalar(reduce_dims):
            reduce_dims = [reduce_dims]
        if any(dim not in dimensions for dim in reduce_dims):
            raise ValueError(
                f"cannot reduce over dimensions {reduce_dims!r}. expected either '...' "
                f"to reduce over all dimensions or one or more of {dimensions!r}."
            )


def unique_value_groups(
    ar, sort: bool = True
) -> tuple[np.ndarray | pd.Index, list[list[int]]]:
    """Group an array by its unique values.

    Parameters
    ----------
    ar : array-like
        Input array. This will be flattened if it is not already 1-D.
    sort : bool, default: True
        Whether or not to sort unique values.

    Returns
    -------
    values : np.ndarray
        Sorted, unique values as returned by `np.unique`.
    indices : list of lists of int
        Each element provides the integer indices in `ar` with values given by
        the corresponding value in `unique_values`.
    """
    inverse, values = pd.factorize(ar, sort=sort)
    if isinstance(values, pd.MultiIndex):
        values.names = ar.names
    groups = _codes_to_groups(inverse, len(values))
    return values, groups, inverse


def _codes_to_groups(inverse, N):
    groups: list[list[int]] = [[] for _ in range(N)]
    for n, g in enumerate(inverse):
        if g >= 0:
            groups[g].append(n)
    return groups


def _dummy_copy(xarray_obj):
    from .dataarray import DataArray
    from .dataset import Dataset

    if isinstance(xarray_obj, Dataset):
        res = Dataset(
            {
                k: dtypes.get_fill_value(v.dtype)
                for k, v in xarray_obj.data_vars.items()
            },
            {
                k: dtypes.get_fill_value(v.dtype)
                for k, v in xarray_obj.coords.items()
                if k not in xarray_obj.dims
            },
            xarray_obj.attrs,
        )
    elif isinstance(xarray_obj, DataArray):
        res = DataArray(
            dtypes.get_fill_value(xarray_obj.dtype),
            {
                k: dtypes.get_fill_value(v.dtype)
                for k, v in xarray_obj.coords.items()
                if k not in xarray_obj.dims
            },
            dims=[],
            name=xarray_obj.name,
            attrs=xarray_obj.attrs,
        )
    else:  # pragma: no cover
        raise AssertionError
    return res


def _is_one_or_none(obj):
    return obj == 1 or obj is None


def _consolidate_slices(slices):
    """Consolidate adjacent slices in a list of slices."""
    result = []
    last_slice = slice(None)
    for slice_ in slices:
        if not isinstance(slice_, slice):
            raise ValueError(f"list element is not a slice: {slice_!r}")
        if (
            result
            and last_slice.stop == slice_.start
            and _is_one_or_none(last_slice.step)
            and _is_one_or_none(slice_.step)
        ):
            last_slice = slice(last_slice.start, slice_.stop, slice_.step)
            result[-1] = last_slice
        else:
            result.append(slice_)
            last_slice = slice_
    return result


def _inverse_permutation_indices(positions, N=None):
    """Like inverse_permutation, but also handles slices.

    Parameters
    ----------
    positions : list of ndarray or slice
        If slice objects, all are assumed to be slices.

    Returns
    -------
    np.ndarray of indices or None, if no permutation is necessary.
    """
    if not positions:
        return None

    if isinstance(positions[0], slice):
        positions = _consolidate_slices(positions)
        if positions == slice(None):
            return None
        positions = [np.arange(sl.start, sl.stop, sl.step) for sl in positions]

    newpositions = nputils.inverse_permutation(np.concatenate(positions), N)
    return newpositions[newpositions != -1]


class _DummyGroup:
    """Class for keeping track of grouped dimensions without coordinates.

    Should not be user visible.
    """

    __slots__ = ("name", "coords", "size")

    def __init__(self, obj: T_Xarray, name: Hashable, coords) -> None:
        self.name = name
        self.coords = coords
        self.size = obj.sizes[name]

    @property
    def dims(self) -> tuple[Hashable]:
        return (self.name,)

    @property
    def ndim(self) -> Literal[1]:
        return 1

    @property
    def values(self) -> range:
        return range(self.size)

    @property
    def data(self) -> range:
        return range(self.size)

    @property
    def shape(self) -> tuple[int]:
        return (self.size,)

    def __getitem__(self, key):
        if isinstance(key, tuple):
            key = key[0]
        return self.values[key]


T_Group = TypeVar("T_Group", bound=Union["DataArray", "IndexVariable", _DummyGroup])


def _ensure_1d(
    group: T_Group, obj: T_Xarray
) -> tuple[T_Group, T_Xarray, Hashable | None, list[Hashable]]:
    # 1D cases: do nothing
    from .dataarray import DataArray

    if isinstance(group, (IndexVariable, _DummyGroup)) or group.ndim == 1:
        return group, obj, None, []

    if isinstance(group, DataArray):
        # try to stack the dims of the group into a single dim
        orig_dims = group.dims
        stacked_dim = "stacked_" + "_".join(map(str, orig_dims))
        # these dimensions get created by the stack operation
        inserted_dims = [dim for dim in group.dims if dim not in group.coords]
        # the copy is necessary here, otherwise read only array raises error
        # in pandas: https://github.com/pydata/pandas/issues/12813
        newgroup = group.stack({stacked_dim: orig_dims}).copy()
        newobj = obj.stack({stacked_dim: orig_dims})
        return cast(T_Group, newgroup), newobj, stacked_dim, inserted_dims

    raise TypeError(
        f"group must be DataArray, IndexVariable or _DummyGroup, got {type(group)!r}."
    )


def _unique_and_monotonic(group: T_Group) -> bool:
    if isinstance(group, _DummyGroup):
        return True
    index = safe_cast_to_index(group)
    return index.is_unique and index.is_monotonic_increasing


def _apply_loffset(grouper, result):
    """
    (copied from pandas)
    if loffset is set, offset the result index

    This is NOT an idempotent routine, it will be applied
    exactly once to the result.

    Parameters
    ----------
    result : Series or DataFrame
        the result of resample
    """

    needs_offset = (
        isinstance(grouper.loffset, (pd.DateOffset, datetime.timedelta))
        and isinstance(result.index, pd.DatetimeIndex)
        and len(result.index) > 0
    )

    if needs_offset:
        result.index = result.index + grouper.loffset

    grouper.loffset = None


def _get_index_and_items(index, grouper):
    from .resample_cftime import CFTimeGrouper

    s = pd.Series(np.arange(index.size), index)
    if isinstance(grouper, CFTimeGrouper):
        first_items, codes = grouper.first_items(index)
    else:
        grouped = s.groupby(grouper)
        first_items = grouped.first()
        counts = grouped.count()
        # This way we generate codes for the final output index: full_index.
        # So for _flox_reduce we avoid one reindex and copy by avoiding
        # _maybe_restore_empty_groups
        codes = np.repeat(np.arange(len(first_items)), counts)
        _apply_loffset(grouper, first_items)
    full_index = first_items.index
    if first_items.isnull().any():
        first_items = first_items.dropna()
    return full_index, first_items, codes


def _factorize_grouper(
    group, grouper
) -> tuple[
    DataArray | IndexVariable | _DummyGroup,
    list[slice] | list[list[int]] | np.ndarray,
    np.ndarray,
]:
    index = safe_cast_to_index(group)
    if not index.is_monotonic_increasing:
        # TODO: sort instead of raising an error
        raise ValueError("index must be monotonic for resampling")
    full_index, first_items, codes = _get_index_and_items(index, grouper)
    sbins = first_items.values.astype(np.int64)
    group_indices = [slice(i, j) for i, j in zip(sbins[:-1], sbins[1:])] + [
        slice(sbins[-1], None)
    ]
    unique_coord = IndexVariable(group.name, first_items.index)
    return unique_coord, group_indices, codes, full_index


def _factorize_bins(group, bins, cut_kwargs):
    from .dataarray import DataArray

    if cut_kwargs is None:
        cut_kwargs = {}

    if duck_array_ops.isnull(bins).all():
        raise ValueError("All bin edges are NaN.")
    binned, bins = pd.cut(group.values, bins, **cut_kwargs, retbins=True)
    codes = binned.codes
    if (codes == -1).all():
        raise ValueError(f"None of the data falls within bins with edges {bins!r}")
    full_index = binned.categories
    unique_values = binned.unique().dropna()
    group_indices = [g for g in _codes_to_groups(codes, len(full_index)) if g]

    if len(group_indices) == 0:
        raise ValueError(f"None of the data falls within bins with edges {bins!r}")

    new_dim_name = str(group.name) + "_bins"
    group = DataArray(binned, getattr(group, "coords", None), name=new_dim_name)
    unique_coord = IndexVariable(group.name, unique_values)
    return unique_coord, group_indices, codes, full_index, group


def _factorize_rest(group):
    # look through group to find the unique values
    group_as_index = safe_cast_to_index(group)
    sort = not isinstance(group_as_index, pd.MultiIndex)
    unique_values, group_indices, codes = unique_value_groups(group_as_index, sort=sort)
    if len(group_indices) == 0:
        raise ValueError(
            "Failed to group data. Are you grouping by a variable that is all NaN?"
        )
    unique_coord = IndexVariable(group.name, unique_values)
    return unique_coord, group_indices, codes


def _factorize_dummy(group, squeeze):
    # no need to factorize
    if not squeeze:
        # use slices to do views instead of fancy indexing
        # equivalent to: group_indices = group_indices.reshape(-1, 1)
        group_indices = [slice(i, i + 1) for i in range(group.size)]
    else:
        group_indices = np.arange(group.size)
    codes = np.arange(group.size)
    unique_coord = group
    return unique_coord, group_indices, codes


class GroupBy(Generic[T_Xarray]):
    """A object that implements the split-apply-combine pattern.

    Modeled after `pandas.GroupBy`. The `GroupBy` object can be iterated over
    (unique_value, grouped_array) pairs, but the main way to interact with a
    groupby object are with the `apply` or `reduce` methods. You can also
    directly call numpy methods like `mean` or `std`.

    You should create a GroupBy object by using the `DataArray.groupby` or
    `Dataset.groupby` methods.

    See Also
    --------
    Dataset.groupby
    DataArray.groupby
    """

    __slots__ = (
        "_full_index",
        "_inserted_dims",
        "_group",
        "_group_dim",
        "_group_indices",
        "_groups",
        "_obj",
        "_restore_coord_dims",
        "_stacked_dim",
        "_unique_coord",
        "_dims",
        "_sizes",
        "_squeeze",
        # Save unstacked object for flox
        "_original_obj",
        "_original_group",
        "_bins",
        "_codes",
    )
    _obj: T_Xarray

    def __init__(
        self,
        obj: T_Xarray,
        group: Hashable | DataArray | IndexVariable,
        squeeze: bool = False,
        grouper: pd.Grouper | None = None,
        bins: ArrayLike | None = None,
        restore_coord_dims: bool = True,
        cut_kwargs: Mapping[Any, Any] | None = None,
    ) -> None:
        """Create a GroupBy object

        Parameters
        ----------
        obj : Dataset or DataArray
            Object to group.
        group : Hashable, DataArray or Index
            Array with the group values or name of the variable.
        squeeze : bool, default: False
            If "group" is a coordinate of object, `squeeze` controls whether
            the subarrays have a dimension of length 1 along that coordinate or
            if the dimension is squeezed out.
        grouper : pandas.Grouper, optional
            Used for grouping values along the `group` array.
        bins : array-like, optional
            If `bins` is specified, the groups will be discretized into the
            specified bins by `pandas.cut`.
        restore_coord_dims : bool, default: True
            If True, also restore the dimension order of multi-dimensional
            coordinates.
        cut_kwargs : dict-like, optional
            Extra keyword arguments to pass to `pandas.cut`

        """
        from .dataarray import DataArray

        if grouper is not None and bins is not None:
            raise TypeError("can't specify both `grouper` and `bins`")

        if not isinstance(group, (DataArray, IndexVariable)):
            if not hashable(group):
                raise TypeError(
                    "`group` must be an xarray.DataArray or the "
                    "name of an xarray variable or dimension. "
                    f"Received {group!r} instead."
                )
            group = obj[group]
            if len(group) == 0:
                raise ValueError(f"{group.name} must not be empty")

            if group.name not in obj.coords and group.name in obj.dims:
                # DummyGroups should not appear on groupby results
                group = _DummyGroup(obj, group.name, group.coords)

        if getattr(group, "name", None) is None:
            group.name = "group"

        self._original_obj: T_Xarray = obj
        self._original_group = group
        self._bins = bins

        group, obj, stacked_dim, inserted_dims = _ensure_1d(group, obj)
        (group_dim,) = group.dims

        expected_size = obj.sizes[group_dim]
        if group.size != expected_size:
            raise ValueError(
                "the group variable's length does not "
                "match the length of this variable along its "
                "dimension"
            )

        if grouper is not None:
            unique_coord, group_indices, codes, full_index = _factorize_grouper(
                group, grouper
            )
            self._codes = group.copy(data=codes)
        elif bins is not None:
            unique_coord, group_indices, codes, full_index, group = _factorize_bins(
                group, bins, cut_kwargs
            )
            self._codes = group.copy(data=codes)
        elif group.dims == (group.name,) and _unique_and_monotonic(group):
            unique_coord, group_indices, codes = _factorize_dummy(group, squeeze)
            full_index = None
            self._codes = obj[group.name].copy(data=codes)
        else:
            unique_coord, group_indices, codes = _factorize_rest(group)
            full_index = None
            self._codes = group.copy(data=codes)

        # specification for the groupby operation
        self._obj: T_Xarray = obj
        self._group = group
        self._group_dim = group_dim
        self._group_indices = group_indices
        self._unique_coord = unique_coord
        self._stacked_dim = stacked_dim
        self._inserted_dims = inserted_dims
        self._full_index = full_index
        self._restore_coord_dims = restore_coord_dims
        self._bins = bins
        self._squeeze = squeeze
        self._codes = self._maybe_unstack(self._codes)

        # cached attributes
        self._groups: dict[GroupKey, slice | int | list[int]] | None = None
        self._dims: tuple[Hashable, ...] | Frozen[Hashable, int] | None = None
        self._sizes: Frozen[Hashable, int] | None = None

    @property
    def sizes(self) -> Frozen[Hashable, int]:
        """Ordered mapping from dimension names to lengths.

        Immutable.

        See Also
        --------
        DataArray.sizes
        Dataset.sizes
        """
        if self._sizes is None:
            self._sizes = self._obj.isel(
                {self._group_dim: self._group_indices[0]}
            ).sizes

        return self._sizes

    def map(
        self,
        func: Callable,
        args: tuple[Any, ...] = (),
        shortcut: bool | None = None,
        **kwargs: Any,
    ) -> T_Xarray:
        raise NotImplementedError()

    def reduce(
        self,
        func: Callable[..., Any],
        dim: Dims = None,
        *,
        axis: int | Sequence[int] | None = None,
        keep_attrs: bool | None = None,
        keepdims: bool = False,
        shortcut: bool = True,
        **kwargs: Any,
    ) -> T_Xarray:
        raise NotImplementedError()

    @property
    def groups(self) -> dict[GroupKey, slice | int | list[int]]:
        """
        Mapping from group labels to indices. The indices can be used to index the underlying object.
        """
        # provided to mimic pandas.groupby
        if self._groups is None:
            self._groups = dict(zip(self._unique_coord.values, self._group_indices))
        return self._groups

    def __getitem__(self, key: GroupKey) -> T_Xarray:
        """
        Get DataArray or Dataset corresponding to a particular group label.
        """
        return self._obj.isel({self._group_dim: self.groups[key]})

    def __len__(self) -> int:
        return self._unique_coord.size

    def __iter__(self) -> Iterator[tuple[GroupKey, T_Xarray]]:
        return zip(self._unique_coord.values, self._iter_grouped())

    def __repr__(self) -> str:
        return "{}, grouped over {!r}\n{!r} groups with labels {}.".format(
            self.__class__.__name__,
            self._unique_coord.name,
            self._unique_coord.size,
            ", ".join(format_array_flat(self._unique_coord, 30).split()),
        )

    def _iter_grouped(self) -> Iterator[T_Xarray]:
        """Iterate over each element in this group"""
        for indices in self._group_indices:
            yield self._obj.isel({self._group_dim: indices})

    def _infer_concat_args(self, applied_example):
        if self._group_dim in applied_example.dims:
            coord = self._group
            positions = self._group_indices
        else:
            coord = self._unique_coord
            positions = None
        (dim,) = coord.dims
        if isinstance(coord, _DummyGroup):
            coord = None
        coord = getattr(coord, "variable", coord)
        return coord, dim, positions

    def _binary_op(self, other, f, reflexive=False):
        from .dataarray import DataArray
        from .dataset import Dataset

        g = f if not reflexive else lambda x, y: f(y, x)

        obj = self._original_obj
        group = self._original_group
        codes = self._codes
        dims = group.dims

        if isinstance(group, _DummyGroup):
            group = obj[group.name]
            coord = group
        else:
            coord = self._unique_coord
            if not isinstance(coord, DataArray):
                coord = DataArray(self._unique_coord)
        name = self._group.name

        if not isinstance(other, (Dataset, DataArray)):
            raise TypeError(
                "GroupBy objects only support binary ops "
                "when the other argument is a Dataset or "
                "DataArray"
            )

        if name not in other.dims:
            raise ValueError(
                "incompatible dimensions for a grouped "
                f"binary operation: the group variable {name!r} "
                "is not a dimension on the other argument "
                f"with dimensions {other.dims!r}"
            )

        # Broadcast out scalars for backwards compatibility
        # TODO: get rid of this when fixing GH2145
        for var in other.coords:
            if other[var].ndim == 0:
                other[var] = (
                    other[var].drop_vars(var).expand_dims({name: other.sizes[name]})
                )

        # need to handle NaNs in group or elements that don't belong to any bins
        mask = codes == -1
        if mask.any():
            obj = obj.where(~mask, drop=True)
            codes = codes.where(~mask, drop=True).astype(int)

        other, _ = align(other, coord, join="outer")
        expanded = other.isel({name: codes})

        result = g(obj, expanded)

        if group.ndim > 1:
            # backcompat:
            # TODO: get rid of this when fixing GH2145
            for var in set(obj.coords) - set(obj.xindexes):
                if set(obj[var].dims) < set(group.dims):
                    result[var] = obj[var].reset_coords(drop=True).broadcast_like(group)

        if isinstance(result, Dataset) and isinstance(obj, Dataset):
            for var in set(result):
                for d in dims:
                    if d not in obj[var].dims:
                        result[var] = result[var].transpose(d, ...)
        return result

    def _maybe_restore_empty_groups(self, combined):
        """Our index contained empty groups (e.g., from a resampling). If we
        reduced on that dimension, we want to restore the full index.
        """
        if self._full_index is not None and self._group.name in combined.dims:
            indexers = {self._group.name: self._full_index}
            combined = combined.reindex(**indexers)
        return combined

    def _maybe_unstack(self, obj):
        """This gets called if we are applying on an array with a
        multidimensional group."""
        if self._stacked_dim is not None and self._stacked_dim in obj.dims:
            obj = obj.unstack(self._stacked_dim)
            for dim in self._inserted_dims:
                if dim in obj.coords:
                    del obj.coords[dim]
            obj._indexes = filter_indexes_from_coords(obj._indexes, set(obj.coords))
        return obj

    def _flox_reduce(
        self,
        dim: Dims,
        keep_attrs: bool | None = None,
        **kwargs: Any,
    ):
        """Adaptor function that translates our groupby API to that of flox."""
        from flox.xarray import xarray_reduce

        from .dataset import Dataset

        obj = self._original_obj

        if keep_attrs is None:
            keep_attrs = _get_keep_attrs(default=True)

        # preserve current strategy (approximately) for dask groupby.
        # We want to control the default anyway to prevent surprises
        # if flox decides to change its default
        kwargs.setdefault("method", "cohorts")

        numeric_only = kwargs.pop("numeric_only", None)
        if numeric_only:
            non_numeric = {
                name: var
                for name, var in obj.data_vars.items()
                if not (np.issubdtype(var.dtype, np.number) or (var.dtype == np.bool_))
            }
        else:
            non_numeric = {}

        # weird backcompat
        # reducing along a unique indexed dimension with squeeze=True
        # should raise an error
        if (
            dim is None or dim == self._group.name
        ) and self._group.name in obj.xindexes:
            index = obj.indexes[self._group.name]
            if index.is_unique and self._squeeze:
                raise ValueError(f"cannot reduce over dimensions {self._group.name!r}")

        if isinstance(self._original_group, _DummyGroup):
            group = self._original_group.name
        else:
            group = self._original_group

        unindexed_dims: tuple[str, ...] = tuple()
        if isinstance(group, str):
            if group in obj.dims and group not in obj._indexes and self._bins is None:
                unindexed_dims = (group,)
            group = self._original_obj[group]

        parsed_dim: tuple[Hashable, ...]
        if isinstance(dim, str):
            parsed_dim = (dim,)
        elif dim is None:
            parsed_dim = group.dims
        elif dim is ...:
            parsed_dim = tuple(self._original_obj.dims)
        else:
            parsed_dim = tuple(dim)

        # Do this so we raise the same error message whether flox is present or not.
        # Better to control it here than in flox.
        if any(
            d not in group.dims and d not in self._original_obj.dims for d in parsed_dim
        ):
            raise ValueError(f"cannot reduce over dimensions {dim}.")

        if kwargs["func"] not in ["all", "any", "count"]:
            kwargs.setdefault("fill_value", np.nan)
        if self._bins is not None and kwargs["func"] == "count":
            # This is an annoying hack. Xarray returns np.nan
            # when there are no observations in a bin, instead of 0.
            # We can fake that here by forcing min_count=1.
            # note min_count makes no sense in the xarray world
            # as a kwarg for count, so this should be OK
            kwargs["min_count"] = 1

        output_index = self._get_output_index()
        result = xarray_reduce(
<<<<<<< HEAD
            obj.drop_vars(non_numeric.keys()),
            self._codes,
            dim=parsed_dim,
            # pass RangeIndex as a hint to flox that `by` is already factorized
            expected_groups=(pd.RangeIndex(len(output_index)),),
            isbin=False,
=======
            self._original_obj.drop_vars(non_numeric),
            group,
            dim=parsed_dim,
            expected_groups=expected_groups,
            isbin=isbin,
>>>>>>> 92e7cb5b
            keep_attrs=keep_attrs,
            **kwargs,
        )

        # we did end up reducing over dimension(s) that are
        # in the grouped variable
        if set(self._codes.dims).issubset(set(parsed_dim)):
            result[self._unique_coord.name] = output_index
            result = result.drop_vars(unindexed_dims)

        # broadcast and restore non-numeric data variables (backcompat)
        for name, var in non_numeric.items():
            if all(d not in var.dims for d in parsed_dim):
                result[name] = var.variable.set_dims(
                    (group.name,) + var.dims, (result.sizes[group.name],) + var.shape
                )

        if self._bins is not None:
            # Fix dimension order when binning a dimension coordinate
            # Needed as long as we do a separate code path for pint;
            # For some reason Datasets and DataArrays behave differently!
            if isinstance(self._obj, Dataset) and self._group_dim in self._obj.dims:
                result = result.transpose(self._group.name, ...)

        return result

    def _get_output_index(self) -> pd.Index:
        """Return pandas.Index object for the output array."""
        if self._full_index is not None:
            # binning and resample
            return self._full_index.rename(self._unique_coord.name)
        if isinstance(self._unique_coord, _DummyGroup):
            return IndexVariable(self._group.name, self._unique_coord.values)
        return self._unique_coord

    def fillna(self, value: Any) -> T_Xarray:
        """Fill missing values in this object by group.

        This operation follows the normal broadcasting and alignment rules that
        xarray uses for binary arithmetic, except the result is aligned to this
        object (``join='left'``) instead of aligned to the intersection of
        index coordinates (``join='inner'``).

        Parameters
        ----------
        value
            Used to fill all matching missing values by group. Needs
            to be of a valid type for the wrapped object's fillna
            method.

        Returns
        -------
        same type as the grouped object

        See Also
        --------
        Dataset.fillna
        DataArray.fillna
        """
        return ops.fillna(self, value)

    def quantile(
        self,
        q: ArrayLike,
        dim: Dims = None,
        method: QuantileMethods = "linear",
        keep_attrs: bool | None = None,
        skipna: bool | None = None,
        interpolation: QuantileMethods | None = None,
    ) -> T_Xarray:
        """Compute the qth quantile over each array in the groups and
        concatenate them together into a new array.

        Parameters
        ----------
        q : float or sequence of float
            Quantile to compute, which must be between 0 and 1
            inclusive.
        dim : str or Iterable of Hashable, optional
            Dimension(s) over which to apply quantile.
            Defaults to the grouped dimension.
        method : str, default: "linear"
            This optional parameter specifies the interpolation method to use when the
            desired quantile lies between two data points. The options sorted by their R
            type as summarized in the H&F paper [1]_ are:

                1. "inverted_cdf" (*)
                2. "averaged_inverted_cdf" (*)
                3. "closest_observation" (*)
                4. "interpolated_inverted_cdf" (*)
                5. "hazen" (*)
                6. "weibull" (*)
                7. "linear"  (default)
                8. "median_unbiased" (*)
                9. "normal_unbiased" (*)

            The first three methods are discontiuous.  The following discontinuous
            variations of the default "linear" (7.) option are also available:

                * "lower"
                * "higher"
                * "midpoint"
                * "nearest"

            See :py:func:`numpy.quantile` or [1]_ for details. Methods marked with
            an asterix require numpy version 1.22 or newer. The "method" argument was
            previously called "interpolation", renamed in accordance with numpy
            version 1.22.0.
        keep_attrs : bool or None, default: None
            If True, the dataarray's attributes (`attrs`) will be copied from
            the original object to the new one.  If False, the new
            object will be returned without attributes.
        skipna : bool or None, default: None
            If True, skip missing values (as marked by NaN). By default, only
            skips missing values for float dtypes; other dtypes either do not
            have a sentinel missing value (int) or skipna=True has not been
            implemented (object, datetime64 or timedelta64).

        Returns
        -------
        quantiles : Variable
            If `q` is a single quantile, then the result is a
            scalar. If multiple percentiles are given, first axis of
            the result corresponds to the quantile. In either case a
            quantile dimension is added to the return array. The other
            dimensions are the dimensions that remain after the
            reduction of the array.

        See Also
        --------
        numpy.nanquantile, numpy.quantile, pandas.Series.quantile, Dataset.quantile
        DataArray.quantile

        Examples
        --------
        >>> da = xr.DataArray(
        ...     [[1.3, 8.4, 0.7, 6.9], [0.7, 4.2, 9.4, 1.5], [6.5, 7.3, 2.6, 1.9]],
        ...     coords={"x": [0, 0, 1], "y": [1, 1, 2, 2]},
        ...     dims=("x", "y"),
        ... )
        >>> ds = xr.Dataset({"a": da})
        >>> da.groupby("x").quantile(0)
        <xarray.DataArray (x: 2, y: 4)>
        array([[0.7, 4.2, 0.7, 1.5],
               [6.5, 7.3, 2.6, 1.9]])
        Coordinates:
          * y         (y) int64 1 1 2 2
            quantile  float64 0.0
          * x         (x) int64 0 1
        >>> ds.groupby("y").quantile(0, dim=...)
        <xarray.Dataset>
        Dimensions:   (y: 2)
        Coordinates:
            quantile  float64 0.0
          * y         (y) int64 1 2
        Data variables:
            a         (y) float64 0.7 0.7
        >>> da.groupby("x").quantile([0, 0.5, 1])
        <xarray.DataArray (x: 2, y: 4, quantile: 3)>
        array([[[0.7 , 1.  , 1.3 ],
                [4.2 , 6.3 , 8.4 ],
                [0.7 , 5.05, 9.4 ],
                [1.5 , 4.2 , 6.9 ]],
        <BLANKLINE>
               [[6.5 , 6.5 , 6.5 ],
                [7.3 , 7.3 , 7.3 ],
                [2.6 , 2.6 , 2.6 ],
                [1.9 , 1.9 , 1.9 ]]])
        Coordinates:
          * y         (y) int64 1 1 2 2
          * quantile  (quantile) float64 0.0 0.5 1.0
          * x         (x) int64 0 1
        >>> ds.groupby("y").quantile([0, 0.5, 1], dim=...)
        <xarray.Dataset>
        Dimensions:   (y: 2, quantile: 3)
        Coordinates:
          * quantile  (quantile) float64 0.0 0.5 1.0
          * y         (y) int64 1 2
        Data variables:
            a         (y, quantile) float64 0.7 5.35 8.4 0.7 2.25 9.4

        References
        ----------
        .. [1] R. J. Hyndman and Y. Fan,
           "Sample quantiles in statistical packages,"
           The American Statistician, 50(4), pp. 361-365, 1996
        """
        if dim is None:
            dim = (self._group_dim,)

        return self.map(
            self._obj.__class__.quantile,
            shortcut=False,
            q=q,
            dim=dim,
            method=method,
            keep_attrs=keep_attrs,
            skipna=skipna,
            interpolation=interpolation,
        )

    def where(self, cond, other=dtypes.NA) -> T_Xarray:
        """Return elements from `self` or `other` depending on `cond`.

        Parameters
        ----------
        cond : DataArray or Dataset
            Locations at which to preserve this objects values. dtypes have to be `bool`
        other : scalar, DataArray or Dataset, optional
            Value to use for locations in this object where ``cond`` is False.
            By default, inserts missing values.

        Returns
        -------
        same type as the grouped object

        See Also
        --------
        Dataset.where
        """
        return ops.where_method(self, cond, other)

    def _first_or_last(self, op, skipna, keep_attrs):
        if isinstance(self._group_indices[0], integer_types):
            # NB. this is currently only used for reductions along an existing
            # dimension
            return self._obj
        if keep_attrs is None:
            keep_attrs = _get_keep_attrs(default=True)
        return self.reduce(
            op, dim=[self._group_dim], skipna=skipna, keep_attrs=keep_attrs
        )

    def first(self, skipna: bool | None = None, keep_attrs: bool | None = None):
        """Return the first element of each group along the group dimension"""
        return self._first_or_last(duck_array_ops.first, skipna, keep_attrs)

    def last(self, skipna: bool | None = None, keep_attrs: bool | None = None):
        """Return the last element of each group along the group dimension"""
        return self._first_or_last(duck_array_ops.last, skipna, keep_attrs)

    def assign_coords(self, coords=None, **coords_kwargs):
        """Assign coordinates by group.

        See Also
        --------
        Dataset.assign_coords
        Dataset.swap_dims
        """
        coords_kwargs = either_dict_or_kwargs(coords, coords_kwargs, "assign_coords")
        return self.map(lambda ds: ds.assign_coords(**coords_kwargs))


def _maybe_reorder(xarray_obj, dim, positions, N):
    order = _inverse_permutation_indices(positions, N)

    if order is None or len(order) != xarray_obj.sizes[dim]:
        return xarray_obj
    else:
        return xarray_obj[{dim: order}]


class DataArrayGroupByBase(GroupBy["DataArray"], DataArrayGroupbyArithmetic):
    """GroupBy object specialized to grouping DataArray objects"""

    __slots__ = ()
    _dims: tuple[Hashable, ...] | None

    @property
    def dims(self) -> tuple[Hashable, ...]:
        if self._dims is None:
            self._dims = self._obj.isel({self._group_dim: self._group_indices[0]}).dims

        return self._dims

    def _iter_grouped_shortcut(self):
        """Fast version of `_iter_grouped` that yields Variables without
        metadata
        """
        var = self._obj.variable
        for indices in self._group_indices:
            yield var[{self._group_dim: indices}]

    def _concat_shortcut(self, applied, dim, positions=None):
        # nb. don't worry too much about maintaining this method -- it does
        # speed things up, but it's not very interpretable and there are much
        # faster alternatives (e.g., doing the grouped aggregation in a
        # compiled language)
        # TODO: benbovy - explicit indexes: this fast implementation doesn't
        # create an explicit index for the stacked dim coordinate
        stacked = Variable.concat(applied, dim, shortcut=True)
        reordered = _maybe_reorder(stacked, dim, positions, N=self._group.size)
        return self._obj._replace_maybe_drop_dims(reordered)

    def _restore_dim_order(self, stacked: DataArray) -> DataArray:
        def lookup_order(dimension):
            if dimension == self._group.name:
                (dimension,) = self._group.dims
            if dimension in self._obj.dims:
                axis = self._obj.get_axis_num(dimension)
            else:
                axis = 1e6  # some arbitrarily high value
            return axis

        new_order = sorted(stacked.dims, key=lookup_order)
        return stacked.transpose(*new_order, transpose_coords=self._restore_coord_dims)

    def map(
        self,
        func: Callable[..., DataArray],
        args: tuple[Any, ...] = (),
        shortcut: bool | None = None,
        **kwargs: Any,
    ) -> DataArray:
        """Apply a function to each array in the group and concatenate them
        together into a new array.

        `func` is called like `func(ar, *args, **kwargs)` for each array `ar`
        in this group.

        Apply uses heuristics (like `pandas.GroupBy.apply`) to figure out how
        to stack together the array. The rule is:

        1. If the dimension along which the group coordinate is defined is
           still in the first grouped array after applying `func`, then stack
           over this dimension.
        2. Otherwise, stack over the new dimension given by name of this
           grouping (the argument to the `groupby` function).

        Parameters
        ----------
        func : callable
            Callable to apply to each array.
        shortcut : bool, optional
            Whether or not to shortcut evaluation under the assumptions that:

            (1) The action of `func` does not depend on any of the array
                metadata (attributes or coordinates) but only on the data and
                dimensions.
            (2) The action of `func` creates arrays with homogeneous metadata,
                that is, with the same dimensions and attributes.

            If these conditions are satisfied `shortcut` provides significant
            speedup. This should be the case for many common groupby operations
            (e.g., applying numpy ufuncs).
        *args : tuple, optional
            Positional arguments passed to `func`.
        **kwargs
            Used to call `func(ar, **kwargs)` for each array `ar`.

        Returns
        -------
        applied : DataArray
            The result of splitting, applying and combining this array.
        """
        grouped = self._iter_grouped_shortcut() if shortcut else self._iter_grouped()
        applied = (maybe_wrap_array(arr, func(arr, *args, **kwargs)) for arr in grouped)
        return self._combine(applied, shortcut=shortcut)

    def apply(self, func, shortcut=False, args=(), **kwargs):
        """
        Backward compatible implementation of ``map``

        See Also
        --------
        DataArrayGroupBy.map
        """
        warnings.warn(
            "GroupBy.apply may be deprecated in the future. Using GroupBy.map is encouraged",
            PendingDeprecationWarning,
            stacklevel=2,
        )
        return self.map(func, shortcut=shortcut, args=args, **kwargs)

    def _combine(self, applied, shortcut=False):
        """Recombine the applied objects like the original."""
        applied_example, applied = peek_at(applied)
        coord, dim, positions = self._infer_concat_args(applied_example)
        if shortcut:
            combined = self._concat_shortcut(applied, dim, positions)
        else:
            combined = concat(applied, dim)
            combined = _maybe_reorder(combined, dim, positions, N=self._group.size)

        if isinstance(combined, type(self._obj)):
            # only restore dimension order for arrays
            combined = self._restore_dim_order(combined)
        # assign coord and index when the applied function does not return that coord
        if coord is not None and dim not in applied_example.dims:
            index, index_vars = create_default_index_implicit(coord)
            indexes = {k: index for k in index_vars}
            combined = combined._overwrite_indexes(indexes, index_vars)
        combined = self._maybe_restore_empty_groups(combined)
        combined = self._maybe_unstack(combined)
        return combined

    def reduce(
        self,
        func: Callable[..., Any],
        dim: Dims = None,
        *,
        axis: int | Sequence[int] | None = None,
        keep_attrs: bool | None = None,
        keepdims: bool = False,
        shortcut: bool = True,
        **kwargs: Any,
    ) -> DataArray:
        """Reduce the items in this group by applying `func` along some
        dimension(s).

        Parameters
        ----------
        func : callable
            Function which can be called in the form
            `func(x, axis=axis, **kwargs)` to return the result of collapsing
            an np.ndarray over an integer valued axis.
        dim : "...", str, Iterable of Hashable or None, optional
            Dimension(s) over which to apply `func`. If None, apply over the
            groupby dimension, if "..." apply over all dimensions.
        axis : int or sequence of int, optional
            Axis(es) over which to apply `func`. Only one of the 'dimension'
            and 'axis' arguments can be supplied. If neither are supplied, then
            `func` is calculated over all dimension for each group item.
        keep_attrs : bool, optional
            If True, the datasets's attributes (`attrs`) will be copied from
            the original object to the new one.  If False (default), the new
            object will be returned without attributes.
        **kwargs : dict
            Additional keyword arguments passed on to `func`.

        Returns
        -------
        reduced : Array
            Array with summarized data and the indicated dimension(s)
            removed.
        """
        if dim is None:
            dim = [self._group_dim]

        if keep_attrs is None:
            keep_attrs = _get_keep_attrs(default=True)

        def reduce_array(ar: DataArray) -> DataArray:
            return ar.reduce(
                func=func,
                dim=dim,
                axis=axis,
                keep_attrs=keep_attrs,
                keepdims=keepdims,
                **kwargs,
            )

        check_reduce_dims(dim, self.dims)

        return self.map(reduce_array, shortcut=shortcut)


# https://github.com/python/mypy/issues/9031
class DataArrayGroupBy(  # type: ignore[misc]
    DataArrayGroupByBase,
    DataArrayGroupByAggregations,
    ImplementsArrayReduce,
):
    __slots__ = ()


class DatasetGroupByBase(GroupBy["Dataset"], DatasetGroupbyArithmetic):

    __slots__ = ()
    _dims: Frozen[Hashable, int] | None

    @property
    def dims(self) -> Frozen[Hashable, int]:
        if self._dims is None:
            self._dims = self._obj.isel({self._group_dim: self._group_indices[0]}).dims

        return self._dims

    def map(
        self,
        func: Callable[..., Dataset],
        args: tuple[Any, ...] = (),
        shortcut: bool | None = None,
        **kwargs: Any,
    ) -> Dataset:
        """Apply a function to each Dataset in the group and concatenate them
        together into a new Dataset.

        `func` is called like `func(ds, *args, **kwargs)` for each dataset `ds`
        in this group.

        Apply uses heuristics (like `pandas.GroupBy.apply`) to figure out how
        to stack together the datasets. The rule is:

        1. If the dimension along which the group coordinate is defined is
           still in the first grouped item after applying `func`, then stack
           over this dimension.
        2. Otherwise, stack over the new dimension given by name of this
           grouping (the argument to the `groupby` function).

        Parameters
        ----------
        func : callable
            Callable to apply to each sub-dataset.
        args : tuple, optional
            Positional arguments to pass to `func`.
        **kwargs
            Used to call `func(ds, **kwargs)` for each sub-dataset `ar`.

        Returns
        -------
        applied : Dataset
            The result of splitting, applying and combining this dataset.
        """
        # ignore shortcut if set (for now)
        applied = (func(ds, *args, **kwargs) for ds in self._iter_grouped())
        return self._combine(applied)

    def apply(self, func, args=(), shortcut=None, **kwargs):
        """
        Backward compatible implementation of ``map``

        See Also
        --------
        DatasetGroupBy.map
        """

        warnings.warn(
            "GroupBy.apply may be deprecated in the future. Using GroupBy.map is encouraged",
            PendingDeprecationWarning,
            stacklevel=2,
        )
        return self.map(func, shortcut=shortcut, args=args, **kwargs)

    def _combine(self, applied):
        """Recombine the applied objects like the original."""
        applied_example, applied = peek_at(applied)
        coord, dim, positions = self._infer_concat_args(applied_example)
        combined = concat(applied, dim)
        combined = _maybe_reorder(combined, dim, positions, N=self._group.size)
        # assign coord when the applied function does not return that coord
        if coord is not None and dim not in applied_example.dims:
            index, index_vars = create_default_index_implicit(coord)
            indexes = {k: index for k in index_vars}
            combined = combined._overwrite_indexes(indexes, index_vars)
        combined = self._maybe_restore_empty_groups(combined)
        combined = self._maybe_unstack(combined)
        return combined

    def reduce(
        self,
        func: Callable[..., Any],
        dim: Dims = None,
        *,
        axis: int | Sequence[int] | None = None,
        keep_attrs: bool | None = None,
        keepdims: bool = False,
        shortcut: bool = True,
        **kwargs: Any,
    ) -> Dataset:
        """Reduce the items in this group by applying `func` along some
        dimension(s).

        Parameters
        ----------
        func : callable
            Function which can be called in the form
            `func(x, axis=axis, **kwargs)` to return the result of collapsing
            an np.ndarray over an integer valued axis.
        dim : ..., str, Iterable of Hashable or None, optional
            Dimension(s) over which to apply `func`. By default apply over the
            groupby dimension, with "..." apply over all dimensions.
        axis : int or sequence of int, optional
            Axis(es) over which to apply `func`. Only one of the 'dimension'
            and 'axis' arguments can be supplied. If neither are supplied, then
            `func` is calculated over all dimension for each group item.
        keep_attrs : bool, optional
            If True, the datasets's attributes (`attrs`) will be copied from
            the original object to the new one.  If False (default), the new
            object will be returned without attributes.
        **kwargs : dict
            Additional keyword arguments passed on to `func`.

        Returns
        -------
        reduced : Dataset
            Array with summarized data and the indicated dimension(s)
            removed.
        """
        if dim is None:
            dim = [self._group_dim]

        if keep_attrs is None:
            keep_attrs = _get_keep_attrs(default=True)

        def reduce_dataset(ds: Dataset) -> Dataset:
            return ds.reduce(
                func=func,
                dim=dim,
                axis=axis,
                keep_attrs=keep_attrs,
                keepdims=keepdims,
                **kwargs,
            )

        check_reduce_dims(dim, self.dims)

        return self.map(reduce_dataset)

    def assign(self, **kwargs: Any) -> Dataset:
        """Assign data variables by group.

        See Also
        --------
        Dataset.assign
        """
        return self.map(lambda ds: ds.assign(**kwargs))


# https://github.com/python/mypy/issues/9031
class DatasetGroupBy(  # type: ignore[misc]
    DatasetGroupByBase,
    DatasetGroupByAggregations,
    ImplementsDatasetReduce,
):
    __slots__ = ()<|MERGE_RESOLUTION|>--- conflicted
+++ resolved
@@ -778,20 +778,12 @@
 
         output_index = self._get_output_index()
         result = xarray_reduce(
-<<<<<<< HEAD
             obj.drop_vars(non_numeric.keys()),
             self._codes,
             dim=parsed_dim,
             # pass RangeIndex as a hint to flox that `by` is already factorized
             expected_groups=(pd.RangeIndex(len(output_index)),),
             isbin=False,
-=======
-            self._original_obj.drop_vars(non_numeric),
-            group,
-            dim=parsed_dim,
-            expected_groups=expected_groups,
-            isbin=isbin,
->>>>>>> 92e7cb5b
             keep_attrs=keep_attrs,
             **kwargs,
         )
