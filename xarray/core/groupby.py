--- conflicted
+++ resolved
@@ -595,7 +595,6 @@
         combined = self._maybe_unstack(combined)
         return combined
 
-<<<<<<< HEAD
     def quantile(self, q, dim=None, interpolation='linear', keep_attrs=None):
         """Compute the qth quantile over each array in the groups and
         concatenate them together into a new array.
@@ -645,12 +644,8 @@
             out = out.drop('quantile')
         return out
 
-    def reduce(self, func, dim=None, axis=None,
-               keep_attrs=None, shortcut=True, **kwargs):
-=======
     def reduce(self, func, dim=None, axis=None, keep_attrs=None,
                shortcut=True, **kwargs):
->>>>>>> 3429ca2a
         """Reduce the items in this group by applying `func` along some
         dimension(s).
 
