--- conflicted
+++ resolved
@@ -314,7 +314,6 @@
     group: T_Group
     obj: T_Xarray
 
-<<<<<<< HEAD
     _group_as_index: pd.Index | None = field(default=None, init=False)
 
     # Not used here:?
@@ -436,7 +435,7 @@
 
         full_index = binned.categories
 
-        unique_values = binned.unique().dropna()
+        unique_values = np.sort(binned.unique().dropna())
         group_indices = [g for g in _codes_to_groups(codes, len(full_index)) if g]
 
         if len(group_indices) == 0:
@@ -526,40 +525,6 @@
 
         self.unique_coord = IndexVariable(
             self.group.name, first_items.index, self.group.attrs
-=======
-    if cut_kwargs is None:
-        cut_kwargs = {}
-
-    if duck_array_ops.isnull(bins).all():
-        raise ValueError("All bin edges are NaN.")
-    binned, bins = pd.cut(group.values, bins, **cut_kwargs, retbins=True)
-    codes = binned.codes
-    if (codes == -1).all():
-        raise ValueError(f"None of the data falls within bins with edges {bins!r}")
-    full_index = binned.categories
-    unique_values = np.sort(binned.unique().dropna())
-    group_indices = [g for g in _codes_to_groups(codes, len(full_index)) if g]
-
-    if len(group_indices) == 0:
-        raise ValueError(f"None of the data falls within bins with edges {bins!r}")
-
-    new_dim_name = str(group.name) + "_bins"
-    group_ = DataArray(binned, getattr(group, "coords", None), name=new_dim_name)
-    unique_coord = IndexVariable(new_dim_name, unique_values)
-    return unique_coord, group_indices, codes, full_index, group_
-
-
-def _factorize_rest(
-    group,
-) -> tuple[IndexVariable, T_GroupIndices, np.ndarray]:
-    # look through group to find the unique values
-    group_as_index = safe_cast_to_index(group)
-    sort = not isinstance(group_as_index, pd.MultiIndex)
-    unique_values, group_indices, codes = unique_value_groups(group_as_index, sort=sort)
-    if len(group_indices) == 0:
-        raise ValueError(
-            "Failed to group data. Are you grouping by a variable that is all NaN?"
->>>>>>> 4f5675c2
         )
         self.codes = self.group.copy(data=codes)
 
@@ -607,18 +572,32 @@
 def _resolve_group(obj: T_Xarray, group: T_Group | Hashable) -> T_Group:
     from xarray.core.dataarray import DataArray
 
-    if isinstance(group, (DataArray, IndexVariable)):
+    error_msg = (
+        "the group variable's length does not "
+        "match the length of this variable along its "
+        "dimensions"
+    )
+
+    newgroup: T_Group
+    if isinstance(group, DataArray):
         try:
             align(obj, group, join="exact", copy=False)
         except ValueError:
-            raise ValueError(
-                "the group variable's length does not "
-                "match the length of this variable along its "
-                "dimensions"
-            )
+            raise ValueError(error_msg)
 
         newgroup = group.copy()
         newgroup.name = group.name or "group"
+
+    elif isinstance(group, IndexVariable):
+        # This assumption is built in to _ensure_1d.
+        if group.ndim != 1:
+            raise ValueError(
+                "Grouping by multi-dimensional IndexVariables is not allowed."
+                "Convert to and pass a DataArray instead."
+            )
+        (group_dim,) = group.dims
+        if len(group) != obj.sizes[group_dim]:
+            raise ValueError(error_msg)
 
     else:
         if not hashable(group):
