--- conflicted
+++ resolved
@@ -259,13 +259,8 @@
             unique_coord = group
         else:
             # look through group to find the unique values
-<<<<<<< HEAD
-            sort = bins is None
-            unique_values, group_indices = unique_value_groups(safe_cast_to_index(group), sort=sort)
-=======
             unique_values, group_indices = unique_value_groups(
-                group, sort=(bins is None))
->>>>>>> 260674d1
+                safe_cast_to_index(group), sort=(bins is None))
             unique_coord = IndexVariable(group.name, unique_values)
 
         # specification for the groupby operation
