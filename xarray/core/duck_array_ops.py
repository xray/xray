"""Compatibility module defining operations on duck numpy-arrays.

Currently, this means Dask or NumPy arrays. None of these functions should
accept or return xarray objects.
"""

from __future__ import annotations

import contextlib
import datetime
import inspect
import warnings
from collections.abc import Callable
from functools import partial
from importlib import import_module

import numpy as np
import pandas as pd
from numpy import all as array_all  # noqa: F401
from numpy import any as array_any  # noqa: F401
from numpy import concatenate as _concatenate
from numpy import (  # noqa: F401
    full_like,
    gradient,
    isclose,
    isin,
    isnat,
    take,
    tensordot,
    transpose,
    unravel_index,
)
<<<<<<< HEAD
from numpy.ma import masked_invalid  # noqa
=======
from numpy.lib.stride_tricks import sliding_window_view  # noqa: F401
>>>>>>> 2619c0b3
from packaging.version import Version
from pandas.api.types import is_extension_array_dtype

from xarray.core import dask_array_compat, dask_array_ops, dtypes, nputils
from xarray.core.options import OPTIONS
from xarray.core.utils import is_duck_array, is_duck_dask_array, module_available
from xarray.namedarray import pycompat
from xarray.namedarray.parallelcompat import get_chunked_array_type
from xarray.namedarray.pycompat import array_type, is_chunked_array

# remove once numpy 2.0 is the oldest supported version
if module_available("numpy", minversion="2.0.0.dev0"):
    from numpy.lib.array_utils import (  # type: ignore[import-not-found,unused-ignore]
        normalize_axis_index,
    )
else:
    from numpy.core.multiarray import (  # type: ignore[attr-defined,no-redef,unused-ignore]
        normalize_axis_index,
    )


dask_available = module_available("dask")


def get_array_namespace(*values):
    def _get_array_namespace(x):
        if hasattr(x, "__array_namespace__"):
            return x.__array_namespace__()
        else:
            return np

    namespaces = {_get_array_namespace(t) for t in values}
    non_numpy = namespaces - {np}

    if len(non_numpy) > 1:
        raise TypeError(
            "cannot deal with more than one type supporting the array API at the same time"
        )
    elif non_numpy:
        [xp] = non_numpy
    else:
        xp = np

    return xp


def einsum(*args, **kwargs):
    from xarray.core.options import OPTIONS

    if OPTIONS["use_opt_einsum"] and module_available("opt_einsum"):
        import opt_einsum

        return opt_einsum.contract(*args, **kwargs)
    else:
        return np.einsum(*args, **kwargs)


def _dask_or_eager_func(
    name,
    eager_module=np,
    dask_module="dask.array",
    dask_only_kwargs=tuple(),
):
    """Create a function that dispatches to dask for dask array inputs."""

    def f(*args, **kwargs):
        if dask_available and any(is_duck_dask_array(a) for a in args):
            mod = (
                import_module(dask_module)
                if isinstance(dask_module, str)
                else dask_module
            )
            wrapped = getattr(mod, name)
        else:
            wrapped = getattr(eager_module, name)
            for kwarg in dask_only_kwargs:
                kwargs.pop(kwarg)
        return wrapped(*args, **kwargs)

    return f


def fail_on_dask_array_input(values, msg=None, func_name=None):
    if is_duck_dask_array(values):
        if msg is None:
            msg = "%r is not yet a valid method on dask arrays"
        if func_name is None:
            func_name = inspect.stack()[1][3]
        raise NotImplementedError(msg % func_name)


# Requires special-casing because pandas won't automatically dispatch to dask.isnull via NEP-18
pandas_isnull = _dask_or_eager_func("isnull", eager_module=pd, dask_module="dask.array")

# sliding_window_view will not dispatch arbitrary kwargs (automatic_rechunk),
# so we need to hand-code this.
sliding_window_view = _dask_or_eager_func(
    "sliding_window_view",
    eager_module=np.lib.stride_tricks,
    dask_module=dask_array_compat,
    dask_only_kwargs=("automatic_rechunk",),
)


def round(array):
    xp = get_array_namespace(array)
    return xp.round(array)


around: Callable = round


def isnull(data):
    data = asarray(data)

    xp = get_array_namespace(data)
    scalar_type = data.dtype
    if dtypes.is_datetime_like(scalar_type):
        # datetime types use NaT for null
        # note: must check timedelta64 before integers, because currently
        # timedelta64 inherits from np.integer
        return isnat(data)
    elif dtypes.isdtype(scalar_type, ("real floating", "complex floating"), xp=xp):
        # float types use NaN for null
        xp = get_array_namespace(data)
        return xp.isnan(data)
    elif dtypes.isdtype(scalar_type, ("bool", "integral"), xp=xp) or (
        isinstance(scalar_type, np.dtype)
        and (
            np.issubdtype(scalar_type, np.character)
            or np.issubdtype(scalar_type, np.void)
        )
    ):
        # these types cannot represent missing values
        return full_like(data, dtype=bool, fill_value=False)
    else:
        # at this point, array should have dtype=object
        if isinstance(data, np.ndarray) or is_extension_array_dtype(data):
            return pandas_isnull(data)
        else:
            # Not reachable yet, but intended for use with other duck array
            # types. For full consistency with pandas, we should accept None as
            # a null value as well as NaN, but it isn't clear how to do this
            # with duck typing.
            return data != data


def notnull(data):
    return ~isnull(data)


def trapz(y, x, axis):
    if axis < 0:
        axis = y.ndim + axis
    x_sl1 = (slice(1, None),) + (None,) * (y.ndim - axis - 1)
    x_sl2 = (slice(None, -1),) + (None,) * (y.ndim - axis - 1)
    slice1 = (slice(None),) * axis + (slice(1, None),)
    slice2 = (slice(None),) * axis + (slice(None, -1),)
    dx = x[x_sl1] - x[x_sl2]
    integrand = dx * 0.5 * (y[tuple(slice1)] + y[tuple(slice2)])
    return sum(integrand, axis=axis, skipna=False)


def cumulative_trapezoid(y, x, axis):
    if axis < 0:
        axis = y.ndim + axis
    x_sl1 = (slice(1, None),) + (None,) * (y.ndim - axis - 1)
    x_sl2 = (slice(None, -1),) + (None,) * (y.ndim - axis - 1)
    slice1 = (slice(None),) * axis + (slice(1, None),)
    slice2 = (slice(None),) * axis + (slice(None, -1),)
    dx = x[x_sl1] - x[x_sl2]
    integrand = dx * 0.5 * (y[tuple(slice1)] + y[tuple(slice2)])

    # Pad so that 'axis' has same length in result as it did in y
    pads = [(1, 0) if i == axis else (0, 0) for i in range(y.ndim)]
    integrand = np.pad(integrand, pads, mode="constant", constant_values=0.0)

    return cumsum(integrand, axis=axis, skipna=False)


def astype(data, dtype, **kwargs):
    if hasattr(data, "__array_namespace__"):
        xp = get_array_namespace(data)
        if xp == np:
            # numpy currently doesn't have a astype:
            return data.astype(dtype, **kwargs)
        return xp.astype(data, dtype, **kwargs)
    return data.astype(dtype, **kwargs)


def asarray(data, xp=np, dtype=None):
    converted = data if is_duck_array(data) else xp.asarray(data)

    if dtype is None or converted.dtype == dtype:
        return converted

    if xp is np or not hasattr(xp, "astype"):
        return converted.astype(dtype)
    else:
        return xp.astype(converted, dtype)


def as_shared_dtype(scalars_or_arrays, xp=None):
    """Cast a arrays to a shared dtype using xarray's type promotion rules."""
    if any(is_extension_array_dtype(x) for x in scalars_or_arrays):
        extension_array_types = [
            x.dtype for x in scalars_or_arrays if is_extension_array_dtype(x)
        ]
        if len(extension_array_types) == len(scalars_or_arrays) and all(
            isinstance(x, type(extension_array_types[0])) for x in extension_array_types
        ):
            return scalars_or_arrays
        raise ValueError(
            "Cannot cast arrays to shared type, found"
            f" array types {[x.dtype for x in scalars_or_arrays]}"
        )

    # Avoid calling array_type("cupy") repeatidely in the any check
    array_type_cupy = array_type("cupy")
    if any(isinstance(x, array_type_cupy) for x in scalars_or_arrays):
        import cupy as cp

        xp = cp
    elif xp is None:
        xp = get_array_namespace(scalars_or_arrays)

    # Pass arrays directly instead of dtypes to result_type so scalars
    # get handled properly.
    # Note that result_type() safely gets the dtype from dask arrays without
    # evaluating them.
    dtype = dtypes.result_type(*scalars_or_arrays, xp=xp)

    return [asarray(x, dtype=dtype, xp=xp) for x in scalars_or_arrays]


def broadcast_to(array, shape):
    xp = get_array_namespace(array)
    return xp.broadcast_to(array, shape)


def lazy_array_equiv(arr1, arr2):
    """Like array_equal, but doesn't actually compare values.
    Returns True when arr1, arr2 identical or their dask tokens are equal.
    Returns False when shapes are not equal.
    Returns None when equality cannot determined: one or both of arr1, arr2 are numpy arrays;
    or their dask tokens are not equal
    """
    if arr1 is arr2:
        return True
    arr1 = asarray(arr1)
    arr2 = asarray(arr2)
    if arr1.shape != arr2.shape:
        return False
    if dask_available and is_duck_dask_array(arr1) and is_duck_dask_array(arr2):
        from dask.base import tokenize

        # GH3068, GH4221
        if tokenize(arr1) == tokenize(arr2):
            return True
        else:
            return None
    return None


def allclose_or_equiv(arr1, arr2, rtol=1e-5, atol=1e-8):
    """Like np.allclose, but also allows values to be NaN in both arrays"""
    arr1 = asarray(arr1)
    arr2 = asarray(arr2)

    lazy_equiv = lazy_array_equiv(arr1, arr2)
    if lazy_equiv is None:
        with warnings.catch_warnings():
            warnings.filterwarnings("ignore", r"All-NaN (slice|axis) encountered")
            return bool(isclose(arr1, arr2, rtol=rtol, atol=atol, equal_nan=True).all())
    else:
        return lazy_equiv


def array_equiv(arr1, arr2):
    """Like np.array_equal, but also allows values to be NaN in both arrays"""
    arr1 = asarray(arr1)
    arr2 = asarray(arr2)
    lazy_equiv = lazy_array_equiv(arr1, arr2)
    if lazy_equiv is None:
        with warnings.catch_warnings():
            warnings.filterwarnings("ignore", "In the future, 'NAT == x'")
            flag_array = (arr1 == arr2) | (isnull(arr1) & isnull(arr2))
            return bool(flag_array.all())
    else:
        return lazy_equiv


def array_notnull_equiv(arr1, arr2):
    """Like np.array_equal, but also allows values to be NaN in either or both
    arrays
    """
    arr1 = asarray(arr1)
    arr2 = asarray(arr2)
    lazy_equiv = lazy_array_equiv(arr1, arr2)
    if lazy_equiv is None:
        with warnings.catch_warnings():
            warnings.filterwarnings("ignore", "In the future, 'NAT == x'")
            flag_array = (arr1 == arr2) | isnull(arr1) | isnull(arr2)
            return bool(flag_array.all())
    else:
        return lazy_equiv


def count(data, axis=None):
    """Count the number of non-NA in this array along the given axis or axes"""
    return np.sum(np.logical_not(isnull(data)), axis=axis)


def sum_where(data, axis=None, dtype=None, where=None):
    xp = get_array_namespace(data)
    if where is not None:
        a = where_method(xp.zeros_like(data), where, data)
    else:
        a = data
    result = xp.sum(a, axis=axis, dtype=dtype)
    return result


def where(condition, x, y):
    """Three argument where() with better dtype promotion rules."""
    xp = get_array_namespace(condition)
    return xp.where(condition, *as_shared_dtype([x, y], xp=xp))


def where_method(data, cond, other=dtypes.NA):
    if other is dtypes.NA:
        other = dtypes.get_fill_value(data.dtype)
    return where(cond, data, other)


def fillna(data, other):
    # we need to pass data first so pint has a chance of returning the
    # correct unit
    # TODO: revert after https://github.com/hgrecco/pint/issues/1019 is fixed
    return where(notnull(data), data, other)


def concatenate(arrays, axis=0):
    """concatenate() with better dtype promotion rules."""
    # TODO: remove the additional check once `numpy` adds `concat` to its array namespace
    if hasattr(arrays[0], "__array_namespace__") and not isinstance(
        arrays[0], np.ndarray
    ):
        xp = get_array_namespace(arrays[0])
        return xp.concat(as_shared_dtype(arrays, xp=xp), axis=axis)
    return _concatenate(as_shared_dtype(arrays), axis=axis)


def stack(arrays, axis=0):
    """stack() with better dtype promotion rules."""
    xp = get_array_namespace(arrays[0])
    return xp.stack(as_shared_dtype(arrays, xp=xp), axis=axis)


def reshape(array, shape):
    xp = get_array_namespace(array)
    return xp.reshape(array, shape)


def ravel(array):
    return reshape(array, (-1,))


@contextlib.contextmanager
def _ignore_warnings_if(condition):
    if condition:
        with warnings.catch_warnings():
            warnings.simplefilter("ignore")
            yield
    else:
        yield


def _create_nan_agg_method(name, coerce_strings=False, invariant_0d=False):
    from xarray.core import nanops

    def f(values, axis=None, skipna=None, **kwargs):
        if kwargs.pop("out", None) is not None:
            raise TypeError(f"`out` is not valid for {name}")

        # The data is invariant in the case of 0d data, so do not
        # change the data (and dtype)
        # See https://github.com/pydata/xarray/issues/4885
        if invariant_0d and axis == ():
            return values

        xp = get_array_namespace(values)
        values = asarray(values, xp=xp)

        if coerce_strings and dtypes.is_string(values.dtype):
            values = astype(values, object)

        func = None
        if skipna or (
            skipna is None
            and (
                dtypes.isdtype(
                    values.dtype, ("complex floating", "real floating"), xp=xp
                )
                or dtypes.is_object(values.dtype)
            )
        ):
            nanname = "nan" + name
            func = getattr(nanops, nanname)
        else:
            if name in ["sum", "prod"]:
                kwargs.pop("min_count", None)

            xp = get_array_namespace(values)
            func = getattr(xp, name)

        try:
            with warnings.catch_warnings():
                warnings.filterwarnings("ignore", "All-NaN slice encountered")
                return func(values, axis=axis, **kwargs)
        except AttributeError:
            if not is_duck_dask_array(values):
                raise
            try:  # dask/dask#3133 dask sometimes needs dtype argument
                # if func does not accept dtype, then raises TypeError
                return func(values, axis=axis, dtype=values.dtype, **kwargs)
            except (AttributeError, TypeError) as err:
                raise NotImplementedError(
                    f"{name} is not yet implemented on dask arrays"
                ) from err

    f.__name__ = name
    return f


# Attributes `numeric_only`, `available_min_count` is used for docs.
# See ops.inject_reduce_methods
argmax = _create_nan_agg_method("argmax", coerce_strings=True)
argmin = _create_nan_agg_method("argmin", coerce_strings=True)
max = _create_nan_agg_method("max", coerce_strings=True, invariant_0d=True)
min = _create_nan_agg_method("min", coerce_strings=True, invariant_0d=True)
sum = _create_nan_agg_method("sum", invariant_0d=True)
sum.numeric_only = True
sum.available_min_count = True
std = _create_nan_agg_method("std")
std.numeric_only = True
var = _create_nan_agg_method("var")
var.numeric_only = True
median = _create_nan_agg_method("median", invariant_0d=True)
median.numeric_only = True
prod = _create_nan_agg_method("prod", invariant_0d=True)
prod.numeric_only = True
prod.available_min_count = True
cumprod_1d = _create_nan_agg_method("cumprod", invariant_0d=True)
cumprod_1d.numeric_only = True
cumsum_1d = _create_nan_agg_method("cumsum", invariant_0d=True)
cumsum_1d.numeric_only = True


_mean = _create_nan_agg_method("mean", invariant_0d=True)


def _datetime_nanmin(array):
    """nanmin() function for datetime64.

    Caveats that this function deals with:

    - In numpy < 1.18, min() on datetime64 incorrectly ignores NaT
    - numpy nanmin() don't work on datetime64 (all versions at the moment of writing)
    - dask min() does not work on datetime64 (all versions at the moment of writing)
    """
    dtype = array.dtype
    assert dtypes.is_datetime_like(dtype)
    # (NaT).astype(float) does not produce NaN...
    array = where(pandas_isnull(array), np.nan, array.astype(float))
    array = min(array, skipna=True)
    if isinstance(array, float):
        array = np.array(array)
    # ...but (NaN).astype("M8") does produce NaT
    return array.astype(dtype)


def datetime_to_numeric(array, offset=None, datetime_unit=None, dtype=float):
    """Convert an array containing datetime-like data to numerical values.
    Convert the datetime array to a timedelta relative to an offset.
    Parameters
    ----------
    array : array-like
        Input data
    offset : None, datetime or cftime.datetime
        Datetime offset. If None, this is set by default to the array's minimum
        value to reduce round off errors.
    datetime_unit : {None, Y, M, W, D, h, m, s, ms, us, ns, ps, fs, as}
        If not None, convert output to a given datetime unit. Note that some
        conversions are not allowed due to non-linear relationships between units.
    dtype : dtype
        Output dtype.
    Returns
    -------
    array
        Numerical representation of datetime object relative to an offset.
    Notes
    -----
    Some datetime unit conversions won't work, for example from days to years, even
    though some calendars would allow for them (e.g. no_leap). This is because there
    is no `cftime.timedelta` object.
    """
    # Set offset to minimum if not given
    if offset is None:
        if dtypes.is_datetime_like(array.dtype):
            offset = _datetime_nanmin(array)
        else:
            offset = min(array)

    # Compute timedelta object.
    # For np.datetime64, this can silently yield garbage due to overflow.
    # One option is to enforce 1970-01-01 as the universal offset.

    # This map_blocks call is for backwards compatibility.
    # dask == 2021.04.1 does not support subtracting object arrays
    # which is required for cftime
    if is_duck_dask_array(array) and dtypes.is_object(array.dtype):
        array = array.map_blocks(lambda a, b: a - b, offset, meta=array._meta)
    else:
        array = array - offset

    # Scalar is converted to 0d-array
    if not hasattr(array, "dtype"):
        array = np.array(array)

    # Convert timedelta objects to float by first converting to microseconds.
    if dtypes.is_object(array.dtype):
        return py_timedelta_to_float(array, datetime_unit or "ns").astype(dtype)

    # Convert np.NaT to np.nan
    elif dtypes.is_datetime_like(array.dtype):
        # Convert to specified timedelta units.
        if datetime_unit:
            array = array / np.timedelta64(1, datetime_unit)
        return np.where(isnull(array), np.nan, array.astype(dtype))


def timedelta_to_numeric(value, datetime_unit="ns", dtype=float):
    """Convert a timedelta-like object to numerical values.

    Parameters
    ----------
    value : datetime.timedelta, numpy.timedelta64, pandas.Timedelta, str
        Time delta representation.
    datetime_unit : {Y, M, W, D, h, m, s, ms, us, ns, ps, fs, as}
        The time units of the output values. Note that some conversions are not allowed due to
        non-linear relationships between units.
    dtype : type
        The output data type.

    """
    import datetime as dt

    if isinstance(value, dt.timedelta):
        out = py_timedelta_to_float(value, datetime_unit)
    elif isinstance(value, np.timedelta64):
        out = np_timedelta64_to_float(value, datetime_unit)
    elif isinstance(value, pd.Timedelta):
        out = pd_timedelta_to_float(value, datetime_unit)
    elif isinstance(value, str):
        try:
            a = pd.to_timedelta(value)
        except ValueError as err:
            raise ValueError(
                f"Could not convert {value!r} to timedelta64 using pandas.to_timedelta"
            ) from err
        return py_timedelta_to_float(a, datetime_unit)
    else:
        raise TypeError(
            f"Expected value of type str, pandas.Timedelta, datetime.timedelta "
            f"or numpy.timedelta64, but received {type(value).__name__}"
        )
    return out.astype(dtype)


def _to_pytimedelta(array, unit="us"):
    return array.astype(f"timedelta64[{unit}]").astype(datetime.timedelta)


def np_timedelta64_to_float(array, datetime_unit):
    """Convert numpy.timedelta64 to float.

    Notes
    -----
    The array is first converted to microseconds, which is less likely to
    cause overflow errors.
    """
    array = array.astype("timedelta64[ns]").astype(np.float64)
    conversion_factor = np.timedelta64(1, "ns") / np.timedelta64(1, datetime_unit)
    return conversion_factor * array


def pd_timedelta_to_float(value, datetime_unit):
    """Convert pandas.Timedelta to float.

    Notes
    -----
    Built on the assumption that pandas timedelta values are in nanoseconds,
    which is also the numpy default resolution.
    """
    value = value.to_timedelta64()
    return np_timedelta64_to_float(value, datetime_unit)


def _timedelta_to_seconds(array):
    if isinstance(array, datetime.timedelta):
        return array.total_seconds() * 1e6
    else:
        return np.reshape([a.total_seconds() for a in array.ravel()], array.shape) * 1e6


def py_timedelta_to_float(array, datetime_unit):
    """Convert a timedelta object to a float, possibly at a loss of resolution."""
    array = asarray(array)
    if is_duck_dask_array(array):
        array = array.map_blocks(
            _timedelta_to_seconds, meta=np.array([], dtype=np.float64)
        )
    else:
        array = _timedelta_to_seconds(array)
    conversion_factor = np.timedelta64(1, "us") / np.timedelta64(1, datetime_unit)
    return conversion_factor * array


def mean(array, axis=None, skipna=None, **kwargs):
    """inhouse mean that can handle np.datetime64 or cftime.datetime
    dtypes"""
    from xarray.core.common import _contains_cftime_datetimes

    array = asarray(array)
    if dtypes.is_datetime_like(array.dtype):
        offset = _datetime_nanmin(array)

        # xarray always uses np.datetime64[ns] for np.datetime64 data
        dtype = "timedelta64[ns]"
        return (
            _mean(
                datetime_to_numeric(array, offset), axis=axis, skipna=skipna, **kwargs
            ).astype(dtype)
            + offset
        )
    elif _contains_cftime_datetimes(array):
        offset = min(array)
        timedeltas = datetime_to_numeric(array, offset, datetime_unit="us")
        mean_timedeltas = _mean(timedeltas, axis=axis, skipna=skipna, **kwargs)
        return _to_pytimedelta(mean_timedeltas, unit="us") + offset
    else:
        return _mean(array, axis=axis, skipna=skipna, **kwargs)


mean.numeric_only = True  # type: ignore[attr-defined]


def _nd_cum_func(cum_func, array, axis, **kwargs):
    array = asarray(array)
    if axis is None:
        axis = tuple(range(array.ndim))
    if isinstance(axis, int):
        axis = (axis,)

    out = array
    for ax in axis:
        out = cum_func(out, axis=ax, **kwargs)
    return out


def cumprod(array, axis=None, **kwargs):
    """N-dimensional version of cumprod."""
    return _nd_cum_func(cumprod_1d, array, axis, **kwargs)


def cumsum(array, axis=None, **kwargs):
    """N-dimensional version of cumsum."""
    return _nd_cum_func(cumsum_1d, array, axis, **kwargs)


def first(values, axis, skipna=None):
    """Return the first non-NA elements in this array along the given axis"""
    if (skipna or skipna is None) and not (
        dtypes.isdtype(values.dtype, "signed integer") or dtypes.is_string(values.dtype)
    ):
        # only bother for dtypes that can hold NaN
        if is_chunked_array(values):
            return chunked_nanfirst(values, axis)
        else:
            return nputils.nanfirst(values, axis)
    return take(values, 0, axis=axis)


def last(values, axis, skipna=None):
    """Return the last non-NA elements in this array along the given axis"""
    if (skipna or skipna is None) and not (
        dtypes.isdtype(values.dtype, "signed integer") or dtypes.is_string(values.dtype)
    ):
        # only bother for dtypes that can hold NaN
        if is_chunked_array(values):
            return chunked_nanlast(values, axis)
        else:
            return nputils.nanlast(values, axis)
    return take(values, -1, axis=axis)


def least_squares(lhs, rhs, rcond=None, skipna=False):
    """Return the coefficients and residuals of a least-squares fit."""
    if is_duck_dask_array(rhs):
        return dask_array_ops.least_squares(lhs, rhs, rcond=rcond, skipna=skipna)
    else:
        return nputils.least_squares(lhs, rhs, rcond=rcond, skipna=skipna)


def _push(array, n: int | None = None, axis: int = -1):
    """
    Use either bottleneck or numbagg depending on options & what's available
    """

    if not OPTIONS["use_bottleneck"] and not OPTIONS["use_numbagg"]:
        raise RuntimeError(
            "ffill & bfill requires bottleneck or numbagg to be enabled."
            " Call `xr.set_options(use_bottleneck=True)` or `xr.set_options(use_numbagg=True)` to enable one."
        )
    if OPTIONS["use_numbagg"] and module_available("numbagg"):
        import numbagg

        if pycompat.mod_version("numbagg") < Version("0.6.2"):
            warnings.warn(
                f"numbagg >= 0.6.2 is required for bfill & ffill; {pycompat.mod_version('numbagg')} is installed. We'll attempt with bottleneck instead.",
                stacklevel=2,
            )
        else:
            return numbagg.ffill(array, limit=n, axis=axis)

    # work around for bottleneck 178
    limit = n if n is not None else array.shape[axis]

    import bottleneck as bn

    return bn.push(array, limit, axis)


def push(array, n, axis):
    if not OPTIONS["use_bottleneck"] and not OPTIONS["use_numbagg"]:
        raise RuntimeError(
            "ffill & bfill requires bottleneck or numbagg to be enabled."
            " Call `xr.set_options(use_bottleneck=True)` or `xr.set_options(use_numbagg=True)` to enable one."
        )
    if is_duck_dask_array(array):
        return dask_array_ops.push(array, n, axis)
    else:
        return _push(array, n, axis)


def _first_last_wrapper(array, *, axis, op, keepdims):
    return op(array, axis, keepdims=keepdims)


def _chunked_first_or_last(darray, axis, op):
    chunkmanager = get_chunked_array_type(darray)

    # This will raise the same error message seen for numpy
    axis = normalize_axis_index(axis, darray.ndim)

    wrapped_op = partial(_first_last_wrapper, op=op)
    return chunkmanager.reduction(
        darray,
        func=wrapped_op,
        aggregate_func=wrapped_op,
        axis=axis,
        dtype=darray.dtype,
        keepdims=False,  # match numpy version
    )


def chunked_nanfirst(darray, axis):
    return _chunked_first_or_last(darray, axis, op=nputils.nanfirst)


def chunked_nanlast(darray, axis):
    return _chunked_first_or_last(darray, axis, op=nputils.nanlast)<|MERGE_RESOLUTION|>--- conflicted
+++ resolved
@@ -30,11 +30,7 @@
     transpose,
     unravel_index,
 )
-<<<<<<< HEAD
 from numpy.ma import masked_invalid  # noqa
-=======
-from numpy.lib.stride_tricks import sliding_window_view  # noqa: F401
->>>>>>> 2619c0b3
 from packaging.version import Version
 from pandas.api.types import is_extension_array_dtype
 
