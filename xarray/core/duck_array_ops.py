--- conflicted
+++ resolved
@@ -30,17 +30,10 @@
 from xarray.core import dask_array_compat, dask_array_ops, dtypes, nputils
 from xarray.core.array_api_compat import get_array_namespace
 from xarray.core.options import OPTIONS
-<<<<<<< HEAD
-from xarray.core.parallelcompat import get_chunked_array_type, is_chunked_array
-from xarray.core.pycompat import array_type, is_duck_dask_array
-from xarray.core.types import T_DuckArray
-from xarray.core.utils import is_duck_array, module_available
-
-dask_available = module_available("dask")
-=======
 from xarray.core.utils import is_duck_array, is_duck_dask_array, module_available
 from xarray.namedarray.parallelcompat import get_chunked_array_type
 from xarray.namedarray.pycompat import array_type, is_chunked_array
+from xarray.core.types import T_DuckArray
 
 # remove once numpy 2.0 is the oldest supported version
 if module_available("numpy", minversion="2.0.0.dev0"):
@@ -51,8 +44,6 @@
     from numpy.core.multiarray import (  # type: ignore[attr-defined,no-redef,unused-ignore]
         normalize_axis_index,
     )
->>>>>>> 1c7ee65d
-
 
 dask_available = module_available("dask")
 
