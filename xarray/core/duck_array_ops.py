--- conflicted
+++ resolved
@@ -13,15 +13,7 @@
 import numpy as np
 import pandas as pd
 
-<<<<<<< HEAD
-from . import npcompat
-from . import nputils
-from . import dtypes
-from . import dask_array_ops
-from .pycompat import dask_array_type
-=======
-from . import dtypes, npcompat
->>>>>>> f3bbb3ef
+from . import dask_array_ops, dtypes, npcompat, nputils
 from .nputils import nanfirst, nanlast
 from .pycompat import dask_array_type
 
