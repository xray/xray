--- conflicted
+++ resolved
@@ -107,34 +107,6 @@
     except StopIteration:
         raise ValueError("must supply at least one object to concatenate")
 
-<<<<<<< HEAD
-    if dim is None:
-        raise TypeError("the `dim` argument to `concat` is required")
-
-    if indexers is not None:  # pragma: no cover
-        warnings.warn(
-            "indexers has been renamed to positions; the alias "
-            "will be removed in a future version of xarray",
-            FutureWarning,
-            stacklevel=2,
-        )
-        positions = indexers
-
-    if mode is not None:
-        raise ValueError(
-            "`mode` is no longer a valid argument to "
-            "xarray.concat; it has been split into the "
-            "`data_vars` and `coords` arguments"
-        )
-    if concat_over is not None:
-        raise ValueError(
-            "`concat_over` is no longer a valid argument to "
-            "xarray.concat; it has been split into the "
-            "`data_vars` and `coords` arguments"
-        )
-
-=======
->>>>>>> e38ca0f1
     if isinstance(first_obj, DataArray):
         f = _dataarray_concat
     elif isinstance(first_obj, Dataset):
