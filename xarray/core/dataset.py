from __future__ import annotations

import copy
import datetime
import inspect
import itertools
import math
import sys
import warnings
from collections import defaultdict
from collections.abc import (
    Collection,
    Hashable,
    Iterable,
    Iterator,
    Mapping,
    MutableMapping,
    Sequence,
)
from html import escape
from numbers import Number
from operator import methodcaller
from os import PathLike
from typing import IO, TYPE_CHECKING, Any, Callable, Generic, Literal, cast, overload

import numpy as np

# remove once numpy 2.0 is the oldest supported version
try:
    from numpy.exceptions import RankWarning  # type: ignore[attr-defined,unused-ignore]
except ImportError:
    from numpy import RankWarning

import pandas as pd

from xarray.coding.calendar_ops import convert_calendar, interp_calendar
from xarray.coding.cftimeindex import CFTimeIndex, _parse_array_of_cftime_strings
from xarray.core import (
    alignment,
    duck_array_ops,
    formatting,
    formatting_html,
    ops,
    utils,
)
from xarray.core import dtypes as xrdtypes
from xarray.core._aggregations import DatasetAggregations
from xarray.core.alignment import (
    _broadcast_helper,
    _get_broadcast_dims_map_common_coords,
    align,
)
from xarray.core.arithmetic import DatasetArithmetic
from xarray.core.common import (
    DataWithCoords,
    _contains_datetime_like_objects,
    get_chunksizes,
)
from xarray.core.computation import unify_chunks
from xarray.core.coordinates import (
    Coordinates,
    DatasetCoordinates,
    assert_coordinate_consistent,
    create_coords_with_default_indexes,
)
from xarray.core.daskmanager import DaskManager
from xarray.core.duck_array_ops import datetime_to_numeric
from xarray.core.indexes import (
    Index,
    Indexes,
    PandasIndex,
    PandasMultiIndex,
    assert_no_index_corrupted,
    create_default_index_implicit,
    filter_indexes_from_coords,
    isel_indexes,
    remove_unused_levels_categories,
    roll_indexes,
)
from xarray.core.indexing import is_fancy_indexer, map_index_queries
from xarray.core.merge import (
    dataset_merge_method,
    dataset_update_method,
    merge_coordinates_without_align,
    merge_core,
)
from xarray.core.missing import get_clean_interp_index
from xarray.core.options import OPTIONS, _get_keep_attrs
from xarray.core.parallelcompat import get_chunked_array_type, guess_chunkmanager
from xarray.core.pycompat import (
    array_type,
    is_chunked_array,
    is_duck_array,
    is_duck_dask_array,
)
from xarray.core.types import (
    QuantileMethods,
    Self,
    T_ChunkDim,
    T_Chunks,
    T_DataArrayOrSet,
    T_Dataset,
)
from xarray.core.utils import (
    Default,
    Frozen,
    HybridMappingProxy,
    OrderedSet,
    _default,
    decode_numpy_dict_values,
    drop_dims_from_indexers,
    either_dict_or_kwargs,
    infix_dims,
    is_dict_like,
    is_scalar,
    maybe_wrap_array,
)
from xarray.core.variable import (
    IndexVariable,
    Variable,
    as_variable,
    broadcast_variables,
    calculate_dimensions,
)
from xarray.plot.accessor import DatasetPlotAccessor

if TYPE_CHECKING:
    from numpy.typing import ArrayLike

    from xarray.backends import AbstractDataStore, ZarrStore
    from xarray.backends.api import T_NetcdfEngine, T_NetcdfTypes
    from xarray.core.dataarray import DataArray
    from xarray.core.groupby import DatasetGroupBy
    from xarray.core.merge import CoercibleMapping, CoercibleValue, _MergeResult
    from xarray.core.parallelcompat import ChunkManagerEntrypoint
    from xarray.core.resample import DatasetResample
    from xarray.core.rolling import DatasetCoarsen, DatasetRolling
    from xarray.core.types import (
        CFCalendar,
        CoarsenBoundaryOptions,
        CombineAttrsOptions,
        CompatOptions,
        DataVars,
        DatetimeLike,
        DatetimeUnitOptions,
        Dims,
        DsCompatible,
        ErrorOptions,
        ErrorOptionsWithWarn,
        InterpOptions,
        JoinOptions,
        PadModeOptions,
        PadReflectOptions,
        QueryEngineOptions,
        QueryParserOptions,
        ReindexMethodOptions,
        SideOptions,
        T_Xarray,
    )
    from xarray.core.weighted import DatasetWeighted

    try:
        from dask.delayed import Delayed
    except ImportError:
        Delayed = None  # type: ignore
    try:
        from dask.dataframe import DataFrame as DaskDataFrame
    except ImportError:
        DaskDataFrame = None  # type: ignore


# list of attributes of pd.DatetimeIndex that are ndarrays of time info
_DATETIMEINDEX_COMPONENTS = [
    "year",
    "month",
    "day",
    "hour",
    "minute",
    "second",
    "microsecond",
    "nanosecond",
    "date",
    "time",
    "dayofyear",
    "weekofyear",
    "dayofweek",
    "quarter",
]


def _get_virtual_variable(
    variables, key: Hashable, dim_sizes: Mapping | None = None
) -> tuple[Hashable, Hashable, Variable]:
    """Get a virtual variable (e.g., 'time.year') from a dict of xarray.Variable
    objects (if possible)

    """
    from xarray.core.dataarray import DataArray

    if dim_sizes is None:
        dim_sizes = {}

    if key in dim_sizes:
        data = pd.Index(range(dim_sizes[key]), name=key)
        variable = IndexVariable((key,), data)
        return key, key, variable

    if not isinstance(key, str):
        raise KeyError(key)

    split_key = key.split(".", 1)
    if len(split_key) != 2:
        raise KeyError(key)

    ref_name, var_name = split_key
    ref_var = variables[ref_name]

    if _contains_datetime_like_objects(ref_var):
        ref_var = DataArray(ref_var)
        data = getattr(ref_var.dt, var_name).data
    else:
        data = getattr(ref_var, var_name).data
    virtual_var = Variable(ref_var.dims, data)

    return ref_name, var_name, virtual_var


def _get_chunk(var: Variable, chunks, chunkmanager: ChunkManagerEntrypoint):
    """
    Return map from each dim to chunk sizes, accounting for backend's preferred chunks.
    """

    if isinstance(var, IndexVariable):
        return {}
    dims = var.dims
    shape = var.shape

    # Determine the explicit requested chunks.
    preferred_chunks = var.encoding.get("preferred_chunks", {})
    preferred_chunk_shape = tuple(
        preferred_chunks.get(dim, size) for dim, size in zip(dims, shape)
    )
    if isinstance(chunks, Number) or (chunks == "auto"):
        chunks = dict.fromkeys(dims, chunks)
    chunk_shape = tuple(
        chunks.get(dim, None) or preferred_chunk_sizes
        for dim, preferred_chunk_sizes in zip(dims, preferred_chunk_shape)
    )

    chunk_shape = chunkmanager.normalize_chunks(
        chunk_shape, shape=shape, dtype=var.dtype, previous_chunks=preferred_chunk_shape
    )

    # Warn where requested chunks break preferred chunks, provided that the variable
    # contains data.
    if var.size:
        for dim, size, chunk_sizes in zip(dims, shape, chunk_shape):
            try:
                preferred_chunk_sizes = preferred_chunks[dim]
            except KeyError:
                continue
            # Determine the stop indices of the preferred chunks, but omit the last stop
            # (equal to the dim size).  In particular, assume that when a sequence
            # expresses the preferred chunks, the sequence sums to the size.
            preferred_stops = (
                range(preferred_chunk_sizes, size, preferred_chunk_sizes)
                if isinstance(preferred_chunk_sizes, int)
                else itertools.accumulate(preferred_chunk_sizes[:-1])
            )
            # Gather any stop indices of the specified chunks that are not a stop index
            # of a preferred chunk.  Again, omit the last stop, assuming that it equals
            # the dim size.
            breaks = set(itertools.accumulate(chunk_sizes[:-1])).difference(
                preferred_stops
            )
            if breaks:
                warnings.warn(
                    "The specified chunks separate the stored chunks along "
                    f'dimension "{dim}" starting at index {min(breaks)}. This could '
                    "degrade performance. Instead, consider rechunking after loading."
                )

    return dict(zip(dims, chunk_shape))


def _maybe_chunk(
    name,
    var,
    chunks,
    token=None,
    lock=None,
    name_prefix="xarray-",
    overwrite_encoded_chunks=False,
    inline_array=False,
    chunked_array_type: str | ChunkManagerEntrypoint | None = None,
    from_array_kwargs=None,
):
    if chunks is not None:
        chunks = {dim: chunks[dim] for dim in var.dims if dim in chunks}

    if var.ndim:
        chunked_array_type = guess_chunkmanager(
            chunked_array_type
        )  # coerce string to ChunkManagerEntrypoint type
        if isinstance(chunked_array_type, DaskManager):
            from dask.base import tokenize

            # when rechunking by different amounts, make sure dask names change
            # by providing chunks as an input to tokenize.
            # subtle bugs result otherwise. see GH3350
            token2 = tokenize(name, token if token else var._data, chunks)
            name2 = f"{name_prefix}{name}-{token2}"

            from_array_kwargs = utils.consolidate_dask_from_array_kwargs(
                from_array_kwargs,
                name=name2,
                lock=lock,
                inline_array=inline_array,
            )

        var = var.chunk(
            chunks,
            chunked_array_type=chunked_array_type,
            from_array_kwargs=from_array_kwargs,
        )

        if overwrite_encoded_chunks and var.chunks is not None:
            var.encoding["chunks"] = tuple(x[0] for x in var.chunks)
        return var
    else:
        return var


def as_dataset(obj: Any) -> Dataset:
    """Cast the given object to a Dataset.

    Handles Datasets, DataArrays and dictionaries of variables. A new Dataset
    object is only created if the provided object is not already one.
    """
    if hasattr(obj, "to_dataset"):
        obj = obj.to_dataset()
    if not isinstance(obj, Dataset):
        obj = Dataset(obj)
    return obj


def _get_func_args(func, param_names):
    """Use `inspect.signature` to try accessing `func` args. Otherwise, ensure
    they are provided by user.
    """
    try:
        func_args = inspect.signature(func).parameters
    except ValueError:
        func_args = {}
        if not param_names:
            raise ValueError(
                "Unable to inspect `func` signature, and `param_names` was not provided."
            )
    if param_names:
        params = param_names
    else:
        params = list(func_args)[1:]
        if any(
            [(p.kind in [p.VAR_POSITIONAL, p.VAR_KEYWORD]) for p in func_args.values()]
        ):
            raise ValueError(
                "`param_names` must be provided because `func` takes variable length arguments."
            )
    return params, func_args


def _initialize_curvefit_params(params, p0, bounds, func_args):
    """Set initial guess and bounds for curvefit.
    Priority: 1) passed args 2) func signature 3) scipy defaults
    """
    from xarray.core.computation import where

    def _initialize_feasible(lb, ub):
        # Mimics functionality of scipy.optimize.minpack._initialize_feasible
        lb_finite = np.isfinite(lb)
        ub_finite = np.isfinite(ub)
        p0 = where(
            lb_finite,
            where(
                ub_finite,
                0.5 * (lb + ub),  # both bounds finite
                lb + 1,  # lower bound finite, upper infinite
            ),
            where(
                ub_finite,
                ub - 1,  # lower bound infinite, upper finite
                0,  # both bounds infinite
            ),
        )
        return p0

    param_defaults = {p: 1 for p in params}
    bounds_defaults = {p: (-np.inf, np.inf) for p in params}
    for p in params:
        if p in func_args and func_args[p].default is not func_args[p].empty:
            param_defaults[p] = func_args[p].default
        if p in bounds:
            lb, ub = bounds[p]
            bounds_defaults[p] = (lb, ub)
            param_defaults[p] = where(
                (param_defaults[p] < lb) | (param_defaults[p] > ub),
                _initialize_feasible(lb, ub),
                param_defaults[p],
            )
        if p in p0:
            param_defaults[p] = p0[p]
    return param_defaults, bounds_defaults


def merge_data_and_coords(data_vars: DataVars, coords) -> _MergeResult:
    """Used in Dataset.__init__."""
    if isinstance(coords, Coordinates):
        coords = coords.copy()
    else:
        coords = create_coords_with_default_indexes(coords, data_vars)

    # exclude coords from alignment (all variables in a Coordinates object should
    # already be aligned together) and use coordinates' indexes to align data_vars
    return merge_core(
        [data_vars, coords],
        compat="broadcast_equals",
        join="outer",
        explicit_coords=tuple(coords),
        indexes=coords.xindexes,
        priority_arg=1,
        skip_align_args=[1],
    )


class DataVariables(Mapping[Any, "DataArray"]):
    __slots__ = ("_dataset",)

    def __init__(self, dataset: Dataset):
        self._dataset = dataset

    def __iter__(self) -> Iterator[Hashable]:
        return (
            key
            for key in self._dataset._variables
            if key not in self._dataset._coord_names
        )

    def __len__(self) -> int:
        length = len(self._dataset._variables) - len(self._dataset._coord_names)
        assert length >= 0, "something is wrong with Dataset._coord_names"
        return length

    def __contains__(self, key: Hashable) -> bool:
        return key in self._dataset._variables and key not in self._dataset._coord_names

    def __getitem__(self, key: Hashable) -> DataArray:
        if key not in self._dataset._coord_names:
            return self._dataset[key]
        raise KeyError(key)

    def __repr__(self) -> str:
        return formatting.data_vars_repr(self)

    @property
    def variables(self) -> Mapping[Hashable, Variable]:
        all_variables = self._dataset.variables
        return Frozen({k: all_variables[k] for k in self})

    @property
    def dtypes(self) -> Frozen[Hashable, np.dtype]:
        """Mapping from data variable names to dtypes.

        Cannot be modified directly, but is updated when adding new variables.

        See Also
        --------
        Dataset.dtype
        """
        return self._dataset.dtypes

    def _ipython_key_completions_(self):
        """Provide method for the key-autocompletions in IPython."""
        return [
            key
            for key in self._dataset._ipython_key_completions_()
            if key not in self._dataset._coord_names
        ]


class _LocIndexer(Generic[T_Dataset]):
    __slots__ = ("dataset",)

    def __init__(self, dataset: T_Dataset):
        self.dataset = dataset

    def __getitem__(self, key: Mapping[Any, Any]) -> T_Dataset:
        if not utils.is_dict_like(key):
            raise TypeError("can only lookup dictionaries from Dataset.loc")
        return self.dataset.sel(key)

    def __setitem__(self, key, value) -> None:
        if not utils.is_dict_like(key):
            raise TypeError(
                "can only set locations defined by dictionaries from Dataset.loc."
                f" Got: {key}"
            )

        # set new values
        dim_indexers = map_index_queries(self.dataset, key).dim_indexers
        self.dataset[dim_indexers] = value


class Dataset(
    DataWithCoords,
    DatasetAggregations,
    DatasetArithmetic,
    Mapping[Hashable, "DataArray"],
):
    """A multi-dimensional, in memory, array database.

    A dataset resembles an in-memory representation of a NetCDF file,
    and consists of variables, coordinates and attributes which
    together form a self describing dataset.

    Dataset implements the mapping interface with keys given by variable
    names and values given by DataArray objects for each variable name.

    By default, pandas indexes are created for one dimensional variables with
    name equal to their dimension (i.e., :term:`Dimension coordinate`) so those
    variables can be readily used as coordinates for label based indexing. When a
    :py:class:`~xarray.Coordinates` object is passed to ``coords``, any existing
    index(es) built from those coordinates will be added to the Dataset.

    To load data from a file or file-like object, use the `open_dataset`
    function.

    Parameters
    ----------
    data_vars : dict-like, optional
        A mapping from variable names to :py:class:`~xarray.DataArray`
        objects, :py:class:`~xarray.Variable` objects or to tuples of
        the form ``(dims, data[, attrs])`` which can be used as
        arguments to create a new ``Variable``. Each dimension must
        have the same length in all variables in which it appears.

        The following notations are accepted:

        - mapping {var name: DataArray}
        - mapping {var name: Variable}
        - mapping {var name: (dimension name, array-like)}
        - mapping {var name: (tuple of dimension names, array-like)}
        - mapping {dimension name: array-like}
          (if array-like is not a scalar it will be automatically moved to coords,
          see below)

        Each dimension must have the same length in all variables in
        which it appears.
    coords : :py:class:`~xarray.Coordinates` or dict-like, optional
        A :py:class:`~xarray.Coordinates` object or another mapping in
        similar form as the `data_vars` argument, except that each item
        is saved on the dataset as a "coordinate".
        These variables have an associated meaning: they describe
        constant/fixed/independent quantities, unlike the
        varying/measured/dependent quantities that belong in
        `variables`.

        The following notations are accepted for arbitrary mappings:

        - mapping {coord name: DataArray}
        - mapping {coord name: Variable}
        - mapping {coord name: (dimension name, array-like)}
        - mapping {coord name: (tuple of dimension names, array-like)}
        - mapping {dimension name: array-like}
          (the dimension name is implicitly set to be the same as the
          coord name)

        The last notation implies either that the coordinate value is a scalar
        or that it is a 1-dimensional array and the coord name is the same as
        the dimension name (i.e., a :term:`Dimension coordinate`). In the latter
        case, the 1-dimensional array will be assumed to give index values
        along the dimension with the same name.

        Alternatively, a :py:class:`~xarray.Coordinates` object may be used in
        order to explicitly pass indexes (e.g., a multi-index or any custom
        Xarray index) or to bypass the creation of a default index for any
        :term:`Dimension coordinate` included in that object.

    attrs : dict-like, optional
        Global attributes to save on this dataset.

    Examples
    --------
    Create data:

    >>> np.random.seed(0)
    >>> temperature = 15 + 8 * np.random.randn(2, 2, 3)
    >>> precipitation = 10 * np.random.rand(2, 2, 3)
    >>> lon = [[-99.83, -99.32], [-99.79, -99.23]]
    >>> lat = [[42.25, 42.21], [42.63, 42.59]]
    >>> time = pd.date_range("2014-09-06", periods=3)
    >>> reference_time = pd.Timestamp("2014-09-05")

    Initialize a dataset with multiple dimensions:

    >>> ds = xr.Dataset(
    ...     data_vars=dict(
    ...         temperature=(["x", "y", "time"], temperature),
    ...         precipitation=(["x", "y", "time"], precipitation),
    ...     ),
    ...     coords=dict(
    ...         lon=(["x", "y"], lon),
    ...         lat=(["x", "y"], lat),
    ...         time=time,
    ...         reference_time=reference_time,
    ...     ),
    ...     attrs=dict(description="Weather related data."),
    ... )
    >>> ds
    <xarray.Dataset>
    Dimensions:         (x: 2, y: 2, time: 3)
    Coordinates:
        lon             (x, y) float64 -99.83 -99.32 -99.79 -99.23
        lat             (x, y) float64 42.25 42.21 42.63 42.59
      * time            (time) datetime64[ns] 2014-09-06 2014-09-07 2014-09-08
        reference_time  datetime64[ns] 2014-09-05
    Dimensions without coordinates: x, y
    Data variables:
        temperature     (x, y, time) float64 29.11 18.2 22.83 ... 18.28 16.15 26.63
        precipitation   (x, y, time) float64 5.68 9.256 0.7104 ... 7.992 4.615 7.805
    Attributes:
        description:  Weather related data.

    Find out where the coldest temperature was and what values the
    other variables had:

    >>> ds.isel(ds.temperature.argmin(...))
    <xarray.Dataset>
    Dimensions:         ()
    Coordinates:
        lon             float64 -99.32
        lat             float64 42.21
        time            datetime64[ns] 2014-09-08
        reference_time  datetime64[ns] 2014-09-05
    Data variables:
        temperature     float64 7.182
        precipitation   float64 8.326
    Attributes:
        description:  Weather related data.

    """

    _attrs: dict[Hashable, Any] | None
    _cache: dict[str, Any]
    _coord_names: set[Hashable]
    _dims: dict[Hashable, int]
    _encoding: dict[Hashable, Any] | None
    _close: Callable[[], None] | None
    _indexes: dict[Hashable, Index]
    _variables: dict[Hashable, Variable]

    __slots__ = (
        "_attrs",
        "_cache",
        "_coord_names",
        "_dims",
        "_encoding",
        "_close",
        "_indexes",
        "_variables",
        "__weakref__",
    )

    def __init__(
        self,
        # could make a VariableArgs to use more generally, and refine these
        # categories
        data_vars: DataVars | None = None,
        coords: Mapping[Any, Any] | None = None,
        attrs: Mapping[Any, Any] | None = None,
    ) -> None:
        if data_vars is None:
            data_vars = {}
        if coords is None:
            coords = {}

        both_data_and_coords = set(data_vars) & set(coords)
        if both_data_and_coords:
            raise ValueError(
                f"variables {both_data_and_coords!r} are found in both data_vars and coords"
            )

        if isinstance(coords, Dataset):
            coords = coords._variables

        variables, coord_names, dims, indexes, _ = merge_data_and_coords(
            data_vars, coords
        )

        self._attrs = dict(attrs) if attrs is not None else None
        self._close = None
        self._encoding = None
        self._variables = variables
        self._coord_names = coord_names
        self._dims = dims
        self._indexes = indexes

    # TODO: dirty workaround for mypy 1.5 error with inherited DatasetOpsMixin vs. Mapping
    # related to https://github.com/python/mypy/issues/9319?
    def __eq__(self, other: DsCompatible) -> Self:  # type: ignore[override]
        return super().__eq__(other)

    @classmethod
    def load_store(cls, store, decoder=None) -> Self:
        """Create a new dataset from the contents of a backends.*DataStore
        object
        """
        variables, attributes = store.load()
        if decoder:
            variables, attributes = decoder(variables, attributes)
        obj = cls(variables, attrs=attributes)
        obj.set_close(store.close)
        return obj

    @property
    def variables(self) -> Frozen[Hashable, Variable]:
        """Low level interface to Dataset contents as dict of Variable objects.

        This ordered dictionary is frozen to prevent mutation that could
        violate Dataset invariants. It contains all variable objects
        constituting the Dataset, including both data variables and
        coordinates.
        """
        return Frozen(self._variables)

    @property
    def attrs(self) -> dict[Any, Any]:
        """Dictionary of global attributes on this dataset"""
        if self._attrs is None:
            self._attrs = {}
        return self._attrs

    @attrs.setter
    def attrs(self, value: Mapping[Any, Any]) -> None:
        self._attrs = dict(value)

    @property
    def encoding(self) -> dict[Any, Any]:
        """Dictionary of global encoding attributes on this dataset"""
        if self._encoding is None:
            self._encoding = {}
        return self._encoding

    @encoding.setter
    def encoding(self, value: Mapping[Any, Any]) -> None:
        self._encoding = dict(value)

    def reset_encoding(self) -> Self:
        """Return a new Dataset without encoding on the dataset or any of its
        variables/coords."""
        variables = {k: v.reset_encoding() for k, v in self.variables.items()}
        return self._replace(variables=variables, encoding={})

    @property
    def dims(self) -> Frozen[Hashable, int]:
        """Mapping from dimension names to lengths.

        Cannot be modified directly, but is updated when adding new variables.

        Note that type of this object differs from `DataArray.dims`.
        See `Dataset.sizes` and `DataArray.sizes` for consistently named
        properties.

        See Also
        --------
        Dataset.sizes
        DataArray.dims
        """
        return Frozen(self._dims)

    @property
    def sizes(self) -> Frozen[Hashable, int]:
        """Mapping from dimension names to lengths.

        Cannot be modified directly, but is updated when adding new variables.

        This is an alias for `Dataset.dims` provided for the benefit of
        consistency with `DataArray.sizes`.

        See Also
        --------
        DataArray.sizes
        """
        return self.dims

    @property
    def dtypes(self) -> Frozen[Hashable, np.dtype]:
        """Mapping from data variable names to dtypes.

        Cannot be modified directly, but is updated when adding new variables.

        See Also
        --------
        DataArray.dtype
        """
        return Frozen(
            {
                n: v.dtype
                for n, v in self._variables.items()
                if n not in self._coord_names
            }
        )

    def load(self, **kwargs) -> Self:
        """Manually trigger loading and/or computation of this dataset's data
        from disk or a remote source into memory and return this dataset.
        Unlike compute, the original dataset is modified and returned.

        Normally, it should not be necessary to call this method in user code,
        because all xarray functions should either work on deferred data or
        load data automatically. However, this method can be necessary when
        working with many file objects on disk.

        Parameters
        ----------
        **kwargs : dict
            Additional keyword arguments passed on to ``dask.compute``.

        See Also
        --------
        dask.compute
        """
        # access .data to coerce everything to numpy or dask arrays
        lazy_data = {
            k: v._data for k, v in self.variables.items() if is_chunked_array(v._data)
        }
        if lazy_data:
            chunkmanager = get_chunked_array_type(*lazy_data.values())

            # evaluate all the chunked arrays simultaneously
            evaluated_data = chunkmanager.compute(*lazy_data.values(), **kwargs)

            for k, data in zip(lazy_data, evaluated_data):
                self.variables[k].data = data

        # load everything else sequentially
        for k, v in self.variables.items():
            if k not in lazy_data:
                v.load()

        return self

    def __dask_tokenize__(self):
        from dask.base import normalize_token

        return normalize_token(
            (type(self), self._variables, self._coord_names, self._attrs)
        )

    def __dask_graph__(self):
        graphs = {k: v.__dask_graph__() for k, v in self.variables.items()}
        graphs = {k: v for k, v in graphs.items() if v is not None}
        if not graphs:
            return None
        else:
            try:
                from dask.highlevelgraph import HighLevelGraph

                return HighLevelGraph.merge(*graphs.values())
            except ImportError:
                from dask import sharedict

                return sharedict.merge(*graphs.values())

    def __dask_keys__(self):
        import dask

        return [
            v.__dask_keys__()
            for v in self.variables.values()
            if dask.is_dask_collection(v)
        ]

    def __dask_layers__(self):
        import dask

        return sum(
            (
                v.__dask_layers__()
                for v in self.variables.values()
                if dask.is_dask_collection(v)
            ),
            (),
        )

    @property
    def __dask_optimize__(self):
        import dask.array as da

        return da.Array.__dask_optimize__

    @property
    def __dask_scheduler__(self):
        import dask.array as da

        return da.Array.__dask_scheduler__

    def __dask_postcompute__(self):
        return self._dask_postcompute, ()

    def __dask_postpersist__(self):
        return self._dask_postpersist, ()

    def _dask_postcompute(self, results: Iterable[Variable]) -> Self:
        import dask

        variables = {}
        results_iter = iter(results)

        for k, v in self._variables.items():
            if dask.is_dask_collection(v):
                rebuild, args = v.__dask_postcompute__()
                v = rebuild(next(results_iter), *args)
            variables[k] = v

        return type(self)._construct_direct(
            variables,
            self._coord_names,
            self._dims,
            self._attrs,
            self._indexes,
            self._encoding,
            self._close,
        )

    def _dask_postpersist(
        self, dsk: Mapping, *, rename: Mapping[str, str] | None = None
    ) -> Self:
        from dask import is_dask_collection
        from dask.highlevelgraph import HighLevelGraph
        from dask.optimization import cull

        variables = {}

        for k, v in self._variables.items():
            if not is_dask_collection(v):
                variables[k] = v
                continue

            if isinstance(dsk, HighLevelGraph):
                # dask >= 2021.3
                # __dask_postpersist__() was called by dask.highlevelgraph.
                # Don't use dsk.cull(), as we need to prevent partial layers:
                # https://github.com/dask/dask/issues/7137
                layers = v.__dask_layers__()
                if rename:
                    layers = [rename.get(k, k) for k in layers]
                dsk2 = dsk.cull_layers(layers)
            elif rename:  # pragma: nocover
                # At the moment of writing, this is only for forward compatibility.
                # replace_name_in_key requires dask >= 2021.3.
                from dask.base import flatten, replace_name_in_key

                keys = [
                    replace_name_in_key(k, rename) for k in flatten(v.__dask_keys__())
                ]
                dsk2, _ = cull(dsk, keys)
            else:
                # __dask_postpersist__() was called by dask.optimize or dask.persist
                dsk2, _ = cull(dsk, v.__dask_keys__())

            rebuild, args = v.__dask_postpersist__()
            # rename was added in dask 2021.3
            kwargs = {"rename": rename} if rename else {}
            variables[k] = rebuild(dsk2, *args, **kwargs)

        return type(self)._construct_direct(
            variables,
            self._coord_names,
            self._dims,
            self._attrs,
            self._indexes,
            self._encoding,
            self._close,
        )

    def compute(self, **kwargs) -> Self:
        """Manually trigger loading and/or computation of this dataset's data
        from disk or a remote source into memory and return a new dataset.
        Unlike load, the original dataset is left unaltered.

        Normally, it should not be necessary to call this method in user code,
        because all xarray functions should either work on deferred data or
        load data automatically. However, this method can be necessary when
        working with many file objects on disk.

        Parameters
        ----------
        **kwargs : dict
            Additional keyword arguments passed on to ``dask.compute``.

        See Also
        --------
        dask.compute
        """
        new = self.copy(deep=False)
        return new.load(**kwargs)

    def _persist_inplace(self, **kwargs) -> Self:
        """Persist all Dask arrays in memory"""
        # access .data to coerce everything to numpy or dask arrays
        lazy_data = {
            k: v._data for k, v in self.variables.items() if is_duck_dask_array(v._data)
        }
        if lazy_data:
            import dask

            # evaluate all the dask arrays simultaneously
            evaluated_data = dask.persist(*lazy_data.values(), **kwargs)

            for k, data in zip(lazy_data, evaluated_data):
                self.variables[k].data = data

        return self

    def persist(self, **kwargs) -> Self:
        """Trigger computation, keeping data as dask arrays

        This operation can be used to trigger computation on underlying dask
        arrays, similar to ``.compute()`` or ``.load()``.  However this
        operation keeps the data as dask arrays. This is particularly useful
        when using the dask.distributed scheduler and you want to load a large
        amount of data into distributed memory.

        Parameters
        ----------
        **kwargs : dict
            Additional keyword arguments passed on to ``dask.persist``.

        See Also
        --------
        dask.persist
        """
        new = self.copy(deep=False)
        return new._persist_inplace(**kwargs)

    @classmethod
    def _construct_direct(
        cls,
        variables: dict[Any, Variable],
        coord_names: set[Hashable],
        dims: dict[Any, int] | None = None,
        attrs: dict | None = None,
        indexes: dict[Any, Index] | None = None,
        encoding: dict | None = None,
        close: Callable[[], None] | None = None,
    ) -> Self:
        """Shortcut around __init__ for internal use when we want to skip
        costly validation
        """
        if dims is None:
            dims = calculate_dimensions(variables)
        if indexes is None:
            indexes = {}
        obj = object.__new__(cls)
        obj._variables = variables
        obj._coord_names = coord_names
        obj._dims = dims
        obj._indexes = indexes
        obj._attrs = attrs
        obj._close = close
        obj._encoding = encoding
        return obj

    def _replace(
        self,
        variables: dict[Hashable, Variable] | None = None,
        coord_names: set[Hashable] | None = None,
        dims: dict[Any, int] | None = None,
        attrs: dict[Hashable, Any] | None | Default = _default,
        indexes: dict[Hashable, Index] | None = None,
        encoding: dict | None | Default = _default,
        inplace: bool = False,
    ) -> Self:
        """Fastpath constructor for internal use.

        Returns an object with optionally with replaced attributes.

        Explicitly passed arguments are *not* copied when placed on the new
        dataset. It is up to the caller to ensure that they have the right type
        and are not used elsewhere.
        """
        if inplace:
            if variables is not None:
                self._variables = variables
            if coord_names is not None:
                self._coord_names = coord_names
            if dims is not None:
                self._dims = dims
            if attrs is not _default:
                self._attrs = attrs
            if indexes is not None:
                self._indexes = indexes
            if encoding is not _default:
                self._encoding = encoding
            obj = self
        else:
            if variables is None:
                variables = self._variables.copy()
            if coord_names is None:
                coord_names = self._coord_names.copy()
            if dims is None:
                dims = self._dims.copy()
            if attrs is _default:
                attrs = copy.copy(self._attrs)
            if indexes is None:
                indexes = self._indexes.copy()
            if encoding is _default:
                encoding = copy.copy(self._encoding)
            obj = self._construct_direct(
                variables, coord_names, dims, attrs, indexes, encoding
            )
        return obj

    def _replace_with_new_dims(
        self,
        variables: dict[Hashable, Variable],
        coord_names: set | None = None,
        attrs: dict[Hashable, Any] | None | Default = _default,
        indexes: dict[Hashable, Index] | None = None,
        inplace: bool = False,
    ) -> Self:
        """Replace variables with recalculated dimensions."""
        dims = calculate_dimensions(variables)
        return self._replace(
            variables, coord_names, dims, attrs, indexes, inplace=inplace
        )

    def _replace_vars_and_dims(
        self,
        variables: dict[Hashable, Variable],
        coord_names: set | None = None,
        dims: dict[Hashable, int] | None = None,
        attrs: dict[Hashable, Any] | None | Default = _default,
        inplace: bool = False,
    ) -> Self:
        """Deprecated version of _replace_with_new_dims().

        Unlike _replace_with_new_dims(), this method always recalculates
        indexes from variables.
        """
        if dims is None:
            dims = calculate_dimensions(variables)
        return self._replace(
            variables, coord_names, dims, attrs, indexes=None, inplace=inplace
        )

    def _overwrite_indexes(
        self,
        indexes: Mapping[Hashable, Index],
        variables: Mapping[Hashable, Variable] | None = None,
        drop_variables: list[Hashable] | None = None,
        drop_indexes: list[Hashable] | None = None,
        rename_dims: Mapping[Hashable, Hashable] | None = None,
    ) -> Self:
        """Maybe replace indexes.

        This function may do a lot more depending on index query
        results.

        """
        if not indexes:
            return self

        if variables is None:
            variables = {}
        if drop_variables is None:
            drop_variables = []
        if drop_indexes is None:
            drop_indexes = []

        new_variables = self._variables.copy()
        new_coord_names = self._coord_names.copy()
        new_indexes = dict(self._indexes)

        index_variables = {}
        no_index_variables = {}
        for name, var in variables.items():
            old_var = self._variables.get(name)
            if old_var is not None:
                var.attrs.update(old_var.attrs)
                var.encoding.update(old_var.encoding)
            if name in indexes:
                index_variables[name] = var
            else:
                no_index_variables[name] = var

        for name in indexes:
            new_indexes[name] = indexes[name]

        for name, var in index_variables.items():
            new_coord_names.add(name)
            new_variables[name] = var

        # append no-index variables at the end
        for k in no_index_variables:
            new_variables.pop(k)
        new_variables.update(no_index_variables)

        for name in drop_indexes:
            new_indexes.pop(name)

        for name in drop_variables:
            new_variables.pop(name)
            new_indexes.pop(name, None)
            new_coord_names.remove(name)

        replaced = self._replace(
            variables=new_variables, coord_names=new_coord_names, indexes=new_indexes
        )

        if rename_dims:
            # skip rename indexes: they should already have the right name(s)
            dims = replaced._rename_dims(rename_dims)
            new_variables, new_coord_names = replaced._rename_vars({}, rename_dims)
            return replaced._replace(
                variables=new_variables, coord_names=new_coord_names, dims=dims
            )
        else:
            return replaced

    def copy(self, deep: bool = False, data: DataVars | None = None) -> Self:
        """Returns a copy of this dataset.

        If `deep=True`, a deep copy is made of each of the component variables.
        Otherwise, a shallow copy of each of the component variable is made, so
        that the underlying memory region of the new dataset is the same as in
        the original dataset.

        Use `data` to create a new object with the same structure as
        original but entirely new data.

        Parameters
        ----------
        deep : bool, default: False
            Whether each component variable is loaded into memory and copied onto
            the new object. Default is False.
        data : dict-like or None, optional
            Data to use in the new object. Each item in `data` must have same
            shape as corresponding data variable in original. When `data` is
            used, `deep` is ignored for the data variables and only used for
            coords.

        Returns
        -------
        object : Dataset
            New object with dimensions, attributes, coordinates, name, encoding,
            and optionally data copied from original.

        Examples
        --------
        Shallow copy versus deep copy

        >>> da = xr.DataArray(np.random.randn(2, 3))
        >>> ds = xr.Dataset(
        ...     {"foo": da, "bar": ("x", [-1, 2])},
        ...     coords={"x": ["one", "two"]},
        ... )
        >>> ds.copy()
        <xarray.Dataset>
        Dimensions:  (dim_0: 2, dim_1: 3, x: 2)
        Coordinates:
          * x        (x) <U3 'one' 'two'
        Dimensions without coordinates: dim_0, dim_1
        Data variables:
            foo      (dim_0, dim_1) float64 1.764 0.4002 0.9787 2.241 1.868 -0.9773
            bar      (x) int64 -1 2

        >>> ds_0 = ds.copy(deep=False)
        >>> ds_0["foo"][0, 0] = 7
        >>> ds_0
        <xarray.Dataset>
        Dimensions:  (dim_0: 2, dim_1: 3, x: 2)
        Coordinates:
          * x        (x) <U3 'one' 'two'
        Dimensions without coordinates: dim_0, dim_1
        Data variables:
            foo      (dim_0, dim_1) float64 7.0 0.4002 0.9787 2.241 1.868 -0.9773
            bar      (x) int64 -1 2

        >>> ds
        <xarray.Dataset>
        Dimensions:  (dim_0: 2, dim_1: 3, x: 2)
        Coordinates:
          * x        (x) <U3 'one' 'two'
        Dimensions without coordinates: dim_0, dim_1
        Data variables:
            foo      (dim_0, dim_1) float64 7.0 0.4002 0.9787 2.241 1.868 -0.9773
            bar      (x) int64 -1 2

        Changing the data using the ``data`` argument maintains the
        structure of the original object, but with the new data. Original
        object is unaffected.

        >>> ds.copy(data={"foo": np.arange(6).reshape(2, 3), "bar": ["a", "b"]})
        <xarray.Dataset>
        Dimensions:  (dim_0: 2, dim_1: 3, x: 2)
        Coordinates:
          * x        (x) <U3 'one' 'two'
        Dimensions without coordinates: dim_0, dim_1
        Data variables:
            foo      (dim_0, dim_1) int64 0 1 2 3 4 5
            bar      (x) <U1 'a' 'b'

        >>> ds
        <xarray.Dataset>
        Dimensions:  (dim_0: 2, dim_1: 3, x: 2)
        Coordinates:
          * x        (x) <U3 'one' 'two'
        Dimensions without coordinates: dim_0, dim_1
        Data variables:
            foo      (dim_0, dim_1) float64 7.0 0.4002 0.9787 2.241 1.868 -0.9773
            bar      (x) int64 -1 2

        See Also
        --------
        pandas.DataFrame.copy
        """
        return self._copy(deep=deep, data=data)

    def _copy(
        self,
        deep: bool = False,
        data: DataVars | None = None,
        memo: dict[int, Any] | None = None,
    ) -> Self:
        if data is None:
            data = {}
        elif not utils.is_dict_like(data):
            raise ValueError("Data must be dict-like")

        if data:
            var_keys = set(self.data_vars.keys())
            data_keys = set(data.keys())
            keys_not_in_vars = data_keys - var_keys
            if keys_not_in_vars:
                raise ValueError(
                    "Data must only contain variables in original "
                    f"dataset. Extra variables: {keys_not_in_vars}"
                )
            keys_missing_from_data = var_keys - data_keys
            if keys_missing_from_data:
                raise ValueError(
                    "Data must contain all variables in original "
                    f"dataset. Data is missing {keys_missing_from_data}"
                )

        indexes, index_vars = self.xindexes.copy_indexes(deep=deep)

        variables = {}
        for k, v in self._variables.items():
            if k in index_vars:
                variables[k] = index_vars[k]
            else:
                variables[k] = v._copy(deep=deep, data=data.get(k), memo=memo)

        attrs = copy.deepcopy(self._attrs, memo) if deep else copy.copy(self._attrs)
        encoding = (
            copy.deepcopy(self._encoding, memo) if deep else copy.copy(self._encoding)
        )

        return self._replace(variables, indexes=indexes, attrs=attrs, encoding=encoding)

    def __copy__(self) -> Self:
        return self._copy(deep=False)

    def __deepcopy__(self, memo: dict[int, Any] | None = None) -> Self:
        return self._copy(deep=True, memo=memo)

    def as_numpy(self) -> Self:
        """
        Coerces wrapped data and coordinates into numpy arrays, returning a Dataset.

        See also
        --------
        DataArray.as_numpy
        DataArray.to_numpy : Returns only the data as a numpy.ndarray object.
        """
        numpy_variables = {k: v.as_numpy() for k, v in self.variables.items()}
        return self._replace(variables=numpy_variables)

    def _copy_listed(self, names: Iterable[Hashable]) -> Self:
        """Create a new Dataset with the listed variables from this dataset and
        the all relevant coordinates. Skips all validation.
        """
        variables: dict[Hashable, Variable] = {}
        coord_names = set()
        indexes: dict[Hashable, Index] = {}

        for name in names:
            try:
                variables[name] = self._variables[name]
            except KeyError:
                ref_name, var_name, var = _get_virtual_variable(
                    self._variables, name, self.dims
                )
                variables[var_name] = var
                if ref_name in self._coord_names or ref_name in self.dims:
                    coord_names.add(var_name)
                if (var_name,) == var.dims:
                    index, index_vars = create_default_index_implicit(var, names)
                    indexes.update({k: index for k in index_vars})
                    variables.update(index_vars)
                    coord_names.update(index_vars)

        needed_dims: OrderedSet[Hashable] = OrderedSet()
        for v in variables.values():
            needed_dims.update(v.dims)

        dims = {k: self.dims[k] for k in needed_dims}

        # preserves ordering of coordinates
        for k in self._variables:
            if k not in self._coord_names:
                continue

            if set(self.variables[k].dims) <= needed_dims:
                variables[k] = self._variables[k]
                coord_names.add(k)

        indexes.update(filter_indexes_from_coords(self._indexes, coord_names))

        return self._replace(variables, coord_names, dims, indexes=indexes)

    def _construct_dataarray(self, name: Hashable) -> DataArray:
        """Construct a DataArray by indexing this dataset"""
        from xarray.core.dataarray import DataArray

        try:
            variable = self._variables[name]
        except KeyError:
            _, name, variable = _get_virtual_variable(self._variables, name, self.dims)

        needed_dims = set(variable.dims)

        coords: dict[Hashable, Variable] = {}
        # preserve ordering
        for k in self._variables:
            if k in self._coord_names and set(self._variables[k].dims) <= needed_dims:
                coords[k] = self._variables[k]

        indexes = filter_indexes_from_coords(self._indexes, set(coords))

        return DataArray(variable, coords, name=name, indexes=indexes, fastpath=True)

    @property
    def _attr_sources(self) -> Iterable[Mapping[Hashable, Any]]:
        """Places to look-up items for attribute-style access"""
        yield from self._item_sources
        yield self.attrs

    @property
    def _item_sources(self) -> Iterable[Mapping[Hashable, Any]]:
        """Places to look-up items for key-completion"""
        yield self.data_vars
        yield HybridMappingProxy(keys=self._coord_names, mapping=self.coords)

        # virtual coordinates
        yield HybridMappingProxy(keys=self.dims, mapping=self)

    def __contains__(self, key: object) -> bool:
        """The 'in' operator will return true or false depending on whether
        'key' is an array in the dataset or not.
        """
        return key in self._variables

    def __len__(self) -> int:
        return len(self.data_vars)

    def __bool__(self) -> bool:
        return bool(self.data_vars)

    def __iter__(self) -> Iterator[Hashable]:
        return iter(self.data_vars)

    if TYPE_CHECKING:
        # needed because __getattr__ is returning Any and otherwise
        # this class counts as part of the SupportsArray Protocol
        __array__ = None  # type: ignore[var-annotated,unused-ignore]

    else:

        def __array__(self, dtype=None):
            raise TypeError(
                "cannot directly convert an xarray.Dataset into a "
                "numpy array. Instead, create an xarray.DataArray "
                "first, either with indexing on the Dataset or by "
                "invoking the `to_array()` method."
            )

    @property
    def nbytes(self) -> int:
        """
        Total bytes consumed by the data arrays of all variables in this dataset.

        If the backend array for any variable does not include ``nbytes``, estimates
        the total bytes for that array based on the ``size`` and ``dtype``.
        """
        return sum(v.nbytes for v in self.variables.values())

    @property
    def loc(self) -> _LocIndexer[Self]:
        """Attribute for location based indexing. Only supports __getitem__,
        and only when the key is a dict of the form {dim: labels}.
        """
        return _LocIndexer(self)

    @overload
    def __getitem__(self, key: Hashable) -> DataArray:
        ...

    # Mapping is Iterable
    @overload
    def __getitem__(self, key: Iterable[Hashable]) -> Self:
        ...

    def __getitem__(
        self, key: Mapping[Any, Any] | Hashable | Iterable[Hashable]
    ) -> Self | DataArray:
        """Access variables or coordinates of this dataset as a
        :py:class:`~xarray.DataArray` or a subset of variables or a indexed dataset.

        Indexing with a list of names will return a new ``Dataset`` object.
        """
        if utils.is_dict_like(key):
            return self.isel(**key)
        if utils.hashable(key):
            return self._construct_dataarray(key)
        if utils.iterable_of_hashable(key):
            return self._copy_listed(key)
        raise ValueError(f"Unsupported key-type {type(key)}")

    def __setitem__(
        self, key: Hashable | Iterable[Hashable] | Mapping, value: Any
    ) -> None:
        """Add an array to this dataset.
        Multiple arrays can be added at the same time, in which case each of
        the following operations is applied to the respective value.

        If key is dict-like, update all variables in the dataset
        one by one with the given value at the given location.
        If the given value is also a dataset, select corresponding variables
        in the given value and in the dataset to be changed.

        If value is a `
        from .dataarray import DataArray`, call its `select_vars()` method, rename it
        to `key` and merge the contents of the resulting dataset into this
        dataset.

        If value is a `Variable` object (or tuple of form
        ``(dims, data[, attrs])``), add it to this dataset as a new
        variable.
        """
        from xarray.core.dataarray import DataArray

        if utils.is_dict_like(key):
            # check for consistency and convert value to dataset
            value = self._setitem_check(key, value)
            # loop over dataset variables and set new values
            processed = []
            for name, var in self.items():
                try:
                    var[key] = value[name]
                    processed.append(name)
                except Exception as e:
                    if processed:
                        raise RuntimeError(
                            "An error occurred while setting values of the"
                            f" variable '{name}'. The following variables have"
                            f" been successfully updated:\n{processed}"
                        ) from e
                    else:
                        raise e

        elif utils.hashable(key):
            if isinstance(value, Dataset):
                raise TypeError(
                    "Cannot assign a Dataset to a single key - only a DataArray or Variable "
                    "object can be stored under a single key."
                )
            self.update({key: value})

        elif utils.iterable_of_hashable(key):
            keylist = list(key)
            if len(keylist) == 0:
                raise ValueError("Empty list of variables to be set")
            if len(keylist) == 1:
                self.update({keylist[0]: value})
            else:
                if len(keylist) != len(value):
                    raise ValueError(
                        f"Different lengths of variables to be set "
                        f"({len(keylist)}) and data used as input for "
                        f"setting ({len(value)})"
                    )
                if isinstance(value, Dataset):
                    self.update(dict(zip(keylist, value.data_vars.values())))
                elif isinstance(value, DataArray):
                    raise ValueError("Cannot assign single DataArray to multiple keys")
                else:
                    self.update(dict(zip(keylist, value)))

        else:
            raise ValueError(f"Unsupported key-type {type(key)}")

    def _setitem_check(self, key, value):
        """Consistency check for __setitem__

        When assigning values to a subset of a Dataset, do consistency check beforehand
        to avoid leaving the dataset in a partially updated state when an error occurs.
        """
        from xarray.core.alignment import align
        from xarray.core.dataarray import DataArray

        if isinstance(value, Dataset):
            missing_vars = [
                name for name in value.data_vars if name not in self.data_vars
            ]
            if missing_vars:
                raise ValueError(
                    f"Variables {missing_vars} in new values"
                    f" not available in original dataset:\n{self}"
                )
        elif not any([isinstance(value, t) for t in [DataArray, Number, str]]):
            raise TypeError(
                "Dataset assignment only accepts DataArrays, Datasets, and scalars."
            )

        new_value = Dataset()
        for name, var in self.items():
            # test indexing
            try:
                var_k = var[key]
            except Exception as e:
                raise ValueError(
                    f"Variable '{name}': indexer {key} not available"
                ) from e

            if isinstance(value, Dataset):
                val = value[name]
            else:
                val = value

            if isinstance(val, DataArray):
                # check consistency of dimensions
                for dim in val.dims:
                    if dim not in var_k.dims:
                        raise KeyError(
                            f"Variable '{name}': dimension '{dim}' appears in new values "
                            f"but not in the indexed original data"
                        )
                dims = tuple(dim for dim in var_k.dims if dim in val.dims)
                if dims != val.dims:
                    raise ValueError(
                        f"Variable '{name}': dimension order differs between"
                        f" original and new data:\n{dims}\nvs.\n{val.dims}"
                    )
            else:
                val = np.array(val)

            # type conversion
            new_value[name] = duck_array_ops.astype(val, dtype=var_k.dtype, copy=False)

        # check consistency of dimension sizes and dimension coordinates
        if isinstance(value, DataArray) or isinstance(value, Dataset):
            align(self[key], value, join="exact", copy=False)

        return new_value

    def __delitem__(self, key: Hashable) -> None:
        """Remove a variable from this dataset."""
        assert_no_index_corrupted(self.xindexes, {key})

        if key in self._indexes:
            del self._indexes[key]
        del self._variables[key]
        self._coord_names.discard(key)
        self._dims = calculate_dimensions(self._variables)

    # mutable objects should not be hashable
    # https://github.com/python/mypy/issues/4266
    __hash__ = None  # type: ignore[assignment]

    def _all_compat(self, other: Self, compat_str: str) -> bool:
        """Helper function for equals and identical"""

        # some stores (e.g., scipy) do not seem to preserve order, so don't
        # require matching order for equality
        def compat(x: Variable, y: Variable) -> bool:
            return getattr(x, compat_str)(y)

        return self._coord_names == other._coord_names and utils.dict_equiv(
            self._variables, other._variables, compat=compat
        )

    def broadcast_equals(self, other: Self) -> bool:
        """Two Datasets are broadcast equal if they are equal after
        broadcasting all variables against each other.

        For example, variables that are scalar in one dataset but non-scalar in
        the other dataset can still be broadcast equal if the the non-scalar
        variable is a constant.

        Examples
        --------

        # 2D array with shape (1, 3)

        >>> data = np.array([[1, 2, 3]])
        >>> a = xr.Dataset(
        ...     {"variable_name": (("space", "time"), data)},
        ...     coords={"space": [0], "time": [0, 1, 2]},
        ... )
        >>> a
        <xarray.Dataset>
        Dimensions:        (space: 1, time: 3)
        Coordinates:
          * space          (space) int64 0
          * time           (time) int64 0 1 2
        Data variables:
            variable_name  (space, time) int64 1 2 3

        # 2D array with shape (3, 1)

        >>> data = np.array([[1], [2], [3]])
        >>> b = xr.Dataset(
        ...     {"variable_name": (("time", "space"), data)},
        ...     coords={"time": [0, 1, 2], "space": [0]},
        ... )
        >>> b
        <xarray.Dataset>
        Dimensions:        (time: 3, space: 1)
        Coordinates:
          * time           (time) int64 0 1 2
          * space          (space) int64 0
        Data variables:
            variable_name  (time, space) int64 1 2 3

        .equals returns True if two Datasets have the same values, dimensions, and coordinates. .broadcast_equals returns True if the
        results of broadcasting two Datasets against each other have the same values, dimensions, and coordinates.

        >>> a.equals(b)
        False

        >>> a.broadcast_equals(b)
        True

        >>> a2, b2 = xr.broadcast(a, b)
        >>> a2.equals(b2)
        True

        See Also
        --------
        Dataset.equals
        Dataset.identical
        Dataset.broadcast
        """
        try:
            return self._all_compat(other, "broadcast_equals")
        except (TypeError, AttributeError):
            return False

    def equals(self, other: Self) -> bool:
        """Two Datasets are equal if they have matching variables and
        coordinates, all of which are equal.

        Datasets can still be equal (like pandas objects) if they have NaN
        values in the same locations.

        This method is necessary because `v1 == v2` for ``Dataset``
        does element-wise comparisons (like numpy.ndarrays).

        Examples
        --------

        # 2D array with shape (1, 3)

        >>> data = np.array([[1, 2, 3]])
        >>> dataset1 = xr.Dataset(
        ...     {"variable_name": (("space", "time"), data)},
        ...     coords={"space": [0], "time": [0, 1, 2]},
        ... )
        >>> dataset1
        <xarray.Dataset>
        Dimensions:        (space: 1, time: 3)
        Coordinates:
          * space          (space) int64 0
          * time           (time) int64 0 1 2
        Data variables:
            variable_name  (space, time) int64 1 2 3

        # 2D array with shape (3, 1)

        >>> data = np.array([[1], [2], [3]])
        >>> dataset2 = xr.Dataset(
        ...     {"variable_name": (("time", "space"), data)},
        ...     coords={"time": [0, 1, 2], "space": [0]},
        ... )
        >>> dataset2
        <xarray.Dataset>
        Dimensions:        (time: 3, space: 1)
        Coordinates:
          * time           (time) int64 0 1 2
          * space          (space) int64 0
        Data variables:
            variable_name  (time, space) int64 1 2 3
        >>> dataset1.equals(dataset2)
        False

        >>> dataset1.broadcast_equals(dataset2)
        True

        .equals returns True if two Datasets have the same values, dimensions, and coordinates. .broadcast_equals returns True if the
        results of broadcasting two Datasets against each other have the same values, dimensions, and coordinates.

        Similar for missing values too:

        >>> ds1 = xr.Dataset(
        ...     {
        ...         "temperature": (["x", "y"], [[1, np.nan], [3, 4]]),
        ...     },
        ...     coords={"x": [0, 1], "y": [0, 1]},
        ... )

        >>> ds2 = xr.Dataset(
        ...     {
        ...         "temperature": (["x", "y"], [[1, np.nan], [3, 4]]),
        ...     },
        ...     coords={"x": [0, 1], "y": [0, 1]},
        ... )
        >>> ds1.equals(ds2)
        True

        See Also
        --------
        Dataset.broadcast_equals
        Dataset.identical
        """
        try:
            return self._all_compat(other, "equals")
        except (TypeError, AttributeError):
            return False

    def identical(self, other: Self) -> bool:
        """Like equals, but also checks all dataset attributes and the
        attributes on all variables and coordinates.

        Example
        -------

        >>> a = xr.Dataset(
        ...     {"Width": ("X", [1, 2, 3])},
        ...     coords={"X": [1, 2, 3]},
        ...     attrs={"units": "m"},
        ... )
        >>> b = xr.Dataset(
        ...     {"Width": ("X", [1, 2, 3])},
        ...     coords={"X": [1, 2, 3]},
        ...     attrs={"units": "m"},
        ... )
        >>> c = xr.Dataset(
        ...     {"Width": ("X", [1, 2, 3])},
        ...     coords={"X": [1, 2, 3]},
        ...     attrs={"units": "ft"},
        ... )
        >>> a
        <xarray.Dataset>
        Dimensions:  (X: 3)
        Coordinates:
          * X        (X) int64 1 2 3
        Data variables:
            Width    (X) int64 1 2 3
        Attributes:
            units:    m

        >>> b
        <xarray.Dataset>
        Dimensions:  (X: 3)
        Coordinates:
          * X        (X) int64 1 2 3
        Data variables:
            Width    (X) int64 1 2 3
        Attributes:
            units:    m

        >>> c
        <xarray.Dataset>
        Dimensions:  (X: 3)
        Coordinates:
          * X        (X) int64 1 2 3
        Data variables:
            Width    (X) int64 1 2 3
        Attributes:
            units:    ft

        >>> a.equals(b)
        True

        >>> a.identical(b)
        True

        >>> a.equals(c)
        True

        >>> a.identical(c)
        False

        See Also
        --------
        Dataset.broadcast_equals
        Dataset.equals
        """
        try:
            return utils.dict_equiv(self.attrs, other.attrs) and self._all_compat(
                other, "identical"
            )
        except (TypeError, AttributeError):
            return False

    @property
    def indexes(self) -> Indexes[pd.Index]:
        """Mapping of pandas.Index objects used for label based indexing.

        Raises an error if this Dataset has indexes that cannot be coerced
        to pandas.Index objects.

        See Also
        --------
        Dataset.xindexes

        """
        return self.xindexes.to_pandas_indexes()

    @property
    def xindexes(self) -> Indexes[Index]:
        """Mapping of :py:class:`~xarray.indexes.Index` objects
        used for label based indexing.
        """
        return Indexes(self._indexes, {k: self._variables[k] for k in self._indexes})

    @property
    def coords(self) -> DatasetCoordinates:
        """Mapping of :py:class:`~xarray.DataArray` objects corresponding to
        coordinate variables.

        See Also
        --------
        Coordinates
        """
        return DatasetCoordinates(self)

    @property
    def data_vars(self) -> DataVariables:
        """Dictionary of DataArray objects corresponding to data variables"""
        return DataVariables(self)

    def set_coords(self, names: Hashable | Iterable[Hashable]) -> Self:
        """Given names of one or more variables, set them as coordinates

        Parameters
        ----------
        names : hashable or iterable of hashable
            Name(s) of variables in this dataset to convert into coordinates.

        Examples
        --------
        >>> dataset = xr.Dataset(
        ...     {
        ...         "pressure": ("time", [1.013, 1.2, 3.5]),
        ...         "time": pd.date_range("2023-01-01", periods=3),
        ...     }
        ... )
        >>> dataset
        <xarray.Dataset>
        Dimensions:   (time: 3)
        Coordinates:
          * time      (time) datetime64[ns] 2023-01-01 2023-01-02 2023-01-03
        Data variables:
            pressure  (time) float64 1.013 1.2 3.5

        >>> dataset.set_coords("pressure")
        <xarray.Dataset>
        Dimensions:   (time: 3)
        Coordinates:
            pressure  (time) float64 1.013 1.2 3.5
          * time      (time) datetime64[ns] 2023-01-01 2023-01-02 2023-01-03
        Data variables:
            *empty*

        On calling ``set_coords`` , these data variables are converted to coordinates, as shown in the final dataset.

        Returns
        -------
        Dataset

        See Also
        --------
        Dataset.swap_dims
        Dataset.assign_coords
        """
        # TODO: allow inserting new coordinates with this method, like
        # DataFrame.set_index?
        # nb. check in self._variables, not self.data_vars to insure that the
        # operation is idempotent
        if isinstance(names, str) or not isinstance(names, Iterable):
            names = [names]
        else:
            names = list(names)
        self._assert_all_in_dataset(names)
        obj = self.copy()
        obj._coord_names.update(names)
        return obj

    def reset_coords(
        self,
        names: Dims = None,
        drop: bool = False,
    ) -> Self:
        """Given names of coordinates, reset them to become variables

        Parameters
        ----------
        names : str, Iterable of Hashable or None, optional
            Name(s) of non-index coordinates in this dataset to reset into
            variables. By default, all non-index coordinates are reset.
        drop : bool, default: False
            If True, remove coordinates instead of converting them into
            variables.

        Examples
        --------
        >>> dataset = xr.Dataset(
        ...     {
        ...         "temperature": (
        ...             ["time", "lat", "lon"],
        ...             [[[25, 26], [27, 28]], [[29, 30], [31, 32]]],
        ...         ),
        ...         "precipitation": (
        ...             ["time", "lat", "lon"],
        ...             [[[0.5, 0.8], [0.2, 0.4]], [[0.3, 0.6], [0.7, 0.9]]],
        ...         ),
        ...     },
        ...     coords={
        ...         "time": pd.date_range(start="2023-01-01", periods=2),
        ...         "lat": [40, 41],
        ...         "lon": [-80, -79],
        ...         "altitude": 1000,
        ...     },
        ... )

        # Dataset before resetting coordinates

        >>> dataset
        <xarray.Dataset>
        Dimensions:        (time: 2, lat: 2, lon: 2)
        Coordinates:
          * time           (time) datetime64[ns] 2023-01-01 2023-01-02
          * lat            (lat) int64 40 41
          * lon            (lon) int64 -80 -79
            altitude       int64 1000
        Data variables:
            temperature    (time, lat, lon) int64 25 26 27 28 29 30 31 32
            precipitation  (time, lat, lon) float64 0.5 0.8 0.2 0.4 0.3 0.6 0.7 0.9

        # Reset the 'altitude' coordinate

        >>> dataset_reset = dataset.reset_coords("altitude")

        # Dataset after resetting coordinates

        >>> dataset_reset
        <xarray.Dataset>
        Dimensions:        (time: 2, lat: 2, lon: 2)
        Coordinates:
          * time           (time) datetime64[ns] 2023-01-01 2023-01-02
          * lat            (lat) int64 40 41
          * lon            (lon) int64 -80 -79
        Data variables:
            temperature    (time, lat, lon) int64 25 26 27 28 29 30 31 32
            precipitation  (time, lat, lon) float64 0.5 0.8 0.2 0.4 0.3 0.6 0.7 0.9
            altitude       int64 1000

        Returns
        -------
        Dataset

        See Also
        --------
        Dataset.set_coords
        """
        if names is None:
            names = self._coord_names - set(self._indexes)
        else:
            if isinstance(names, str) or not isinstance(names, Iterable):
                names = [names]
            else:
                names = list(names)
            self._assert_all_in_dataset(names)
            bad_coords = set(names) & set(self._indexes)
            if bad_coords:
                raise ValueError(
                    f"cannot remove index coordinates with reset_coords: {bad_coords}"
                )
        obj = self.copy()
        obj._coord_names.difference_update(names)
        if drop:
            for name in names:
                del obj._variables[name]
        return obj

    def dump_to_store(self, store: AbstractDataStore, **kwargs) -> None:
        """Store dataset contents to a backends.*DataStore object."""
        from xarray.backends.api import dump_to_store

        # TODO: rename and/or cleanup this method to make it more consistent
        # with to_netcdf()
        dump_to_store(self, store, **kwargs)

    # path=None writes to bytes
    @overload
    def to_netcdf(
        self,
        path: None = None,
        mode: Literal["w", "a"] = "w",
        format: T_NetcdfTypes | None = None,
        group: str | None = None,
        engine: T_NetcdfEngine | None = None,
        encoding: Mapping[Any, Mapping[str, Any]] | None = None,
        unlimited_dims: Iterable[Hashable] | None = None,
        compute: bool = True,
        invalid_netcdf: bool = False,
    ) -> bytes:
        ...

    # default return None
    @overload
    def to_netcdf(
        self,
        path: str | PathLike,
        mode: Literal["w", "a"] = "w",
        format: T_NetcdfTypes | None = None,
        group: str | None = None,
        engine: T_NetcdfEngine | None = None,
        encoding: Mapping[Any, Mapping[str, Any]] | None = None,
        unlimited_dims: Iterable[Hashable] | None = None,
        compute: Literal[True] = True,
        invalid_netcdf: bool = False,
    ) -> None:
        ...

    # compute=False returns dask.Delayed
    @overload
    def to_netcdf(
        self,
        path: str | PathLike,
        mode: Literal["w", "a"] = "w",
        format: T_NetcdfTypes | None = None,
        group: str | None = None,
        engine: T_NetcdfEngine | None = None,
        encoding: Mapping[Any, Mapping[str, Any]] | None = None,
        unlimited_dims: Iterable[Hashable] | None = None,
        *,
        compute: Literal[False],
        invalid_netcdf: bool = False,
    ) -> Delayed:
        ...

    def to_netcdf(
        self,
        path: str | PathLike | None = None,
        mode: Literal["w", "a"] = "w",
        format: T_NetcdfTypes | None = None,
        group: str | None = None,
        engine: T_NetcdfEngine | None = None,
        encoding: Mapping[Any, Mapping[str, Any]] | None = None,
        unlimited_dims: Iterable[Hashable] | None = None,
        compute: bool = True,
        invalid_netcdf: bool = False,
    ) -> bytes | Delayed | None:
        """Write dataset contents to a netCDF file.

        Parameters
        ----------
        path : str, path-like or file-like, optional
            Path to which to save this dataset. File-like objects are only
            supported by the scipy engine. If no path is provided, this
            function returns the resulting netCDF file as bytes; in this case,
            we need to use scipy, which does not support netCDF version 4 (the
            default format becomes NETCDF3_64BIT).
        mode : {"w", "a"}, default: "w"
            Write ('w') or append ('a') mode. If mode='w', any existing file at
            this location will be overwritten. If mode='a', existing variables
            will be overwritten.
        format : {"NETCDF4", "NETCDF4_CLASSIC", "NETCDF3_64BIT", \
                  "NETCDF3_CLASSIC"}, optional
            File format for the resulting netCDF file:

            * NETCDF4: Data is stored in an HDF5 file, using netCDF4 API
              features.
            * NETCDF4_CLASSIC: Data is stored in an HDF5 file, using only
              netCDF 3 compatible API features.
            * NETCDF3_64BIT: 64-bit offset version of the netCDF 3 file format,
              which fully supports 2+ GB files, but is only compatible with
              clients linked against netCDF version 3.6.0 or later.
            * NETCDF3_CLASSIC: The classic netCDF 3 file format. It does not
              handle 2+ GB files very well.

            All formats are supported by the netCDF4-python library.
            scipy.io.netcdf only supports the last two formats.

            The default format is NETCDF4 if you are saving a file to disk and
            have the netCDF4-python library available. Otherwise, xarray falls
            back to using scipy to write netCDF files and defaults to the
            NETCDF3_64BIT format (scipy does not support netCDF4).
        group : str, optional
            Path to the netCDF4 group in the given file to open (only works for
            format='NETCDF4'). The group(s) will be created if necessary.
        engine : {"netcdf4", "scipy", "h5netcdf"}, optional
            Engine to use when writing netCDF files. If not provided, the
            default engine is chosen based on available dependencies, with a
            preference for 'netcdf4' if writing to a file on disk.
        encoding : dict, optional
            Nested dictionary with variable names as keys and dictionaries of
            variable specific encodings as values, e.g.,
            ``{"my_variable": {"dtype": "int16", "scale_factor": 0.1,
            "zlib": True}, ...}``.
            If ``encoding`` is specified the original encoding of the variables of
            the dataset is ignored.

            The `h5netcdf` engine supports both the NetCDF4-style compression
            encoding parameters ``{"zlib": True, "complevel": 9}`` and the h5py
            ones ``{"compression": "gzip", "compression_opts": 9}``.
            This allows using any compression plugin installed in the HDF5
            library, e.g. LZF.

        unlimited_dims : iterable of hashable, optional
            Dimension(s) that should be serialized as unlimited dimensions.
            By default, no dimensions are treated as unlimited dimensions.
            Note that unlimited_dims may also be set via
            ``dataset.encoding["unlimited_dims"]``.
        compute: bool, default: True
            If true compute immediately, otherwise return a
            ``dask.delayed.Delayed`` object that can be computed later.
        invalid_netcdf: bool, default: False
            Only valid along with ``engine="h5netcdf"``. If True, allow writing
            hdf5 files which are invalid netcdf as described in
            https://github.com/h5netcdf/h5netcdf.

        Returns
        -------
            * ``bytes`` if path is None
            * ``dask.delayed.Delayed`` if compute is False
            * None otherwise

        See Also
        --------
        DataArray.to_netcdf
        """
        if encoding is None:
            encoding = {}
        from xarray.backends.api import to_netcdf

        return to_netcdf(  # type: ignore  # mypy cannot resolve the overloads:(
            self,
            path,
            mode=mode,
            format=format,
            group=group,
            engine=engine,
            encoding=encoding,
            unlimited_dims=unlimited_dims,
            compute=compute,
            multifile=False,
            invalid_netcdf=invalid_netcdf,
        )

    # compute=True (default) returns ZarrStore
    @overload
    def to_zarr(
        self,
        store: MutableMapping | str | PathLike[str] | None = None,
        chunk_store: MutableMapping | str | PathLike | None = None,
        mode: Literal["w", "w-", "a", "r+", None] = None,
        synchronizer=None,
        group: str | None = None,
        encoding: Mapping | None = None,
        compute: Literal[True] = True,
        consolidated: bool | None = None,
        append_dim: Hashable | None = None,
        region: Mapping[str, slice] | None = None,
        safe_chunks: bool = True,
        storage_options: dict[str, str] | None = None,
        zarr_version: int | None = None,
        write_empty_chunks: bool | None = None,
        chunkmanager_store_kwargs: dict[str, Any] | None = None,
    ) -> ZarrStore:
        ...

    # compute=False returns dask.Delayed
    @overload
    def to_zarr(
        self,
        store: MutableMapping | str | PathLike[str] | None = None,
        chunk_store: MutableMapping | str | PathLike | None = None,
        mode: Literal["w", "w-", "a", "r+", None] = None,
        synchronizer=None,
        group: str | None = None,
        encoding: Mapping | None = None,
        *,
        compute: Literal[False],
        consolidated: bool | None = None,
        append_dim: Hashable | None = None,
        region: Mapping[str, slice] | None = None,
        safe_chunks: bool = True,
        storage_options: dict[str, str] | None = None,
        zarr_version: int | None = None,
        write_empty_chunks: bool | None = None,
        chunkmanager_store_kwargs: dict[str, Any] | None = None,
    ) -> Delayed:
        ...

    def to_zarr(
        self,
        store: MutableMapping | str | PathLike[str] | None = None,
        chunk_store: MutableMapping | str | PathLike | None = None,
        mode: Literal["w", "w-", "a", "r+", None] = None,
        synchronizer=None,
        group: str | None = None,
        encoding: Mapping | None = None,
        compute: bool = True,
        consolidated: bool | None = None,
        append_dim: Hashable | None = None,
        region: Mapping[str, slice] | None = None,
        safe_chunks: bool = True,
        storage_options: dict[str, str] | None = None,
        zarr_version: int | None = None,
        write_empty_chunks: bool | None = None,
        chunkmanager_store_kwargs: dict[str, Any] | None = None,
    ) -> ZarrStore | Delayed:
        """Write dataset contents to a zarr group.

        Zarr chunks are determined in the following way:

        - From the ``chunks`` attribute in each variable's ``encoding``
          (can be set via `Dataset.chunk`).
        - If the variable is a Dask array, from the dask chunks
        - If neither Dask chunks nor encoding chunks are present, chunks will
          be determined automatically by Zarr
        - If both Dask chunks and encoding chunks are present, encoding chunks
          will be used, provided that there is a many-to-one relationship between
          encoding chunks and dask chunks (i.e. Dask chunks are bigger than and
          evenly divide encoding chunks); otherwise raise a ``ValueError``.
          This restriction ensures that no synchronization / locks are required
          when writing. To disable this restriction, use ``safe_chunks=False``.

        Parameters
        ----------
        store : MutableMapping, str or path-like, optional
            Store or path to directory in local or remote file system.
        chunk_store : MutableMapping, str or path-like, optional
            Store or path to directory in local or remote file system only for Zarr
            array chunks. Requires zarr-python v2.4.0 or later.
        mode : {"w", "w-", "a", "r+", None}, optional
            Persistence mode: "w" means create (overwrite if exists);
            "w-" means create (fail if exists);
            "a" means override existing variables (create if does not exist);
            "r+" means modify existing array *values* only (raise an error if
            any metadata or shapes would change).
            The default mode is "a" if ``append_dim`` is set. Otherwise, it is
            "r+" if ``region`` is set and ``w-`` otherwise.
        synchronizer : object, optional
            Zarr array synchronizer.
        group : str, optional
            Group path. (a.k.a. `path` in zarr terminology.)
        encoding : dict, optional
            Nested dictionary with variable names as keys and dictionaries of
            variable specific encodings as values, e.g.,
            ``{"my_variable": {"dtype": "int16", "scale_factor": 0.1,}, ...}``
        compute : bool, default: True
            If True write array data immediately, otherwise return a
            ``dask.delayed.Delayed`` object that can be computed to write
            array data later. Metadata is always updated eagerly.
        consolidated : bool, optional
            If True, apply zarr's `consolidate_metadata` function to the store
            after writing metadata and read existing stores with consolidated
            metadata; if False, do not. The default (`consolidated=None`) means
            write consolidated metadata and attempt to read consolidated
            metadata for existing stores (falling back to non-consolidated).

            When the experimental ``zarr_version=3``, ``consolidated`` must be
            either be ``None`` or ``False``.
        append_dim : hashable, optional
            If set, the dimension along which the data will be appended. All
            other dimensions on overridden variables must remain the same size.
        region : dict, optional
            Optional mapping from dimension names to integer slices along
            dataset dimensions to indicate the region of existing zarr array(s)
            in which to write this dataset's data. For example,
            ``{'x': slice(0, 1000), 'y': slice(10000, 11000)}`` would indicate
            that values should be written to the region ``0:1000`` along ``x``
            and ``10000:11000`` along ``y``.

            Two restrictions apply to the use of ``region``:

            - If ``region`` is set, _all_ variables in a dataset must have at
              least one dimension in common with the region. Other variables
              should be written in a separate call to ``to_zarr()``.
            - Dimensions cannot be included in both ``region`` and
              ``append_dim`` at the same time. To create empty arrays to fill
              in with ``region``, use a separate call to ``to_zarr()`` with
              ``compute=False``. See "Appending to existing Zarr stores" in
              the reference documentation for full details.
        safe_chunks : bool, default: True
            If True, only allow writes to when there is a many-to-one relationship
            between Zarr chunks (specified in encoding) and Dask chunks.
            Set False to override this restriction; however, data may become corrupted
            if Zarr arrays are written in parallel. This option may be useful in combination
            with ``compute=False`` to initialize a Zarr from an existing
            Dataset with arbitrary chunk structure.
        storage_options : dict, optional
            Any additional parameters for the storage backend (ignored for local
            paths).
        zarr_version : int or None, optional
            The desired zarr spec version to target (currently 2 or 3). The
            default of None will attempt to determine the zarr version from
            ``store`` when possible, otherwise defaulting to 2.
        write_empty_chunks : bool or None, optional
            If True, all chunks will be stored regardless of their
            contents. If False, each chunk is compared to the array's fill value
            prior to storing. If a chunk is uniformly equal to the fill value, then
            that chunk is not be stored, and the store entry for that chunk's key
            is deleted. This setting enables sparser storage, as only chunks with
            non-fill-value data are stored, at the expense of overhead associated
            with checking the data of each chunk. If None (default) fall back to
            specification(s) in ``encoding`` or Zarr defaults. A ``ValueError``
            will be raised if the value of this (if not None) differs with
            ``encoding``.
        chunkmanager_store_kwargs : dict, optional
            Additional keyword arguments passed on to the `ChunkManager.store` method used to store
            chunked arrays. For example for a dask array additional kwargs will be passed eventually to
            :py:func:`dask.array.store()`. Experimental API that should not be relied upon.

        Returns
        -------
            * ``dask.delayed.Delayed`` if compute is False
            * ZarrStore otherwise

        References
        ----------
        https://zarr.readthedocs.io/

        Notes
        -----
        Zarr chunking behavior:
            If chunks are found in the encoding argument or attribute
            corresponding to any DataArray, those chunks are used.
            If a DataArray is a dask array, it is written with those chunks.
            If not other chunks are found, Zarr uses its own heuristics to
            choose automatic chunk sizes.

        encoding:
            The encoding attribute (if exists) of the DataArray(s) will be
            used. Override any existing encodings by providing the ``encoding`` kwarg.

        See Also
        --------
        :ref:`io.zarr`
            The I/O user guide, with more details and examples.
        """
        from xarray.backends.api import to_zarr

        return to_zarr(  # type: ignore[call-overload,misc]
            self,
            store=store,
            chunk_store=chunk_store,
            storage_options=storage_options,
            mode=mode,
            synchronizer=synchronizer,
            group=group,
            encoding=encoding,
            compute=compute,
            consolidated=consolidated,
            append_dim=append_dim,
            region=region,
            safe_chunks=safe_chunks,
            zarr_version=zarr_version,
            write_empty_chunks=write_empty_chunks,
            chunkmanager_store_kwargs=chunkmanager_store_kwargs,
        )

    def __repr__(self) -> str:
        return formatting.dataset_repr(self)

    def _repr_html_(self) -> str:
        if OPTIONS["display_style"] == "text":
            return f"<pre>{escape(repr(self))}</pre>"
        return formatting_html.dataset_repr(self)

    def info(self, buf: IO | None = None) -> None:
        """
        Concise summary of a Dataset variables and attributes.

        Parameters
        ----------
        buf : file-like, default: sys.stdout
            writable buffer

        See Also
        --------
        pandas.DataFrame.assign
        ncdump : netCDF's ncdump
        """
        if buf is None:  # pragma: no cover
            buf = sys.stdout

        lines = []
        lines.append("xarray.Dataset {")
        lines.append("dimensions:")
        for name, size in self.dims.items():
            lines.append(f"\t{name} = {size} ;")
        lines.append("\nvariables:")
        for name, da in self.variables.items():
            dims = ", ".join(map(str, da.dims))
            lines.append(f"\t{da.dtype} {name}({dims}) ;")
            for k, v in da.attrs.items():
                lines.append(f"\t\t{name}:{k} = {v} ;")
        lines.append("\n// global attributes:")
        for k, v in self.attrs.items():
            lines.append(f"\t:{k} = {v} ;")
        lines.append("}")

        buf.write("\n".join(lines))

    @property
    def chunks(self) -> Mapping[Hashable, tuple[int, ...]]:
        """
        Mapping from dimension names to block lengths for this dataset's data, or None if
        the underlying data is not a dask array.
        Cannot be modified directly, but can be modified by calling .chunk().

        Same as Dataset.chunksizes, but maintained for backwards compatibility.

        See Also
        --------
        Dataset.chunk
        Dataset.chunksizes
        xarray.unify_chunks
        """
        return get_chunksizes(self.variables.values())

    @property
    def chunksizes(self) -> Mapping[Hashable, tuple[int, ...]]:
        """
        Mapping from dimension names to block lengths for this dataset's data, or None if
        the underlying data is not a dask array.
        Cannot be modified directly, but can be modified by calling .chunk().

        Same as Dataset.chunks.

        See Also
        --------
        Dataset.chunk
        Dataset.chunks
        xarray.unify_chunks
        """
        return get_chunksizes(self.variables.values())

    def chunk(
        self,
        chunks: T_Chunks = {},  # {} even though it's technically unsafe, is being used intentionally here (#4667)
        name_prefix: str = "xarray-",
        token: str | None = None,
        lock: bool = False,
        inline_array: bool = False,
        chunked_array_type: str | ChunkManagerEntrypoint | None = None,
        from_array_kwargs=None,
        **chunks_kwargs: T_ChunkDim,
    ) -> Self:
        """Coerce all arrays in this dataset into dask arrays with the given
        chunks.

        Non-dask arrays in this dataset will be converted to dask arrays. Dask
        arrays will be rechunked to the given chunk sizes.

        If neither chunks is not provided for one or more dimensions, chunk
        sizes along that dimension will not be updated; non-dask arrays will be
        converted into dask arrays with a single block.

        Parameters
        ----------
        chunks : int, tuple of int, "auto" or mapping of hashable to int, optional
            Chunk sizes along each dimension, e.g., ``5``, ``"auto"``, or
            ``{"x": 5, "y": 5}``.
        name_prefix : str, default: "xarray-"
            Prefix for the name of any new dask arrays.
        token : str, optional
            Token uniquely identifying this dataset.
        lock : bool, default: False
            Passed on to :py:func:`dask.array.from_array`, if the array is not
            already as dask array.
        inline_array: bool, default: False
            Passed on to :py:func:`dask.array.from_array`, if the array is not
            already as dask array.
        chunked_array_type: str, optional
            Which chunked array type to coerce this datasets' arrays to.
            Defaults to 'dask' if installed, else whatever is registered via the `ChunkManagerEnetryPoint` system.
            Experimental API that should not be relied upon.
        from_array_kwargs: dict, optional
            Additional keyword arguments passed on to the `ChunkManagerEntrypoint.from_array` method used to create
            chunked arrays, via whichever chunk manager is specified through the `chunked_array_type` kwarg.
            For example, with dask as the default chunked array type, this method would pass additional kwargs
            to :py:func:`dask.array.from_array`. Experimental API that should not be relied upon.
        **chunks_kwargs : {dim: chunks, ...}, optional
            The keyword arguments form of ``chunks``.
            One of chunks or chunks_kwargs must be provided

        Returns
        -------
        chunked : xarray.Dataset

        See Also
        --------
        Dataset.chunks
        Dataset.chunksizes
        xarray.unify_chunks
        dask.array.from_array
        """
        if chunks is None and not chunks_kwargs:
            warnings.warn(
                "None value for 'chunks' is deprecated. "
                "It will raise an error in the future. Use instead '{}'",
                category=FutureWarning,
            )
            chunks = {}
        chunks_mapping: Mapping[Any, Any]
        if not isinstance(chunks, Mapping) and chunks is not None:
            chunks_mapping = dict.fromkeys(self.dims, chunks)
        else:
            chunks_mapping = either_dict_or_kwargs(chunks, chunks_kwargs, "chunk")

        bad_dims = chunks_mapping.keys() - self.dims.keys()
        if bad_dims:
            raise ValueError(
                f"chunks keys {tuple(bad_dims)} not found in data dimensions {tuple(self.dims)}"
            )

        chunkmanager = guess_chunkmanager(chunked_array_type)
        if from_array_kwargs is None:
            from_array_kwargs = {}

        variables = {
            k: _maybe_chunk(
                k,
                v,
                chunks_mapping,
                token,
                lock,
                name_prefix,
                inline_array=inline_array,
                chunked_array_type=chunkmanager,
                from_array_kwargs=from_array_kwargs.copy(),
            )
            for k, v in self.variables.items()
        }
        return self._replace(variables)

    def _validate_indexers(
        self, indexers: Mapping[Any, Any], missing_dims: ErrorOptionsWithWarn = "raise"
    ) -> Iterator[tuple[Hashable, int | slice | np.ndarray | Variable]]:
        """Here we make sure
        + indexer has a valid keys
        + indexer is in a valid data type
        + string indexers are cast to the appropriate date type if the
          associated index is a DatetimeIndex or CFTimeIndex
        """
        from xarray.coding.cftimeindex import CFTimeIndex
        from xarray.core.dataarray import DataArray

        indexers = drop_dims_from_indexers(indexers, self.dims, missing_dims)

        # all indexers should be int, slice, np.ndarrays, or Variable
        for k, v in indexers.items():
            if isinstance(v, (int, slice, Variable)):
                yield k, v
            elif isinstance(v, DataArray):
                yield k, v.variable
            elif isinstance(v, tuple):
                yield k, as_variable(v)
            elif isinstance(v, Dataset):
                raise TypeError("cannot use a Dataset as an indexer")
            elif isinstance(v, Sequence) and len(v) == 0:
                yield k, np.empty((0,), dtype="int64")
            else:
                if not is_duck_array(v):
                    v = np.asarray(v)

                if v.dtype.kind in "US":
                    index = self._indexes[k].to_pandas_index()
                    if isinstance(index, pd.DatetimeIndex):
                        v = duck_array_ops.astype(v, dtype="datetime64[ns]")
                    elif isinstance(index, CFTimeIndex):
                        v = _parse_array_of_cftime_strings(v, index.date_type)

                if v.ndim > 1:
                    raise IndexError(
                        "Unlabeled multi-dimensional array cannot be "
                        f"used for indexing: {k}"
                    )
                yield k, v

    def _validate_interp_indexers(
        self, indexers: Mapping[Any, Any]
    ) -> Iterator[tuple[Hashable, Variable]]:
        """Variant of _validate_indexers to be used for interpolation"""
        for k, v in self._validate_indexers(indexers):
            if isinstance(v, Variable):
                if v.ndim == 1:
                    yield k, v.to_index_variable()
                else:
                    yield k, v
            elif isinstance(v, int):
                yield k, Variable((), v, attrs=self.coords[k].attrs)
            elif isinstance(v, np.ndarray):
                if v.ndim == 0:
                    yield k, Variable((), v, attrs=self.coords[k].attrs)
                elif v.ndim == 1:
                    yield k, IndexVariable((k,), v, attrs=self.coords[k].attrs)
                else:
                    raise AssertionError()  # Already tested by _validate_indexers
            else:
                raise TypeError(type(v))

    def _get_indexers_coords_and_indexes(self, indexers):
        """Extract coordinates and indexes from indexers.

        Only coordinate with a name different from any of self.variables will
        be attached.
        """
        from xarray.core.dataarray import DataArray

        coords_list = []
        for k, v in indexers.items():
            if isinstance(v, DataArray):
                if v.dtype.kind == "b":
                    if v.ndim != 1:  # we only support 1-d boolean array
                        raise ValueError(
                            f"{v.ndim:d}d-boolean array is used for indexing along "
                            f"dimension {k!r}, but only 1d boolean arrays are "
                            "supported."
                        )
                    # Make sure in case of boolean DataArray, its
                    # coordinate also should be indexed.
                    v_coords = v[v.values.nonzero()[0]].coords
                else:
                    v_coords = v.coords
                coords_list.append(v_coords)

        # we don't need to call align() explicitly or check indexes for
        # alignment, because merge_variables already checks for exact alignment
        # between dimension coordinates
        coords, indexes = merge_coordinates_without_align(coords_list)
        assert_coordinate_consistent(self, coords)

        # silently drop the conflicted variables.
        attached_coords = {k: v for k, v in coords.items() if k not in self._variables}
        attached_indexes = {
            k: v for k, v in indexes.items() if k not in self._variables
        }
        return attached_coords, attached_indexes

    def isel(
        self,
        indexers: Mapping[Any, Any] | None = None,
        drop: bool = False,
        missing_dims: ErrorOptionsWithWarn = "raise",
        **indexers_kwargs: Any,
    ) -> Self:
        """Returns a new dataset with each array indexed along the specified
        dimension(s).

        This method selects values from each array using its `__getitem__`
        method, except this method does not require knowing the order of
        each array's dimensions.

        Parameters
        ----------
        indexers : dict, optional
            A dict with keys matching dimensions and values given
            by integers, slice objects or arrays.
            indexer can be a integer, slice, array-like or DataArray.
            If DataArrays are passed as indexers, xarray-style indexing will be
            carried out. See :ref:`indexing` for the details.
            One of indexers or indexers_kwargs must be provided.
        drop : bool, default: False
            If ``drop=True``, drop coordinates variables indexed by integers
            instead of making them scalar.
        missing_dims : {"raise", "warn", "ignore"}, default: "raise"
            What to do if dimensions that should be selected from are not present in the
            Dataset:
            - "raise": raise an exception
            - "warn": raise a warning, and ignore the missing dimensions
            - "ignore": ignore the missing dimensions

        **indexers_kwargs : {dim: indexer, ...}, optional
            The keyword arguments form of ``indexers``.
            One of indexers or indexers_kwargs must be provided.

        Returns
        -------
        obj : Dataset
            A new Dataset with the same contents as this dataset, except each
            array and dimension is indexed by the appropriate indexers.
            If indexer DataArrays have coordinates that do not conflict with
            this object, then these coordinates will be attached.
            In general, each array's data will be a view of the array's data
            in this dataset, unless vectorized indexing was triggered by using
            an array indexer, in which case the data will be a copy.

        Examples
        --------

        >>> dataset = xr.Dataset(
        ...     {
        ...         "math_scores": (
        ...             ["student", "test"],
        ...             [[90, 85, 92], [78, 80, 85], [95, 92, 98]],
        ...         ),
        ...         "english_scores": (
        ...             ["student", "test"],
        ...             [[88, 90, 92], [75, 82, 79], [93, 96, 91]],
        ...         ),
        ...     },
        ...     coords={
        ...         "student": ["Alice", "Bob", "Charlie"],
        ...         "test": ["Test 1", "Test 2", "Test 3"],
        ...     },
        ... )

        # A specific element from the dataset is selected

        >>> dataset.isel(student=1, test=0)
        <xarray.Dataset>
        Dimensions:         ()
        Coordinates:
            student         <U7 'Bob'
            test            <U6 'Test 1'
        Data variables:
            math_scores     int64 78
            english_scores  int64 75

        # Indexing with a slice using isel

        >>> slice_of_data = dataset.isel(student=slice(0, 2), test=slice(0, 2))
        >>> slice_of_data
        <xarray.Dataset>
        Dimensions:         (student: 2, test: 2)
        Coordinates:
          * student         (student) <U7 'Alice' 'Bob'
          * test            (test) <U6 'Test 1' 'Test 2'
        Data variables:
            math_scores     (student, test) int64 90 85 78 80
            english_scores  (student, test) int64 88 90 75 82

        >>> index_array = xr.DataArray([0, 2], dims="student")
        >>> indexed_data = dataset.isel(student=index_array)
        >>> indexed_data
        <xarray.Dataset>
        Dimensions:         (student: 2, test: 3)
        Coordinates:
          * student         (student) <U7 'Alice' 'Charlie'
          * test            (test) <U6 'Test 1' 'Test 2' 'Test 3'
        Data variables:
            math_scores     (student, test) int64 90 85 92 95 92 98
            english_scores  (student, test) int64 88 90 92 93 96 91

        See Also
        --------
        Dataset.sel
        DataArray.isel
        """
        indexers = either_dict_or_kwargs(indexers, indexers_kwargs, "isel")
        if any(is_fancy_indexer(idx) for idx in indexers.values()):
            return self._isel_fancy(indexers, drop=drop, missing_dims=missing_dims)

        # Much faster algorithm for when all indexers are ints, slices, one-dimensional
        # lists, or zero or one-dimensional np.ndarray's
        indexers = drop_dims_from_indexers(indexers, self.dims, missing_dims)

        variables = {}
        dims: dict[Hashable, int] = {}
        coord_names = self._coord_names.copy()

        indexes, index_variables = isel_indexes(self.xindexes, indexers)

        for name, var in self._variables.items():
            # preserve variable order
            if name in index_variables:
                var = index_variables[name]
            else:
                var_indexers = {k: v for k, v in indexers.items() if k in var.dims}
                if var_indexers:
                    var = var.isel(var_indexers)
                    if drop and var.ndim == 0 and name in coord_names:
                        coord_names.remove(name)
                        continue
            variables[name] = var
            dims.update(zip(var.dims, var.shape))

        return self._construct_direct(
            variables=variables,
            coord_names=coord_names,
            dims=dims,
            attrs=self._attrs,
            indexes=indexes,
            encoding=self._encoding,
            close=self._close,
        )

    def _isel_fancy(
        self,
        indexers: Mapping[Any, Any],
        *,
        drop: bool,
        missing_dims: ErrorOptionsWithWarn = "raise",
    ) -> Self:
        valid_indexers = dict(self._validate_indexers(indexers, missing_dims))

        variables: dict[Hashable, Variable] = {}
        indexes, index_variables = isel_indexes(self.xindexes, valid_indexers)

        for name, var in self.variables.items():
            if name in index_variables:
                new_var = index_variables[name]
            else:
                var_indexers = {
                    k: v for k, v in valid_indexers.items() if k in var.dims
                }
                if var_indexers:
                    new_var = var.isel(indexers=var_indexers)
                    # drop scalar coordinates
                    # https://github.com/pydata/xarray/issues/6554
                    if name in self.coords and drop and new_var.ndim == 0:
                        continue
                else:
                    new_var = var.copy(deep=False)
                if name not in indexes:
                    new_var = new_var.to_base_variable()
            variables[name] = new_var

        coord_names = self._coord_names & variables.keys()
        selected = self._replace_with_new_dims(variables, coord_names, indexes)

        # Extract coordinates from indexers
        coord_vars, new_indexes = selected._get_indexers_coords_and_indexes(indexers)
        variables.update(coord_vars)
        indexes.update(new_indexes)
        coord_names = self._coord_names & variables.keys() | coord_vars.keys()
        return self._replace_with_new_dims(variables, coord_names, indexes=indexes)

    def sel(
        self,
        indexers: Mapping[Any, Any] | None = None,
        method: str | None = None,
        tolerance: int | float | Iterable[int | float] | None = None,
        drop: bool = False,
        **indexers_kwargs: Any,
    ) -> Self:
        """Returns a new dataset with each array indexed by tick labels
        along the specified dimension(s).

        In contrast to `Dataset.isel`, indexers for this method should use
        labels instead of integers.

        Under the hood, this method is powered by using pandas's powerful Index
        objects. This makes label based indexing essentially just as fast as
        using integer indexing.

        It also means this method uses pandas's (well documented) logic for
        indexing. This means you can use string shortcuts for datetime indexes
        (e.g., '2000-01' to select all values in January 2000). It also means
        that slices are treated as inclusive of both the start and stop values,
        unlike normal Python indexing.

        Parameters
        ----------
        indexers : dict, optional
            A dict with keys matching dimensions and values given
            by scalars, slices or arrays of tick labels. For dimensions with
            multi-index, the indexer may also be a dict-like object with keys
            matching index level names.
            If DataArrays are passed as indexers, xarray-style indexing will be
            carried out. See :ref:`indexing` for the details.
            One of indexers or indexers_kwargs must be provided.
        method : {None, "nearest", "pad", "ffill", "backfill", "bfill"}, optional
            Method to use for inexact matches:

            * None (default): only exact matches
            * pad / ffill: propagate last valid index value forward
            * backfill / bfill: propagate next valid index value backward
            * nearest: use nearest valid index value
        tolerance : optional
            Maximum distance between original and new labels for inexact
            matches. The values of the index at the matching locations must
            satisfy the equation ``abs(index[indexer] - target) <= tolerance``.
        drop : bool, optional
            If ``drop=True``, drop coordinates variables in `indexers` instead
            of making them scalar.
        **indexers_kwargs : {dim: indexer, ...}, optional
            The keyword arguments form of ``indexers``.
            One of indexers or indexers_kwargs must be provided.

        Returns
        -------
        obj : Dataset
            A new Dataset with the same contents as this dataset, except each
            variable and dimension is indexed by the appropriate indexers.
            If indexer DataArrays have coordinates that do not conflict with
            this object, then these coordinates will be attached.
            In general, each array's data will be a view of the array's data
            in this dataset, unless vectorized indexing was triggered by using
            an array indexer, in which case the data will be a copy.

        See Also
        --------
        Dataset.isel
        DataArray.sel
        """
        indexers = either_dict_or_kwargs(indexers, indexers_kwargs, "sel")
        query_results = map_index_queries(
            self, indexers=indexers, method=method, tolerance=tolerance
        )

        if drop:
            no_scalar_variables = {}
            for k, v in query_results.variables.items():
                if v.dims:
                    no_scalar_variables[k] = v
                else:
                    if k in self._coord_names:
                        query_results.drop_coords.append(k)
            query_results.variables = no_scalar_variables

        result = self.isel(indexers=query_results.dim_indexers, drop=drop)
        return result._overwrite_indexes(*query_results.as_tuple()[1:])

    def head(
        self,
        indexers: Mapping[Any, int] | int | None = None,
        **indexers_kwargs: Any,
    ) -> Self:
        """Returns a new dataset with the first `n` values of each array
        for the specified dimension(s).

        Parameters
        ----------
        indexers : dict or int, default: 5
            A dict with keys matching dimensions and integer values `n`
            or a single integer `n` applied over all dimensions.
            One of indexers or indexers_kwargs must be provided.
        **indexers_kwargs : {dim: n, ...}, optional
            The keyword arguments form of ``indexers``.
            One of indexers or indexers_kwargs must be provided.

        Examples
        --------
        >>> dates = pd.date_range(start="2023-01-01", periods=5)
        >>> pageviews = [1200, 1500, 900, 1800, 2000]
        >>> visitors = [800, 1000, 600, 1200, 1500]
        >>> dataset = xr.Dataset(
        ...     {
        ...         "pageviews": (("date"), pageviews),
        ...         "visitors": (("date"), visitors),
        ...     },
        ...     coords={"date": dates},
        ... )
        >>> busiest_days = dataset.sortby("pageviews", ascending=False)
        >>> busiest_days.head()
        <xarray.Dataset>
        Dimensions:    (date: 5)
        Coordinates:
          * date       (date) datetime64[ns] 2023-01-05 2023-01-04 ... 2023-01-03
        Data variables:
            pageviews  (date) int64 2000 1800 1500 1200 900
            visitors   (date) int64 1500 1200 1000 800 600

        # Retrieve the 3 most busiest days in terms of pageviews

        >>> busiest_days.head(3)
        <xarray.Dataset>
        Dimensions:    (date: 3)
        Coordinates:
          * date       (date) datetime64[ns] 2023-01-05 2023-01-04 2023-01-02
        Data variables:
            pageviews  (date) int64 2000 1800 1500
            visitors   (date) int64 1500 1200 1000

        # Using a dictionary to specify the number of elements for specific dimensions

        >>> busiest_days.head({"date": 3})
        <xarray.Dataset>
        Dimensions:    (date: 3)
        Coordinates:
          * date       (date) datetime64[ns] 2023-01-05 2023-01-04 2023-01-02
        Data variables:
            pageviews  (date) int64 2000 1800 1500
            visitors   (date) int64 1500 1200 1000

        See Also
        --------
        Dataset.tail
        Dataset.thin
        DataArray.head
        """
        if not indexers_kwargs:
            if indexers is None:
                indexers = 5
            if not isinstance(indexers, int) and not is_dict_like(indexers):
                raise TypeError("indexers must be either dict-like or a single integer")
        if isinstance(indexers, int):
            indexers = {dim: indexers for dim in self.dims}
        indexers = either_dict_or_kwargs(indexers, indexers_kwargs, "head")
        for k, v in indexers.items():
            if not isinstance(v, int):
                raise TypeError(
                    "expected integer type indexer for "
                    f"dimension {k!r}, found {type(v)!r}"
                )
            elif v < 0:
                raise ValueError(
                    "expected positive integer as indexer "
                    f"for dimension {k!r}, found {v}"
                )
        indexers_slices = {k: slice(val) for k, val in indexers.items()}
        return self.isel(indexers_slices)

    def tail(
        self,
        indexers: Mapping[Any, int] | int | None = None,
        **indexers_kwargs: Any,
    ) -> Self:
        """Returns a new dataset with the last `n` values of each array
        for the specified dimension(s).

        Parameters
        ----------
        indexers : dict or int, default: 5
            A dict with keys matching dimensions and integer values `n`
            or a single integer `n` applied over all dimensions.
            One of indexers or indexers_kwargs must be provided.
        **indexers_kwargs : {dim: n, ...}, optional
            The keyword arguments form of ``indexers``.
            One of indexers or indexers_kwargs must be provided.

        Examples
        --------
        >>> activity_names = ["Walking", "Running", "Cycling", "Swimming", "Yoga"]
        >>> durations = [30, 45, 60, 45, 60]  # in minutes
        >>> energies = [150, 300, 250, 400, 100]  # in calories
        >>> dataset = xr.Dataset(
        ...     {
        ...         "duration": (["activity"], durations),
        ...         "energy_expenditure": (["activity"], energies),
        ...     },
        ...     coords={"activity": activity_names},
        ... )
        >>> sorted_dataset = dataset.sortby("energy_expenditure", ascending=False)
        >>> sorted_dataset
        <xarray.Dataset>
        Dimensions:             (activity: 5)
        Coordinates:
          * activity            (activity) <U8 'Swimming' 'Running' ... 'Walking' 'Yoga'
        Data variables:
            duration            (activity) int64 45 45 60 30 60
            energy_expenditure  (activity) int64 400 300 250 150 100

        # Activities with the least energy expenditures using tail()

        >>> sorted_dataset.tail(3)
        <xarray.Dataset>
        Dimensions:             (activity: 3)
        Coordinates:
          * activity            (activity) <U8 'Cycling' 'Walking' 'Yoga'
        Data variables:
            duration            (activity) int64 60 30 60
            energy_expenditure  (activity) int64 250 150 100

        >>> sorted_dataset.tail({"activity": 3})
        <xarray.Dataset>
        Dimensions:             (activity: 3)
        Coordinates:
          * activity            (activity) <U8 'Cycling' 'Walking' 'Yoga'
        Data variables:
            duration            (activity) int64 60 30 60
            energy_expenditure  (activity) int64 250 150 100

        See Also
        --------
        Dataset.head
        Dataset.thin
        DataArray.tail
        """
        if not indexers_kwargs:
            if indexers is None:
                indexers = 5
            if not isinstance(indexers, int) and not is_dict_like(indexers):
                raise TypeError("indexers must be either dict-like or a single integer")
        if isinstance(indexers, int):
            indexers = {dim: indexers for dim in self.dims}
        indexers = either_dict_or_kwargs(indexers, indexers_kwargs, "tail")
        for k, v in indexers.items():
            if not isinstance(v, int):
                raise TypeError(
                    "expected integer type indexer for "
                    f"dimension {k!r}, found {type(v)!r}"
                )
            elif v < 0:
                raise ValueError(
                    "expected positive integer as indexer "
                    f"for dimension {k!r}, found {v}"
                )
        indexers_slices = {
            k: slice(-val, None) if val != 0 else slice(val)
            for k, val in indexers.items()
        }
        return self.isel(indexers_slices)

    def thin(
        self,
        indexers: Mapping[Any, int] | int | None = None,
        **indexers_kwargs: Any,
    ) -> Self:
        """Returns a new dataset with each array indexed along every `n`-th
        value for the specified dimension(s)

        Parameters
        ----------
        indexers : dict or int
            A dict with keys matching dimensions and integer values `n`
            or a single integer `n` applied over all dimensions.
            One of indexers or indexers_kwargs must be provided.
        **indexers_kwargs : {dim: n, ...}, optional
            The keyword arguments form of ``indexers``.
            One of indexers or indexers_kwargs must be provided.

        Examples
        --------
        >>> x_arr = np.arange(0, 26)
        >>> x_arr
        array([ 0,  1,  2,  3,  4,  5,  6,  7,  8,  9, 10, 11, 12, 13, 14, 15, 16,
               17, 18, 19, 20, 21, 22, 23, 24, 25])
        >>> x = xr.DataArray(
        ...     np.reshape(x_arr, (2, 13)),
        ...     dims=("x", "y"),
        ...     coords={"x": [0, 1], "y": np.arange(0, 13)},
        ... )
        >>> x_ds = xr.Dataset({"foo": x})
        >>> x_ds
        <xarray.Dataset>
        Dimensions:  (x: 2, y: 13)
        Coordinates:
          * x        (x) int64 0 1
          * y        (y) int64 0 1 2 3 4 5 6 7 8 9 10 11 12
        Data variables:
            foo      (x, y) int64 0 1 2 3 4 5 6 7 8 9 ... 16 17 18 19 20 21 22 23 24 25

        >>> x_ds.thin(3)
        <xarray.Dataset>
        Dimensions:  (x: 1, y: 5)
        Coordinates:
          * x        (x) int64 0
          * y        (y) int64 0 3 6 9 12
        Data variables:
            foo      (x, y) int64 0 3 6 9 12
        >>> x.thin({"x": 2, "y": 5})
        <xarray.DataArray (x: 1, y: 3)>
        array([[ 0,  5, 10]])
        Coordinates:
          * x        (x) int64 0
          * y        (y) int64 0 5 10

        See Also
        --------
        Dataset.head
        Dataset.tail
        DataArray.thin
        """
        if (
            not indexers_kwargs
            and not isinstance(indexers, int)
            and not is_dict_like(indexers)
        ):
            raise TypeError("indexers must be either dict-like or a single integer")
        if isinstance(indexers, int):
            indexers = {dim: indexers for dim in self.dims}
        indexers = either_dict_or_kwargs(indexers, indexers_kwargs, "thin")
        for k, v in indexers.items():
            if not isinstance(v, int):
                raise TypeError(
                    "expected integer type indexer for "
                    f"dimension {k!r}, found {type(v)!r}"
                )
            elif v < 0:
                raise ValueError(
                    "expected positive integer as indexer "
                    f"for dimension {k!r}, found {v}"
                )
            elif v == 0:
                raise ValueError("step cannot be zero")
        indexers_slices = {k: slice(None, None, val) for k, val in indexers.items()}
        return self.isel(indexers_slices)

    def broadcast_like(
        self,
        other: T_DataArrayOrSet,
        exclude: Iterable[Hashable] | None = None,
    ) -> Self:
        """Broadcast this DataArray against another Dataset or DataArray.
        This is equivalent to xr.broadcast(other, self)[1]

        Parameters
        ----------
        other : Dataset or DataArray
            Object against which to broadcast this array.
        exclude : iterable of hashable, optional
            Dimensions that must not be broadcasted

        """
        if exclude is None:
            exclude = set()
        else:
            exclude = set(exclude)
        args = align(other, self, join="outer", copy=False, exclude=exclude)

        dims_map, common_coords = _get_broadcast_dims_map_common_coords(args, exclude)

        return _broadcast_helper(args[1], exclude, dims_map, common_coords)

    def _reindex_callback(
        self,
        aligner: alignment.Aligner,
        dim_pos_indexers: dict[Hashable, Any],
        variables: dict[Hashable, Variable],
        indexes: dict[Hashable, Index],
        fill_value: Any,
        exclude_dims: frozenset[Hashable],
        exclude_vars: frozenset[Hashable],
    ) -> Self:
        """Callback called from ``Aligner`` to create a new reindexed Dataset."""

        new_variables = variables.copy()
        new_indexes = indexes.copy()

        # re-assign variable metadata
        for name, new_var in new_variables.items():
            var = self._variables.get(name)
            if var is not None:
                new_var.attrs = var.attrs
                new_var.encoding = var.encoding

        # pass through indexes from excluded dimensions
        # no extra check needed for multi-coordinate indexes, potential conflicts
        # should already have been detected when aligning the indexes
        for name, idx in self._indexes.items():
            var = self._variables[name]
            if set(var.dims) <= exclude_dims:
                new_indexes[name] = idx
                new_variables[name] = var

        if not dim_pos_indexers:
            # fast path for no reindexing necessary
            if set(new_indexes) - set(self._indexes):
                # this only adds new indexes and their coordinate variables
                reindexed = self._overwrite_indexes(new_indexes, new_variables)
            else:
                reindexed = self.copy(deep=aligner.copy)
        else:
            to_reindex = {
                k: v
                for k, v in self.variables.items()
                if k not in variables and k not in exclude_vars
            }
            reindexed_vars = alignment.reindex_variables(
                to_reindex,
                dim_pos_indexers,
                copy=aligner.copy,
                fill_value=fill_value,
                sparse=aligner.sparse,
            )
            new_variables.update(reindexed_vars)
            new_coord_names = self._coord_names | set(new_indexes)
            reindexed = self._replace_with_new_dims(
                new_variables, new_coord_names, indexes=new_indexes
            )

        reindexed.encoding = self.encoding

        return reindexed

    def reindex_like(
        self,
        other: T_Xarray,
        method: ReindexMethodOptions = None,
        tolerance: int | float | Iterable[int | float] | None = None,
        copy: bool = True,
        fill_value: Any = xrdtypes.NA,
    ) -> Self:
        """Conform this object onto the indexes of another object, filling in
        missing values with ``fill_value``. The default fill value is NaN.

        Parameters
        ----------
        other : Dataset or DataArray
            Object with an 'indexes' attribute giving a mapping from dimension
            names to pandas.Index objects, which provides coordinates upon
            which to index the variables in this dataset. The indexes on this
            other object need not be the same as the indexes on this
            dataset. Any mis-matched index values will be filled in with
            NaN, and any mis-matched dimension names will simply be ignored.
        method : {None, "nearest", "pad", "ffill", "backfill", "bfill", None}, optional
            Method to use for filling index values from other not found in this
            dataset:

            - None (default): don't fill gaps
            - "pad" / "ffill": propagate last valid index value forward
            - "backfill" / "bfill": propagate next valid index value backward
            - "nearest": use nearest valid index value

        tolerance : optional
            Maximum distance between original and new labels for inexact
            matches. The values of the index at the matching locations must
            satisfy the equation ``abs(index[indexer] - target) <= tolerance``.
            Tolerance may be a scalar value, which applies the same tolerance
            to all values, or list-like, which applies variable tolerance per
            element. List-like must be the same size as the index and its dtype
            must exactly match the index’s type.
        copy : bool, default: True
            If ``copy=True``, data in the return value is always copied. If
            ``copy=False`` and reindexing is unnecessary, or can be performed
            with only slice operations, then the output may share memory with
            the input. In either case, a new xarray object is always returned.
        fill_value : scalar or dict-like, optional
            Value to use for newly missing values. If a dict-like maps
            variable names to fill values.

        Returns
        -------
        reindexed : Dataset
            Another dataset, with this dataset's data but coordinates from the
            other object.

        See Also
        --------
        Dataset.reindex
        align
        """
        return alignment.reindex_like(
            self,
            other=other,
            method=method,
            tolerance=tolerance,
            copy=copy,
            fill_value=fill_value,
        )

    def reindex(
        self,
        indexers: Mapping[Any, Any] | None = None,
        method: ReindexMethodOptions = None,
        tolerance: int | float | Iterable[int | float] | None = None,
        copy: bool = True,
        fill_value: Any = xrdtypes.NA,
        **indexers_kwargs: Any,
    ) -> Self:
        """Conform this object onto a new set of indexes, filling in
        missing values with ``fill_value``. The default fill value is NaN.

        Parameters
        ----------
        indexers : dict, optional
            Dictionary with keys given by dimension names and values given by
            arrays of coordinates tick labels. Any mis-matched coordinate
            values will be filled in with NaN, and any mis-matched dimension
            names will simply be ignored.
            One of indexers or indexers_kwargs must be provided.
        method : {None, "nearest", "pad", "ffill", "backfill", "bfill", None}, optional
            Method to use for filling index values in ``indexers`` not found in
            this dataset:

            - None (default): don't fill gaps
            - "pad" / "ffill": propagate last valid index value forward
            - "backfill" / "bfill": propagate next valid index value backward
            - "nearest": use nearest valid index value

        tolerance : optional
            Maximum distance between original and new labels for inexact
            matches. The values of the index at the matching locations must
            satisfy the equation ``abs(index[indexer] - target) <= tolerance``.
            Tolerance may be a scalar value, which applies the same tolerance
            to all values, or list-like, which applies variable tolerance per
            element. List-like must be the same size as the index and its dtype
            must exactly match the index’s type.
        copy : bool, default: True
            If ``copy=True``, data in the return value is always copied. If
            ``copy=False`` and reindexing is unnecessary, or can be performed
            with only slice operations, then the output may share memory with
            the input. In either case, a new xarray object is always returned.
        fill_value : scalar or dict-like, optional
            Value to use for newly missing values. If a dict-like,
            maps variable names (including coordinates) to fill values.
        sparse : bool, default: False
            use sparse-array.
        **indexers_kwargs : {dim: indexer, ...}, optional
            Keyword arguments in the same form as ``indexers``.
            One of indexers or indexers_kwargs must be provided.

        Returns
        -------
        reindexed : Dataset
            Another dataset, with this dataset's data but replaced coordinates.

        See Also
        --------
        Dataset.reindex_like
        align
        pandas.Index.get_indexer

        Examples
        --------
        Create a dataset with some fictional data.

        >>> x = xr.Dataset(
        ...     {
        ...         "temperature": ("station", 20 * np.random.rand(4)),
        ...         "pressure": ("station", 500 * np.random.rand(4)),
        ...     },
        ...     coords={"station": ["boston", "nyc", "seattle", "denver"]},
        ... )
        >>> x
        <xarray.Dataset>
        Dimensions:      (station: 4)
        Coordinates:
          * station      (station) <U7 'boston' 'nyc' 'seattle' 'denver'
        Data variables:
            temperature  (station) float64 10.98 14.3 12.06 10.9
            pressure     (station) float64 211.8 322.9 218.8 445.9
        >>> x.indexes
        Indexes:
            station  Index(['boston', 'nyc', 'seattle', 'denver'], dtype='object', name='station')

        Create a new index and reindex the dataset. By default values in the new index that
        do not have corresponding records in the dataset are assigned `NaN`.

        >>> new_index = ["boston", "austin", "seattle", "lincoln"]
        >>> x.reindex({"station": new_index})
        <xarray.Dataset>
        Dimensions:      (station: 4)
        Coordinates:
          * station      (station) <U7 'boston' 'austin' 'seattle' 'lincoln'
        Data variables:
            temperature  (station) float64 10.98 nan 12.06 nan
            pressure     (station) float64 211.8 nan 218.8 nan

        We can fill in the missing values by passing a value to the keyword `fill_value`.

        >>> x.reindex({"station": new_index}, fill_value=0)
        <xarray.Dataset>
        Dimensions:      (station: 4)
        Coordinates:
          * station      (station) <U7 'boston' 'austin' 'seattle' 'lincoln'
        Data variables:
            temperature  (station) float64 10.98 0.0 12.06 0.0
            pressure     (station) float64 211.8 0.0 218.8 0.0

        We can also use different fill values for each variable.

        >>> x.reindex(
        ...     {"station": new_index}, fill_value={"temperature": 0, "pressure": 100}
        ... )
        <xarray.Dataset>
        Dimensions:      (station: 4)
        Coordinates:
          * station      (station) <U7 'boston' 'austin' 'seattle' 'lincoln'
        Data variables:
            temperature  (station) float64 10.98 0.0 12.06 0.0
            pressure     (station) float64 211.8 100.0 218.8 100.0

        Because the index is not monotonically increasing or decreasing, we cannot use arguments
        to the keyword method to fill the `NaN` values.

        >>> x.reindex({"station": new_index}, method="nearest")
        Traceback (most recent call last):
        ...
            raise ValueError('index must be monotonic increasing or decreasing')
        ValueError: index must be monotonic increasing or decreasing

        To further illustrate the filling functionality in reindex, we will create a
        dataset with a monotonically increasing index (for example, a sequence of dates).

        >>> x2 = xr.Dataset(
        ...     {
        ...         "temperature": (
        ...             "time",
        ...             [15.57, 12.77, np.nan, 0.3081, 16.59, 15.12],
        ...         ),
        ...         "pressure": ("time", 500 * np.random.rand(6)),
        ...     },
        ...     coords={"time": pd.date_range("01/01/2019", periods=6, freq="D")},
        ... )
        >>> x2
        <xarray.Dataset>
        Dimensions:      (time: 6)
        Coordinates:
          * time         (time) datetime64[ns] 2019-01-01 2019-01-02 ... 2019-01-06
        Data variables:
            temperature  (time) float64 15.57 12.77 nan 0.3081 16.59 15.12
            pressure     (time) float64 481.8 191.7 395.9 264.4 284.0 462.8

        Suppose we decide to expand the dataset to cover a wider date range.

        >>> time_index2 = pd.date_range("12/29/2018", periods=10, freq="D")
        >>> x2.reindex({"time": time_index2})
        <xarray.Dataset>
        Dimensions:      (time: 10)
        Coordinates:
          * time         (time) datetime64[ns] 2018-12-29 2018-12-30 ... 2019-01-07
        Data variables:
            temperature  (time) float64 nan nan nan 15.57 ... 0.3081 16.59 15.12 nan
            pressure     (time) float64 nan nan nan 481.8 ... 264.4 284.0 462.8 nan

        The index entries that did not have a value in the original data frame (for example, `2018-12-29`)
        are by default filled with NaN. If desired, we can fill in the missing values using one of several options.

        For example, to back-propagate the last valid value to fill the `NaN` values,
        pass `bfill` as an argument to the `method` keyword.

        >>> x3 = x2.reindex({"time": time_index2}, method="bfill")
        >>> x3
        <xarray.Dataset>
        Dimensions:      (time: 10)
        Coordinates:
          * time         (time) datetime64[ns] 2018-12-29 2018-12-30 ... 2019-01-07
        Data variables:
            temperature  (time) float64 15.57 15.57 15.57 15.57 ... 16.59 15.12 nan
            pressure     (time) float64 481.8 481.8 481.8 481.8 ... 284.0 462.8 nan

        Please note that the `NaN` value present in the original dataset (at index value `2019-01-03`)
        will not be filled by any of the value propagation schemes.

        >>> x2.where(x2.temperature.isnull(), drop=True)
        <xarray.Dataset>
        Dimensions:      (time: 1)
        Coordinates:
          * time         (time) datetime64[ns] 2019-01-03
        Data variables:
            temperature  (time) float64 nan
            pressure     (time) float64 395.9
        >>> x3.where(x3.temperature.isnull(), drop=True)
        <xarray.Dataset>
        Dimensions:      (time: 2)
        Coordinates:
          * time         (time) datetime64[ns] 2019-01-03 2019-01-07
        Data variables:
            temperature  (time) float64 nan nan
            pressure     (time) float64 395.9 nan

        This is because filling while reindexing does not look at dataset values, but only compares
        the original and desired indexes. If you do want to fill in the `NaN` values present in the
        original dataset, use the :py:meth:`~Dataset.fillna()` method.

        """
        indexers = utils.either_dict_or_kwargs(indexers, indexers_kwargs, "reindex")
        return alignment.reindex(
            self,
            indexers=indexers,
            method=method,
            tolerance=tolerance,
            copy=copy,
            fill_value=fill_value,
        )

    def _reindex(
        self,
        indexers: Mapping[Any, Any] | None = None,
        method: str | None = None,
        tolerance: int | float | Iterable[int | float] | None = None,
        copy: bool = True,
        fill_value: Any = xrdtypes.NA,
        sparse: bool = False,
        **indexers_kwargs: Any,
    ) -> Self:
        """
        Same as reindex but supports sparse option.
        """
        indexers = utils.either_dict_or_kwargs(indexers, indexers_kwargs, "reindex")
        return alignment.reindex(
            self,
            indexers=indexers,
            method=method,
            tolerance=tolerance,
            copy=copy,
            fill_value=fill_value,
            sparse=sparse,
        )

    def interp(
        self,
        coords: Mapping[Any, Any] | None = None,
        method: InterpOptions = "linear",
        assume_sorted: bool = False,
        kwargs: Mapping[str, Any] | None = None,
        method_non_numeric: str = "nearest",
        **coords_kwargs: Any,
    ) -> Self:
        """Interpolate a Dataset onto new coordinates

        Performs univariate or multivariate interpolation of a Dataset onto
        new coordinates using scipy's interpolation routines. If interpolating
        along an existing dimension, :py:class:`scipy.interpolate.interp1d` is
        called.  When interpolating along multiple existing dimensions, an
        attempt is made to decompose the interpolation into multiple
        1-dimensional interpolations. If this is possible,
        :py:class:`scipy.interpolate.interp1d` is called. Otherwise,
        :py:func:`scipy.interpolate.interpn` is called.

        Parameters
        ----------
        coords : dict, optional
            Mapping from dimension names to the new coordinates.
            New coordinate can be a scalar, array-like or DataArray.
            If DataArrays are passed as new coordinates, their dimensions are
            used for the broadcasting. Missing values are skipped.
        method : {"linear", "nearest", "zero", "slinear", "quadratic", "cubic", "polynomial", \
            "barycentric", "krogh", "pchip", "spline", "akima"}, default: "linear"
            String indicating which method to use for interpolation:

            - 'linear': linear interpolation. Additional keyword
              arguments are passed to :py:func:`numpy.interp`
            - 'nearest', 'zero', 'slinear', 'quadratic', 'cubic', 'polynomial':
              are passed to :py:func:`scipy.interpolate.interp1d`. If
              ``method='polynomial'``, the ``order`` keyword argument must also be
              provided.
            - 'barycentric', 'krogh', 'pchip', 'spline', 'akima': use their
              respective :py:class:`scipy.interpolate` classes.

        assume_sorted : bool, default: False
            If False, values of coordinates that are interpolated over can be
            in any order and they are sorted first. If True, interpolated
            coordinates are assumed to be an array of monotonically increasing
            values.
        kwargs : dict, optional
            Additional keyword arguments passed to scipy's interpolator. Valid
            options and their behavior depend whether ``interp1d`` or
            ``interpn`` is used.
        method_non_numeric : {"nearest", "pad", "ffill", "backfill", "bfill"}, optional
            Method for non-numeric types. Passed on to :py:meth:`Dataset.reindex`.
            ``"nearest"`` is used by default.
        **coords_kwargs : {dim: coordinate, ...}, optional
            The keyword arguments form of ``coords``.
            One of coords or coords_kwargs must be provided.

        Returns
        -------
        interpolated : Dataset
            New dataset on the new coordinates.

        Notes
        -----
        scipy is required.

        See Also
        --------
        scipy.interpolate.interp1d
        scipy.interpolate.interpn

        Examples
        --------
        >>> ds = xr.Dataset(
        ...     data_vars={
        ...         "a": ("x", [5, 7, 4]),
        ...         "b": (
        ...             ("x", "y"),
        ...             [[1, 4, 2, 9], [2, 7, 6, np.nan], [6, np.nan, 5, 8]],
        ...         ),
        ...     },
        ...     coords={"x": [0, 1, 2], "y": [10, 12, 14, 16]},
        ... )
        >>> ds
        <xarray.Dataset>
        Dimensions:  (x: 3, y: 4)
        Coordinates:
          * x        (x) int64 0 1 2
          * y        (y) int64 10 12 14 16
        Data variables:
            a        (x) int64 5 7 4
            b        (x, y) float64 1.0 4.0 2.0 9.0 2.0 7.0 6.0 nan 6.0 nan 5.0 8.0

        1D interpolation with the default method (linear):

        >>> ds.interp(x=[0, 0.75, 1.25, 1.75])
        <xarray.Dataset>
        Dimensions:  (x: 4, y: 4)
        Coordinates:
          * y        (y) int64 10 12 14 16
          * x        (x) float64 0.0 0.75 1.25 1.75
        Data variables:
            a        (x) float64 5.0 6.5 6.25 4.75
            b        (x, y) float64 1.0 4.0 2.0 nan 1.75 6.25 ... nan 5.0 nan 5.25 nan

        1D interpolation with a different method:

        >>> ds.interp(x=[0, 0.75, 1.25, 1.75], method="nearest")
        <xarray.Dataset>
        Dimensions:  (x: 4, y: 4)
        Coordinates:
          * y        (y) int64 10 12 14 16
          * x        (x) float64 0.0 0.75 1.25 1.75
        Data variables:
            a        (x) float64 5.0 7.0 7.0 4.0
            b        (x, y) float64 1.0 4.0 2.0 9.0 2.0 7.0 ... 6.0 nan 6.0 nan 5.0 8.0

        1D extrapolation:

        >>> ds.interp(
        ...     x=[1, 1.5, 2.5, 3.5],
        ...     method="linear",
        ...     kwargs={"fill_value": "extrapolate"},
        ... )
        <xarray.Dataset>
        Dimensions:  (x: 4, y: 4)
        Coordinates:
          * y        (y) int64 10 12 14 16
          * x        (x) float64 1.0 1.5 2.5 3.5
        Data variables:
            a        (x) float64 7.0 5.5 2.5 -0.5
            b        (x, y) float64 2.0 7.0 6.0 nan 4.0 nan ... 4.5 nan 12.0 nan 3.5 nan

        2D interpolation:

        >>> ds.interp(x=[0, 0.75, 1.25, 1.75], y=[11, 13, 15], method="linear")
        <xarray.Dataset>
        Dimensions:  (x: 4, y: 3)
        Coordinates:
          * x        (x) float64 0.0 0.75 1.25 1.75
          * y        (y) int64 11 13 15
        Data variables:
            a        (x) float64 5.0 6.5 6.25 4.75
            b        (x, y) float64 2.5 3.0 nan 4.0 5.625 nan nan nan nan nan nan nan
        """
        from xarray.core import missing

        if kwargs is None:
            kwargs = {}

        coords = either_dict_or_kwargs(coords, coords_kwargs, "interp")
        indexers = dict(self._validate_interp_indexers(coords))

        if coords:
            # This avoids broadcasting over coordinates that are both in
            # the original array AND in the indexing array. It essentially
            # forces interpolation along the shared coordinates.
            sdims = (
                set(self.dims)
                .intersection(*[set(nx.dims) for nx in indexers.values()])
                .difference(coords.keys())
            )
            indexers.update({d: self.variables[d] for d in sdims})

        obj = self if assume_sorted else self.sortby([k for k in coords])

        def maybe_variable(obj, k):
            # workaround to get variable for dimension without coordinate.
            try:
                return obj._variables[k]
            except KeyError:
                return as_variable((k, range(obj.dims[k])))

        def _validate_interp_indexer(x, new_x):
            # In the case of datetimes, the restrictions placed on indexers
            # used with interp are stronger than those which are placed on
            # isel, so we need an additional check after _validate_indexers.
            if _contains_datetime_like_objects(
                x
            ) and not _contains_datetime_like_objects(new_x):
                raise TypeError(
                    "When interpolating over a datetime-like "
                    "coordinate, the coordinates to "
                    "interpolate to must be either datetime "
                    "strings or datetimes. "
                    f"Instead got\n{new_x}"
                )
            return x, new_x

        validated_indexers = {
            k: _validate_interp_indexer(maybe_variable(obj, k), v)
            for k, v in indexers.items()
        }

        # optimization: subset to coordinate range of the target index
        if method in ["linear", "nearest"]:
            for k, v in validated_indexers.items():
                obj, newidx = missing._localize(obj, {k: v})
                validated_indexers[k] = newidx[k]

        # optimization: create dask coordinate arrays once per Dataset
        # rather than once per Variable when dask.array.unify_chunks is called later
        # GH4739
        if obj.__dask_graph__():
            dask_indexers = {
                k: (index.to_base_variable().chunk(), dest.to_base_variable().chunk())
                for k, (index, dest) in validated_indexers.items()
            }

        variables: dict[Hashable, Variable] = {}
        reindex: bool = False
        for name, var in obj._variables.items():
            if name in indexers:
                continue

            if is_duck_dask_array(var.data):
                use_indexers = dask_indexers
            else:
                use_indexers = validated_indexers

            dtype_kind = var.dtype.kind
            if dtype_kind in "uifc":
                # For normal number types do the interpolation:
                var_indexers = {k: v for k, v in use_indexers.items() if k in var.dims}
                variables[name] = missing.interp(var, var_indexers, method, **kwargs)
            elif dtype_kind in "ObU" and (use_indexers.keys() & var.dims):
                # For types that we do not understand do stepwise
                # interpolation to avoid modifying the elements.
                # reindex the variable instead because it supports
                # booleans and objects and retains the dtype but inside
                # this loop there might be some duplicate code that slows it
                # down, therefore collect these signals and run it later:
                reindex = True
            elif all(d not in indexers for d in var.dims):
                # For anything else we can only keep variables if they
                # are not dependent on any coords that are being
                # interpolated along:
                variables[name] = var

        if reindex:
            reindex_indexers = {
                k: v for k, (_, v) in validated_indexers.items() if v.dims == (k,)
            }
            reindexed = alignment.reindex(
                obj,
                indexers=reindex_indexers,
                method=method_non_numeric,
                exclude_vars=variables.keys(),
            )
            indexes = dict(reindexed._indexes)
            variables.update(reindexed.variables)
        else:
            # Get the indexes that are not being interpolated along
            indexes = {k: v for k, v in obj._indexes.items() if k not in indexers}

        # Get the coords that also exist in the variables:
        coord_names = obj._coord_names & variables.keys()
        selected = self._replace_with_new_dims(
            variables.copy(), coord_names, indexes=indexes
        )

        # Attach indexer as coordinate
        for k, v in indexers.items():
            assert isinstance(v, Variable)
            if v.dims == (k,):
                index = PandasIndex(v, k, coord_dtype=v.dtype)
                index_vars = index.create_variables({k: v})
                indexes[k] = index
                variables.update(index_vars)
            else:
                variables[k] = v

        # Extract coordinates from indexers
        coord_vars, new_indexes = selected._get_indexers_coords_and_indexes(coords)
        variables.update(coord_vars)
        indexes.update(new_indexes)

        coord_names = obj._coord_names & variables.keys() | coord_vars.keys()
        return self._replace_with_new_dims(variables, coord_names, indexes=indexes)

    def interp_like(
        self,
        other: T_Xarray,
        method: InterpOptions = "linear",
        assume_sorted: bool = False,
        kwargs: Mapping[str, Any] | None = None,
        method_non_numeric: str = "nearest",
    ) -> Self:
        """Interpolate this object onto the coordinates of another object,
        filling the out of range values with NaN.

        If interpolating along a single existing dimension,
        :py:class:`scipy.interpolate.interp1d` is called. When interpolating
        along multiple existing dimensions, an attempt is made to decompose the
        interpolation into multiple 1-dimensional interpolations. If this is
        possible, :py:class:`scipy.interpolate.interp1d` is called. Otherwise,
        :py:func:`scipy.interpolate.interpn` is called.

        Parameters
        ----------
        other : Dataset or DataArray
            Object with an 'indexes' attribute giving a mapping from dimension
            names to an 1d array-like, which provides coordinates upon
            which to index the variables in this dataset. Missing values are skipped.
        method : {"linear", "nearest", "zero", "slinear", "quadratic", "cubic", "polynomial", \
            "barycentric", "krogh", "pchip", "spline", "akima"}, default: "linear"
            String indicating which method to use for interpolation:

            - 'linear': linear interpolation. Additional keyword
              arguments are passed to :py:func:`numpy.interp`
            - 'nearest', 'zero', 'slinear', 'quadratic', 'cubic', 'polynomial':
              are passed to :py:func:`scipy.interpolate.interp1d`. If
              ``method='polynomial'``, the ``order`` keyword argument must also be
              provided.
            - 'barycentric', 'krogh', 'pchip', 'spline', 'akima': use their
              respective :py:class:`scipy.interpolate` classes.

        assume_sorted : bool, default: False
            If False, values of coordinates that are interpolated over can be
            in any order and they are sorted first. If True, interpolated
            coordinates are assumed to be an array of monotonically increasing
            values.
        kwargs : dict, optional
            Additional keyword passed to scipy's interpolator.
        method_non_numeric : {"nearest", "pad", "ffill", "backfill", "bfill"}, optional
            Method for non-numeric types. Passed on to :py:meth:`Dataset.reindex`.
            ``"nearest"`` is used by default.

        Returns
        -------
        interpolated : Dataset
            Another dataset by interpolating this dataset's data along the
            coordinates of the other object.

        Notes
        -----
        scipy is required.
        If the dataset has object-type coordinates, reindex is used for these
        coordinates instead of the interpolation.

        See Also
        --------
        Dataset.interp
        Dataset.reindex_like
        """
        if kwargs is None:
            kwargs = {}

        # pick only dimension coordinates with a single index
        coords = {}
        other_indexes = other.xindexes
        for dim in self.dims:
            other_dim_coords = other_indexes.get_all_coords(dim, errors="ignore")
            if len(other_dim_coords) == 1:
                coords[dim] = other_dim_coords[dim]

        numeric_coords: dict[Hashable, pd.Index] = {}
        object_coords: dict[Hashable, pd.Index] = {}
        for k, v in coords.items():
            if v.dtype.kind in "uifcMm":
                numeric_coords[k] = v
            else:
                object_coords[k] = v

        ds = self
        if object_coords:
            # We do not support interpolation along object coordinate.
            # reindex instead.
            ds = self.reindex(object_coords)
        return ds.interp(
            coords=numeric_coords,
            method=method,
            assume_sorted=assume_sorted,
            kwargs=kwargs,
            method_non_numeric=method_non_numeric,
        )

    # Helper methods for rename()
    def _rename_vars(
        self, name_dict, dims_dict
    ) -> tuple[dict[Hashable, Variable], set[Hashable]]:
        variables = {}
        coord_names = set()
        for k, v in self.variables.items():
            var = v.copy(deep=False)
            var.dims = tuple(dims_dict.get(dim, dim) for dim in v.dims)
            name = name_dict.get(k, k)
            if name in variables:
                raise ValueError(f"the new name {name!r} conflicts")
            variables[name] = var
            if k in self._coord_names:
                coord_names.add(name)
        return variables, coord_names

    def _rename_dims(self, name_dict: Mapping[Any, Hashable]) -> dict[Hashable, int]:
        return {name_dict.get(k, k): v for k, v in self.dims.items()}

    def _rename_indexes(
        self, name_dict: Mapping[Any, Hashable], dims_dict: Mapping[Any, Hashable]
    ) -> tuple[dict[Hashable, Index], dict[Hashable, Variable]]:
        if not self._indexes:
            return {}, {}

        indexes = {}
        variables = {}

        for index, coord_names in self.xindexes.group_by_index():
            new_index = index.rename(name_dict, dims_dict)
            new_coord_names = [name_dict.get(k, k) for k in coord_names]
            indexes.update({k: new_index for k in new_coord_names})
            new_index_vars = new_index.create_variables(
                {
                    new: self._variables[old]
                    for old, new in zip(coord_names, new_coord_names)
                }
            )
            variables.update(new_index_vars)

        return indexes, variables

    def _rename_all(
        self, name_dict: Mapping[Any, Hashable], dims_dict: Mapping[Any, Hashable]
    ) -> tuple[
        dict[Hashable, Variable],
        set[Hashable],
        dict[Hashable, int],
        dict[Hashable, Index],
    ]:
        variables, coord_names = self._rename_vars(name_dict, dims_dict)
        dims = self._rename_dims(dims_dict)

        indexes, index_vars = self._rename_indexes(name_dict, dims_dict)
        variables = {k: index_vars.get(k, v) for k, v in variables.items()}

        return variables, coord_names, dims, indexes

    def _rename(
        self,
        name_dict: Mapping[Any, Hashable] | None = None,
        **names: Hashable,
    ) -> Self:
        """Also used internally by DataArray so that the warning (if any)
        is raised at the right stack level.
        """
        name_dict = either_dict_or_kwargs(name_dict, names, "rename")
        for k in name_dict.keys():
            if k not in self and k not in self.dims:
                raise ValueError(
                    f"cannot rename {k!r} because it is not a "
                    "variable or dimension in this dataset"
                )

            create_dim_coord = False
            new_k = name_dict[k]

            if k in self.dims and new_k in self._coord_names:
                coord_dims = self._variables[name_dict[k]].dims
                if coord_dims == (k,):
                    create_dim_coord = True
            elif k in self._coord_names and new_k in self.dims:
                coord_dims = self._variables[k].dims
                if coord_dims == (new_k,):
                    create_dim_coord = True

            if create_dim_coord:
                warnings.warn(
                    f"rename {k!r} to {name_dict[k]!r} does not create an index "
                    "anymore. Try using swap_dims instead or use set_index "
                    "after rename to create an indexed coordinate.",
                    UserWarning,
                    stacklevel=3,
                )

        variables, coord_names, dims, indexes = self._rename_all(
            name_dict=name_dict, dims_dict=name_dict
        )
        return self._replace(variables, coord_names, dims=dims, indexes=indexes)

    def rename(
        self,
        name_dict: Mapping[Any, Hashable] | None = None,
        **names: Hashable,
    ) -> Self:
        """Returns a new object with renamed variables, coordinates and dimensions.

        Parameters
        ----------
        name_dict : dict-like, optional
            Dictionary whose keys are current variable, coordinate or dimension names and
            whose values are the desired names.
        **names : optional
            Keyword form of ``name_dict``.
            One of name_dict or names must be provided.

        Returns
        -------
        renamed : Dataset
            Dataset with renamed variables, coordinates and dimensions.

        See Also
        --------
        Dataset.swap_dims
        Dataset.rename_vars
        Dataset.rename_dims
        DataArray.rename
        """
        return self._rename(name_dict=name_dict, **names)

    def rename_dims(
        self,
        dims_dict: Mapping[Any, Hashable] | None = None,
        **dims: Hashable,
    ) -> Self:
        """Returns a new object with renamed dimensions only.

        Parameters
        ----------
        dims_dict : dict-like, optional
            Dictionary whose keys are current dimension names and
            whose values are the desired names. The desired names must
            not be the name of an existing dimension or Variable in the Dataset.
        **dims : optional
            Keyword form of ``dims_dict``.
            One of dims_dict or dims must be provided.

        Returns
        -------
        renamed : Dataset
            Dataset with renamed dimensions.

        See Also
        --------
        Dataset.swap_dims
        Dataset.rename
        Dataset.rename_vars
        DataArray.rename
        """
        dims_dict = either_dict_or_kwargs(dims_dict, dims, "rename_dims")
        for k, v in dims_dict.items():
            if k not in self.dims:
                raise ValueError(
                    f"cannot rename {k!r} because it is not found "
                    f"in the dimensions of this dataset {tuple(self.dims)}"
                )
            if v in self.dims or v in self:
                raise ValueError(
                    f"Cannot rename {k} to {v} because {v} already exists. "
                    "Try using swap_dims instead."
                )

        variables, coord_names, sizes, indexes = self._rename_all(
            name_dict={}, dims_dict=dims_dict
        )
        return self._replace(variables, coord_names, dims=sizes, indexes=indexes)

    def rename_vars(
        self,
        name_dict: Mapping[Any, Hashable] | None = None,
        **names: Hashable,
    ) -> Self:
        """Returns a new object with renamed variables including coordinates

        Parameters
        ----------
        name_dict : dict-like, optional
            Dictionary whose keys are current variable or coordinate names and
            whose values are the desired names.
        **names : optional
            Keyword form of ``name_dict``.
            One of name_dict or names must be provided.

        Returns
        -------
        renamed : Dataset
            Dataset with renamed variables including coordinates

        See Also
        --------
        Dataset.swap_dims
        Dataset.rename
        Dataset.rename_dims
        DataArray.rename
        """
        name_dict = either_dict_or_kwargs(name_dict, names, "rename_vars")
        for k in name_dict:
            if k not in self:
                raise ValueError(
                    f"cannot rename {k!r} because it is not a "
                    "variable or coordinate in this dataset"
                )
        variables, coord_names, dims, indexes = self._rename_all(
            name_dict=name_dict, dims_dict={}
        )
        return self._replace(variables, coord_names, dims=dims, indexes=indexes)

    def swap_dims(
        self, dims_dict: Mapping[Any, Hashable] | None = None, **dims_kwargs
    ) -> Self:
        """Returns a new object with swapped dimensions.

        Parameters
        ----------
        dims_dict : dict-like
            Dictionary whose keys are current dimension names and whose values
            are new names.
        **dims_kwargs : {existing_dim: new_dim, ...}, optional
            The keyword arguments form of ``dims_dict``.
            One of dims_dict or dims_kwargs must be provided.

        Returns
        -------
        swapped : Dataset
            Dataset with swapped dimensions.

        Examples
        --------
        >>> ds = xr.Dataset(
        ...     data_vars={"a": ("x", [5, 7]), "b": ("x", [0.1, 2.4])},
        ...     coords={"x": ["a", "b"], "y": ("x", [0, 1])},
        ... )
        >>> ds
        <xarray.Dataset>
        Dimensions:  (x: 2)
        Coordinates:
          * x        (x) <U1 'a' 'b'
            y        (x) int64 0 1
        Data variables:
            a        (x) int64 5 7
            b        (x) float64 0.1 2.4

        >>> ds.swap_dims({"x": "y"})
        <xarray.Dataset>
        Dimensions:  (y: 2)
        Coordinates:
            x        (y) <U1 'a' 'b'
          * y        (y) int64 0 1
        Data variables:
            a        (y) int64 5 7
            b        (y) float64 0.1 2.4

        >>> ds.swap_dims({"x": "z"})
        <xarray.Dataset>
        Dimensions:  (z: 2)
        Coordinates:
            x        (z) <U1 'a' 'b'
            y        (z) int64 0 1
        Dimensions without coordinates: z
        Data variables:
            a        (z) int64 5 7
            b        (z) float64 0.1 2.4

        See Also
        --------
        Dataset.rename
        DataArray.swap_dims
        """
        # TODO: deprecate this method in favor of a (less confusing)
        # rename_dims() method that only renames dimensions.

        dims_dict = either_dict_or_kwargs(dims_dict, dims_kwargs, "swap_dims")
        for k, v in dims_dict.items():
            if k not in self.dims:
                raise ValueError(
                    f"cannot swap from dimension {k!r} because it is "
                    f"not one of the dimensions of this dataset {tuple(self.dims)}"
                )
            if v in self.variables and self.variables[v].dims != (k,):
                raise ValueError(
                    f"replacement dimension {v!r} is not a 1D "
                    f"variable along the old dimension {k!r}"
                )

        result_dims = {dims_dict.get(dim, dim) for dim in self.dims}

        coord_names = self._coord_names.copy()
        coord_names.update({dim for dim in dims_dict.values() if dim in self.variables})

        variables: dict[Hashable, Variable] = {}
        indexes: dict[Hashable, Index] = {}
        for k, v in self.variables.items():
            dims = tuple(dims_dict.get(dim, dim) for dim in v.dims)
            var: Variable
            if k in result_dims:
                var = v.to_index_variable()
                var.dims = dims
                if k in self._indexes:
                    indexes[k] = self._indexes[k]
                    variables[k] = var
                else:
                    index, index_vars = create_default_index_implicit(var)
                    indexes.update({name: index for name in index_vars})
                    variables.update(index_vars)
                    coord_names.update(index_vars)
            else:
                var = v.to_base_variable()
                var.dims = dims
                variables[k] = var

        return self._replace_with_new_dims(variables, coord_names, indexes=indexes)

    def expand_dims(
        self,
        dim: None | Hashable | Sequence[Hashable] | Mapping[Any, Any] = None,
        *,
        axis: None | int | Sequence[int] = None,
        **dim_kwargs: Any,
    ) -> Self:
        """Return a new object with an additional axis (or axes) inserted at
        the corresponding position in the array shape.  The new object is a
        view into the underlying array, not a copy.

        If dim is already a scalar coordinate, it will be promoted to a 1D
        coordinate consisting of a single value.

        Parameters
        ----------
        dim : hashable, sequence of hashable, mapping, or None
            Dimensions to include on the new variable. If provided as hashable
            or sequence of hashable, then dimensions are inserted with length
            1. If provided as a mapping, then the keys are the new dimensions
            and the values are either integers (giving the length of the new
            dimensions) or array-like (giving the coordinates of the new
            dimensions).
        axis : int, sequence of int, or None, default: None
            Axis position(s) where new axis is to be inserted (position(s) on
            the result array). If a sequence of integers is passed,
            multiple axes are inserted. In this case, dim arguments should be
            same length list. If axis=None is passed, all the axes will be
            inserted to the start of the result array.
        **dim_kwargs : int or sequence or ndarray
            The keywords are arbitrary dimensions being inserted and the values
            are either the lengths of the new dims (if int is given), or their
            coordinates. Note, this is an alternative to passing a dict to the
            dim kwarg and will only be used if dim is None.

        Returns
        -------
        expanded : Dataset
            This object, but with additional dimension(s).

        Examples
        --------
        >>> dataset = xr.Dataset({"temperature": ([], 25.0)})
        >>> dataset
        <xarray.Dataset>
        Dimensions:      ()
        Data variables:
            temperature  float64 25.0

        # Expand the dataset with a new dimension called "time"

        >>> dataset.expand_dims(dim="time")
        <xarray.Dataset>
        Dimensions:      (time: 1)
        Dimensions without coordinates: time
        Data variables:
            temperature  (time) float64 25.0

        # 1D data

        >>> temperature_1d = xr.DataArray([25.0, 26.5, 24.8], dims="x")
        >>> dataset_1d = xr.Dataset({"temperature": temperature_1d})
        >>> dataset_1d
        <xarray.Dataset>
        Dimensions:      (x: 3)
        Dimensions without coordinates: x
        Data variables:
            temperature  (x) float64 25.0 26.5 24.8

        # Expand the dataset with a new dimension called "time" using axis argument

        >>> dataset_1d.expand_dims(dim="time", axis=0)
        <xarray.Dataset>
        Dimensions:      (time: 1, x: 3)
        Dimensions without coordinates: time, x
        Data variables:
            temperature  (time, x) float64 25.0 26.5 24.8

        # 2D data

        >>> temperature_2d = xr.DataArray(np.random.rand(3, 4), dims=("y", "x"))
        >>> dataset_2d = xr.Dataset({"temperature": temperature_2d})
        >>> dataset_2d
        <xarray.Dataset>
        Dimensions:      (y: 3, x: 4)
        Dimensions without coordinates: y, x
        Data variables:
            temperature  (y, x) float64 0.5488 0.7152 0.6028 ... 0.3834 0.7917 0.5289

        # Expand the dataset with a new dimension called "time" using axis argument

        >>> dataset_2d.expand_dims(dim="time", axis=2)
        <xarray.Dataset>
        Dimensions:      (y: 3, x: 4, time: 1)
        Dimensions without coordinates: y, x, time
        Data variables:
            temperature  (y, x, time) float64 0.5488 0.7152 0.6028 ... 0.7917 0.5289

        See Also
        --------
        DataArray.expand_dims
        """
        if dim is None:
            pass
        elif isinstance(dim, Mapping):
            # We're later going to modify dim in place; don't tamper with
            # the input
            dim = dict(dim)
        elif isinstance(dim, int):
            raise TypeError(
                "dim should be hashable or sequence of hashables or mapping"
            )
        elif isinstance(dim, str) or not isinstance(dim, Sequence):
            dim = {dim: 1}
        elif isinstance(dim, Sequence):
            if len(dim) != len(set(dim)):
                raise ValueError("dims should not contain duplicate values.")
            dim = {d: 1 for d in dim}

        dim = either_dict_or_kwargs(dim, dim_kwargs, "expand_dims")
        assert isinstance(dim, MutableMapping)

        if axis is None:
            axis = list(range(len(dim)))
        elif not isinstance(axis, Sequence):
            axis = [axis]

        if len(dim) != len(axis):
            raise ValueError("lengths of dim and axis should be identical.")
        for d in dim:
            if d in self.dims:
                raise ValueError(f"Dimension {d} already exists.")
            if d in self._variables and not utils.is_scalar(self._variables[d]):
                raise ValueError(
                    f"{d} already exists as coordinate or" " variable name."
                )

        variables: dict[Hashable, Variable] = {}
        indexes: dict[Hashable, Index] = dict(self._indexes)
        coord_names = self._coord_names.copy()
        # If dim is a dict, then ensure that the values are either integers
        # or iterables.
        for k, v in dim.items():
            if hasattr(v, "__iter__"):
                # If the value for the new dimension is an iterable, then
                # save the coordinates to the variables dict, and set the
                # value within the dim dict to the length of the iterable
                # for later use.
                index = PandasIndex(v, k)
                indexes[k] = index
                variables.update(index.create_variables())
                coord_names.add(k)
                dim[k] = variables[k].size
            elif isinstance(v, int):
                pass  # Do nothing if the dimensions value is just an int
            else:
                raise TypeError(
                    f"The value of new dimension {k} must be " "an iterable or an int"
                )

        for k, v in self._variables.items():
            if k not in dim:
                if k in coord_names:  # Do not change coordinates
                    variables[k] = v
                else:
                    result_ndim = len(v.dims) + len(axis)
                    for a in axis:
                        if a < -result_ndim or result_ndim - 1 < a:
                            raise IndexError(
                                f"Axis {a} of variable {k} is out of bounds of the "
                                f"expanded dimension size {result_ndim}"
                            )

                    axis_pos = [a if a >= 0 else result_ndim + a for a in axis]
                    if len(axis_pos) != len(set(axis_pos)):
                        raise ValueError("axis should not contain duplicate values")
                    # We need to sort them to make sure `axis` equals to the
                    # axis positions of the result array.
                    zip_axis_dim = sorted(zip(axis_pos, dim.items()))

                    all_dims = list(zip(v.dims, v.shape))
                    for d, c in zip_axis_dim:
                        all_dims.insert(d, c)
                    variables[k] = v.set_dims(dict(all_dims))
            else:
                if k not in variables:
                    # If dims includes a label of a non-dimension coordinate,
                    # it will be promoted to a 1D coordinate with a single value.
                    index, index_vars = create_default_index_implicit(v.set_dims(k))
                    indexes[k] = index
                    variables.update(index_vars)

        return self._replace_with_new_dims(
            variables, coord_names=coord_names, indexes=indexes
        )

    def set_index(
        self,
        indexes: Mapping[Any, Hashable | Sequence[Hashable]] | None = None,
        append: bool = False,
        **indexes_kwargs: Hashable | Sequence[Hashable],
    ) -> Self:
        """Set Dataset (multi-)indexes using one or more existing coordinates
        or variables.

        This legacy method is limited to pandas (multi-)indexes and
        1-dimensional "dimension" coordinates. See
        :py:meth:`~Dataset.set_xindex` for setting a pandas or a custom
        Xarray-compatible index from one or more arbitrary coordinates.

        Parameters
        ----------
        indexes : {dim: index, ...}
            Mapping from names matching dimensions and values given
            by (lists of) the names of existing coordinates or variables to set
            as new (multi-)index.
        append : bool, default: False
            If True, append the supplied index(es) to the existing index(es).
            Otherwise replace the existing index(es) (default).
        **indexes_kwargs : optional
            The keyword arguments form of ``indexes``.
            One of indexes or indexes_kwargs must be provided.

        Returns
        -------
        obj : Dataset
            Another dataset, with this dataset's data but replaced coordinates.

        Examples
        --------
        >>> arr = xr.DataArray(
        ...     data=np.ones((2, 3)),
        ...     dims=["x", "y"],
        ...     coords={"x": range(2), "y": range(3), "a": ("x", [3, 4])},
        ... )
        >>> ds = xr.Dataset({"v": arr})
        >>> ds
        <xarray.Dataset>
        Dimensions:  (x: 2, y: 3)
        Coordinates:
          * x        (x) int64 0 1
          * y        (y) int64 0 1 2
            a        (x) int64 3 4
        Data variables:
            v        (x, y) float64 1.0 1.0 1.0 1.0 1.0 1.0
        >>> ds.set_index(x="a")
        <xarray.Dataset>
        Dimensions:  (x: 2, y: 3)
        Coordinates:
          * x        (x) int64 3 4
          * y        (y) int64 0 1 2
        Data variables:
            v        (x, y) float64 1.0 1.0 1.0 1.0 1.0 1.0

        See Also
        --------
        Dataset.reset_index
        Dataset.set_xindex
        Dataset.swap_dims
        """
        dim_coords = either_dict_or_kwargs(indexes, indexes_kwargs, "set_index")

        new_indexes: dict[Hashable, Index] = {}
        new_variables: dict[Hashable, Variable] = {}
        drop_indexes: set[Hashable] = set()
        drop_variables: set[Hashable] = set()
        replace_dims: dict[Hashable, Hashable] = {}
        all_var_names: set[Hashable] = set()

        for dim, _var_names in dim_coords.items():
            if isinstance(_var_names, str) or not isinstance(_var_names, Sequence):
                var_names = [_var_names]
            else:
                var_names = list(_var_names)

            invalid_vars = set(var_names) - set(self._variables)
            if invalid_vars:
                raise ValueError(
                    ", ".join([str(v) for v in invalid_vars])
                    + " variable(s) do not exist"
                )

            all_var_names.update(var_names)
            drop_variables.update(var_names)

            # drop any pre-existing index involved and its corresponding coordinates
            index_coord_names = self.xindexes.get_all_coords(dim, errors="ignore")
            all_index_coord_names = set(index_coord_names)
            for k in var_names:
                all_index_coord_names.update(
                    self.xindexes.get_all_coords(k, errors="ignore")
                )

            drop_indexes.update(all_index_coord_names)
            drop_variables.update(all_index_coord_names)

            if len(var_names) == 1 and (not append or dim not in self._indexes):
                var_name = var_names[0]
                var = self._variables[var_name]
                # an error with a better message will be raised for scalar variables
                # when creating the PandasIndex
                if var.ndim > 0 and var.dims != (dim,):
                    raise ValueError(
                        f"dimension mismatch: try setting an index for dimension {dim!r} with "
                        f"variable {var_name!r} that has dimensions {var.dims}"
                    )
                idx = PandasIndex.from_variables({dim: var}, options={})
                idx_vars = idx.create_variables({var_name: var})

                # trick to preserve coordinate order in this case
                if dim in self._coord_names:
                    drop_variables.remove(dim)
            else:
                if append:
                    current_variables = {
                        k: self._variables[k] for k in index_coord_names
                    }
                else:
                    current_variables = {}
                idx, idx_vars = PandasMultiIndex.from_variables_maybe_expand(
                    dim,
                    current_variables,
                    {k: self._variables[k] for k in var_names},
                )
                for n in idx.index.names:
                    replace_dims[n] = dim

            new_indexes.update({k: idx for k in idx_vars})
            new_variables.update(idx_vars)

        # re-add deindexed coordinates (convert to base variables)
        for k in drop_variables:
            if (
                k not in new_variables
                and k not in all_var_names
                and k in self._coord_names
            ):
                new_variables[k] = self._variables[k].to_base_variable()

        indexes_: dict[Any, Index] = {
            k: v for k, v in self._indexes.items() if k not in drop_indexes
        }
        indexes_.update(new_indexes)

        variables = {
            k: v for k, v in self._variables.items() if k not in drop_variables
        }
        variables.update(new_variables)

        # update dimensions if necessary, GH: 3512
        for k, v in variables.items():
            if any(d in replace_dims for d in v.dims):
                new_dims = [replace_dims.get(d, d) for d in v.dims]
                variables[k] = v._replace(dims=new_dims)

        coord_names = self._coord_names - drop_variables | set(new_variables)

        return self._replace_with_new_dims(
            variables, coord_names=coord_names, indexes=indexes_
        )

    def reset_index(
        self,
        dims_or_levels: Hashable | Sequence[Hashable],
        *,
        drop: bool = False,
    ) -> Self:
        """Reset the specified index(es) or multi-index level(s).

        This legacy method is specific to pandas (multi-)indexes and
        1-dimensional "dimension" coordinates. See the more generic
        :py:meth:`~Dataset.drop_indexes` and :py:meth:`~Dataset.set_xindex`
        method to respectively drop and set pandas or custom indexes for
        arbitrary coordinates.

        Parameters
        ----------
        dims_or_levels : Hashable or Sequence of Hashable
            Name(s) of the dimension(s) and/or multi-index level(s) that will
            be reset.
        drop : bool, default: False
            If True, remove the specified indexes and/or multi-index levels
            instead of extracting them as new coordinates (default: False).

        Returns
        -------
        obj : Dataset
            Another dataset, with this dataset's data but replaced coordinates.

        See Also
        --------
        Dataset.set_index
        Dataset.set_xindex
        Dataset.drop_indexes
        """
        if isinstance(dims_or_levels, str) or not isinstance(dims_or_levels, Sequence):
            dims_or_levels = [dims_or_levels]

        invalid_coords = set(dims_or_levels) - set(self._indexes)
        if invalid_coords:
            raise ValueError(
                f"{tuple(invalid_coords)} are not coordinates with an index"
            )

        drop_indexes: set[Hashable] = set()
        drop_variables: set[Hashable] = set()
        seen: set[Index] = set()
        new_indexes: dict[Hashable, Index] = {}
        new_variables: dict[Hashable, Variable] = {}

        def drop_or_convert(var_names):
            if drop:
                drop_variables.update(var_names)
            else:
                base_vars = {
                    k: self._variables[k].to_base_variable() for k in var_names
                }
                new_variables.update(base_vars)

        for name in dims_or_levels:
            index = self._indexes[name]

            if index in seen:
                continue
            seen.add(index)

            idx_var_names = set(self.xindexes.get_all_coords(name))
            drop_indexes.update(idx_var_names)

            if isinstance(index, PandasMultiIndex):
                # special case for pd.MultiIndex
                level_names = index.index.names
                keep_level_vars = {
                    k: self._variables[k]
                    for k in level_names
                    if k not in dims_or_levels
                }

                if index.dim not in dims_or_levels and keep_level_vars:
                    # do not drop the multi-index completely
                    # instead replace it by a new (multi-)index with dropped level(s)
                    idx = index.keep_levels(keep_level_vars)
                    idx_vars = idx.create_variables(keep_level_vars)
                    new_indexes.update({k: idx for k in idx_vars})
                    new_variables.update(idx_vars)
                    if not isinstance(idx, PandasMultiIndex):
                        # multi-index reduced to single index
                        # backward compatibility: unique level coordinate renamed to dimension
                        drop_variables.update(keep_level_vars)
                    drop_or_convert(
                        [k for k in level_names if k not in keep_level_vars]
                    )
                else:
                    # always drop the multi-index dimension variable
                    drop_variables.add(index.dim)
                    drop_or_convert(level_names)
            else:
                drop_or_convert(idx_var_names)

        indexes = {k: v for k, v in self._indexes.items() if k not in drop_indexes}
        indexes.update(new_indexes)

        variables = {
            k: v for k, v in self._variables.items() if k not in drop_variables
        }
        variables.update(new_variables)

        coord_names = self._coord_names - drop_variables

        return self._replace_with_new_dims(
            variables, coord_names=coord_names, indexes=indexes
        )

    def set_xindex(
        self,
        coord_names: str | Sequence[Hashable],
        index_cls: type[Index] | None = None,
        **options,
    ) -> Self:
        """Set a new, Xarray-compatible index from one or more existing
        coordinate(s).

        Parameters
        ----------
        coord_names : str or list
            Name(s) of the coordinate(s) used to build the index.
            If several names are given, their order matters.
        index_cls : subclass of :class:`~xarray.indexes.Index`, optional
            The type of index to create. By default, try setting
            a ``PandasIndex`` if ``len(coord_names) == 1``,
            otherwise a ``PandasMultiIndex``.
        **options
            Options passed to the index constructor.

        Returns
        -------
        obj : Dataset
            Another dataset, with this dataset's data and with a new index.

        """
        # the Sequence check is required for mypy
        if is_scalar(coord_names) or not isinstance(coord_names, Sequence):
            coord_names = [coord_names]

        if index_cls is None:
            if len(coord_names) == 1:
                index_cls = PandasIndex
            else:
                index_cls = PandasMultiIndex
        else:
            if not issubclass(index_cls, Index):
                raise TypeError(f"{index_cls} is not a subclass of xarray.Index")

        invalid_coords = set(coord_names) - self._coord_names

        if invalid_coords:
            msg = ["invalid coordinate(s)"]
            no_vars = invalid_coords - set(self._variables)
            data_vars = invalid_coords - no_vars
            if no_vars:
                msg.append(f"those variables don't exist: {no_vars}")
            if data_vars:
                msg.append(
                    f"those variables are data variables: {data_vars}, use `set_coords` first"
                )
            raise ValueError("\n".join(msg))

        # we could be more clever here (e.g., drop-in index replacement if index
        # coordinates do not conflict), but let's not allow this for now
        indexed_coords = set(coord_names) & set(self._indexes)

        if indexed_coords:
            raise ValueError(
                f"those coordinates already have an index: {indexed_coords}"
            )

        coord_vars = {name: self._variables[name] for name in coord_names}

        index = index_cls.from_variables(coord_vars, options=options)

        new_coord_vars = index.create_variables(coord_vars)

        # special case for setting a pandas multi-index from level coordinates
        # TODO: remove it once we depreciate pandas multi-index dimension (tuple
        # elements) coordinate
        if isinstance(index, PandasMultiIndex):
            coord_names = [index.dim] + list(coord_names)

        variables: dict[Hashable, Variable]
        indexes: dict[Hashable, Index]

        if len(coord_names) == 1:
            variables = self._variables.copy()
            indexes = self._indexes.copy()

            name = list(coord_names).pop()
            if name in new_coord_vars:
                variables[name] = new_coord_vars[name]
            indexes[name] = index
        else:
            # reorder variables and indexes so that coordinates having the same
            # index are next to each other
            variables = {}
            for name, var in self._variables.items():
                if name not in coord_names:
                    variables[name] = var

            indexes = {}
            for name, idx in self._indexes.items():
                if name not in coord_names:
                    indexes[name] = idx

            for name in coord_names:
                try:
                    variables[name] = new_coord_vars[name]
                except KeyError:
                    variables[name] = self._variables[name]
                indexes[name] = index

        return self._replace(
            variables=variables,
            coord_names=self._coord_names | set(coord_names),
            indexes=indexes,
        )

    def reorder_levels(
        self,
        dim_order: Mapping[Any, Sequence[int | Hashable]] | None = None,
        **dim_order_kwargs: Sequence[int | Hashable],
    ) -> Self:
        """Rearrange index levels using input order.

        Parameters
        ----------
        dim_order : dict-like of Hashable to Sequence of int or Hashable, optional
            Mapping from names matching dimensions and values given
            by lists representing new level orders. Every given dimension
            must have a multi-index.
        **dim_order_kwargs : Sequence of int or Hashable, optional
            The keyword arguments form of ``dim_order``.
            One of dim_order or dim_order_kwargs must be provided.

        Returns
        -------
        obj : Dataset
            Another dataset, with this dataset's data but replaced
            coordinates.
        """
        dim_order = either_dict_or_kwargs(dim_order, dim_order_kwargs, "reorder_levels")
        variables = self._variables.copy()
        indexes = dict(self._indexes)
        new_indexes: dict[Hashable, Index] = {}
        new_variables: dict[Hashable, IndexVariable] = {}

        for dim, order in dim_order.items():
            index = self._indexes[dim]

            if not isinstance(index, PandasMultiIndex):
                raise ValueError(f"coordinate {dim} has no MultiIndex")

            level_vars = {k: self._variables[k] for k in order}
            idx = index.reorder_levels(level_vars)
            idx_vars = idx.create_variables(level_vars)
            new_indexes.update({k: idx for k in idx_vars})
            new_variables.update(idx_vars)

        indexes = {k: v for k, v in self._indexes.items() if k not in new_indexes}
        indexes.update(new_indexes)

        variables = {k: v for k, v in self._variables.items() if k not in new_variables}
        variables.update(new_variables)

        return self._replace(variables, indexes=indexes)

    def _get_stack_index(
        self,
        dim,
        multi=False,
        create_index=False,
    ) -> tuple[Index | None, dict[Hashable, Variable]]:
        """Used by stack and unstack to get one pandas (multi-)index among
        the indexed coordinates along dimension `dim`.

        If exactly one index is found, return it with its corresponding
        coordinate variables(s), otherwise return None and an empty dict.

        If `create_index=True`, create a new index if none is found or raise
        an error if multiple indexes are found.

        """
        stack_index: Index | None = None
        stack_coords: dict[Hashable, Variable] = {}

        for name, index in self._indexes.items():
            var = self._variables[name]
            if (
                var.ndim == 1
                and var.dims[0] == dim
                and (
                    # stack: must be a single coordinate index
                    not multi
                    and not self.xindexes.is_multi(name)
                    # unstack: must be an index that implements .unstack
                    or multi
                    and type(index).unstack is not Index.unstack
                )
            ):
                if stack_index is not None and index is not stack_index:
                    # more than one index found, stop
                    if create_index:
                        raise ValueError(
                            f"cannot stack dimension {dim!r} with `create_index=True` "
                            "and with more than one index found along that dimension"
                        )
                    return None, {}
                stack_index = index
                stack_coords[name] = var

        if create_index and stack_index is None:
            if dim in self._variables:
                var = self._variables[dim]
            else:
                _, _, var = _get_virtual_variable(self._variables, dim, self.dims)
            # dummy index (only `stack_coords` will be used to construct the multi-index)
            stack_index = PandasIndex([0], dim)
            stack_coords = {dim: var}

        return stack_index, stack_coords

    def _stack_once(
        self,
        dims: Sequence[Hashable | ellipsis],
        new_dim: Hashable,
        index_cls: type[Index],
        create_index: bool | None = True,
    ) -> Self:
        if dims == ...:
            raise ValueError("Please use [...] for dims, rather than just ...")
        if ... in dims:
            dims = list(infix_dims(dims, self.dims))

        new_variables: dict[Hashable, Variable] = {}
        stacked_var_names: list[Hashable] = []
        drop_indexes: list[Hashable] = []

        for name, var in self.variables.items():
            if any(d in var.dims for d in dims):
                add_dims = [d for d in dims if d not in var.dims]
                vdims = list(var.dims) + add_dims
                shape = [self.dims[d] for d in vdims]
                exp_var = var.set_dims(vdims, shape)
                stacked_var = exp_var.stack(**{new_dim: dims})
                new_variables[name] = stacked_var
                stacked_var_names.append(name)
            else:
                new_variables[name] = var.copy(deep=False)

        # drop indexes of stacked coordinates (if any)
        for name in stacked_var_names:
            drop_indexes += list(self.xindexes.get_all_coords(name, errors="ignore"))

        new_indexes = {}
        new_coord_names = set(self._coord_names)
        if create_index or create_index is None:
            product_vars: dict[Any, Variable] = {}
            for dim in dims:
                idx, idx_vars = self._get_stack_index(dim, create_index=create_index)
                if idx is not None:
                    product_vars.update(idx_vars)

            if len(product_vars) == len(dims):
                idx = index_cls.stack(product_vars, new_dim)
                new_indexes[new_dim] = idx
                new_indexes.update({k: idx for k in product_vars})
                idx_vars = idx.create_variables(product_vars)
                # keep consistent multi-index coordinate order
                for k in idx_vars:
                    new_variables.pop(k, None)
                new_variables.update(idx_vars)
                new_coord_names.update(idx_vars)

        indexes = {k: v for k, v in self._indexes.items() if k not in drop_indexes}
        indexes.update(new_indexes)

        return self._replace_with_new_dims(
            new_variables, coord_names=new_coord_names, indexes=indexes
        )

    def stack(
        self,
        dimensions: Mapping[Any, Sequence[Hashable | ellipsis]] | None = None,
        create_index: bool | None = True,
        index_cls: type[Index] = PandasMultiIndex,
        **dimensions_kwargs: Sequence[Hashable | ellipsis],
    ) -> Self:
        """
        Stack any number of existing dimensions into a single new dimension.

        New dimensions will be added at the end, and by default the corresponding
        coordinate variables will be combined into a MultiIndex.

        Parameters
        ----------
        dimensions : mapping of hashable to sequence of hashable
            Mapping of the form `new_name=(dim1, dim2, ...)`. Names of new
            dimensions, and the existing dimensions that they replace. An
            ellipsis (`...`) will be replaced by all unlisted dimensions.
            Passing a list containing an ellipsis (`stacked_dim=[...]`) will stack over
            all dimensions.
        create_index : bool or None, default: True

            - True: create a multi-index for each of the stacked dimensions.
            - False: don't create any index.
            - None. create a multi-index only if exactly one single (1-d) coordinate
              index is found for every dimension to stack.

        index_cls: Index-class, default: PandasMultiIndex
            Can be used to pass a custom multi-index type (must be an Xarray index that
            implements `.stack()`). By default, a pandas multi-index wrapper is used.
        **dimensions_kwargs
            The keyword arguments form of ``dimensions``.
            One of dimensions or dimensions_kwargs must be provided.

        Returns
        -------
        stacked : Dataset
            Dataset with stacked data.

        See Also
        --------
        Dataset.unstack
        """
        dimensions = either_dict_or_kwargs(dimensions, dimensions_kwargs, "stack")
        result = self
        for new_dim, dims in dimensions.items():
            result = result._stack_once(dims, new_dim, index_cls, create_index)
        return result

    def to_stacked_array(
        self,
        new_dim: Hashable,
        sample_dims: Collection[Hashable],
        variable_dim: Hashable = "variable",
        name: Hashable | None = None,
    ) -> DataArray:
        """Combine variables of differing dimensionality into a DataArray
        without broadcasting.

        This method is similar to Dataset.to_array but does not broadcast the
        variables.

        Parameters
        ----------
        new_dim : hashable
            Name of the new stacked coordinate
        sample_dims : Collection of hashables
            List of dimensions that **will not** be stacked. Each array in the
            dataset must share these dimensions. For machine learning
            applications, these define the dimensions over which samples are
            drawn.
        variable_dim : hashable, default: "variable"
            Name of the level in the stacked coordinate which corresponds to
            the variables.
        name : hashable, optional
            Name of the new data array.

        Returns
        -------
        stacked : DataArray
            DataArray with the specified dimensions and data variables
            stacked together. The stacked coordinate is named ``new_dim``
            and represented by a MultiIndex object with a level containing the
            data variable names. The name of this level is controlled using
            the ``variable_dim`` argument.

        See Also
        --------
        Dataset.to_array
        Dataset.stack
        DataArray.to_unstacked_dataset

        Examples
        --------
        >>> data = xr.Dataset(
        ...     data_vars={
        ...         "a": (("x", "y"), [[0, 1, 2], [3, 4, 5]]),
        ...         "b": ("x", [6, 7]),
        ...     },
        ...     coords={"y": ["u", "v", "w"]},
        ... )

        >>> data
        <xarray.Dataset>
        Dimensions:  (x: 2, y: 3)
        Coordinates:
          * y        (y) <U1 'u' 'v' 'w'
        Dimensions without coordinates: x
        Data variables:
            a        (x, y) int64 0 1 2 3 4 5
            b        (x) int64 6 7

        >>> data.to_stacked_array("z", sample_dims=["x"])
        <xarray.DataArray 'a' (x: 2, z: 4)>
        array([[0, 1, 2, 6],
               [3, 4, 5, 7]])
        Coordinates:
          * z         (z) object MultiIndex
          * variable  (z) object 'a' 'a' 'a' 'b'
          * y         (z) object 'u' 'v' 'w' nan
        Dimensions without coordinates: x

        """
        from xarray.core.concat import concat

        stacking_dims = tuple(dim for dim in self.dims if dim not in sample_dims)

        for key, da in self.data_vars.items():
            missing_sample_dims = set(sample_dims) - set(da.dims)
            if missing_sample_dims:
                raise ValueError(
                    "Variables in the dataset must contain all ``sample_dims`` "
                    f"({sample_dims!r}) but '{key}' misses {sorted(map(str, missing_sample_dims))}"
                )

        def stack_dataarray(da):
            # add missing dims/ coords and the name of the variable

            missing_stack_coords = {variable_dim: da.name}
            for dim in set(stacking_dims) - set(da.dims):
                missing_stack_coords[dim] = None

            missing_stack_dims = list(missing_stack_coords)

            return (
                da.assign_coords(**missing_stack_coords)
                .expand_dims(missing_stack_dims)
                .stack({new_dim: (variable_dim,) + stacking_dims})
            )

        # concatenate the arrays
        stackable_vars = [stack_dataarray(da) for da in self.data_vars.values()]
        data_array = concat(stackable_vars, dim=new_dim)

        if name is not None:
            data_array.name = name

        return data_array

    def _unstack_once(
        self,
        dim: Hashable,
        index_and_vars: tuple[Index, dict[Hashable, Variable]],
        fill_value,
        sparse: bool = False,
    ) -> Self:
        index, index_vars = index_and_vars
        variables: dict[Hashable, Variable] = {}
        indexes = {k: v for k, v in self._indexes.items() if k != dim}

        new_indexes, clean_index = index.unstack()
        indexes.update(new_indexes)

        for name, idx in new_indexes.items():
            variables.update(idx.create_variables(index_vars))

        for name, var in self.variables.items():
            if name not in index_vars:
                if dim in var.dims:
                    if isinstance(fill_value, Mapping):
                        fill_value_ = fill_value[name]
                    else:
                        fill_value_ = fill_value

                    variables[name] = var._unstack_once(
                        index=clean_index,
                        dim=dim,
                        fill_value=fill_value_,
                        sparse=sparse,
                    )
                else:
                    variables[name] = var

        coord_names = set(self._coord_names) - {dim} | set(new_indexes)

        return self._replace_with_new_dims(
            variables, coord_names=coord_names, indexes=indexes
        )

    def _unstack_full_reindex(
        self,
        dim: Hashable,
        index_and_vars: tuple[Index, dict[Hashable, Variable]],
        fill_value,
        sparse: bool,
    ) -> Self:
        index, index_vars = index_and_vars
        variables: dict[Hashable, Variable] = {}
        indexes = {k: v for k, v in self._indexes.items() if k != dim}

        new_indexes, clean_index = index.unstack()
        indexes.update(new_indexes)

        new_index_variables = {}
        for name, idx in new_indexes.items():
            new_index_variables.update(idx.create_variables(index_vars))

        new_dim_sizes = {k: v.size for k, v in new_index_variables.items()}
        variables.update(new_index_variables)

        # take a shortcut in case the MultiIndex was not modified.
        full_idx = pd.MultiIndex.from_product(
            clean_index.levels, names=clean_index.names
        )
        if clean_index.equals(full_idx):
            obj = self
        else:
            # TODO: we may depreciate implicit re-indexing with a pandas.MultiIndex
            xr_full_idx = PandasMultiIndex(full_idx, dim)
            indexers = Indexes(
                {k: xr_full_idx for k in index_vars},
                xr_full_idx.create_variables(index_vars),
            )
            obj = self._reindex(
                indexers, copy=False, fill_value=fill_value, sparse=sparse
            )

        for name, var in obj.variables.items():
            if name not in index_vars:
                if dim in var.dims:
                    variables[name] = var.unstack({dim: new_dim_sizes})
                else:
                    variables[name] = var

        coord_names = set(self._coord_names) - {dim} | set(new_dim_sizes)

        return self._replace_with_new_dims(
            variables, coord_names=coord_names, indexes=indexes
        )

    def unstack(
        self,
<<<<<<< HEAD
        dim: Hashable | Iterable[Hashable] = None,
        *,
        fill_value: Any = dtypes.NA,
=======
        dim: Dims = None,
        fill_value: Any = xrdtypes.NA,
>>>>>>> f8ab40c5
        sparse: bool = False,
    ) -> Self:
        """
        Unstack existing dimensions corresponding to MultiIndexes into
        multiple new dimensions.

        New dimensions will be added at the end.

        Parameters
        ----------
        dim : str, Iterable of Hashable or None, optional
            Dimension(s) over which to unstack. By default unstacks all
            MultiIndexes.
        fill_value : scalar or dict-like, default: nan
            value to be filled. If a dict-like, maps variable names to
            fill values. If not provided or if the dict-like does not
            contain all variables, the dtype's NA value will be used.
        sparse : bool, default: False
            use sparse-array if True

        Returns
        -------
        unstacked : Dataset
            Dataset with unstacked data.

        See Also
        --------
        Dataset.stack
        """

        if dim is None:
            dims = list(self.dims)
        else:
            if isinstance(dim, str) or not isinstance(dim, Iterable):
                dims = [dim]
            else:
                dims = list(dim)

            missing_dims = set(dims) - set(self.dims)
            if missing_dims:
                raise ValueError(
                    f"Dimensions {tuple(missing_dims)} not found in data dimensions {tuple(self.dims)}"
                )

        # each specified dimension must have exactly one multi-index
        stacked_indexes: dict[Any, tuple[Index, dict[Hashable, Variable]]] = {}
        for d in dims:
            idx, idx_vars = self._get_stack_index(d, multi=True)
            if idx is not None:
                stacked_indexes[d] = idx, idx_vars

        if dim is None:
            dims = list(stacked_indexes)
        else:
            non_multi_dims = set(dims) - set(stacked_indexes)
            if non_multi_dims:
                raise ValueError(
                    "cannot unstack dimensions that do not "
                    f"have exactly one multi-index: {tuple(non_multi_dims)}"
                )

        result = self.copy(deep=False)

        # we want to avoid allocating an object-dtype ndarray for a MultiIndex,
        # so we can't just access self.variables[v].data for every variable.
        # We only check the non-index variables.
        # https://github.com/pydata/xarray/issues/5902
        nonindexes = [
            self.variables[k] for k in set(self.variables) - set(self._indexes)
        ]
        # Notes for each of these cases:
        # 1. Dask arrays don't support assignment by index, which the fast unstack
        #    function requires.
        #    https://github.com/pydata/xarray/pull/4746#issuecomment-753282125
        # 2. Sparse doesn't currently support (though we could special-case it)
        #    https://github.com/pydata/sparse/issues/422
        # 3. pint requires checking if it's a NumPy array until
        #    https://github.com/pydata/xarray/pull/4751 is resolved,
        #    Once that is resolved, explicitly exclude pint arrays.
        #    pint doesn't implement `np.full_like` in a way that's
        #    currently compatible.
        sparse_array_type = array_type("sparse")
        needs_full_reindex = any(
            is_duck_dask_array(v.data)
            or isinstance(v.data, sparse_array_type)
            or not isinstance(v.data, np.ndarray)
            for v in nonindexes
        )

        for d in dims:
            if needs_full_reindex:
                result = result._unstack_full_reindex(
                    d, stacked_indexes[d], fill_value, sparse
                )
            else:
                result = result._unstack_once(d, stacked_indexes[d], fill_value, sparse)
        return result

    def update(self, other: CoercibleMapping) -> Self:
        """Update this dataset's variables with those from another dataset.

        Just like :py:meth:`dict.update` this is a in-place operation.
        For a non-inplace version, see :py:meth:`Dataset.merge`.

        Parameters
        ----------
        other : Dataset or mapping
            Variables with which to update this dataset. One of:

            - Dataset
            - mapping {var name: DataArray}
            - mapping {var name: Variable}
            - mapping {var name: (dimension name, array-like)}
            - mapping {var name: (tuple of dimension names, array-like)}

        Returns
        -------
        updated : Dataset
            Updated dataset. Note that since the update is in-place this is the input
            dataset.

            It is deprecated since version 0.17 and scheduled to be removed in 0.21.

        Raises
        ------
        ValueError
            If any dimensions would have inconsistent sizes in the updated
            dataset.

        See Also
        --------
        Dataset.assign
        Dataset.merge
        """
        merge_result = dataset_update_method(self, other)
        return self._replace(inplace=True, **merge_result._asdict())

    def merge(
        self,
        other: CoercibleMapping | DataArray,
        overwrite_vars: Hashable | Iterable[Hashable] = frozenset(),
        compat: CompatOptions = "no_conflicts",
        join: JoinOptions = "outer",
        fill_value: Any = xrdtypes.NA,
        combine_attrs: CombineAttrsOptions = "override",
    ) -> Self:
        """Merge the arrays of two datasets into a single dataset.

        This method generally does not allow for overriding data, with the
        exception of attributes, which are ignored on the second dataset.
        Variables with the same name are checked for conflicts via the equals
        or identical methods.

        Parameters
        ----------
        other : Dataset or mapping
            Dataset or variables to merge with this dataset.
        overwrite_vars : hashable or iterable of hashable, optional
            If provided, update variables of these name(s) without checking for
            conflicts in this dataset.
        compat : {"identical", "equals", "broadcast_equals", \
                  "no_conflicts", "override", "minimal"}, default: "no_conflicts"
            String indicating how to compare variables of the same name for
            potential conflicts:

            - 'identical': all values, dimensions and attributes must be the
              same.
            - 'equals': all values and dimensions must be the same.
            - 'broadcast_equals': all values must be equal when variables are
              broadcast against each other to ensure common dimensions.
            - 'no_conflicts': only values which are not null in both datasets
              must be equal. The returned dataset then contains the combination
              of all non-null values.
            - 'override': skip comparing and pick variable from first dataset
            - 'minimal': drop conflicting coordinates

        join : {"outer", "inner", "left", "right", "exact", "override"}, \
               default: "outer"
            Method for joining ``self`` and ``other`` along shared dimensions:

            - 'outer': use the union of the indexes
            - 'inner': use the intersection of the indexes
            - 'left': use indexes from ``self``
            - 'right': use indexes from ``other``
            - 'exact': error instead of aligning non-equal indexes
            - 'override': use indexes from ``self`` that are the same size
              as those of ``other`` in that dimension

        fill_value : scalar or dict-like, optional
            Value to use for newly missing values. If a dict-like, maps
            variable names (including coordinates) to fill values.
        combine_attrs : {"drop", "identical", "no_conflicts", "drop_conflicts", \
                         "override"} or callable, default: "override"
            A callable or a string indicating how to combine attrs of the objects being
            merged:

            - "drop": empty attrs on returned Dataset.
            - "identical": all attrs must be the same on every object.
            - "no_conflicts": attrs from all objects are combined, any that have
              the same name must also have the same value.
            - "drop_conflicts": attrs from all objects are combined, any that have
              the same name but different values are dropped.
            - "override": skip comparing and copy attrs from the first dataset to
              the result.

            If a callable, it must expect a sequence of ``attrs`` dicts and a context object
            as its only parameters.

        Returns
        -------
        merged : Dataset
            Merged dataset.

        Raises
        ------
        MergeError
            If any variables conflict (see ``compat``).

        See Also
        --------
        Dataset.update
        """
        from xarray.core.dataarray import DataArray

        other = other.to_dataset() if isinstance(other, DataArray) else other
        merge_result = dataset_merge_method(
            self,
            other,
            overwrite_vars=overwrite_vars,
            compat=compat,
            join=join,
            fill_value=fill_value,
            combine_attrs=combine_attrs,
        )
        return self._replace(**merge_result._asdict())

    def _assert_all_in_dataset(
        self, names: Iterable[Hashable], virtual_okay: bool = False
    ) -> None:
        bad_names = set(names) - set(self._variables)
        if virtual_okay:
            bad_names -= self.virtual_variables
        if bad_names:
            ordered_bad_names = [name for name in names if name in bad_names]
            raise ValueError(
                f"These variables cannot be found in this dataset: {ordered_bad_names}"
            )

    def drop_vars(
        self,
        names: Hashable | Iterable[Hashable],
        *,
        errors: ErrorOptions = "raise",
    ) -> Self:
        """Drop variables from this dataset.

        Parameters
        ----------
        names : hashable or iterable of hashable
            Name(s) of variables to drop.
        errors : {"raise", "ignore"}, default: "raise"
            If 'raise', raises a ValueError error if any of the variable
            passed are not in the dataset. If 'ignore', any given names that are in the
            dataset are dropped and no error is raised.

        Examples
        --------

        >>> dataset = xr.Dataset(
        ...     {
        ...         "temperature": (
        ...             ["time", "latitude", "longitude"],
        ...             [[[25.5, 26.3], [27.1, 28.0]]],
        ...         ),
        ...         "humidity": (
        ...             ["time", "latitude", "longitude"],
        ...             [[[65.0, 63.8], [58.2, 59.6]]],
        ...         ),
        ...         "wind_speed": (
        ...             ["time", "latitude", "longitude"],
        ...             [[[10.2, 8.5], [12.1, 9.8]]],
        ...         ),
        ...     },
        ...     coords={
        ...         "time": pd.date_range("2023-07-01", periods=1),
        ...         "latitude": [40.0, 40.2],
        ...         "longitude": [-75.0, -74.8],
        ...     },
        ... )
        >>> dataset
        <xarray.Dataset>
        Dimensions:      (time: 1, latitude: 2, longitude: 2)
        Coordinates:
          * time         (time) datetime64[ns] 2023-07-01
          * latitude     (latitude) float64 40.0 40.2
          * longitude    (longitude) float64 -75.0 -74.8
        Data variables:
            temperature  (time, latitude, longitude) float64 25.5 26.3 27.1 28.0
            humidity     (time, latitude, longitude) float64 65.0 63.8 58.2 59.6
            wind_speed   (time, latitude, longitude) float64 10.2 8.5 12.1 9.8

        # Drop the 'humidity' variable

        >>> dataset.drop_vars(["humidity"])
        <xarray.Dataset>
        Dimensions:      (time: 1, latitude: 2, longitude: 2)
        Coordinates:
          * time         (time) datetime64[ns] 2023-07-01
          * latitude     (latitude) float64 40.0 40.2
          * longitude    (longitude) float64 -75.0 -74.8
        Data variables:
            temperature  (time, latitude, longitude) float64 25.5 26.3 27.1 28.0
            wind_speed   (time, latitude, longitude) float64 10.2 8.5 12.1 9.8

        # Drop the 'humidity', 'temperature' variables

        >>> dataset.drop_vars(["humidity", "temperature"])
        <xarray.Dataset>
        Dimensions:     (time: 1, latitude: 2, longitude: 2)
        Coordinates:
          * time        (time) datetime64[ns] 2023-07-01
          * latitude    (latitude) float64 40.0 40.2
          * longitude   (longitude) float64 -75.0 -74.8
        Data variables:
            wind_speed  (time, latitude, longitude) float64 10.2 8.5 12.1 9.8

        # Attempt to drop non-existent variable with errors="ignore"

        >>> dataset.drop_vars(["pressure"], errors="ignore")
        <xarray.Dataset>
        Dimensions:      (time: 1, latitude: 2, longitude: 2)
        Coordinates:
          * time         (time) datetime64[ns] 2023-07-01
          * latitude     (latitude) float64 40.0 40.2
          * longitude    (longitude) float64 -75.0 -74.8
        Data variables:
            temperature  (time, latitude, longitude) float64 25.5 26.3 27.1 28.0
            humidity     (time, latitude, longitude) float64 65.0 63.8 58.2 59.6
            wind_speed   (time, latitude, longitude) float64 10.2 8.5 12.1 9.8

        # Attempt to drop non-existent variable with errors="raise"

        >>> dataset.drop_vars(["pressure"], errors="raise")
        Traceback (most recent call last):
        ValueError: These variables cannot be found in this dataset: ['pressure']

        Raises
        ------
        ValueError
             Raised if you attempt to drop a variable which is not present, and the kwarg ``errors='raise'``.

        Returns
        -------
        dropped : Dataset

        See Also
        --------
        DataArray.drop_vars

        """
        # the Iterable check is required for mypy
        if is_scalar(names) or not isinstance(names, Iterable):
            names = {names}
        else:
            names = set(names)
        if errors == "raise":
            self._assert_all_in_dataset(names)

        # GH6505
        other_names = set()
        for var in names:
            maybe_midx = self._indexes.get(var, None)
            if isinstance(maybe_midx, PandasMultiIndex):
                idx_coord_names = set(maybe_midx.index.names + [maybe_midx.dim])
                idx_other_names = idx_coord_names - set(names)
                other_names.update(idx_other_names)
        if other_names:
            names |= set(other_names)
            warnings.warn(
                f"Deleting a single level of a MultiIndex is deprecated. Previously, this deleted all levels of a MultiIndex. "
                f"Please also drop the following variables: {other_names!r} to avoid an error in the future.",
                DeprecationWarning,
                stacklevel=2,
            )

        assert_no_index_corrupted(self.xindexes, names)

        variables = {k: v for k, v in self._variables.items() if k not in names}
        coord_names = {k for k in self._coord_names if k in variables}
        indexes = {k: v for k, v in self._indexes.items() if k not in names}
        return self._replace_with_new_dims(
            variables, coord_names=coord_names, indexes=indexes
        )

    def drop_indexes(
        self,
        coord_names: Hashable | Iterable[Hashable],
        *,
        errors: ErrorOptions = "raise",
    ) -> Self:
        """Drop the indexes assigned to the given coordinates.

        Parameters
        ----------
        coord_names : hashable or iterable of hashable
            Name(s) of the coordinate(s) for which to drop the index.
        errors : {"raise", "ignore"}, default: "raise"
            If 'raise', raises a ValueError error if any of the coordinates
            passed have no index or are not in the dataset.
            If 'ignore', no error is raised.

        Returns
        -------
        dropped : Dataset
            A new dataset with dropped indexes.

        """
        # the Iterable check is required for mypy
        if is_scalar(coord_names) or not isinstance(coord_names, Iterable):
            coord_names = {coord_names}
        else:
            coord_names = set(coord_names)

        if errors == "raise":
            invalid_coords = coord_names - self._coord_names
            if invalid_coords:
                raise ValueError(
                    f"The coordinates {tuple(invalid_coords)} are not found in the "
                    f"dataset coordinates {tuple(self.coords.keys())}"
                )

            unindexed_coords = set(coord_names) - set(self._indexes)
            if unindexed_coords:
                raise ValueError(
                    f"those coordinates do not have an index: {unindexed_coords}"
                )

        assert_no_index_corrupted(self.xindexes, coord_names, action="remove index(es)")

        variables = {}
        for name, var in self._variables.items():
            if name in coord_names:
                variables[name] = var.to_base_variable()
            else:
                variables[name] = var

        indexes = {k: v for k, v in self._indexes.items() if k not in coord_names}

        return self._replace(variables=variables, indexes=indexes)

    def drop(
        self,
        labels=None,
        dim=None,
        *,
        errors: ErrorOptions = "raise",
        **labels_kwargs,
    ) -> Self:
        """Backward compatible method based on `drop_vars` and `drop_sel`

        Using either `drop_vars` or `drop_sel` is encouraged

        See Also
        --------
        Dataset.drop_vars
        Dataset.drop_sel
        """
        if errors not in ["raise", "ignore"]:
            raise ValueError('errors must be either "raise" or "ignore"')

        if is_dict_like(labels) and not isinstance(labels, dict):
            warnings.warn(
                "dropping coordinates using `drop` is be deprecated; use drop_vars.",
                FutureWarning,
                stacklevel=2,
            )
            return self.drop_vars(labels, errors=errors)

        if labels_kwargs or isinstance(labels, dict):
            if dim is not None:
                raise ValueError("cannot specify dim and dict-like arguments.")
            labels = either_dict_or_kwargs(labels, labels_kwargs, "drop")

        if dim is None and (is_scalar(labels) or isinstance(labels, Iterable)):
            warnings.warn(
                "dropping variables using `drop` will be deprecated; using drop_vars is encouraged.",
                PendingDeprecationWarning,
                stacklevel=2,
            )
            return self.drop_vars(labels, errors=errors)
        if dim is not None:
            warnings.warn(
                "dropping labels using list-like labels is deprecated; using "
                "dict-like arguments with `drop_sel`, e.g. `ds.drop_sel(dim=[labels]).",
                DeprecationWarning,
                stacklevel=2,
            )
            return self.drop_sel({dim: labels}, errors=errors, **labels_kwargs)

        warnings.warn(
            "dropping labels using `drop` will be deprecated; using drop_sel is encouraged.",
            PendingDeprecationWarning,
            stacklevel=2,
        )
        return self.drop_sel(labels, errors=errors)

    def drop_sel(
        self, labels=None, *, errors: ErrorOptions = "raise", **labels_kwargs
    ) -> Self:
        """Drop index labels from this dataset.

        Parameters
        ----------
        labels : mapping of hashable to Any
            Index labels to drop
        errors : {"raise", "ignore"}, default: "raise"
            If 'raise', raises a ValueError error if
            any of the index labels passed are not
            in the dataset. If 'ignore', any given labels that are in the
            dataset are dropped and no error is raised.
        **labels_kwargs : {dim: label, ...}, optional
            The keyword arguments form of ``dim`` and ``labels``

        Returns
        -------
        dropped : Dataset

        Examples
        --------
        >>> data = np.arange(6).reshape(2, 3)
        >>> labels = ["a", "b", "c"]
        >>> ds = xr.Dataset({"A": (["x", "y"], data), "y": labels})
        >>> ds
        <xarray.Dataset>
        Dimensions:  (x: 2, y: 3)
        Coordinates:
          * y        (y) <U1 'a' 'b' 'c'
        Dimensions without coordinates: x
        Data variables:
            A        (x, y) int64 0 1 2 3 4 5
        >>> ds.drop_sel(y=["a", "c"])
        <xarray.Dataset>
        Dimensions:  (x: 2, y: 1)
        Coordinates:
          * y        (y) <U1 'b'
        Dimensions without coordinates: x
        Data variables:
            A        (x, y) int64 1 4
        >>> ds.drop_sel(y="b")
        <xarray.Dataset>
        Dimensions:  (x: 2, y: 2)
        Coordinates:
          * y        (y) <U1 'a' 'c'
        Dimensions without coordinates: x
        Data variables:
            A        (x, y) int64 0 2 3 5
        """
        if errors not in ["raise", "ignore"]:
            raise ValueError('errors must be either "raise" or "ignore"')

        labels = either_dict_or_kwargs(labels, labels_kwargs, "drop_sel")

        ds = self
        for dim, labels_for_dim in labels.items():
            # Don't cast to set, as it would harm performance when labels
            # is a large numpy array
            if utils.is_scalar(labels_for_dim):
                labels_for_dim = [labels_for_dim]
            labels_for_dim = np.asarray(labels_for_dim)
            try:
                index = self.get_index(dim)
            except KeyError:
                raise ValueError(f"dimension {dim!r} does not have coordinate labels")
            new_index = index.drop(labels_for_dim, errors=errors)
            ds = ds.loc[{dim: new_index}]
        return ds

    def drop_isel(self, indexers=None, **indexers_kwargs) -> Self:
        """Drop index positions from this Dataset.

        Parameters
        ----------
        indexers : mapping of hashable to Any
            Index locations to drop
        **indexers_kwargs : {dim: position, ...}, optional
            The keyword arguments form of ``dim`` and ``positions``

        Returns
        -------
        dropped : Dataset

        Raises
        ------
        IndexError

        Examples
        --------
        >>> data = np.arange(6).reshape(2, 3)
        >>> labels = ["a", "b", "c"]
        >>> ds = xr.Dataset({"A": (["x", "y"], data), "y": labels})
        >>> ds
        <xarray.Dataset>
        Dimensions:  (x: 2, y: 3)
        Coordinates:
          * y        (y) <U1 'a' 'b' 'c'
        Dimensions without coordinates: x
        Data variables:
            A        (x, y) int64 0 1 2 3 4 5
        >>> ds.drop_isel(y=[0, 2])
        <xarray.Dataset>
        Dimensions:  (x: 2, y: 1)
        Coordinates:
          * y        (y) <U1 'b'
        Dimensions without coordinates: x
        Data variables:
            A        (x, y) int64 1 4
        >>> ds.drop_isel(y=1)
        <xarray.Dataset>
        Dimensions:  (x: 2, y: 2)
        Coordinates:
          * y        (y) <U1 'a' 'c'
        Dimensions without coordinates: x
        Data variables:
            A        (x, y) int64 0 2 3 5
        """

        indexers = either_dict_or_kwargs(indexers, indexers_kwargs, "drop_isel")

        ds = self
        dimension_index = {}
        for dim, pos_for_dim in indexers.items():
            # Don't cast to set, as it would harm performance when labels
            # is a large numpy array
            if utils.is_scalar(pos_for_dim):
                pos_for_dim = [pos_for_dim]
            pos_for_dim = np.asarray(pos_for_dim)
            index = self.get_index(dim)
            new_index = index.delete(pos_for_dim)
            dimension_index[dim] = new_index
        ds = ds.loc[dimension_index]
        return ds

    def drop_dims(
        self,
        drop_dims: str | Iterable[Hashable],
        *,
        errors: ErrorOptions = "raise",
    ) -> Self:
        """Drop dimensions and associated variables from this dataset.

        Parameters
        ----------
        drop_dims : str or Iterable of Hashable
            Dimension or dimensions to drop.
        errors : {"raise", "ignore"}, default: "raise"
            If 'raise', raises a ValueError error if any of the
            dimensions passed are not in the dataset. If 'ignore', any given
            dimensions that are in the dataset are dropped and no error is raised.

        Returns
        -------
        obj : Dataset
            The dataset without the given dimensions (or any variables
            containing those dimensions).
        """
        if errors not in ["raise", "ignore"]:
            raise ValueError('errors must be either "raise" or "ignore"')

        if isinstance(drop_dims, str) or not isinstance(drop_dims, Iterable):
            drop_dims = {drop_dims}
        else:
            drop_dims = set(drop_dims)

        if errors == "raise":
            missing_dims = drop_dims - set(self.dims)
            if missing_dims:
                raise ValueError(
                    f"Dimensions {tuple(missing_dims)} not found in data dimensions {tuple(self.dims)}"
                )

        drop_vars = {k for k, v in self._variables.items() if set(v.dims) & drop_dims}
        return self.drop_vars(drop_vars)

    def transpose(
        self,
        *dims: Hashable,
        missing_dims: ErrorOptionsWithWarn = "raise",
    ) -> Self:
        """Return a new Dataset object with all array dimensions transposed.

        Although the order of dimensions on each array will change, the dataset
        dimensions themselves will remain in fixed (sorted) order.

        Parameters
        ----------
        *dims : hashable, optional
            By default, reverse the dimensions on each array. Otherwise,
            reorder the dimensions to this order.
        missing_dims : {"raise", "warn", "ignore"}, default: "raise"
            What to do if dimensions that should be selected from are not present in the
            Dataset:
            - "raise": raise an exception
            - "warn": raise a warning, and ignore the missing dimensions
            - "ignore": ignore the missing dimensions

        Returns
        -------
        transposed : Dataset
            Each array in the dataset (including) coordinates will be
            transposed to the given order.

        Notes
        -----
        This operation returns a view of each array's data. It is
        lazy for dask-backed DataArrays but not for numpy-backed DataArrays
        -- the data will be fully loaded into memory.

        See Also
        --------
        numpy.transpose
        DataArray.transpose
        """
        # Raise error if list is passed as dims
        if (len(dims) > 0) and (isinstance(dims[0], list)):
            list_fix = [f"{repr(x)}" if isinstance(x, str) else f"{x}" for x in dims[0]]
            raise TypeError(
                f'transpose requires dims to be passed as multiple arguments. Expected `{", ".join(list_fix)}`. Received `{dims[0]}` instead'
            )

        # Use infix_dims to check once for missing dimensions
        if len(dims) != 0:
            _ = list(infix_dims(dims, self.dims, missing_dims))

        ds = self.copy()
        for name, var in self._variables.items():
            var_dims = tuple(dim for dim in dims if dim in (var.dims + (...,)))
            ds._variables[name] = var.transpose(*var_dims)
        return ds

    def dropna(
        self,
        dim: Hashable,
<<<<<<< HEAD
        *,
        how: str = "any",
        thresh: int = None,
        subset: Iterable[Hashable] = None,
    ):
=======
        how: Literal["any", "all"] = "any",
        thresh: int | None = None,
        subset: Iterable[Hashable] | None = None,
    ) -> Self:
>>>>>>> f8ab40c5
        """Returns a new dataset with dropped labels for missing values along
        the provided dimension.

        Parameters
        ----------
        dim : hashable
            Dimension along which to drop missing values. Dropping along
            multiple dimensions simultaneously is not yet supported.
        how : {"any", "all"}, default: "any"
            - any : if any NA values are present, drop that label
            - all : if all values are NA, drop that label

        thresh : int or None, optional
            If supplied, require this many non-NA values (summed over all the subset variables).
        subset : iterable of hashable or None, optional
            Which variables to check for missing values. By default, all
            variables in the dataset are checked.

        Examples
        --------
        >>> dataset = xr.Dataset(
        ...     {
        ...         "temperature": (
        ...             ["time", "location"],
        ...             [[23.4, 24.1], [np.nan, 22.1], [21.8, 24.2], [20.5, 25.3]],
        ...         )
        ...     },
        ...     coords={"time": [1, 2, 3, 4], "location": ["A", "B"]},
        ... )
        >>> dataset
        <xarray.Dataset>
        Dimensions:      (time: 4, location: 2)
        Coordinates:
          * time         (time) int64 1 2 3 4
          * location     (location) <U1 'A' 'B'
        Data variables:
            temperature  (time, location) float64 23.4 24.1 nan 22.1 21.8 24.2 20.5 25.3

        # Drop NaN values from the dataset

        >>> dataset.dropna(dim="time")
        <xarray.Dataset>
        Dimensions:      (time: 3, location: 2)
        Coordinates:
          * time         (time) int64 1 3 4
          * location     (location) <U1 'A' 'B'
        Data variables:
            temperature  (time, location) float64 23.4 24.1 21.8 24.2 20.5 25.3

        # Drop labels with any NAN values

        >>> dataset.dropna(dim="time", how="any")
        <xarray.Dataset>
        Dimensions:      (time: 3, location: 2)
        Coordinates:
          * time         (time) int64 1 3 4
          * location     (location) <U1 'A' 'B'
        Data variables:
            temperature  (time, location) float64 23.4 24.1 21.8 24.2 20.5 25.3

        # Drop labels with all NAN values

        >>> dataset.dropna(dim="time", how="all")
        <xarray.Dataset>
        Dimensions:      (time: 4, location: 2)
        Coordinates:
          * time         (time) int64 1 2 3 4
          * location     (location) <U1 'A' 'B'
        Data variables:
            temperature  (time, location) float64 23.4 24.1 nan 22.1 21.8 24.2 20.5 25.3

        # Drop labels with less than 2 non-NA values

        >>> dataset.dropna(dim="time", thresh=2)
        <xarray.Dataset>
        Dimensions:      (time: 3, location: 2)
        Coordinates:
          * time         (time) int64 1 3 4
          * location     (location) <U1 'A' 'B'
        Data variables:
            temperature  (time, location) float64 23.4 24.1 21.8 24.2 20.5 25.3

        Returns
        -------
        Dataset
        """
        # TODO: consider supporting multiple dimensions? Or not, given that
        # there are some ugly edge cases, e.g., pandas's dropna differs
        # depending on the order of the supplied axes.

        if dim not in self.dims:
            raise ValueError(
                f"Dimension {dim!r} not found in data dimensions {tuple(self.dims)}"
            )

        if subset is None:
            subset = iter(self.data_vars)

        count = np.zeros(self.dims[dim], dtype=np.int64)
        size = np.int_(0)  # for type checking

        for k in subset:
            array = self._variables[k]
            if dim in array.dims:
                dims = [d for d in array.dims if d != dim]
                count += np.asarray(array.count(dims))  # type: ignore[attr-defined]
                size += math.prod([self.dims[d] for d in dims])

        if thresh is not None:
            mask = count >= thresh
        elif how == "any":
            mask = count == size
        elif how == "all":
            mask = count > 0
        elif how is not None:
            raise ValueError(f"invalid how option: {how}")
        else:
            raise TypeError("must specify how or thresh")

        return self.isel({dim: mask})

    def fillna(self, value: Any) -> Self:
        """Fill missing values in this object.

        This operation follows the normal broadcasting and alignment rules that
        xarray uses for binary arithmetic, except the result is aligned to this
        object (``join='left'``) instead of aligned to the intersection of
        index coordinates (``join='inner'``).

        Parameters
        ----------
        value : scalar, ndarray, DataArray, dict or Dataset
            Used to fill all matching missing values in this dataset's data
            variables. Scalars, ndarrays or DataArrays arguments are used to
            fill all data with aligned coordinates (for DataArrays).
            Dictionaries or datasets match data variables and then align
            coordinates if necessary.

        Returns
        -------
        Dataset

        Examples
        --------
        >>> ds = xr.Dataset(
        ...     {
        ...         "A": ("x", [np.nan, 2, np.nan, 0]),
        ...         "B": ("x", [3, 4, np.nan, 1]),
        ...         "C": ("x", [np.nan, np.nan, np.nan, 5]),
        ...         "D": ("x", [np.nan, 3, np.nan, 4]),
        ...     },
        ...     coords={"x": [0, 1, 2, 3]},
        ... )
        >>> ds
        <xarray.Dataset>
        Dimensions:  (x: 4)
        Coordinates:
          * x        (x) int64 0 1 2 3
        Data variables:
            A        (x) float64 nan 2.0 nan 0.0
            B        (x) float64 3.0 4.0 nan 1.0
            C        (x) float64 nan nan nan 5.0
            D        (x) float64 nan 3.0 nan 4.0

        Replace all `NaN` values with 0s.

        >>> ds.fillna(0)
        <xarray.Dataset>
        Dimensions:  (x: 4)
        Coordinates:
          * x        (x) int64 0 1 2 3
        Data variables:
            A        (x) float64 0.0 2.0 0.0 0.0
            B        (x) float64 3.0 4.0 0.0 1.0
            C        (x) float64 0.0 0.0 0.0 5.0
            D        (x) float64 0.0 3.0 0.0 4.0

        Replace all `NaN` elements in column ‘A’, ‘B’, ‘C’, and ‘D’, with 0, 1, 2, and 3 respectively.

        >>> values = {"A": 0, "B": 1, "C": 2, "D": 3}
        >>> ds.fillna(value=values)
        <xarray.Dataset>
        Dimensions:  (x: 4)
        Coordinates:
          * x        (x) int64 0 1 2 3
        Data variables:
            A        (x) float64 0.0 2.0 0.0 0.0
            B        (x) float64 3.0 4.0 1.0 1.0
            C        (x) float64 2.0 2.0 2.0 5.0
            D        (x) float64 3.0 3.0 3.0 4.0
        """
        if utils.is_dict_like(value):
            value_keys = getattr(value, "data_vars", value).keys()
            if not set(value_keys) <= set(self.data_vars.keys()):
                raise ValueError(
                    "all variables in the argument to `fillna` "
                    "must be contained in the original dataset"
                )
        out = ops.fillna(self, value)
        return out

    def interpolate_na(
        self,
        dim: Hashable | None = None,
        method: InterpOptions = "linear",
        limit: int | None = None,
        use_coordinate: bool | Hashable = True,
        max_gap: (
            int | float | str | pd.Timedelta | np.timedelta64 | datetime.timedelta
        ) = None,
        **kwargs: Any,
    ) -> Self:
        """Fill in NaNs by interpolating according to different methods.

        Parameters
        ----------
        dim : Hashable or None, optional
            Specifies the dimension along which to interpolate.
        method : {"linear", "nearest", "zero", "slinear", "quadratic", "cubic", "polynomial", \
            "barycentric", "krogh", "pchip", "spline", "akima"}, default: "linear"
            String indicating which method to use for interpolation:

            - 'linear': linear interpolation. Additional keyword
              arguments are passed to :py:func:`numpy.interp`
            - 'nearest', 'zero', 'slinear', 'quadratic', 'cubic', 'polynomial':
              are passed to :py:func:`scipy.interpolate.interp1d`. If
              ``method='polynomial'``, the ``order`` keyword argument must also be
              provided.
            - 'barycentric', 'krogh', 'pchip', 'spline', 'akima': use their
              respective :py:class:`scipy.interpolate` classes.

        use_coordinate : bool or Hashable, default: True
            Specifies which index to use as the x values in the interpolation
            formulated as `y = f(x)`. If False, values are treated as if
            equally-spaced along ``dim``. If True, the IndexVariable `dim` is
            used. If ``use_coordinate`` is a string, it specifies the name of a
            coordinate variable to use as the index.
        limit : int, default: None
            Maximum number of consecutive NaNs to fill. Must be greater than 0
            or None for no limit. This filling is done regardless of the size of
            the gap in the data. To only interpolate over gaps less than a given length,
            see ``max_gap``.
        max_gap : int, float, str, pandas.Timedelta, numpy.timedelta64, datetime.timedelta, default: None
            Maximum size of gap, a continuous sequence of NaNs, that will be filled.
            Use None for no limit. When interpolating along a datetime64 dimension
            and ``use_coordinate=True``, ``max_gap`` can be one of the following:

            - a string that is valid input for pandas.to_timedelta
            - a :py:class:`numpy.timedelta64` object
            - a :py:class:`pandas.Timedelta` object
            - a :py:class:`datetime.timedelta` object

            Otherwise, ``max_gap`` must be an int or a float. Use of ``max_gap`` with unlabeled
            dimensions has not been implemented yet. Gap length is defined as the difference
            between coordinate values at the first data point after a gap and the last value
            before a gap. For gaps at the beginning (end), gap length is defined as the difference
            between coordinate values at the first (last) valid data point and the first (last) NaN.
            For example, consider::

                <xarray.DataArray (x: 9)>
                array([nan, nan, nan,  1., nan, nan,  4., nan, nan])
                Coordinates:
                  * x        (x) int64 0 1 2 3 4 5 6 7 8

            The gap lengths are 3-0 = 3; 6-3 = 3; and 8-6 = 2 respectively
        **kwargs : dict, optional
            parameters passed verbatim to the underlying interpolation function

        Returns
        -------
        interpolated: Dataset
            Filled in Dataset.

        Warning
        --------
        When passing fill_value as a keyword argument with method="linear", it does not use
        ``numpy.interp`` but it uses ``scipy.interpolate.interp1d``, which provides the fill_value parameter.

        See Also
        --------
        numpy.interp
        scipy.interpolate

        Examples
        --------
        >>> ds = xr.Dataset(
        ...     {
        ...         "A": ("x", [np.nan, 2, 3, np.nan, 0]),
        ...         "B": ("x", [3, 4, np.nan, 1, 7]),
        ...         "C": ("x", [np.nan, np.nan, np.nan, 5, 0]),
        ...         "D": ("x", [np.nan, 3, np.nan, -1, 4]),
        ...     },
        ...     coords={"x": [0, 1, 2, 3, 4]},
        ... )
        >>> ds
        <xarray.Dataset>
        Dimensions:  (x: 5)
        Coordinates:
          * x        (x) int64 0 1 2 3 4
        Data variables:
            A        (x) float64 nan 2.0 3.0 nan 0.0
            B        (x) float64 3.0 4.0 nan 1.0 7.0
            C        (x) float64 nan nan nan 5.0 0.0
            D        (x) float64 nan 3.0 nan -1.0 4.0

        >>> ds.interpolate_na(dim="x", method="linear")
        <xarray.Dataset>
        Dimensions:  (x: 5)
        Coordinates:
          * x        (x) int64 0 1 2 3 4
        Data variables:
            A        (x) float64 nan 2.0 3.0 1.5 0.0
            B        (x) float64 3.0 4.0 2.5 1.0 7.0
            C        (x) float64 nan nan nan 5.0 0.0
            D        (x) float64 nan 3.0 1.0 -1.0 4.0

        >>> ds.interpolate_na(dim="x", method="linear", fill_value="extrapolate")
        <xarray.Dataset>
        Dimensions:  (x: 5)
        Coordinates:
          * x        (x) int64 0 1 2 3 4
        Data variables:
            A        (x) float64 1.0 2.0 3.0 1.5 0.0
            B        (x) float64 3.0 4.0 2.5 1.0 7.0
            C        (x) float64 20.0 15.0 10.0 5.0 0.0
            D        (x) float64 5.0 3.0 1.0 -1.0 4.0
        """
        from xarray.core.missing import _apply_over_vars_with_dim, interp_na

        new = _apply_over_vars_with_dim(
            interp_na,
            self,
            dim=dim,
            method=method,
            limit=limit,
            use_coordinate=use_coordinate,
            max_gap=max_gap,
            **kwargs,
        )
        return new

    def ffill(self, dim: Hashable, limit: int | None = None) -> Self:
        """Fill NaN values by propagating values forward

        *Requires bottleneck.*

        Parameters
        ----------
        dim : Hashable
            Specifies the dimension along which to propagate values when filling.
        limit : int or None, optional
            The maximum number of consecutive NaN values to forward fill. In
            other words, if there is a gap with more than this number of
            consecutive NaNs, it will only be partially filled. Must be greater
            than 0 or None for no limit. Must be None or greater than or equal
            to axis length if filling along chunked axes (dimensions).

        Examples
        --------
        >>> time = pd.date_range("2023-01-01", periods=10, freq="D")
        >>> data = np.array(
        ...     [1, np.nan, np.nan, np.nan, 5, np.nan, np.nan, 8, np.nan, 10]
        ... )
        >>> dataset = xr.Dataset({"data": (("time",), data)}, coords={"time": time})
        >>> dataset
        <xarray.Dataset>
        Dimensions:  (time: 10)
        Coordinates:
          * time     (time) datetime64[ns] 2023-01-01 2023-01-02 ... 2023-01-10
        Data variables:
            data     (time) float64 1.0 nan nan nan 5.0 nan nan 8.0 nan 10.0

        # Perform forward fill (ffill) on the dataset

        >>> dataset.ffill(dim="time")
        <xarray.Dataset>
        Dimensions:  (time: 10)
        Coordinates:
          * time     (time) datetime64[ns] 2023-01-01 2023-01-02 ... 2023-01-10
        Data variables:
            data     (time) float64 1.0 1.0 1.0 1.0 5.0 5.0 5.0 8.0 8.0 10.0

        # Limit the forward filling to a maximum of 2 consecutive NaN values

        >>> dataset.ffill(dim="time", limit=2)
        <xarray.Dataset>
        Dimensions:  (time: 10)
        Coordinates:
          * time     (time) datetime64[ns] 2023-01-01 2023-01-02 ... 2023-01-10
        Data variables:
            data     (time) float64 1.0 1.0 1.0 nan 5.0 5.0 5.0 8.0 8.0 10.0

        Returns
        -------
        Dataset

        See Also
        --------
        Dataset.bfill
        """
        from xarray.core.missing import _apply_over_vars_with_dim, ffill

        new = _apply_over_vars_with_dim(ffill, self, dim=dim, limit=limit)
        return new

    def bfill(self, dim: Hashable, limit: int | None = None) -> Self:
        """Fill NaN values by propagating values backward

        *Requires bottleneck.*

        Parameters
        ----------
        dim : Hashable
            Specifies the dimension along which to propagate values when
            filling.
        limit : int or None, optional
            The maximum number of consecutive NaN values to backward fill. In
            other words, if there is a gap with more than this number of
            consecutive NaNs, it will only be partially filled. Must be greater
            than 0 or None for no limit. Must be None or greater than or equal
            to axis length if filling along chunked axes (dimensions).

        Examples
        --------
        >>> time = pd.date_range("2023-01-01", periods=10, freq="D")
        >>> data = np.array(
        ...     [1, np.nan, np.nan, np.nan, 5, np.nan, np.nan, 8, np.nan, 10]
        ... )
        >>> dataset = xr.Dataset({"data": (("time",), data)}, coords={"time": time})
        >>> dataset
        <xarray.Dataset>
        Dimensions:  (time: 10)
        Coordinates:
          * time     (time) datetime64[ns] 2023-01-01 2023-01-02 ... 2023-01-10
        Data variables:
            data     (time) float64 1.0 nan nan nan 5.0 nan nan 8.0 nan 10.0

        # filled dataset, fills NaN values by propagating values backward

        >>> dataset.bfill(dim="time")
        <xarray.Dataset>
        Dimensions:  (time: 10)
        Coordinates:
          * time     (time) datetime64[ns] 2023-01-01 2023-01-02 ... 2023-01-10
        Data variables:
            data     (time) float64 1.0 5.0 5.0 5.0 5.0 8.0 8.0 8.0 10.0 10.0

        # Limit the backward filling to a maximum of 2 consecutive NaN values

        >>> dataset.bfill(dim="time", limit=2)
        <xarray.Dataset>
        Dimensions:  (time: 10)
        Coordinates:
          * time     (time) datetime64[ns] 2023-01-01 2023-01-02 ... 2023-01-10
        Data variables:
            data     (time) float64 1.0 nan 5.0 5.0 5.0 8.0 8.0 8.0 10.0 10.0

        Returns
        -------
        Dataset

        See Also
        --------
        Dataset.ffill
        """
        from xarray.core.missing import _apply_over_vars_with_dim, bfill

        new = _apply_over_vars_with_dim(bfill, self, dim=dim, limit=limit)
        return new

    def combine_first(self, other: Self) -> Self:
        """Combine two Datasets, default to data_vars of self.

        The new coordinates follow the normal broadcasting and alignment rules
        of ``join='outer'``.  Vacant cells in the expanded coordinates are
        filled with np.nan.

        Parameters
        ----------
        other : Dataset
            Used to fill all matching missing values in this array.

        Returns
        -------
        Dataset
        """
        out = ops.fillna(self, other, join="outer", dataset_join="outer")
        return out

    def reduce(
        self,
        func: Callable,
        dim: Dims = None,
        *,
        keep_attrs: bool | None = None,
        keepdims: bool = False,
        numeric_only: bool = False,
        **kwargs: Any,
    ) -> Self:
        """Reduce this dataset by applying `func` along some dimension(s).

        Parameters
        ----------
        func : callable
            Function which can be called in the form
            `f(x, axis=axis, **kwargs)` to return the result of reducing an
            np.ndarray over an integer valued axis.
        dim : str, Iterable of Hashable or None, optional
            Dimension(s) over which to apply `func`. By default `func` is
            applied over all dimensions.
        keep_attrs : bool or None, optional
            If True, the dataset's attributes (`attrs`) will be copied from
            the original object to the new one.  If False (default), the new
            object will be returned without attributes.
        keepdims : bool, default: False
            If True, the dimensions which are reduced are left in the result
            as dimensions of size one. Coordinates that use these dimensions
            are removed.
        numeric_only : bool, default: False
            If True, only apply ``func`` to variables with a numeric dtype.
        **kwargs : Any
            Additional keyword arguments passed on to ``func``.

        Returns
        -------
        reduced : Dataset
            Dataset with this object's DataArrays replaced with new DataArrays
            of summarized data and the indicated dimension(s) removed.

        Examples
        --------

        >>> dataset = xr.Dataset(
        ...     {
        ...         "math_scores": (
        ...             ["student", "test"],
        ...             [[90, 85, 92], [78, 80, 85], [95, 92, 98]],
        ...         ),
        ...         "english_scores": (
        ...             ["student", "test"],
        ...             [[88, 90, 92], [75, 82, 79], [93, 96, 91]],
        ...         ),
        ...     },
        ...     coords={
        ...         "student": ["Alice", "Bob", "Charlie"],
        ...         "test": ["Test 1", "Test 2", "Test 3"],
        ...     },
        ... )

        # Calculate the 75th percentile of math scores for each student using np.percentile

        >>> percentile_scores = dataset.reduce(np.percentile, q=75, dim="test")
        >>> percentile_scores
        <xarray.Dataset>
        Dimensions:         (student: 3)
        Coordinates:
          * student         (student) <U7 'Alice' 'Bob' 'Charlie'
        Data variables:
            math_scores     (student) float64 91.0 82.5 96.5
            english_scores  (student) float64 91.0 80.5 94.5
        """
        if kwargs.get("axis", None) is not None:
            raise ValueError(
                "passing 'axis' to Dataset reduce methods is ambiguous."
                " Please use 'dim' instead."
            )

        if dim is None or dim is ...:
            dims = set(self.dims)
        elif isinstance(dim, str) or not isinstance(dim, Iterable):
            dims = {dim}
        else:
            dims = set(dim)

        missing_dimensions = tuple(d for d in dims if d not in self.dims)
        if missing_dimensions:
            raise ValueError(
                f"Dimensions {missing_dimensions} not found in data dimensions {tuple(self.dims)}"
            )

        if keep_attrs is None:
            keep_attrs = _get_keep_attrs(default=False)

        variables: dict[Hashable, Variable] = {}
        for name, var in self._variables.items():
            reduce_dims = [d for d in var.dims if d in dims]
            if name in self.coords:
                if not reduce_dims:
                    variables[name] = var
            else:
                if (
                    # Some reduction functions (e.g. std, var) need to run on variables
                    # that don't have the reduce dims: PR5393
                    not reduce_dims
                    or not numeric_only
                    or np.issubdtype(var.dtype, np.number)
                    or (var.dtype == np.bool_)
                ):
                    # prefer to aggregate over axis=None rather than
                    # axis=(0, 1) if they will be equivalent, because
                    # the former is often more efficient
                    # keep single-element dims as list, to support Hashables
                    reduce_maybe_single = (
                        None
                        if len(reduce_dims) == var.ndim and var.ndim != 1
                        else reduce_dims
                    )
                    variables[name] = var.reduce(
                        func,
                        dim=reduce_maybe_single,
                        keep_attrs=keep_attrs,
                        keepdims=keepdims,
                        **kwargs,
                    )

        coord_names = {k for k in self.coords if k in variables}
        indexes = {k: v for k, v in self._indexes.items() if k in variables}
        attrs = self.attrs if keep_attrs else None
        return self._replace_with_new_dims(
            variables, coord_names=coord_names, attrs=attrs, indexes=indexes
        )

    def map(
        self,
        func: Callable,
        keep_attrs: bool | None = None,
        args: Iterable[Any] = (),
        **kwargs: Any,
    ) -> Self:
        """Apply a function to each data variable in this dataset

        Parameters
        ----------
        func : callable
            Function which can be called in the form `func(x, *args, **kwargs)`
            to transform each DataArray `x` in this dataset into another
            DataArray.
        keep_attrs : bool or None, optional
            If True, both the dataset's and variables' attributes (`attrs`) will be
            copied from the original objects to the new ones. If False, the new dataset
            and variables will be returned without copying the attributes.
        args : iterable, optional
            Positional arguments passed on to `func`.
        **kwargs : Any
            Keyword arguments passed on to `func`.

        Returns
        -------
        applied : Dataset
            Resulting dataset from applying ``func`` to each data variable.

        Examples
        --------
        >>> da = xr.DataArray(np.random.randn(2, 3))
        >>> ds = xr.Dataset({"foo": da, "bar": ("x", [-1, 2])})
        >>> ds
        <xarray.Dataset>
        Dimensions:  (dim_0: 2, dim_1: 3, x: 2)
        Dimensions without coordinates: dim_0, dim_1, x
        Data variables:
            foo      (dim_0, dim_1) float64 1.764 0.4002 0.9787 2.241 1.868 -0.9773
            bar      (x) int64 -1 2
        >>> ds.map(np.fabs)
        <xarray.Dataset>
        Dimensions:  (dim_0: 2, dim_1: 3, x: 2)
        Dimensions without coordinates: dim_0, dim_1, x
        Data variables:
            foo      (dim_0, dim_1) float64 1.764 0.4002 0.9787 2.241 1.868 0.9773
            bar      (x) float64 1.0 2.0
        """
        if keep_attrs is None:
            keep_attrs = _get_keep_attrs(default=False)
        variables = {
            k: maybe_wrap_array(v, func(v, *args, **kwargs))
            for k, v in self.data_vars.items()
        }
        if keep_attrs:
            for k, v in variables.items():
                v._copy_attrs_from(self.data_vars[k])
        attrs = self.attrs if keep_attrs else None
        return type(self)(variables, attrs=attrs)

    def apply(
        self,
        func: Callable,
        keep_attrs: bool | None = None,
        args: Iterable[Any] = (),
        **kwargs: Any,
    ) -> Self:
        """
        Backward compatible implementation of ``map``

        See Also
        --------
        Dataset.map
        """
        warnings.warn(
            "Dataset.apply may be deprecated in the future. Using Dataset.map is encouraged",
            PendingDeprecationWarning,
            stacklevel=2,
        )
        return self.map(func, keep_attrs, args, **kwargs)

    def assign(
        self,
        variables: Mapping[Any, Any] | None = None,
        **variables_kwargs: Any,
    ) -> Self:
        """Assign new data variables to a Dataset, returning a new object
        with all the original variables in addition to the new ones.

        Parameters
        ----------
        variables : mapping of hashable to Any
            Mapping from variables names to the new values. If the new values
            are callable, they are computed on the Dataset and assigned to new
            data variables. If the values are not callable, (e.g. a DataArray,
            scalar, or array), they are simply assigned.
        **variables_kwargs
            The keyword arguments form of ``variables``.
            One of variables or variables_kwargs must be provided.

        Returns
        -------
        ds : Dataset
            A new Dataset with the new variables in addition to all the
            existing variables.

        Notes
        -----
        Since ``kwargs`` is a dictionary, the order of your arguments may not
        be preserved, and so the order of the new variables is not well
        defined. Assigning multiple variables within the same ``assign`` is
        possible, but you cannot reference other variables created within the
        same ``assign`` call.

        The new assigned variables that replace existing coordinates in the
        original dataset are still listed as coordinates in the returned
        Dataset.

        See Also
        --------
        pandas.DataFrame.assign

        Examples
        --------
        >>> x = xr.Dataset(
        ...     {
        ...         "temperature_c": (
        ...             ("lat", "lon"),
        ...             20 * np.random.rand(4).reshape(2, 2),
        ...         ),
        ...         "precipitation": (("lat", "lon"), np.random.rand(4).reshape(2, 2)),
        ...     },
        ...     coords={"lat": [10, 20], "lon": [150, 160]},
        ... )
        >>> x
        <xarray.Dataset>
        Dimensions:        (lat: 2, lon: 2)
        Coordinates:
          * lat            (lat) int64 10 20
          * lon            (lon) int64 150 160
        Data variables:
            temperature_c  (lat, lon) float64 10.98 14.3 12.06 10.9
            precipitation  (lat, lon) float64 0.4237 0.6459 0.4376 0.8918

        Where the value is a callable, evaluated on dataset:

        >>> x.assign(temperature_f=lambda x: x.temperature_c * 9 / 5 + 32)
        <xarray.Dataset>
        Dimensions:        (lat: 2, lon: 2)
        Coordinates:
          * lat            (lat) int64 10 20
          * lon            (lon) int64 150 160
        Data variables:
            temperature_c  (lat, lon) float64 10.98 14.3 12.06 10.9
            precipitation  (lat, lon) float64 0.4237 0.6459 0.4376 0.8918
            temperature_f  (lat, lon) float64 51.76 57.75 53.7 51.62

        Alternatively, the same behavior can be achieved by directly referencing an existing dataarray:

        >>> x.assign(temperature_f=x["temperature_c"] * 9 / 5 + 32)
        <xarray.Dataset>
        Dimensions:        (lat: 2, lon: 2)
        Coordinates:
          * lat            (lat) int64 10 20
          * lon            (lon) int64 150 160
        Data variables:
            temperature_c  (lat, lon) float64 10.98 14.3 12.06 10.9
            precipitation  (lat, lon) float64 0.4237 0.6459 0.4376 0.8918
            temperature_f  (lat, lon) float64 51.76 57.75 53.7 51.62

        """
        variables = either_dict_or_kwargs(variables, variables_kwargs, "assign")
        data = self.copy()

        # do all calculations first...
        results: CoercibleMapping = data._calc_assign_results(variables)

        # split data variables to add/replace vs. coordinates to replace
        results_data_vars: dict[Hashable, CoercibleValue] = {}
        results_coords: dict[Hashable, CoercibleValue] = {}
        for k, v in results.items():
            if k in data._coord_names:
                results_coords[k] = v
            else:
                results_data_vars[k] = v

        # ... and then assign
        data.coords.update(results_coords)
        data.update(results_data_vars)

        return data

    def to_array(
        self, dim: Hashable = "variable", name: Hashable | None = None
    ) -> DataArray:
        """Convert this dataset into an xarray.DataArray

        The data variables of this dataset will be broadcast against each other
        and stacked along the first axis of the new array. All coordinates of
        this dataset will remain coordinates.

        Parameters
        ----------
        dim : Hashable, default: "variable"
            Name of the new dimension.
        name : Hashable or None, optional
            Name of the new data array.

        Returns
        -------
        array : xarray.DataArray
        """
        from xarray.core.dataarray import DataArray

        data_vars = [self.variables[k] for k in self.data_vars]
        broadcast_vars = broadcast_variables(*data_vars)
        data = duck_array_ops.stack([b.data for b in broadcast_vars], axis=0)

        dims = (dim,) + broadcast_vars[0].dims
        variable = Variable(dims, data, self.attrs, fastpath=True)

        coords = {k: v.variable for k, v in self.coords.items()}
        indexes = filter_indexes_from_coords(self._indexes, set(coords))
        new_dim_index = PandasIndex(list(self.data_vars), dim)
        indexes[dim] = new_dim_index
        coords.update(new_dim_index.create_variables())

        return DataArray._construct_direct(variable, coords, name, indexes)

    def _normalize_dim_order(
        self, dim_order: Sequence[Hashable] | None = None
    ) -> dict[Hashable, int]:
        """
        Check the validity of the provided dimensions if any and return the mapping
        between dimension name and their size.

        Parameters
        ----------
        dim_order: Sequence of Hashable or None, optional
            Dimension order to validate (default to the alphabetical order if None).

        Returns
        -------
        result : dict[Hashable, int]
            Validated dimensions mapping.

        """
        if dim_order is None:
            dim_order = list(self.dims)
        elif set(dim_order) != set(self.dims):
            raise ValueError(
                f"dim_order {dim_order} does not match the set of dimensions of this "
                f"Dataset: {list(self.dims)}"
            )

        ordered_dims = {k: self.dims[k] for k in dim_order}

        return ordered_dims

    def to_pandas(self) -> pd.Series | pd.DataFrame:
        """Convert this dataset into a pandas object without changing the number of dimensions.

        The type of the returned object depends on the number of Dataset
        dimensions:

        * 0D -> `pandas.Series`
        * 1D -> `pandas.DataFrame`

        Only works for Datasets with 1 or fewer dimensions.
        """
        if len(self.dims) == 0:
            return pd.Series({k: v.item() for k, v in self.items()})
        if len(self.dims) == 1:
            return self.to_dataframe()
        raise ValueError(
            "cannot convert Datasets with %s dimensions into "
            "pandas objects without changing the number of dimensions. "
            "Please use Dataset.to_dataframe() instead." % len(self.dims)
        )

    def _to_dataframe(self, ordered_dims: Mapping[Any, int]):
        columns = [k for k in self.variables if k not in self.dims]
        data = [
            self._variables[k].set_dims(ordered_dims).values.reshape(-1)
            for k in columns
        ]
        index = self.coords.to_index([*ordered_dims])
        return pd.DataFrame(dict(zip(columns, data)), index=index)

    def to_dataframe(self, dim_order: Sequence[Hashable] | None = None) -> pd.DataFrame:
        """Convert this dataset into a pandas.DataFrame.

        Non-index variables in this dataset form the columns of the
        DataFrame. The DataFrame is indexed by the Cartesian product of
        this dataset's indices.

        Parameters
        ----------
        dim_order: Sequence of Hashable or None, optional
            Hierarchical dimension order for the resulting dataframe. All
            arrays are transposed to this order and then written out as flat
            vectors in contiguous order, so the last dimension in this list
            will be contiguous in the resulting DataFrame. This has a major
            influence on which operations are efficient on the resulting
            dataframe.

            If provided, must include all dimensions of this dataset. By
            default, dimensions are sorted alphabetically.

        Returns
        -------
        result : DataFrame
            Dataset as a pandas DataFrame.

        """

        ordered_dims = self._normalize_dim_order(dim_order=dim_order)

        return self._to_dataframe(ordered_dims=ordered_dims)

    def _set_sparse_data_from_dataframe(
        self, idx: pd.Index, arrays: list[tuple[Hashable, np.ndarray]], dims: tuple
    ) -> None:
        from sparse import COO

        if isinstance(idx, pd.MultiIndex):
            coords = np.stack([np.asarray(code) for code in idx.codes], axis=0)
            is_sorted = idx.is_monotonic_increasing
            shape = tuple(lev.size for lev in idx.levels)
        else:
            coords = np.arange(idx.size).reshape(1, -1)
            is_sorted = True
            shape = (idx.size,)

        for name, values in arrays:
            # In virtually all real use cases, the sparse array will now have
            # missing values and needs a fill_value. For consistency, don't
            # special case the rare exceptions (e.g., dtype=int without a
            # MultiIndex).
            dtype, fill_value = xrdtypes.maybe_promote(values.dtype)
            values = np.asarray(values, dtype=dtype)

            data = COO(
                coords,
                values,
                shape,
                has_duplicates=False,
                sorted=is_sorted,
                fill_value=fill_value,
            )
            self[name] = (dims, data)

    def _set_numpy_data_from_dataframe(
        self, idx: pd.Index, arrays: list[tuple[Hashable, np.ndarray]], dims: tuple
    ) -> None:
        if not isinstance(idx, pd.MultiIndex):
            for name, values in arrays:
                self[name] = (dims, values)
            return

        # NB: similar, more general logic, now exists in
        # variable.unstack_once; we could consider combining them at some
        # point.

        shape = tuple(lev.size for lev in idx.levels)
        indexer = tuple(idx.codes)

        # We already verified that the MultiIndex has all unique values, so
        # there are missing values if and only if the size of output arrays is
        # larger that the index.
        missing_values = math.prod(shape) > idx.shape[0]

        for name, values in arrays:
            # NumPy indexing is much faster than using DataFrame.reindex() to
            # fill in missing values:
            # https://stackoverflow.com/a/35049899/809705
            if missing_values:
                dtype, fill_value = xrdtypes.maybe_promote(values.dtype)
                data = np.full(shape, fill_value, dtype)
            else:
                # If there are no missing values, keep the existing dtype
                # instead of promoting to support NA, e.g., keep integer
                # columns as integers.
                # TODO: consider removing this special case, which doesn't
                # exist for sparse=True.
                data = np.zeros(shape, values.dtype)
            data[indexer] = values
            self[name] = (dims, data)

    @classmethod
    def from_dataframe(cls, dataframe: pd.DataFrame, sparse: bool = False) -> Self:
        """Convert a pandas.DataFrame into an xarray.Dataset

        Each column will be converted into an independent variable in the
        Dataset. If the dataframe's index is a MultiIndex, it will be expanded
        into a tensor product of one-dimensional indices (filling in missing
        values with NaN). This method will produce a Dataset very similar to
        that on which the 'to_dataframe' method was called, except with
        possibly redundant dimensions (since all dataset variables will have
        the same dimensionality)

        Parameters
        ----------
        dataframe : DataFrame
            DataFrame from which to copy data and indices.
        sparse : bool, default: False
            If true, create a sparse arrays instead of dense numpy arrays. This
            can potentially save a large amount of memory if the DataFrame has
            a MultiIndex. Requires the sparse package (sparse.pydata.org).

        Returns
        -------
        New Dataset.

        See Also
        --------
        xarray.DataArray.from_series
        pandas.DataFrame.to_xarray
        """
        # TODO: Add an option to remove dimensions along which the variables
        # are constant, to enable consistent serialization to/from a dataframe,
        # even if some variables have different dimensionality.

        if not dataframe.columns.is_unique:
            raise ValueError("cannot convert DataFrame with non-unique columns")

        idx = remove_unused_levels_categories(dataframe.index)

        if isinstance(idx, pd.MultiIndex) and not idx.is_unique:
            raise ValueError(
                "cannot convert a DataFrame with a non-unique MultiIndex into xarray"
            )

        # Cast to a NumPy array first, in case the Series is a pandas Extension
        # array (which doesn't have a valid NumPy dtype)
        # TODO: allow users to control how this casting happens, e.g., by
        # forwarding arguments to pandas.Series.to_numpy?
        arrays = [(k, np.asarray(v)) for k, v in dataframe.items()]

        indexes: dict[Hashable, Index] = {}
        index_vars: dict[Hashable, Variable] = {}

        if isinstance(idx, pd.MultiIndex):
            dims = tuple(
                name if name is not None else "level_%i" % n
                for n, name in enumerate(idx.names)
            )
            for dim, lev in zip(dims, idx.levels):
                xr_idx = PandasIndex(lev, dim)
                indexes[dim] = xr_idx
                index_vars.update(xr_idx.create_variables())
        else:
            index_name = idx.name if idx.name is not None else "index"
            dims = (index_name,)
            xr_idx = PandasIndex(idx, index_name)
            indexes[index_name] = xr_idx
            index_vars.update(xr_idx.create_variables())

        obj = cls._construct_direct(index_vars, set(index_vars), indexes=indexes)

        if sparse:
            obj._set_sparse_data_from_dataframe(idx, arrays, dims)
        else:
            obj._set_numpy_data_from_dataframe(idx, arrays, dims)
        return obj

    def to_dask_dataframe(
        self, dim_order: Sequence[Hashable] | None = None, set_index: bool = False
    ) -> DaskDataFrame:
        """
        Convert this dataset into a dask.dataframe.DataFrame.

        The dimensions, coordinates and data variables in this dataset form
        the columns of the DataFrame.

        Parameters
        ----------
        dim_order : list, optional
            Hierarchical dimension order for the resulting dataframe. All
            arrays are transposed to this order and then written out as flat
            vectors in contiguous order, so the last dimension in this list
            will be contiguous in the resulting DataFrame. This has a major
            influence on which operations are efficient on the resulting dask
            dataframe.

            If provided, must include all dimensions of this dataset. By
            default, dimensions are sorted alphabetically.
        set_index : bool, default: False
            If set_index=True, the dask DataFrame is indexed by this dataset's
            coordinate. Since dask DataFrames do not support multi-indexes,
            set_index only works if the dataset only contains one dimension.

        Returns
        -------
        dask.dataframe.DataFrame
        """

        import dask.array as da
        import dask.dataframe as dd

        ordered_dims = self._normalize_dim_order(dim_order=dim_order)

        columns = list(ordered_dims)
        columns.extend(k for k in self.coords if k not in self.dims)
        columns.extend(self.data_vars)

        ds_chunks = self.chunks

        series_list = []
        df_meta = pd.DataFrame()
        for name in columns:
            try:
                var = self.variables[name]
            except KeyError:
                # dimension without a matching coordinate
                size = self.dims[name]
                data = da.arange(size, chunks=size, dtype=np.int64)
                var = Variable((name,), data)

            # IndexVariable objects have a dummy .chunk() method
            if isinstance(var, IndexVariable):
                var = var.to_base_variable()

            # Make sure var is a dask array, otherwise the array can become too large
            # when it is broadcasted to several dimensions:
            if not is_duck_dask_array(var._data):
                var = var.chunk()

            # Broadcast then flatten the array:
            var_new_dims = var.set_dims(ordered_dims).chunk(ds_chunks)
            dask_array = var_new_dims._data.reshape(-1)

            series = dd.from_dask_array(dask_array, columns=name, meta=df_meta)
            series_list.append(series)

        df = dd.concat(series_list, axis=1)

        if set_index:
            dim_order = [*ordered_dims]

            if len(dim_order) == 1:
                (dim,) = dim_order
                df = df.set_index(dim)
            else:
                # triggers an error about multi-indexes, even if only one
                # dimension is passed
                df = df.set_index(dim_order)

        return df

    def to_dict(
        self, data: bool | Literal["list", "array"] = "list", encoding: bool = False
    ) -> dict[str, Any]:
        """
        Convert this dataset to a dictionary following xarray naming
        conventions.

        Converts all variables and attributes to native Python objects
        Useful for converting to json. To avoid datetime incompatibility
        use decode_times=False kwarg in xarrray.open_dataset.

        Parameters
        ----------
        data : bool or {"list", "array"}, default: "list"
            Whether to include the actual data in the dictionary. When set to
            False, returns just the schema. If set to "array", returns data as
            underlying array type. If set to "list" (or True for backwards
            compatibility), returns data in lists of Python data types. Note
            that for obtaining the "list" output efficiently, use
            `ds.compute().to_dict(data="list")`.

        encoding : bool, default: False
            Whether to include the Dataset's encoding in the dictionary.

        Returns
        -------
        d : dict
            Dict with keys: "coords", "attrs", "dims", "data_vars" and optionally
            "encoding".

        See Also
        --------
        Dataset.from_dict
        DataArray.to_dict
        """
        d: dict = {
            "coords": {},
            "attrs": decode_numpy_dict_values(self.attrs),
            "dims": dict(self.dims),
            "data_vars": {},
        }
        for k in self.coords:
            d["coords"].update(
                {k: self[k].variable.to_dict(data=data, encoding=encoding)}
            )
        for k in self.data_vars:
            d["data_vars"].update(
                {k: self[k].variable.to_dict(data=data, encoding=encoding)}
            )
        if encoding:
            d["encoding"] = dict(self.encoding)
        return d

    @classmethod
    def from_dict(cls, d: Mapping[Any, Any]) -> Self:
        """Convert a dictionary into an xarray.Dataset.

        Parameters
        ----------
        d : dict-like
            Mapping with a minimum structure of
                ``{"var_0": {"dims": [..], "data": [..]}, \
                            ...}``

        Returns
        -------
        obj : Dataset

        See also
        --------
        Dataset.to_dict
        DataArray.from_dict

        Examples
        --------
        >>> d = {
        ...     "t": {"dims": ("t"), "data": [0, 1, 2]},
        ...     "a": {"dims": ("t"), "data": ["a", "b", "c"]},
        ...     "b": {"dims": ("t"), "data": [10, 20, 30]},
        ... }
        >>> ds = xr.Dataset.from_dict(d)
        >>> ds
        <xarray.Dataset>
        Dimensions:  (t: 3)
        Coordinates:
          * t        (t) int64 0 1 2
        Data variables:
            a        (t) <U1 'a' 'b' 'c'
            b        (t) int64 10 20 30

        >>> d = {
        ...     "coords": {
        ...         "t": {"dims": "t", "data": [0, 1, 2], "attrs": {"units": "s"}}
        ...     },
        ...     "attrs": {"title": "air temperature"},
        ...     "dims": "t",
        ...     "data_vars": {
        ...         "a": {"dims": "t", "data": [10, 20, 30]},
        ...         "b": {"dims": "t", "data": ["a", "b", "c"]},
        ...     },
        ... }
        >>> ds = xr.Dataset.from_dict(d)
        >>> ds
        <xarray.Dataset>
        Dimensions:  (t: 3)
        Coordinates:
          * t        (t) int64 0 1 2
        Data variables:
            a        (t) int64 10 20 30
            b        (t) <U1 'a' 'b' 'c'
        Attributes:
            title:    air temperature

        """

        variables: Iterable[tuple[Hashable, Any]]
        if not {"coords", "data_vars"}.issubset(set(d)):
            variables = d.items()
        else:
            import itertools

            variables = itertools.chain(
                d.get("coords", {}).items(), d.get("data_vars", {}).items()
            )
        try:
            variable_dict = {
                k: (v["dims"], v["data"], v.get("attrs"), v.get("encoding"))
                for k, v in variables
            }
        except KeyError as e:
            raise ValueError(
                "cannot convert dict without the key " f"'{str(e.args[0])}'"
            )
        obj = cls(variable_dict)

        # what if coords aren't dims?
        coords = set(d.get("coords", {})) - set(d.get("dims", {}))
        obj = obj.set_coords(coords)

        obj.attrs.update(d.get("attrs", {}))
        obj.encoding.update(d.get("encoding", {}))

        return obj

    def _unary_op(self, f, *args, **kwargs) -> Self:
        variables = {}
        keep_attrs = kwargs.pop("keep_attrs", None)
        if keep_attrs is None:
            keep_attrs = _get_keep_attrs(default=True)
        for k, v in self._variables.items():
            if k in self._coord_names:
                variables[k] = v
            else:
                variables[k] = f(v, *args, **kwargs)
                if keep_attrs:
                    variables[k]._attrs = v._attrs
        attrs = self._attrs if keep_attrs else None
        return self._replace_with_new_dims(variables, attrs=attrs)

    def _binary_op(self, other, f, reflexive=False, join=None) -> Dataset:
        from xarray.core.dataarray import DataArray
        from xarray.core.groupby import GroupBy

        if isinstance(other, GroupBy):
            return NotImplemented
        align_type = OPTIONS["arithmetic_join"] if join is None else join
        if isinstance(other, (DataArray, Dataset)):
            self, other = align(self, other, join=align_type, copy=False)  # type: ignore[assignment]
        g = f if not reflexive else lambda x, y: f(y, x)
        ds = self._calculate_binary_op(g, other, join=align_type)
        keep_attrs = _get_keep_attrs(default=False)
        if keep_attrs:
            ds.attrs = self.attrs
        return ds

    def _inplace_binary_op(self, other, f) -> Self:
        from xarray.core.dataarray import DataArray
        from xarray.core.groupby import GroupBy

        if isinstance(other, GroupBy):
            raise TypeError(
                "in-place operations between a Dataset and "
                "a grouped object are not permitted"
            )
        # we don't actually modify arrays in-place with in-place Dataset
        # arithmetic -- this lets us automatically align things
        if isinstance(other, (DataArray, Dataset)):
            other = other.reindex_like(self, copy=False)
        g = ops.inplace_to_noninplace_op(f)
        ds = self._calculate_binary_op(g, other, inplace=True)
        self._replace_with_new_dims(
            ds._variables,
            ds._coord_names,
            attrs=ds._attrs,
            indexes=ds._indexes,
            inplace=True,
        )
        return self

    def _calculate_binary_op(
        self, f, other, join="inner", inplace: bool = False
    ) -> Dataset:
        def apply_over_both(lhs_data_vars, rhs_data_vars, lhs_vars, rhs_vars):
            if inplace and set(lhs_data_vars) != set(rhs_data_vars):
                raise ValueError(
                    "datasets must have the same data variables "
                    f"for in-place arithmetic operations: {list(lhs_data_vars)}, {list(rhs_data_vars)}"
                )

            dest_vars = {}

            for k in lhs_data_vars:
                if k in rhs_data_vars:
                    dest_vars[k] = f(lhs_vars[k], rhs_vars[k])
                elif join in ["left", "outer"]:
                    dest_vars[k] = f(lhs_vars[k], np.nan)
            for k in rhs_data_vars:
                if k not in dest_vars and join in ["right", "outer"]:
                    dest_vars[k] = f(rhs_vars[k], np.nan)
            return dest_vars

        if utils.is_dict_like(other) and not isinstance(other, Dataset):
            # can't use our shortcut of doing the binary operation with
            # Variable objects, so apply over our data vars instead.
            new_data_vars = apply_over_both(
                self.data_vars, other, self.data_vars, other
            )
            return type(self)(new_data_vars)

        other_coords: Coordinates | None = getattr(other, "coords", None)
        ds = self.coords.merge(other_coords)

        if isinstance(other, Dataset):
            new_vars = apply_over_both(
                self.data_vars, other.data_vars, self.variables, other.variables
            )
        else:
            other_variable = getattr(other, "variable", other)
            new_vars = {k: f(self.variables[k], other_variable) for k in self.data_vars}
        ds._variables.update(new_vars)
        ds._dims = calculate_dimensions(ds._variables)
        return ds

    def _copy_attrs_from(self, other):
        self.attrs = other.attrs
        for v in other.variables:
            if v in self.variables:
                self.variables[v].attrs = other.variables[v].attrs

<<<<<<< HEAD
    def diff(self, dim, *, n=1, label="upper"):
=======
    def diff(
        self,
        dim: Hashable,
        n: int = 1,
        label: Literal["upper", "lower"] = "upper",
    ) -> Self:
>>>>>>> f8ab40c5
        """Calculate the n-th order discrete difference along given axis.

        Parameters
        ----------
        dim : Hashable
            Dimension over which to calculate the finite difference.
        n : int, default: 1
            The number of times values are differenced.
        label : {"upper", "lower"}, default: "upper"
            The new coordinate in dimension ``dim`` will have the
            values of either the minuend's or subtrahend's coordinate
            for values 'upper' and 'lower', respectively.

        Returns
        -------
        difference : Dataset
            The n-th order finite difference of this object.

        Notes
        -----
        `n` matches numpy's behavior and is different from pandas' first argument named
        `periods`.

        Examples
        --------
        >>> ds = xr.Dataset({"foo": ("x", [5, 5, 6, 6])})
        >>> ds.diff("x")
        <xarray.Dataset>
        Dimensions:  (x: 3)
        Dimensions without coordinates: x
        Data variables:
            foo      (x) int64 0 1 0
        >>> ds.diff("x", 2)
        <xarray.Dataset>
        Dimensions:  (x: 2)
        Dimensions without coordinates: x
        Data variables:
            foo      (x) int64 1 -1

        See Also
        --------
        Dataset.differentiate
        """
        if n == 0:
            return self
        if n < 0:
            raise ValueError(f"order `n` must be non-negative but got {n}")

        # prepare slices
        slice_start = {dim: slice(None, -1)}
        slice_end = {dim: slice(1, None)}

        # prepare new coordinate
        if label == "upper":
            slice_new = slice_end
        elif label == "lower":
            slice_new = slice_start
        else:
            raise ValueError("The 'label' argument has to be either 'upper' or 'lower'")

        indexes, index_vars = isel_indexes(self.xindexes, slice_new)
        variables = {}

        for name, var in self.variables.items():
            if name in index_vars:
                variables[name] = index_vars[name]
            elif dim in var.dims:
                if name in self.data_vars:
                    variables[name] = var.isel(slice_end) - var.isel(slice_start)
                else:
                    variables[name] = var.isel(slice_new)
            else:
                variables[name] = var

        difference = self._replace_with_new_dims(variables, indexes=indexes)

        if n > 1:
            return difference.diff(dim, n - 1)
        else:
            return difference

    def shift(
        self,
        shifts: Mapping[Any, int] | None = None,
        fill_value: Any = xrdtypes.NA,
        **shifts_kwargs: int,
    ) -> Self:
        """Shift this dataset by an offset along one or more dimensions.

        Only data variables are moved; coordinates stay in place. This is
        consistent with the behavior of ``shift`` in pandas.

        Values shifted from beyond array bounds will appear at one end of
        each dimension, which are filled according to `fill_value`. For periodic
        offsets instead see `roll`.

        Parameters
        ----------
        shifts : mapping of hashable to int
            Integer offset to shift along each of the given dimensions.
            Positive offsets shift to the right; negative offsets shift to the
            left.
        fill_value : scalar or dict-like, optional
            Value to use for newly missing values. If a dict-like, maps
            variable names (including coordinates) to fill values.
        **shifts_kwargs
            The keyword arguments form of ``shifts``.
            One of shifts or shifts_kwargs must be provided.

        Returns
        -------
        shifted : Dataset
            Dataset with the same coordinates and attributes but shifted data
            variables.

        See Also
        --------
        roll

        Examples
        --------
        >>> ds = xr.Dataset({"foo": ("x", list("abcde"))})
        >>> ds.shift(x=2)
        <xarray.Dataset>
        Dimensions:  (x: 5)
        Dimensions without coordinates: x
        Data variables:
            foo      (x) object nan nan 'a' 'b' 'c'
        """
        shifts = either_dict_or_kwargs(shifts, shifts_kwargs, "shift")
        invalid = tuple(k for k in shifts if k not in self.dims)
        if invalid:
            raise ValueError(
                f"Dimensions {invalid} not found in data dimensions {tuple(self.dims)}"
            )

        variables = {}
        for name, var in self.variables.items():
            if name in self.data_vars:
                fill_value_ = (
                    fill_value.get(name, xrdtypes.NA)
                    if isinstance(fill_value, dict)
                    else fill_value
                )

                var_shifts = {k: v for k, v in shifts.items() if k in var.dims}
                variables[name] = var.shift(fill_value=fill_value_, shifts=var_shifts)
            else:
                variables[name] = var

        return self._replace(variables)

    def roll(
        self,
        shifts: Mapping[Any, int] | None = None,
        roll_coords: bool = False,
        **shifts_kwargs: int,
    ) -> Self:
        """Roll this dataset by an offset along one or more dimensions.

        Unlike shift, roll treats the given dimensions as periodic, so will not
        create any missing values to be filled.

        Also unlike shift, roll may rotate all variables, including coordinates
        if specified. The direction of rotation is consistent with
        :py:func:`numpy.roll`.

        Parameters
        ----------
        shifts : mapping of hashable to int, optional
            A dict with keys matching dimensions and values given
            by integers to rotate each of the given dimensions. Positive
            offsets roll to the right; negative offsets roll to the left.
        roll_coords : bool, default: False
            Indicates whether to roll the coordinates by the offset too.
        **shifts_kwargs : {dim: offset, ...}, optional
            The keyword arguments form of ``shifts``.
            One of shifts or shifts_kwargs must be provided.

        Returns
        -------
        rolled : Dataset
            Dataset with the same attributes but rolled data and coordinates.

        See Also
        --------
        shift

        Examples
        --------
        >>> ds = xr.Dataset({"foo": ("x", list("abcde"))}, coords={"x": np.arange(5)})
        >>> ds.roll(x=2)
        <xarray.Dataset>
        Dimensions:  (x: 5)
        Coordinates:
          * x        (x) int64 0 1 2 3 4
        Data variables:
            foo      (x) <U1 'd' 'e' 'a' 'b' 'c'

        >>> ds.roll(x=2, roll_coords=True)
        <xarray.Dataset>
        Dimensions:  (x: 5)
        Coordinates:
          * x        (x) int64 3 4 0 1 2
        Data variables:
            foo      (x) <U1 'd' 'e' 'a' 'b' 'c'

        """
        shifts = either_dict_or_kwargs(shifts, shifts_kwargs, "roll")
        invalid = [k for k in shifts if k not in self.dims]
        if invalid:
            raise ValueError(
                f"Dimensions {invalid} not found in data dimensions {tuple(self.dims)}"
            )

        unrolled_vars: tuple[Hashable, ...]

        if roll_coords:
            indexes, index_vars = roll_indexes(self.xindexes, shifts)
            unrolled_vars = ()
        else:
            indexes = dict(self._indexes)
            index_vars = dict(self.xindexes.variables)
            unrolled_vars = tuple(self.coords)

        variables = {}
        for k, var in self.variables.items():
            if k in index_vars:
                variables[k] = index_vars[k]
            elif k not in unrolled_vars:
                variables[k] = var.roll(
                    shifts={k: s for k, s in shifts.items() if k in var.dims}
                )
            else:
                variables[k] = var

        return self._replace(variables, indexes=indexes)

    def sortby(
        self,
        variables: Hashable | DataArray | list[Hashable | DataArray],
        ascending: bool = True,
    ) -> Self:
        """
        Sort object by labels or values (along an axis).

        Sorts the dataset, either along specified dimensions,
        or according to values of 1-D dataarrays that share dimension
        with calling object.

        If the input variables are dataarrays, then the dataarrays are aligned
        (via left-join) to the calling object prior to sorting by cell values.
        NaNs are sorted to the end, following Numpy convention.

        If multiple sorts along the same dimension is
        given, numpy's lexsort is performed along that dimension:
        https://numpy.org/doc/stable/reference/generated/numpy.lexsort.html
        and the FIRST key in the sequence is used as the primary sort key,
        followed by the 2nd key, etc.

        Parameters
        ----------
        variables : Hashable, DataArray, or list of hashable or DataArray
            1D DataArray objects or name(s) of 1D variable(s) in
            coords/data_vars whose values are used to sort the dataset.
        ascending : bool, default: True
            Whether to sort by ascending or descending order.

        Returns
        -------
        sorted : Dataset
            A new dataset where all the specified dims are sorted by dim
            labels.

        See Also
        --------
        DataArray.sortby
        numpy.sort
        pandas.sort_values
        pandas.sort_index

        Examples
        --------
        >>> ds = xr.Dataset(
        ...     {
        ...         "A": (("x", "y"), [[1, 2], [3, 4]]),
        ...         "B": (("x", "y"), [[5, 6], [7, 8]]),
        ...     },
        ...     coords={"x": ["b", "a"], "y": [1, 0]},
        ... )
        >>> ds = ds.sortby("x")
        >>> ds
        <xarray.Dataset>
        Dimensions:  (x: 2, y: 2)
        Coordinates:
          * x        (x) <U1 'a' 'b'
          * y        (y) int64 1 0
        Data variables:
            A        (x, y) int64 3 4 1 2
            B        (x, y) int64 7 8 5 6
        """
        from xarray.core.dataarray import DataArray

        if not isinstance(variables, list):
            variables = [variables]
        else:
            variables = variables
        arrays = [v if isinstance(v, DataArray) else self[v] for v in variables]
        aligned_vars = align(self, *arrays, join="left")  # type: ignore[type-var]
        aligned_self = cast(Self, aligned_vars[0])
        aligned_other_vars: tuple[DataArray, ...] = aligned_vars[1:]  # type: ignore[assignment]
        vars_by_dim = defaultdict(list)
        for data_array in aligned_other_vars:
            if data_array.ndim != 1:
                raise ValueError("Input DataArray is not 1-D.")
            (key,) = data_array.dims
            vars_by_dim[key].append(data_array)

        indices = {}
        for key, arrays in vars_by_dim.items():
            order = np.lexsort(tuple(reversed(arrays)))
            indices[key] = order if ascending else order[::-1]
        return aligned_self.isel(indices)

    def quantile(
        self,
        q: ArrayLike,
<<<<<<< HEAD
        dim: str | Iterable[Hashable] | None = None,
        *,
        method: QUANTILE_METHODS = "linear",
=======
        dim: Dims = None,
        method: QuantileMethods = "linear",
>>>>>>> f8ab40c5
        numeric_only: bool = False,
        keep_attrs: bool | None = None,
        skipna: bool | None = None,
        interpolation: QuantileMethods | None = None,
    ) -> Self:
        """Compute the qth quantile of the data along the specified dimension.

        Returns the qth quantiles(s) of the array elements for each variable
        in the Dataset.

        Parameters
        ----------
        q : float or array-like of float
            Quantile to compute, which must be between 0 and 1 inclusive.
        dim : str or Iterable of Hashable, optional
            Dimension(s) over which to apply quantile.
        method : str, default: "linear"
            This optional parameter specifies the interpolation method to use when the
            desired quantile lies between two data points. The options sorted by their R
            type as summarized in the H&F paper [1]_ are:

                1. "inverted_cdf"
                2. "averaged_inverted_cdf"
                3. "closest_observation"
                4. "interpolated_inverted_cdf"
                5. "hazen"
                6. "weibull"
                7. "linear"  (default)
                8. "median_unbiased"
                9. "normal_unbiased"

            The first three methods are discontiuous.  The following discontinuous
            variations of the default "linear" (7.) option are also available:

                * "lower"
                * "higher"
                * "midpoint"
                * "nearest"

            See :py:func:`numpy.quantile` or [1]_ for details. The "method" argument
            was previously called "interpolation", renamed in accordance with numpy
            version 1.22.0.

        keep_attrs : bool, optional
            If True, the dataset's attributes (`attrs`) will be copied from
            the original object to the new one.  If False (default), the new
            object will be returned without attributes.
        numeric_only : bool, optional
            If True, only apply ``func`` to variables with a numeric dtype.
        skipna : bool, optional
            If True, skip missing values (as marked by NaN). By default, only
            skips missing values for float dtypes; other dtypes either do not
            have a sentinel missing value (int) or skipna=True has not been
            implemented (object, datetime64 or timedelta64).

        Returns
        -------
        quantiles : Dataset
            If `q` is a single quantile, then the result is a scalar for each
            variable in data_vars. If multiple percentiles are given, first
            axis of the result corresponds to the quantile and a quantile
            dimension is added to the return Dataset. The other dimensions are
            the dimensions that remain after the reduction of the array.

        See Also
        --------
        numpy.nanquantile, numpy.quantile, pandas.Series.quantile, DataArray.quantile

        Examples
        --------
        >>> ds = xr.Dataset(
        ...     {"a": (("x", "y"), [[0.7, 4.2, 9.4, 1.5], [6.5, 7.3, 2.6, 1.9]])},
        ...     coords={"x": [7, 9], "y": [1, 1.5, 2, 2.5]},
        ... )
        >>> ds.quantile(0)  # or ds.quantile(0, dim=...)
        <xarray.Dataset>
        Dimensions:   ()
        Coordinates:
            quantile  float64 0.0
        Data variables:
            a         float64 0.7
        >>> ds.quantile(0, dim="x")
        <xarray.Dataset>
        Dimensions:   (y: 4)
        Coordinates:
          * y         (y) float64 1.0 1.5 2.0 2.5
            quantile  float64 0.0
        Data variables:
            a         (y) float64 0.7 4.2 2.6 1.5
        >>> ds.quantile([0, 0.5, 1])
        <xarray.Dataset>
        Dimensions:   (quantile: 3)
        Coordinates:
          * quantile  (quantile) float64 0.0 0.5 1.0
        Data variables:
            a         (quantile) float64 0.7 3.4 9.4
        >>> ds.quantile([0, 0.5, 1], dim="x")
        <xarray.Dataset>
        Dimensions:   (quantile: 3, y: 4)
        Coordinates:
          * y         (y) float64 1.0 1.5 2.0 2.5
          * quantile  (quantile) float64 0.0 0.5 1.0
        Data variables:
            a         (quantile, y) float64 0.7 4.2 2.6 1.5 3.6 ... 1.7 6.5 7.3 9.4 1.9

        References
        ----------
        .. [1] R. J. Hyndman and Y. Fan,
           "Sample quantiles in statistical packages,"
           The American Statistician, 50(4), pp. 361-365, 1996
        """

        # interpolation renamed to method in version 0.21.0
        # check here and in variable to avoid repeated warnings
        if interpolation is not None:
            warnings.warn(
                "The `interpolation` argument to quantile was renamed to `method`.",
                FutureWarning,
            )

            if method != "linear":
                raise TypeError("Cannot pass interpolation and method keywords!")

            method = interpolation

        dims: set[Hashable]
        if isinstance(dim, str):
            dims = {dim}
        elif dim is None or dim is ...:
            dims = set(self.dims)
        else:
            dims = set(dim)

        invalid_dims = set(dims) - set(self.dims)
        if invalid_dims:
            raise ValueError(
                f"Dimensions {tuple(invalid_dims)} not found in data dimensions {tuple(self.dims)}"
            )

        q = np.asarray(q, dtype=np.float64)

        variables = {}
        for name, var in self.variables.items():
            reduce_dims = [d for d in var.dims if d in dims]
            if reduce_dims or not var.dims:
                if name not in self.coords:
                    if (
                        not numeric_only
                        or np.issubdtype(var.dtype, np.number)
                        or var.dtype == np.bool_
                    ):
                        variables[name] = var.quantile(
                            q,
                            dim=reduce_dims,
                            method=method,
                            keep_attrs=keep_attrs,
                            skipna=skipna,
                        )

            else:
                variables[name] = var

        # construct the new dataset
        coord_names = {k for k in self.coords if k in variables}
        indexes = {k: v for k, v in self._indexes.items() if k in variables}
        if keep_attrs is None:
            keep_attrs = _get_keep_attrs(default=False)
        attrs = self.attrs if keep_attrs else None
        new = self._replace_with_new_dims(
            variables, coord_names=coord_names, attrs=attrs, indexes=indexes
        )
        return new.assign_coords(quantile=q)

<<<<<<< HEAD
    def rank(self, dim, *, pct=False, keep_attrs=None):
=======
    def rank(
        self,
        dim: Hashable,
        pct: bool = False,
        keep_attrs: bool | None = None,
    ) -> Self:
>>>>>>> f8ab40c5
        """Ranks the data.

        Equal values are assigned a rank that is the average of the ranks that
        would have been otherwise assigned to all of the values within
        that set.
        Ranks begin at 1, not 0. If pct is True, computes percentage ranks.

        NaNs in the input array are returned as NaNs.

        The `bottleneck` library is required.

        Parameters
        ----------
        dim : Hashable
            Dimension over which to compute rank.
        pct : bool, default: False
            If True, compute percentage ranks, otherwise compute integer ranks.
        keep_attrs : bool or None, optional
            If True, the dataset's attributes (`attrs`) will be copied from
            the original object to the new one.  If False, the new
            object will be returned without attributes.

        Returns
        -------
        ranked : Dataset
            Variables that do not depend on `dim` are dropped.
        """
        if not OPTIONS["use_bottleneck"]:
            raise RuntimeError(
                "rank requires bottleneck to be enabled."
                " Call `xr.set_options(use_bottleneck=True)` to enable it."
            )

        if dim not in self.dims:
            raise ValueError(
                f"Dimension {dim!r} not found in data dimensions {tuple(self.dims)}"
            )

        variables = {}
        for name, var in self.variables.items():
            if name in self.data_vars:
                if dim in var.dims:
                    variables[name] = var.rank(dim, pct=pct)
            else:
                variables[name] = var

        coord_names = set(self.coords)
        if keep_attrs is None:
            keep_attrs = _get_keep_attrs(default=False)
        attrs = self.attrs if keep_attrs else None
        return self._replace(variables, coord_names, attrs=attrs)

    def differentiate(
        self,
        coord: Hashable,
        edge_order: Literal[1, 2] = 1,
        datetime_unit: DatetimeUnitOptions | None = None,
    ) -> Self:
        """ Differentiate with the second order accurate central
        differences.

        .. note::
            This feature is limited to simple cartesian geometry, i.e. coord
            must be one dimensional.

        Parameters
        ----------
        coord : Hashable
            The coordinate to be used to compute the gradient.
        edge_order : {1, 2}, default: 1
            N-th order accurate differences at the boundaries.
        datetime_unit : None or {"Y", "M", "W", "D", "h", "m", "s", "ms", \
            "us", "ns", "ps", "fs", "as", None}, default: None
            Unit to compute gradient. Only valid for datetime coordinate.

        Returns
        -------
        differentiated: Dataset

        See also
        --------
        numpy.gradient: corresponding numpy function
        """
        from xarray.core.variable import Variable

        if coord not in self.variables and coord not in self.dims:
            variables_and_dims = tuple(set(self.variables.keys()).union(self.dims))
            raise ValueError(
                f"Coordinate {coord!r} not found in variables or dimensions {variables_and_dims}."
            )

        coord_var = self[coord].variable
        if coord_var.ndim != 1:
            raise ValueError(
                f"Coordinate {coord} must be 1 dimensional but is {coord_var.ndim}"
                " dimensional"
            )

        dim = coord_var.dims[0]
        if _contains_datetime_like_objects(coord_var):
            if coord_var.dtype.kind in "mM" and datetime_unit is None:
                datetime_unit = cast(
                    "DatetimeUnitOptions", np.datetime_data(coord_var.dtype)[0]
                )
            elif datetime_unit is None:
                datetime_unit = "s"  # Default to seconds for cftime objects
            coord_var = coord_var._to_numeric(datetime_unit=datetime_unit)

        variables = {}
        for k, v in self.variables.items():
            if k in self.data_vars and dim in v.dims and k not in self.coords:
                if _contains_datetime_like_objects(v):
                    v = v._to_numeric(datetime_unit=datetime_unit)
                grad = duck_array_ops.gradient(
                    v.data,
                    coord_var.data,
                    edge_order=edge_order,
                    axis=v.get_axis_num(dim),
                )
                variables[k] = Variable(v.dims, grad)
            else:
                variables[k] = v
        return self._replace(variables)

    def integrate(
        self,
        coord: Hashable | Sequence[Hashable],
        datetime_unit: DatetimeUnitOptions = None,
    ) -> Self:
        """Integrate along the given coordinate using the trapezoidal rule.

        .. note::
            This feature is limited to simple cartesian geometry, i.e. coord
            must be one dimensional.

        Parameters
        ----------
        coord : hashable, or sequence of hashable
            Coordinate(s) used for the integration.
        datetime_unit : {'Y', 'M', 'W', 'D', 'h', 'm', 's', 'ms', 'us', 'ns', \
                        'ps', 'fs', 'as', None}, optional
            Specify the unit if datetime coordinate is used.

        Returns
        -------
        integrated : Dataset

        See also
        --------
        DataArray.integrate
        numpy.trapz : corresponding numpy function

        Examples
        --------
        >>> ds = xr.Dataset(
        ...     data_vars={"a": ("x", [5, 5, 6, 6]), "b": ("x", [1, 2, 1, 0])},
        ...     coords={"x": [0, 1, 2, 3], "y": ("x", [1, 7, 3, 5])},
        ... )
        >>> ds
        <xarray.Dataset>
        Dimensions:  (x: 4)
        Coordinates:
          * x        (x) int64 0 1 2 3
            y        (x) int64 1 7 3 5
        Data variables:
            a        (x) int64 5 5 6 6
            b        (x) int64 1 2 1 0
        >>> ds.integrate("x")
        <xarray.Dataset>
        Dimensions:  ()
        Data variables:
            a        float64 16.5
            b        float64 3.5
        >>> ds.integrate("y")
        <xarray.Dataset>
        Dimensions:  ()
        Data variables:
            a        float64 20.0
            b        float64 4.0
        """
        if not isinstance(coord, (list, tuple)):
            coord = (coord,)
        result = self
        for c in coord:
            result = result._integrate_one(c, datetime_unit=datetime_unit)
        return result

    def _integrate_one(self, coord, datetime_unit=None, cumulative=False):
        from xarray.core.variable import Variable

        if coord not in self.variables and coord not in self.dims:
            variables_and_dims = tuple(set(self.variables.keys()).union(self.dims))
            raise ValueError(
                f"Coordinate {coord!r} not found in variables or dimensions {variables_and_dims}."
            )

        coord_var = self[coord].variable
        if coord_var.ndim != 1:
            raise ValueError(
                f"Coordinate {coord} must be 1 dimensional but is {coord_var.ndim}"
                " dimensional"
            )

        dim = coord_var.dims[0]
        if _contains_datetime_like_objects(coord_var):
            if coord_var.dtype.kind in "mM" and datetime_unit is None:
                datetime_unit, _ = np.datetime_data(coord_var.dtype)
            elif datetime_unit is None:
                datetime_unit = "s"  # Default to seconds for cftime objects
            coord_var = coord_var._replace(
                data=datetime_to_numeric(coord_var.data, datetime_unit=datetime_unit)
            )

        variables = {}
        coord_names = set()
        for k, v in self.variables.items():
            if k in self.coords:
                if dim not in v.dims or cumulative:
                    variables[k] = v
                    coord_names.add(k)
            else:
                if k in self.data_vars and dim in v.dims:
                    if _contains_datetime_like_objects(v):
                        v = datetime_to_numeric(v, datetime_unit=datetime_unit)
                    if cumulative:
                        integ = duck_array_ops.cumulative_trapezoid(
                            v.data, coord_var.data, axis=v.get_axis_num(dim)
                        )
                        v_dims = v.dims
                    else:
                        integ = duck_array_ops.trapz(
                            v.data, coord_var.data, axis=v.get_axis_num(dim)
                        )
                        v_dims = list(v.dims)
                        v_dims.remove(dim)
                    variables[k] = Variable(v_dims, integ)
                else:
                    variables[k] = v
        indexes = {k: v for k, v in self._indexes.items() if k in variables}
        return self._replace_with_new_dims(
            variables, coord_names=coord_names, indexes=indexes
        )

    def cumulative_integrate(
        self,
        coord: Hashable | Sequence[Hashable],
        datetime_unit: DatetimeUnitOptions = None,
    ) -> Self:
        """Integrate along the given coordinate using the trapezoidal rule.

        .. note::
            This feature is limited to simple cartesian geometry, i.e. coord
            must be one dimensional.

            The first entry of the cumulative integral of each variable is always 0, in
            order to keep the length of the dimension unchanged between input and
            output.

        Parameters
        ----------
        coord : hashable, or sequence of hashable
            Coordinate(s) used for the integration.
        datetime_unit : {'Y', 'M', 'W', 'D', 'h', 'm', 's', 'ms', 'us', 'ns', \
                        'ps', 'fs', 'as', None}, optional
            Specify the unit if datetime coordinate is used.

        Returns
        -------
        integrated : Dataset

        See also
        --------
        DataArray.cumulative_integrate
        scipy.integrate.cumulative_trapezoid : corresponding scipy function

        Examples
        --------
        >>> ds = xr.Dataset(
        ...     data_vars={"a": ("x", [5, 5, 6, 6]), "b": ("x", [1, 2, 1, 0])},
        ...     coords={"x": [0, 1, 2, 3], "y": ("x", [1, 7, 3, 5])},
        ... )
        >>> ds
        <xarray.Dataset>
        Dimensions:  (x: 4)
        Coordinates:
          * x        (x) int64 0 1 2 3
            y        (x) int64 1 7 3 5
        Data variables:
            a        (x) int64 5 5 6 6
            b        (x) int64 1 2 1 0
        >>> ds.cumulative_integrate("x")
        <xarray.Dataset>
        Dimensions:  (x: 4)
        Coordinates:
          * x        (x) int64 0 1 2 3
            y        (x) int64 1 7 3 5
        Data variables:
            a        (x) float64 0.0 5.0 10.5 16.5
            b        (x) float64 0.0 1.5 3.0 3.5
        >>> ds.cumulative_integrate("y")
        <xarray.Dataset>
        Dimensions:  (x: 4)
        Coordinates:
          * x        (x) int64 0 1 2 3
            y        (x) int64 1 7 3 5
        Data variables:
            a        (x) float64 0.0 30.0 8.0 20.0
            b        (x) float64 0.0 9.0 3.0 4.0
        """
        if not isinstance(coord, (list, tuple)):
            coord = (coord,)
        result = self
        for c in coord:
            result = result._integrate_one(
                c, datetime_unit=datetime_unit, cumulative=True
            )
        return result

    @property
    def real(self) -> Self:
        """
        The real part of each data variable.

        See Also
        --------
        numpy.ndarray.real
        """
        return self.map(lambda x: x.real, keep_attrs=True)

    @property
    def imag(self) -> Self:
        """
        The imaginary part of each data variable.

        See Also
        --------
        numpy.ndarray.imag
        """
        return self.map(lambda x: x.imag, keep_attrs=True)

    plot = utils.UncachedAccessor(DatasetPlotAccessor)

    def filter_by_attrs(self, **kwargs) -> Self:
        """Returns a ``Dataset`` with variables that match specific conditions.

        Can pass in ``key=value`` or ``key=callable``.  A Dataset is returned
        containing only the variables for which all the filter tests pass.
        These tests are either ``key=value`` for which the attribute ``key``
        has the exact value ``value`` or the callable passed into
        ``key=callable`` returns True. The callable will be passed a single
        value, either the value of the attribute ``key`` or ``None`` if the
        DataArray does not have an attribute with the name ``key``.

        Parameters
        ----------
        **kwargs
            key : str
                Attribute name.
            value : callable or obj
                If value is a callable, it should return a boolean in the form
                of bool = func(attr) where attr is da.attrs[key].
                Otherwise, value will be compared to the each
                DataArray's attrs[key].

        Returns
        -------
        new : Dataset
            New dataset with variables filtered by attribute.

        Examples
        --------
        >>> temp = 15 + 8 * np.random.randn(2, 2, 3)
        >>> precip = 10 * np.random.rand(2, 2, 3)
        >>> lon = [[-99.83, -99.32], [-99.79, -99.23]]
        >>> lat = [[42.25, 42.21], [42.63, 42.59]]
        >>> dims = ["x", "y", "time"]
        >>> temp_attr = dict(standard_name="air_potential_temperature")
        >>> precip_attr = dict(standard_name="convective_precipitation_flux")

        >>> ds = xr.Dataset(
        ...     dict(
        ...         temperature=(dims, temp, temp_attr),
        ...         precipitation=(dims, precip, precip_attr),
        ...     ),
        ...     coords=dict(
        ...         lon=(["x", "y"], lon),
        ...         lat=(["x", "y"], lat),
        ...         time=pd.date_range("2014-09-06", periods=3),
        ...         reference_time=pd.Timestamp("2014-09-05"),
        ...     ),
        ... )

        Get variables matching a specific standard_name:

        >>> ds.filter_by_attrs(standard_name="convective_precipitation_flux")
        <xarray.Dataset>
        Dimensions:         (x: 2, y: 2, time: 3)
        Coordinates:
            lon             (x, y) float64 -99.83 -99.32 -99.79 -99.23
            lat             (x, y) float64 42.25 42.21 42.63 42.59
          * time            (time) datetime64[ns] 2014-09-06 2014-09-07 2014-09-08
            reference_time  datetime64[ns] 2014-09-05
        Dimensions without coordinates: x, y
        Data variables:
            precipitation   (x, y, time) float64 5.68 9.256 0.7104 ... 7.992 4.615 7.805

        Get all variables that have a standard_name attribute:

        >>> standard_name = lambda v: v is not None
        >>> ds.filter_by_attrs(standard_name=standard_name)
        <xarray.Dataset>
        Dimensions:         (x: 2, y: 2, time: 3)
        Coordinates:
            lon             (x, y) float64 -99.83 -99.32 -99.79 -99.23
            lat             (x, y) float64 42.25 42.21 42.63 42.59
          * time            (time) datetime64[ns] 2014-09-06 2014-09-07 2014-09-08
            reference_time  datetime64[ns] 2014-09-05
        Dimensions without coordinates: x, y
        Data variables:
            temperature     (x, y, time) float64 29.11 18.2 22.83 ... 18.28 16.15 26.63
            precipitation   (x, y, time) float64 5.68 9.256 0.7104 ... 7.992 4.615 7.805

        """
        selection = []
        for var_name, variable in self.variables.items():
            has_value_flag = False
            for attr_name, pattern in kwargs.items():
                attr_value = variable.attrs.get(attr_name)
                if (callable(pattern) and pattern(attr_value)) or attr_value == pattern:
                    has_value_flag = True
                else:
                    has_value_flag = False
                    break
            if has_value_flag is True:
                selection.append(var_name)
        return self[selection]

    def unify_chunks(self) -> Self:
        """Unify chunk size along all chunked dimensions of this Dataset.

        Returns
        -------
        Dataset with consistent chunk sizes for all dask-array variables

        See Also
        --------
        dask.array.core.unify_chunks
        """

        return unify_chunks(self)[0]

    def map_blocks(
        self,
        func: Callable[..., T_Xarray],
        args: Sequence[Any] = (),
        kwargs: Mapping[str, Any] | None = None,
        template: DataArray | Dataset | None = None,
    ) -> T_Xarray:
        """
        Apply a function to each block of this Dataset.

        .. warning::
            This method is experimental and its signature may change.

        Parameters
        ----------
        func : callable
            User-provided function that accepts a Dataset as its first
            parameter. The function will receive a subset or 'block' of this Dataset (see below),
            corresponding to one chunk along each chunked dimension. ``func`` will be
            executed as ``func(subset_dataset, *subset_args, **kwargs)``.

            This function must return either a single DataArray or a single Dataset.

            This function cannot add a new chunked dimension.
        args : sequence
            Passed to func after unpacking and subsetting any xarray objects by blocks.
            xarray objects in args must be aligned with obj, otherwise an error is raised.
        kwargs : Mapping or None
            Passed verbatim to func after unpacking. xarray objects, if any, will not be
            subset to blocks. Passing dask collections in kwargs is not allowed.
        template : DataArray, Dataset or None, optional
            xarray object representing the final result after compute is called. If not provided,
            the function will be first run on mocked-up data, that looks like this object but
            has sizes 0, to determine properties of the returned object such as dtype,
            variable names, attributes, new dimensions and new indexes (if any).
            ``template`` must be provided if the function changes the size of existing dimensions.
            When provided, ``attrs`` on variables in `template` are copied over to the result. Any
            ``attrs`` set by ``func`` will be ignored.

        Returns
        -------
        A single DataArray or Dataset with dask backend, reassembled from the outputs of the
        function.

        Notes
        -----
        This function is designed for when ``func`` needs to manipulate a whole xarray object
        subset to each block. Each block is loaded into memory. In the more common case where
        ``func`` can work on numpy arrays, it is recommended to use ``apply_ufunc``.

        If none of the variables in this object is backed by dask arrays, calling this function is
        equivalent to calling ``func(obj, *args, **kwargs)``.

        See Also
        --------
        dask.array.map_blocks, xarray.apply_ufunc, xarray.Dataset.map_blocks
        xarray.DataArray.map_blocks

        Examples
        --------
        Calculate an anomaly from climatology using ``.groupby()``. Using
        ``xr.map_blocks()`` allows for parallel operations with knowledge of ``xarray``,
        its indices, and its methods like ``.groupby()``.

        >>> def calculate_anomaly(da, groupby_type="time.month"):
        ...     gb = da.groupby(groupby_type)
        ...     clim = gb.mean(dim="time")
        ...     return gb - clim
        ...
        >>> time = xr.cftime_range("1990-01", "1992-01", freq="M")
        >>> month = xr.DataArray(time.month, coords={"time": time}, dims=["time"])
        >>> np.random.seed(123)
        >>> array = xr.DataArray(
        ...     np.random.rand(len(time)),
        ...     dims=["time"],
        ...     coords={"time": time, "month": month},
        ... ).chunk()
        >>> ds = xr.Dataset({"a": array})
        >>> ds.map_blocks(calculate_anomaly, template=ds).compute()
        <xarray.Dataset>
        Dimensions:  (time: 24)
        Coordinates:
          * time     (time) object 1990-01-31 00:00:00 ... 1991-12-31 00:00:00
            month    (time) int64 1 2 3 4 5 6 7 8 9 10 11 12 1 2 3 4 5 6 7 8 9 10 11 12
        Data variables:
            a        (time) float64 0.1289 0.1132 -0.0856 ... 0.2287 0.1906 -0.05901

        Note that one must explicitly use ``args=[]`` and ``kwargs={}`` to pass arguments
        to the function being applied in ``xr.map_blocks()``:

        >>> ds.map_blocks(
        ...     calculate_anomaly,
        ...     kwargs={"groupby_type": "time.year"},
        ...     template=ds,
        ... )
        <xarray.Dataset>
        Dimensions:  (time: 24)
        Coordinates:
          * time     (time) object 1990-01-31 00:00:00 ... 1991-12-31 00:00:00
            month    (time) int64 dask.array<chunksize=(24,), meta=np.ndarray>
        Data variables:
            a        (time) float64 dask.array<chunksize=(24,), meta=np.ndarray>
        """
        from xarray.core.parallel import map_blocks

        return map_blocks(func, self, args, kwargs, template)

    def polyfit(
        self,
        dim: Hashable,
        deg: int,
        skipna: bool | None = None,
        rcond: float | None = None,
        w: Hashable | Any = None,
        full: bool = False,
        cov: bool | Literal["unscaled"] = False,
    ) -> Self:
        """
        Least squares polynomial fit.

        This replicates the behaviour of `numpy.polyfit` but differs by skipping
        invalid values when `skipna = True`.

        Parameters
        ----------
        dim : hashable
            Coordinate along which to fit the polynomials.
        deg : int
            Degree of the fitting polynomial.
        skipna : bool or None, optional
            If True, removes all invalid values before fitting each 1D slices of the array.
            Default is True if data is stored in a dask.array or if there is any
            invalid values, False otherwise.
        rcond : float or None, optional
            Relative condition number to the fit.
        w : hashable or Any, optional
            Weights to apply to the y-coordinate of the sample points.
            Can be an array-like object or the name of a coordinate in the dataset.
        full : bool, default: False
            Whether to return the residuals, matrix rank and singular values in addition
            to the coefficients.
        cov : bool or "unscaled", default: False
            Whether to return to the covariance matrix in addition to the coefficients.
            The matrix is not scaled if `cov='unscaled'`.

        Returns
        -------
        polyfit_results : Dataset
            A single dataset which contains (for each "var" in the input dataset):

            [var]_polyfit_coefficients
                The coefficients of the best fit for each variable in this dataset.
            [var]_polyfit_residuals
                The residuals of the least-square computation for each variable (only included if `full=True`)
                When the matrix rank is deficient, np.nan is returned.
            [dim]_matrix_rank
                The effective rank of the scaled Vandermonde coefficient matrix (only included if `full=True`)
                The rank is computed ignoring the NaN values that might be skipped.
            [dim]_singular_values
                The singular values of the scaled Vandermonde coefficient matrix (only included if `full=True`)
            [var]_polyfit_covariance
                The covariance matrix of the polynomial coefficient estimates (only included if `full=False` and `cov=True`)

        Warns
        -----
        RankWarning
            The rank of the coefficient matrix in the least-squares fit is deficient.
            The warning is not raised with in-memory (not dask) data and `full=True`.

        See Also
        --------
        numpy.polyfit
        numpy.polyval
        xarray.polyval
        """
        from xarray.core.dataarray import DataArray

        variables = {}
        skipna_da = skipna

        x = get_clean_interp_index(self, dim, strict=False)
        xname = f"{self[dim].name}_"
        order = int(deg) + 1
        lhs = np.vander(x, order)

        if rcond is None:
            rcond = (
                x.shape[0] * np.core.finfo(x.dtype).eps  # type: ignore[attr-defined]
            )

        # Weights:
        if w is not None:
            if isinstance(w, Hashable):
                w = self.coords[w]
            w = np.asarray(w)
            if w.ndim != 1:
                raise TypeError("Expected a 1-d array for weights.")
            if w.shape[0] != lhs.shape[0]:
                raise TypeError(f"Expected w and {dim} to have the same length")
            lhs *= w[:, np.newaxis]

        # Scaling
        scale = np.sqrt((lhs * lhs).sum(axis=0))
        lhs /= scale

        degree_dim = utils.get_temp_dimname(self.dims, "degree")

        rank = np.linalg.matrix_rank(lhs)

        if full:
            rank = DataArray(rank, name=xname + "matrix_rank")
            variables[rank.name] = rank
            _sing = np.linalg.svd(lhs, compute_uv=False)
            sing = DataArray(
                _sing,
                dims=(degree_dim,),
                coords={degree_dim: np.arange(rank - 1, -1, -1)},
                name=xname + "singular_values",
            )
            variables[sing.name] = sing

        for name, da in self.data_vars.items():
            if dim not in da.dims:
                continue

            if is_duck_dask_array(da.data) and (
                rank != order or full or skipna is None
            ):
                # Current algorithm with dask and skipna=False neither supports
                # deficient ranks nor does it output the "full" info (issue dask/dask#6516)
                skipna_da = True
            elif skipna is None:
                skipna_da = bool(np.any(da.isnull()))

            dims_to_stack = [dimname for dimname in da.dims if dimname != dim]
            stacked_coords: dict[Hashable, DataArray] = {}
            if dims_to_stack:
                stacked_dim = utils.get_temp_dimname(dims_to_stack, "stacked")
                rhs = da.transpose(dim, *dims_to_stack).stack(
                    {stacked_dim: dims_to_stack}
                )
                stacked_coords = {stacked_dim: rhs[stacked_dim]}
                scale_da = scale[:, np.newaxis]
            else:
                rhs = da
                scale_da = scale

            if w is not None:
                rhs = rhs * w[:, np.newaxis]

            with warnings.catch_warnings():
                if full:  # Copy np.polyfit behavior
                    warnings.simplefilter("ignore", RankWarning)
                else:  # Raise only once per variable
                    warnings.simplefilter("once", RankWarning)

                coeffs, residuals = duck_array_ops.least_squares(
                    lhs, rhs.data, rcond=rcond, skipna=skipna_da
                )

            if isinstance(name, str):
                name = f"{name}_"
            else:
                # Thus a ReprObject => polyfit was called on a DataArray
                name = ""

            coeffs = DataArray(
                coeffs / scale_da,
                dims=[degree_dim] + list(stacked_coords.keys()),
                coords={degree_dim: np.arange(order)[::-1], **stacked_coords},
                name=name + "polyfit_coefficients",
            )
            if dims_to_stack:
                coeffs = coeffs.unstack(stacked_dim)
            variables[coeffs.name] = coeffs

            if full or (cov is True):
                residuals = DataArray(
                    residuals if dims_to_stack else residuals.squeeze(),
                    dims=list(stacked_coords.keys()),
                    coords=stacked_coords,
                    name=name + "polyfit_residuals",
                )
                if dims_to_stack:
                    residuals = residuals.unstack(stacked_dim)
                variables[residuals.name] = residuals

            if cov:
                Vbase = np.linalg.inv(np.dot(lhs.T, lhs))
                Vbase /= np.outer(scale, scale)
                if cov == "unscaled":
                    fac = 1
                else:
                    if x.shape[0] <= order:
                        raise ValueError(
                            "The number of data points must exceed order to scale the covariance matrix."
                        )
                    fac = residuals / (x.shape[0] - order)
                covariance = DataArray(Vbase, dims=("cov_i", "cov_j")) * fac
                variables[name + "polyfit_covariance"] = covariance

        return type(self)(data_vars=variables, attrs=self.attrs.copy())

    def pad(
        self,
        pad_width: Mapping[Any, int | tuple[int, int]] | None = None,
        mode: PadModeOptions = "constant",
        stat_length: int
        | tuple[int, int]
        | Mapping[Any, tuple[int, int]]
        | None = None,
        constant_values: (
            float | tuple[float, float] | Mapping[Any, tuple[float, float]] | None
        ) = None,
        end_values: int | tuple[int, int] | Mapping[Any, tuple[int, int]] | None = None,
        reflect_type: PadReflectOptions = None,
        keep_attrs: bool | None = None,
        **pad_width_kwargs: Any,
    ) -> Self:
        """Pad this dataset along one or more dimensions.

        .. warning::
            This function is experimental and its behaviour is likely to change
            especially regarding padding of dimension coordinates (or IndexVariables).

        When using one of the modes ("edge", "reflect", "symmetric", "wrap"),
        coordinates will be padded with the same mode, otherwise coordinates
        are padded using the "constant" mode with fill_value dtypes.NA.

        Parameters
        ----------
        pad_width : mapping of hashable to tuple of int
            Mapping with the form of {dim: (pad_before, pad_after)}
            describing the number of values padded along each dimension.
            {dim: pad} is a shortcut for pad_before = pad_after = pad
        mode : {"constant", "edge", "linear_ramp", "maximum", "mean", "median", \
            "minimum", "reflect", "symmetric", "wrap"}, default: "constant"
            How to pad the DataArray (taken from numpy docs):

            - "constant": Pads with a constant value.
            - "edge": Pads with the edge values of array.
            - "linear_ramp": Pads with the linear ramp between end_value and the
              array edge value.
            - "maximum": Pads with the maximum value of all or part of the
              vector along each axis.
            - "mean": Pads with the mean value of all or part of the
              vector along each axis.
            - "median": Pads with the median value of all or part of the
              vector along each axis.
            - "minimum": Pads with the minimum value of all or part of the
              vector along each axis.
            - "reflect": Pads with the reflection of the vector mirrored on
              the first and last values of the vector along each axis.
            - "symmetric": Pads with the reflection of the vector mirrored
              along the edge of the array.
            - "wrap": Pads with the wrap of the vector along the axis.
              The first values are used to pad the end and the
              end values are used to pad the beginning.

        stat_length : int, tuple or mapping of hashable to tuple, default: None
            Used in 'maximum', 'mean', 'median', and 'minimum'.  Number of
            values at edge of each axis used to calculate the statistic value.
            {dim_1: (before_1, after_1), ... dim_N: (before_N, after_N)} unique
            statistic lengths along each dimension.
            ((before, after),) yields same before and after statistic lengths
            for each dimension.
            (stat_length,) or int is a shortcut for before = after = statistic
            length for all axes.
            Default is ``None``, to use the entire axis.
        constant_values : scalar, tuple or mapping of hashable to tuple, default: 0
            Used in 'constant'.  The values to set the padded values for each
            axis.
            ``{dim_1: (before_1, after_1), ... dim_N: (before_N, after_N)}`` unique
            pad constants along each dimension.
            ``((before, after),)`` yields same before and after constants for each
            dimension.
            ``(constant,)`` or ``constant`` is a shortcut for ``before = after = constant`` for
            all dimensions.
            Default is 0.
        end_values : scalar, tuple or mapping of hashable to tuple, default: 0
            Used in 'linear_ramp'.  The values used for the ending value of the
            linear_ramp and that will form the edge of the padded array.
            ``{dim_1: (before_1, after_1), ... dim_N: (before_N, after_N)}`` unique
            end values along each dimension.
            ``((before, after),)`` yields same before and after end values for each
            axis.
            ``(constant,)`` or ``constant`` is a shortcut for ``before = after = constant`` for
            all axes.
            Default is 0.
        reflect_type : {"even", "odd", None}, optional
            Used in "reflect", and "symmetric".  The "even" style is the
            default with an unaltered reflection around the edge value.  For
            the "odd" style, the extended part of the array is created by
            subtracting the reflected values from two times the edge value.
        keep_attrs : bool or None, optional
            If True, the attributes (``attrs``) will be copied from the
            original object to the new one. If False, the new object
            will be returned without attributes.
        **pad_width_kwargs
            The keyword arguments form of ``pad_width``.
            One of ``pad_width`` or ``pad_width_kwargs`` must be provided.

        Returns
        -------
        padded : Dataset
            Dataset with the padded coordinates and data.

        See Also
        --------
        Dataset.shift, Dataset.roll, Dataset.bfill, Dataset.ffill, numpy.pad, dask.array.pad

        Notes
        -----
        By default when ``mode="constant"`` and ``constant_values=None``, integer types will be
        promoted to ``float`` and padded with ``np.nan``. To avoid type promotion
        specify ``constant_values=np.nan``

        Padding coordinates will drop their corresponding index (if any) and will reset default
        indexes for dimension coordinates.

        Examples
        --------
        >>> ds = xr.Dataset({"foo": ("x", range(5))})
        >>> ds.pad(x=(1, 2))
        <xarray.Dataset>
        Dimensions:  (x: 8)
        Dimensions without coordinates: x
        Data variables:
            foo      (x) float64 nan 0.0 1.0 2.0 3.0 4.0 nan nan
        """
        pad_width = either_dict_or_kwargs(pad_width, pad_width_kwargs, "pad")

        if mode in ("edge", "reflect", "symmetric", "wrap"):
            coord_pad_mode = mode
            coord_pad_options = {
                "stat_length": stat_length,
                "constant_values": constant_values,
                "end_values": end_values,
                "reflect_type": reflect_type,
            }
        else:
            coord_pad_mode = "constant"
            coord_pad_options = {}

        if keep_attrs is None:
            keep_attrs = _get_keep_attrs(default=True)

        variables = {}

        # keep indexes that won't be affected by pad and drop all other indexes
        xindexes = self.xindexes
        pad_dims = set(pad_width)
        indexes = {}
        for k, idx in xindexes.items():
            if not pad_dims.intersection(xindexes.get_all_dims(k)):
                indexes[k] = idx

        for name, var in self.variables.items():
            var_pad_width = {k: v for k, v in pad_width.items() if k in var.dims}
            if not var_pad_width:
                variables[name] = var
            elif name in self.data_vars:
                variables[name] = var.pad(
                    pad_width=var_pad_width,
                    mode=mode,
                    stat_length=stat_length,
                    constant_values=constant_values,
                    end_values=end_values,
                    reflect_type=reflect_type,
                    keep_attrs=keep_attrs,
                )
            else:
                variables[name] = var.pad(
                    pad_width=var_pad_width,
                    mode=coord_pad_mode,
                    keep_attrs=keep_attrs,
                    **coord_pad_options,  # type: ignore[arg-type]
                )
                # reset default index of dimension coordinates
                if (name,) == var.dims:
                    dim_var = {name: variables[name]}
                    index = PandasIndex.from_variables(dim_var, options={})
                    index_vars = index.create_variables(dim_var)
                    indexes[name] = index
                    variables[name] = index_vars[name]

        attrs = self._attrs if keep_attrs else None
        return self._replace_with_new_dims(variables, indexes=indexes, attrs=attrs)

    def idxmin(
        self,
<<<<<<< HEAD
        dim: Hashable = None,
        *,
        skipna: bool = None,
        fill_value: Any = dtypes.NA,
        keep_attrs: bool = None,
    ) -> Dataset:
=======
        dim: Hashable | None = None,
        skipna: bool | None = None,
        fill_value: Any = xrdtypes.NA,
        keep_attrs: bool | None = None,
    ) -> Self:
>>>>>>> f8ab40c5
        """Return the coordinate label of the minimum value along a dimension.

        Returns a new `Dataset` named after the dimension with the values of
        the coordinate labels along that dimension corresponding to minimum
        values along that dimension.

        In comparison to :py:meth:`~Dataset.argmin`, this returns the
        coordinate label while :py:meth:`~Dataset.argmin` returns the index.

        Parameters
        ----------
        dim : Hashable, optional
            Dimension over which to apply `idxmin`.  This is optional for 1D
            variables, but required for variables with 2 or more dimensions.
        skipna : bool or None, optional
            If True, skip missing values (as marked by NaN). By default, only
            skips missing values for ``float``, ``complex``, and ``object``
            dtypes; other dtypes either do not have a sentinel missing value
            (``int``) or ``skipna=True`` has not been implemented
            (``datetime64`` or ``timedelta64``).
        fill_value : Any, default: NaN
            Value to be filled in case all of the values along a dimension are
            null.  By default this is NaN.  The fill value and result are
            automatically converted to a compatible dtype if possible.
            Ignored if ``skipna`` is False.
        keep_attrs : bool or None, optional
            If True, the attributes (``attrs``) will be copied from the
            original object to the new one. If False, the new object
            will be returned without attributes.

        Returns
        -------
        reduced : Dataset
            New `Dataset` object with `idxmin` applied to its data and the
            indicated dimension removed.

        See Also
        --------
        DataArray.idxmin, Dataset.idxmax, Dataset.min, Dataset.argmin

        Examples
        --------
        >>> array1 = xr.DataArray(
        ...     [0, 2, 1, 0, -2], dims="x", coords={"x": ["a", "b", "c", "d", "e"]}
        ... )
        >>> array2 = xr.DataArray(
        ...     [
        ...         [2.0, 1.0, 2.0, 0.0, -2.0],
        ...         [-4.0, np.nan, 2.0, np.nan, -2.0],
        ...         [np.nan, np.nan, 1.0, np.nan, np.nan],
        ...     ],
        ...     dims=["y", "x"],
        ...     coords={"y": [-1, 0, 1], "x": ["a", "b", "c", "d", "e"]},
        ... )
        >>> ds = xr.Dataset({"int": array1, "float": array2})
        >>> ds.min(dim="x")
        <xarray.Dataset>
        Dimensions:  (y: 3)
        Coordinates:
          * y        (y) int64 -1 0 1
        Data variables:
            int      int64 -2
            float    (y) float64 -2.0 -4.0 1.0
        >>> ds.argmin(dim="x")
        <xarray.Dataset>
        Dimensions:  (y: 3)
        Coordinates:
          * y        (y) int64 -1 0 1
        Data variables:
            int      int64 4
            float    (y) int64 4 0 2
        >>> ds.idxmin(dim="x")
        <xarray.Dataset>
        Dimensions:  (y: 3)
        Coordinates:
          * y        (y) int64 -1 0 1
        Data variables:
            int      <U1 'e'
            float    (y) object 'e' 'a' 'c'
        """
        return self.map(
            methodcaller(
                "idxmin",
                dim=dim,
                skipna=skipna,
                fill_value=fill_value,
                keep_attrs=keep_attrs,
            )
        )

    def idxmax(
        self,
<<<<<<< HEAD
        dim: Hashable = None,
        *,
        skipna: bool = None,
        fill_value: Any = dtypes.NA,
        keep_attrs: bool = None,
    ) -> Dataset:
=======
        dim: Hashable | None = None,
        skipna: bool | None = None,
        fill_value: Any = xrdtypes.NA,
        keep_attrs: bool | None = None,
    ) -> Self:
>>>>>>> f8ab40c5
        """Return the coordinate label of the maximum value along a dimension.

        Returns a new `Dataset` named after the dimension with the values of
        the coordinate labels along that dimension corresponding to maximum
        values along that dimension.

        In comparison to :py:meth:`~Dataset.argmax`, this returns the
        coordinate label while :py:meth:`~Dataset.argmax` returns the index.

        Parameters
        ----------
        dim : str, optional
            Dimension over which to apply `idxmax`.  This is optional for 1D
            variables, but required for variables with 2 or more dimensions.
        skipna : bool or None, optional
            If True, skip missing values (as marked by NaN). By default, only
            skips missing values for ``float``, ``complex``, and ``object``
            dtypes; other dtypes either do not have a sentinel missing value
            (``int``) or ``skipna=True`` has not been implemented
            (``datetime64`` or ``timedelta64``).
        fill_value : Any, default: NaN
            Value to be filled in case all of the values along a dimension are
            null.  By default this is NaN.  The fill value and result are
            automatically converted to a compatible dtype if possible.
            Ignored if ``skipna`` is False.
        keep_attrs : bool or None, optional
            If True, the attributes (``attrs``) will be copied from the
            original object to the new one. If False, the new object
            will be returned without attributes.

        Returns
        -------
        reduced : Dataset
            New `Dataset` object with `idxmax` applied to its data and the
            indicated dimension removed.

        See Also
        --------
        DataArray.idxmax, Dataset.idxmin, Dataset.max, Dataset.argmax

        Examples
        --------
        >>> array1 = xr.DataArray(
        ...     [0, 2, 1, 0, -2], dims="x", coords={"x": ["a", "b", "c", "d", "e"]}
        ... )
        >>> array2 = xr.DataArray(
        ...     [
        ...         [2.0, 1.0, 2.0, 0.0, -2.0],
        ...         [-4.0, np.nan, 2.0, np.nan, -2.0],
        ...         [np.nan, np.nan, 1.0, np.nan, np.nan],
        ...     ],
        ...     dims=["y", "x"],
        ...     coords={"y": [-1, 0, 1], "x": ["a", "b", "c", "d", "e"]},
        ... )
        >>> ds = xr.Dataset({"int": array1, "float": array2})
        >>> ds.max(dim="x")
        <xarray.Dataset>
        Dimensions:  (y: 3)
        Coordinates:
          * y        (y) int64 -1 0 1
        Data variables:
            int      int64 2
            float    (y) float64 2.0 2.0 1.0
        >>> ds.argmax(dim="x")
        <xarray.Dataset>
        Dimensions:  (y: 3)
        Coordinates:
          * y        (y) int64 -1 0 1
        Data variables:
            int      int64 1
            float    (y) int64 0 2 2
        >>> ds.idxmax(dim="x")
        <xarray.Dataset>
        Dimensions:  (y: 3)
        Coordinates:
          * y        (y) int64 -1 0 1
        Data variables:
            int      <U1 'b'
            float    (y) object 'a' 'c' 'c'
        """
        return self.map(
            methodcaller(
                "idxmax",
                dim=dim,
                skipna=skipna,
                fill_value=fill_value,
                keep_attrs=keep_attrs,
            )
        )

    def argmin(self, dim: Hashable | None = None, **kwargs) -> Self:
        """Indices of the minima of the member variables.

        If there are multiple minima, the indices of the first one found will be
        returned.

        Parameters
        ----------
        dim : Hashable, optional
            The dimension over which to find the minimum. By default, finds minimum over
            all dimensions - for now returning an int for backward compatibility, but
            this is deprecated, in future will be an error, since DataArray.argmin will
            return a dict with indices for all dimensions, which does not make sense for
            a Dataset.
        keep_attrs : bool, optional
            If True, the attributes (`attrs`) will be copied from the original
            object to the new one.  If False (default), the new object will be
            returned without attributes.
        skipna : bool, optional
            If True, skip missing values (as marked by NaN). By default, only
            skips missing values for float dtypes; other dtypes either do not
            have a sentinel missing value (int) or skipna=True has not been
            implemented (object, datetime64 or timedelta64).

        Returns
        -------
        result : Dataset

        Examples
        --------
        >>> dataset = xr.Dataset(
        ...     {
        ...         "math_scores": (
        ...             ["student", "test"],
        ...             [[90, 85, 79], [78, 80, 85], [95, 92, 98]],
        ...         ),
        ...         "english_scores": (
        ...             ["student", "test"],
        ...             [[88, 90, 92], [75, 82, 79], [39, 96, 78]],
        ...         ),
        ...     },
        ...     coords={
        ...         "student": ["Alice", "Bob", "Charlie"],
        ...         "test": ["Test 1", "Test 2", "Test 3"],
        ...     },
        ... )

        # Indices of the minimum values along the 'student' dimension are calculated

        >>> argmin_indices = dataset.argmin(dim="student")

        >>> min_score_in_math = dataset["student"].isel(
        ...     student=argmin_indices["math_scores"]
        ... )
        >>> min_score_in_math
        <xarray.DataArray 'student' (test: 3)>
        array(['Bob', 'Bob', 'Alice'], dtype='<U7')
        Coordinates:
            student  (test) <U7 'Bob' 'Bob' 'Alice'
          * test     (test) <U6 'Test 1' 'Test 2' 'Test 3'

        >>> min_score_in_english = dataset["student"].isel(
        ...     student=argmin_indices["english_scores"]
        ... )
        >>> min_score_in_english
        <xarray.DataArray 'student' (test: 3)>
        array(['Charlie', 'Bob', 'Charlie'], dtype='<U7')
        Coordinates:
            student  (test) <U7 'Charlie' 'Bob' 'Charlie'
          * test     (test) <U6 'Test 1' 'Test 2' 'Test 3'

        See Also
        --------
        Dataset.idxmin
        DataArray.argmin
        """
        if dim is None:
            warnings.warn(
                "Once the behaviour of DataArray.argmin() and Variable.argmin() without "
                "dim changes to return a dict of indices of each dimension, for "
                "consistency it will be an error to call Dataset.argmin() with no argument,"
                "since we don't return a dict of Datasets.",
                DeprecationWarning,
                stacklevel=2,
            )
        if (
            dim is None
            or (not isinstance(dim, Sequence) and dim is not ...)
            or isinstance(dim, str)
        ):
            # Return int index if single dimension is passed, and is not part of a
            # sequence
            argmin_func = getattr(duck_array_ops, "argmin")
            return self.reduce(
                argmin_func, dim=None if dim is None else [dim], **kwargs
            )
        else:
            raise ValueError(
                "When dim is a sequence or ..., DataArray.argmin() returns a dict. "
                "dicts cannot be contained in a Dataset, so cannot call "
                "Dataset.argmin() with a sequence or ... for dim"
            )

    def argmax(self, dim: Hashable | None = None, **kwargs) -> Self:
        """Indices of the maxima of the member variables.

        If there are multiple maxima, the indices of the first one found will be
        returned.

        Parameters
        ----------
        dim : str, optional
            The dimension over which to find the maximum. By default, finds maximum over
            all dimensions - for now returning an int for backward compatibility, but
            this is deprecated, in future will be an error, since DataArray.argmax will
            return a dict with indices for all dimensions, which does not make sense for
            a Dataset.
        keep_attrs : bool, optional
            If True, the attributes (`attrs`) will be copied from the original
            object to the new one.  If False (default), the new object will be
            returned without attributes.
        skipna : bool, optional
            If True, skip missing values (as marked by NaN). By default, only
            skips missing values for float dtypes; other dtypes either do not
            have a sentinel missing value (int) or skipna=True has not been
            implemented (object, datetime64 or timedelta64).

        Returns
        -------
        result : Dataset

        Examples
        --------

        >>> dataset = xr.Dataset(
        ...     {
        ...         "math_scores": (
        ...             ["student", "test"],
        ...             [[90, 85, 92], [78, 80, 85], [95, 92, 98]],
        ...         ),
        ...         "english_scores": (
        ...             ["student", "test"],
        ...             [[88, 90, 92], [75, 82, 79], [93, 96, 91]],
        ...         ),
        ...     },
        ...     coords={
        ...         "student": ["Alice", "Bob", "Charlie"],
        ...         "test": ["Test 1", "Test 2", "Test 3"],
        ...     },
        ... )

        # Indices of the maximum values along the 'student' dimension are calculated

        >>> argmax_indices = dataset.argmax(dim="test")

        >>> argmax_indices
        <xarray.Dataset>
        Dimensions:         (student: 3)
        Coordinates:
          * student         (student) <U7 'Alice' 'Bob' 'Charlie'
        Data variables:
            math_scores     (student) int64 2 2 2
            english_scores  (student) int64 2 1 1

        See Also
        --------
        DataArray.argmax

        """
        if dim is None:
            warnings.warn(
                "Once the behaviour of DataArray.argmin() and Variable.argmin() without "
                "dim changes to return a dict of indices of each dimension, for "
                "consistency it will be an error to call Dataset.argmin() with no argument,"
                "since we don't return a dict of Datasets.",
                DeprecationWarning,
                stacklevel=2,
            )
        if (
            dim is None
            or (not isinstance(dim, Sequence) and dim is not ...)
            or isinstance(dim, str)
        ):
            # Return int index if single dimension is passed, and is not part of a
            # sequence
            argmax_func = getattr(duck_array_ops, "argmax")
            return self.reduce(
                argmax_func, dim=None if dim is None else [dim], **kwargs
            )
        else:
            raise ValueError(
                "When dim is a sequence or ..., DataArray.argmin() returns a dict. "
                "dicts cannot be contained in a Dataset, so cannot call "
                "Dataset.argmin() with a sequence or ... for dim"
            )

    def query(
        self,
        queries: Mapping[Any, Any] | None = None,
        parser: QueryParserOptions = "pandas",
        engine: QueryEngineOptions = None,
        missing_dims: ErrorOptionsWithWarn = "raise",
        **queries_kwargs: Any,
    ) -> Self:
        """Return a new dataset with each array indexed along the specified
        dimension(s), where the indexers are given as strings containing
        Python expressions to be evaluated against the data variables in the
        dataset.

        Parameters
        ----------
        queries : dict-like, optional
            A dict-like with keys matching dimensions and values given by strings
            containing Python expressions to be evaluated against the data variables
            in the dataset. The expressions will be evaluated using the pandas
            eval() function, and can contain any valid Python expressions but cannot
            contain any Python statements.
        parser : {"pandas", "python"}, default: "pandas"
            The parser to use to construct the syntax tree from the expression.
            The default of 'pandas' parses code slightly different than standard
            Python. Alternatively, you can parse an expression using the 'python'
            parser to retain strict Python semantics.
        engine : {"python", "numexpr", None}, default: None
            The engine used to evaluate the expression. Supported engines are:

            - None: tries to use numexpr, falls back to python
            - "numexpr": evaluates expressions using numexpr
            - "python": performs operations as if you had eval’d in top level python

        missing_dims : {"raise", "warn", "ignore"}, default: "raise"
            What to do if dimensions that should be selected from are not present in the
            Dataset:

            - "raise": raise an exception
            - "warn": raise a warning, and ignore the missing dimensions
            - "ignore": ignore the missing dimensions

        **queries_kwargs : {dim: query, ...}, optional
            The keyword arguments form of ``queries``.
            One of queries or queries_kwargs must be provided.

        Returns
        -------
        obj : Dataset
            A new Dataset with the same contents as this dataset, except each
            array and dimension is indexed by the results of the appropriate
            queries.

        See Also
        --------
        Dataset.isel
        pandas.eval

        Examples
        --------
        >>> a = np.arange(0, 5, 1)
        >>> b = np.linspace(0, 1, 5)
        >>> ds = xr.Dataset({"a": ("x", a), "b": ("x", b)})
        >>> ds
        <xarray.Dataset>
        Dimensions:  (x: 5)
        Dimensions without coordinates: x
        Data variables:
            a        (x) int64 0 1 2 3 4
            b        (x) float64 0.0 0.25 0.5 0.75 1.0
        >>> ds.query(x="a > 2")
        <xarray.Dataset>
        Dimensions:  (x: 2)
        Dimensions without coordinates: x
        Data variables:
            a        (x) int64 3 4
            b        (x) float64 0.75 1.0
        """

        # allow queries to be given either as a dict or as kwargs
        queries = either_dict_or_kwargs(queries, queries_kwargs, "query")

        # check queries
        for dim, expr in queries.items():
            if not isinstance(expr, str):
                msg = f"expr for dim {dim} must be a string to be evaluated, {type(expr)} given"
                raise ValueError(msg)

        # evaluate the queries to create the indexers
        indexers = {
            dim: pd.eval(expr, resolvers=[self], parser=parser, engine=engine)
            for dim, expr in queries.items()
        }

        # apply the selection
        return self.isel(indexers, missing_dims=missing_dims)

    def curvefit(
        self,
        coords: str | DataArray | Iterable[str | DataArray],
        func: Callable[..., Any],
        reduce_dims: Dims = None,
        skipna: bool = True,
        p0: dict[str, float | DataArray] | None = None,
        bounds: dict[str, tuple[float | DataArray, float | DataArray]] | None = None,
        param_names: Sequence[str] | None = None,
        errors: ErrorOptions = "raise",
        kwargs: dict[str, Any] | None = None,
    ) -> Self:
        """
        Curve fitting optimization for arbitrary functions.

        Wraps `scipy.optimize.curve_fit` with `apply_ufunc`.

        Parameters
        ----------
        coords : hashable, DataArray, or sequence of hashable or DataArray
            Independent coordinate(s) over which to perform the curve fitting. Must share
            at least one dimension with the calling object. When fitting multi-dimensional
            functions, supply `coords` as a sequence in the same order as arguments in
            `func`. To fit along existing dimensions of the calling object, `coords` can
            also be specified as a str or sequence of strs.
        func : callable
            User specified function in the form `f(x, *params)` which returns a numpy
            array of length `len(x)`. `params` are the fittable parameters which are optimized
            by scipy curve_fit. `x` can also be specified as a sequence containing multiple
            coordinates, e.g. `f((x0, x1), *params)`.
        reduce_dims : str, Iterable of Hashable or None, optional
            Additional dimension(s) over which to aggregate while fitting. For example,
            calling `ds.curvefit(coords='time', reduce_dims=['lat', 'lon'], ...)` will
            aggregate all lat and lon points and fit the specified function along the
            time dimension.
        skipna : bool, default: True
            Whether to skip missing values when fitting. Default is True.
        p0 : dict-like, optional
            Optional dictionary of parameter names to initial guesses passed to the
            `curve_fit` `p0` arg. If the values are DataArrays, they will be appropriately
            broadcast to the coordinates of the array. If none or only some parameters are
            passed, the rest will be assigned initial values following the default scipy
            behavior.
        bounds : dict-like, optional
            Optional dictionary of parameter names to tuples of bounding values passed to the
            `curve_fit` `bounds` arg. If any of the bounds are DataArrays, they will be
            appropriately broadcast to the coordinates of the array. If none or only some
            parameters are passed, the rest will be unbounded following the default scipy
            behavior.
        param_names : sequence of hashable, optional
            Sequence of names for the fittable parameters of `func`. If not supplied,
            this will be automatically determined by arguments of `func`. `param_names`
            should be manually supplied when fitting a function that takes a variable
            number of parameters.
        errors : {"raise", "ignore"}, default: "raise"
            If 'raise', any errors from the `scipy.optimize_curve_fit` optimization will
            raise an exception. If 'ignore', the coefficients and covariances for the
            coordinates where the fitting failed will be NaN.
        **kwargs : optional
            Additional keyword arguments to passed to scipy curve_fit.

        Returns
        -------
        curvefit_results : Dataset
            A single dataset which contains:

            [var]_curvefit_coefficients
                The coefficients of the best fit.
            [var]_curvefit_covariance
                The covariance matrix of the coefficient estimates.

        See Also
        --------
        Dataset.polyfit
        scipy.optimize.curve_fit
        """
        from scipy.optimize import curve_fit

        from xarray.core.alignment import broadcast
        from xarray.core.computation import apply_ufunc
        from xarray.core.dataarray import _THIS_ARRAY, DataArray

        if p0 is None:
            p0 = {}
        if bounds is None:
            bounds = {}
        if kwargs is None:
            kwargs = {}

        reduce_dims_: list[Hashable]
        if not reduce_dims:
            reduce_dims_ = []
        elif isinstance(reduce_dims, str) or not isinstance(reduce_dims, Iterable):
            reduce_dims_ = [reduce_dims]
        else:
            reduce_dims_ = list(reduce_dims)

        if (
            isinstance(coords, str)
            or isinstance(coords, DataArray)
            or not isinstance(coords, Iterable)
        ):
            coords = [coords]
        coords_: Sequence[DataArray] = [
            self[coord] if isinstance(coord, str) else coord for coord in coords
        ]

        # Determine whether any coords are dims on self
        for coord in coords_:
            reduce_dims_ += [c for c in self.dims if coord.equals(self[c])]
        reduce_dims_ = list(set(reduce_dims_))
        preserved_dims = list(set(self.dims) - set(reduce_dims_))
        if not reduce_dims_:
            raise ValueError(
                "No arguments to `coords` were identified as a dimension on the calling "
                "object, and no dims were supplied to `reduce_dims`. This would result "
                "in fitting on scalar data."
            )

        # Check that initial guess and bounds only contain coordinates that are in preserved_dims
        for param, guess in p0.items():
            if isinstance(guess, DataArray):
                unexpected = set(guess.dims) - set(preserved_dims)
                if unexpected:
                    raise ValueError(
                        f"Initial guess for '{param}' has unexpected dimensions "
                        f"{tuple(unexpected)}. It should only have dimensions that are in data "
                        f"dimensions {preserved_dims}."
                    )
        for param, (lb, ub) in bounds.items():
            for label, bound in zip(("Lower", "Upper"), (lb, ub)):
                if isinstance(bound, DataArray):
                    unexpected = set(bound.dims) - set(preserved_dims)
                    if unexpected:
                        raise ValueError(
                            f"{label} bound for '{param}' has unexpected dimensions "
                            f"{tuple(unexpected)}. It should only have dimensions that are in data "
                            f"dimensions {preserved_dims}."
                        )

        if errors not in ["raise", "ignore"]:
            raise ValueError('errors must be either "raise" or "ignore"')

        # Broadcast all coords with each other
        coords_ = broadcast(*coords_)
        coords_ = [
            coord.broadcast_like(self, exclude=preserved_dims) for coord in coords_
        ]
        n_coords = len(coords_)

        params, func_args = _get_func_args(func, param_names)
        param_defaults, bounds_defaults = _initialize_curvefit_params(
            params, p0, bounds, func_args
        )
        n_params = len(params)

        def _wrapper(Y, *args, **kwargs):
            # Wrap curve_fit with raveled coordinates and pointwise NaN handling
            # *args contains:
            #   - the coordinates
            #   - initial guess
            #   - lower bounds
            #   - upper bounds
            coords__ = args[:n_coords]
            p0_ = args[n_coords + 0 * n_params : n_coords + 1 * n_params]
            lb = args[n_coords + 1 * n_params : n_coords + 2 * n_params]
            ub = args[n_coords + 2 * n_params :]

            x = np.vstack([c.ravel() for c in coords__])
            y = Y.ravel()
            if skipna:
                mask = np.all([np.any(~np.isnan(x), axis=0), ~np.isnan(y)], axis=0)
                x = x[:, mask]
                y = y[mask]
                if not len(y):
                    popt = np.full([n_params], np.nan)
                    pcov = np.full([n_params, n_params], np.nan)
                    return popt, pcov
            x = np.squeeze(x)

            try:
                popt, pcov = curve_fit(func, x, y, p0=p0_, bounds=(lb, ub), **kwargs)
            except RuntimeError:
                if errors == "raise":
                    raise
                popt = np.full([n_params], np.nan)
                pcov = np.full([n_params, n_params], np.nan)

            return popt, pcov

        result = type(self)()
        for name, da in self.data_vars.items():
            if name is _THIS_ARRAY:
                name = ""
            else:
                name = f"{str(name)}_"

            input_core_dims = [reduce_dims_ for _ in range(n_coords + 1)]
            input_core_dims.extend(
                [[] for _ in range(3 * n_params)]
            )  # core_dims for p0 and bounds

            popt, pcov = apply_ufunc(
                _wrapper,
                da,
                *coords_,
                *param_defaults.values(),
                *[b[0] for b in bounds_defaults.values()],
                *[b[1] for b in bounds_defaults.values()],
                vectorize=True,
                dask="parallelized",
                input_core_dims=input_core_dims,
                output_core_dims=[["param"], ["cov_i", "cov_j"]],
                dask_gufunc_kwargs={
                    "output_sizes": {
                        "param": n_params,
                        "cov_i": n_params,
                        "cov_j": n_params,
                    },
                },
                output_dtypes=(np.float64, np.float64),
                exclude_dims=set(reduce_dims_),
                kwargs=kwargs,
            )
            result[name + "curvefit_coefficients"] = popt
            result[name + "curvefit_covariance"] = pcov

        result = result.assign_coords(
            {"param": params, "cov_i": params, "cov_j": params}
        )
        result.attrs = self.attrs.copy()

        return result

    def drop_duplicates(
        self,
<<<<<<< HEAD
        dim: Hashable | Iterable[Hashable] | ...,
        *,
        keep: Literal["first", "last"] | Literal[False] = "first",
    ):
=======
        dim: Hashable | Iterable[Hashable],
        keep: Literal["first", "last", False] = "first",
    ) -> Self:
>>>>>>> f8ab40c5
        """Returns a new Dataset with duplicate dimension values removed.

        Parameters
        ----------
        dim : dimension label or labels
            Pass `...` to drop duplicates along all dimensions.
        keep : {"first", "last", False}, default: "first"
            Determines which duplicates (if any) to keep.
            - ``"first"`` : Drop duplicates except for the first occurrence.
            - ``"last"`` : Drop duplicates except for the last occurrence.
            - False : Drop all duplicates.

        Returns
        -------
        Dataset

        See Also
        --------
        DataArray.drop_duplicates
        """
        if isinstance(dim, str):
            dims: Iterable = (dim,)
        elif dim is ...:
            dims = self.dims
        elif not isinstance(dim, Iterable):
            dims = [dim]
        else:
            dims = dim

        missing_dims = set(dims) - set(self.dims)
        if missing_dims:
            raise ValueError(
                f"Dimensions {tuple(missing_dims)} not found in data dimensions {tuple(self.dims)}"
            )

        indexes = {dim: ~self.get_index(dim).duplicated(keep=keep) for dim in dims}
        return self.isel(indexes)

    def convert_calendar(
        self,
        calendar: CFCalendar,
        dim: Hashable = "time",
        align_on: Literal["date", "year", None] = None,
        missing: Any | None = None,
        use_cftime: bool | None = None,
    ) -> Self:
        """Convert the Dataset to another calendar.

        Only converts the individual timestamps, does not modify any data except
        in dropping invalid/surplus dates or inserting missing dates.

        If the source and target calendars are either no_leap, all_leap or a
        standard type, only the type of the time array is modified.
        When converting to a leap year from a non-leap year, the 29th of February
        is removed from the array. In the other direction the 29th of February
        will be missing in the output, unless `missing` is specified,
        in which case that value is inserted.

        For conversions involving `360_day` calendars, see Notes.

        This method is safe to use with sub-daily data as it doesn't touch the
        time part of the timestamps.

        Parameters
        ---------
        calendar : str
            The target calendar name.
        dim : Hashable, default: "time"
            Name of the time coordinate.
        align_on : {None, 'date', 'year'}, optional
            Must be specified when either source or target is a `360_day` calendar,
            ignored otherwise. See Notes.
        missing : Any or None, optional
            By default, i.e. if the value is None, this method will simply attempt
            to convert the dates in the source calendar to the same dates in the
            target calendar, and drop any of those that are not possible to
            represent.  If a value is provided, a new time coordinate will be
            created in the target calendar with the same frequency as the original
            time coordinate; for any dates that are not present in the source, the
            data will be filled with this value.  Note that using this mode requires
            that the source data have an inferable frequency; for more information
            see :py:func:`xarray.infer_freq`.  For certain frequency, source, and
            target calendar combinations, this could result in many missing values, see notes.
        use_cftime : bool or None, optional
            Whether to use cftime objects in the output, only used if `calendar`
            is one of {"proleptic_gregorian", "gregorian" or "standard"}.
            If True, the new time axis uses cftime objects.
            If None (default), it uses :py:class:`numpy.datetime64` values if the
            date range permits it, and :py:class:`cftime.datetime` objects if not.
            If False, it uses :py:class:`numpy.datetime64`  or fails.

        Returns
        -------
        Dataset
            Copy of the dataarray with the time coordinate converted to the
            target calendar. If 'missing' was None (default), invalid dates in
            the new calendar are dropped, but missing dates are not inserted.
            If `missing` was given, the new data is reindexed to have a time axis
            with the same frequency as the source, but in the new calendar; any
            missing datapoints are filled with `missing`.

        Notes
        -----
        Passing a value to `missing` is only usable if the source's time coordinate as an
        inferable frequencies (see :py:func:`~xarray.infer_freq`) and is only appropriate
        if the target coordinate, generated from this frequency, has dates equivalent to the
        source. It is usually **not** appropriate to use this mode with:

        - Period-end frequencies : 'A', 'Y', 'Q' or 'M', in opposition to 'AS' 'YS', 'QS' and 'MS'
        - Sub-monthly frequencies that do not divide a day evenly : 'W', 'nD' where `N != 1`
            or 'mH' where 24 % m != 0).

        If one of the source or target calendars is `"360_day"`, `align_on` must
        be specified and two options are offered.

        - "year"
            The dates are translated according to their relative position in the year,
            ignoring their original month and day information, meaning that the
            missing/surplus days are added/removed at regular intervals.

            From a `360_day` to a standard calendar, the output will be missing the
            following dates (day of year in parentheses):

            To a leap year:
                January 31st (31), March 31st (91), June 1st (153), July 31st (213),
                September 31st (275) and November 30th (335).
            To a non-leap year:
                February 6th (36), April 19th (109), July 2nd (183),
                September 12th (255), November 25th (329).

            From a standard calendar to a `"360_day"`, the following dates in the
            source array will be dropped:

            From a leap year:
                January 31st (31), April 1st (92), June 1st (153), August 1st (214),
                September 31st (275), December 1st (336)
            From a non-leap year:
                February 6th (37), April 20th (110), July 2nd (183),
                September 13th (256), November 25th (329)

            This option is best used on daily and subdaily data.

        - "date"
            The month/day information is conserved and invalid dates are dropped
            from the output. This means that when converting from a `"360_day"` to a
            standard calendar, all 31st (Jan, March, May, July, August, October and
            December) will be missing as there is no equivalent dates in the
            `"360_day"` calendar and the 29th (on non-leap years) and 30th of February
            will be dropped as there are no equivalent dates in a standard calendar.

            This option is best used with data on a frequency coarser than daily.
        """
        return convert_calendar(
            self,
            calendar,
            dim=dim,
            align_on=align_on,
            missing=missing,
            use_cftime=use_cftime,
        )

    def interp_calendar(
        self,
        target: pd.DatetimeIndex | CFTimeIndex | DataArray,
        dim: Hashable = "time",
    ) -> Self:
        """Interpolates the Dataset to another calendar based on decimal year measure.

        Each timestamp in `source` and `target` are first converted to their decimal
        year equivalent then `source` is interpolated on the target coordinate.
        The decimal year of a timestamp is its year plus its sub-year component
        converted to the fraction of its year. For example "2000-03-01 12:00" is
        2000.1653 in a standard calendar or 2000.16301 in a `"noleap"` calendar.

        This method should only be used when the time (HH:MM:SS) information of
        time coordinate is not important.

        Parameters
        ----------
        target: DataArray or DatetimeIndex or CFTimeIndex
            The target time coordinate of a valid dtype
            (np.datetime64 or cftime objects)
        dim : Hashable, default: "time"
            The time coordinate name.

        Return
        ------
        DataArray
            The source interpolated on the decimal years of target,
        """
        return interp_calendar(self, target, dim=dim)

    def groupby(
        self,
        group: Hashable | DataArray | IndexVariable,
        squeeze: bool = True,
        restore_coord_dims: bool = False,
    ) -> DatasetGroupBy:
        """Returns a DatasetGroupBy object for performing grouped operations.

        Parameters
        ----------
        group : Hashable, DataArray or IndexVariable
            Array whose unique values should be used to group this array. If a
            string, must be the name of a variable contained in this dataset.
        squeeze : bool, default: True
            If "group" is a dimension of any arrays in this dataset, `squeeze`
            controls whether the subarrays have a dimension of length 1 along
            that dimension or if the dimension is squeezed out.
        restore_coord_dims : bool, default: False
            If True, also restore the dimension order of multi-dimensional
            coordinates.

        Returns
        -------
        grouped : DatasetGroupBy
            A `DatasetGroupBy` object patterned after `pandas.GroupBy` that can be
            iterated over in the form of `(unique_value, grouped_array)` pairs.

        See Also
        --------
        :ref:`groupby`
            Users guide explanation of how to group and bin data.
        Dataset.groupby_bins
        DataArray.groupby
        core.groupby.DatasetGroupBy
        pandas.DataFrame.groupby
        Dataset.resample
        DataArray.resample
        """
        from xarray.core.groupby import (
            DatasetGroupBy,
            ResolvedUniqueGrouper,
            UniqueGrouper,
            _validate_groupby_squeeze,
        )

        _validate_groupby_squeeze(squeeze)
        rgrouper = ResolvedUniqueGrouper(UniqueGrouper(), group, self)

        return DatasetGroupBy(
            self,
            (rgrouper,),
            squeeze=squeeze,
            restore_coord_dims=restore_coord_dims,
        )

    def groupby_bins(
        self,
        group: Hashable | DataArray | IndexVariable,
        bins: ArrayLike,
        right: bool = True,
        labels: ArrayLike | None = None,
        precision: int = 3,
        include_lowest: bool = False,
        squeeze: bool = True,
        restore_coord_dims: bool = False,
    ) -> DatasetGroupBy:
        """Returns a DatasetGroupBy object for performing grouped operations.

        Rather than using all unique values of `group`, the values are discretized
        first by applying `pandas.cut` [1]_ to `group`.

        Parameters
        ----------
        group : Hashable, DataArray or IndexVariable
            Array whose binned values should be used to group this array. If a
            string, must be the name of a variable contained in this dataset.
        bins : int or array-like
            If bins is an int, it defines the number of equal-width bins in the
            range of x. However, in this case, the range of x is extended by .1%
            on each side to include the min or max values of x. If bins is a
            sequence it defines the bin edges allowing for non-uniform bin
            width. No extension of the range of x is done in this case.
        right : bool, default: True
            Indicates whether the bins include the rightmost edge or not. If
            right == True (the default), then the bins [1,2,3,4] indicate
            (1,2], (2,3], (3,4].
        labels : array-like or bool, default: None
            Used as labels for the resulting bins. Must be of the same length as
            the resulting bins. If False, string bin labels are assigned by
            `pandas.cut`.
        precision : int, default: 3
            The precision at which to store and display the bins labels.
        include_lowest : bool, default: False
            Whether the first interval should be left-inclusive or not.
        squeeze : bool, default: True
            If "group" is a dimension of any arrays in this dataset, `squeeze`
            controls whether the subarrays have a dimension of length 1 along
            that dimension or if the dimension is squeezed out.
        restore_coord_dims : bool, default: False
            If True, also restore the dimension order of multi-dimensional
            coordinates.

        Returns
        -------
        grouped : DatasetGroupBy
            A `DatasetGroupBy` object patterned after `pandas.GroupBy` that can be
            iterated over in the form of `(unique_value, grouped_array)` pairs.
            The name of the group has the added suffix `_bins` in order to
            distinguish it from the original variable.

        See Also
        --------
        :ref:`groupby`
            Users guide explanation of how to group and bin data.
        Dataset.groupby
        DataArray.groupby_bins
        core.groupby.DatasetGroupBy
        pandas.DataFrame.groupby

        References
        ----------
        .. [1] http://pandas.pydata.org/pandas-docs/stable/generated/pandas.cut.html
        """
        from xarray.core.groupby import (
            BinGrouper,
            DatasetGroupBy,
            ResolvedBinGrouper,
            _validate_groupby_squeeze,
        )

        _validate_groupby_squeeze(squeeze)
        grouper = BinGrouper(
            bins=bins,
            cut_kwargs={
                "right": right,
                "labels": labels,
                "precision": precision,
                "include_lowest": include_lowest,
            },
        )
        rgrouper = ResolvedBinGrouper(grouper, group, self)

        return DatasetGroupBy(
            self,
            (rgrouper,),
            squeeze=squeeze,
            restore_coord_dims=restore_coord_dims,
        )

    def weighted(self, weights: DataArray) -> DatasetWeighted:
        """
        Weighted Dataset operations.

        Parameters
        ----------
        weights : DataArray
            An array of weights associated with the values in this Dataset.
            Each value in the data contributes to the reduction operation
            according to its associated weight.

        Notes
        -----
        ``weights`` must be a DataArray and cannot contain missing values.
        Missing values can be replaced by ``weights.fillna(0)``.

        Returns
        -------
        core.weighted.DatasetWeighted

        See Also
        --------
        DataArray.weighted
        """
        from xarray.core.weighted import DatasetWeighted

        return DatasetWeighted(self, weights)

    def rolling(
        self,
        dim: Mapping[Any, int] | None = None,
        min_periods: int | None = None,
        center: bool | Mapping[Any, bool] = False,
        **window_kwargs: int,
    ) -> DatasetRolling:
        """
        Rolling window object for Datasets.

        Parameters
        ----------
        dim : dict, optional
            Mapping from the dimension name to create the rolling iterator
            along (e.g. `time`) to its moving window size.
        min_periods : int or None, default: None
            Minimum number of observations in window required to have a value
            (otherwise result is NA). The default, None, is equivalent to
            setting min_periods equal to the size of the window.
        center : bool or Mapping to int, default: False
            Set the labels at the center of the window.
        **window_kwargs : optional
            The keyword arguments form of ``dim``.
            One of dim or window_kwargs must be provided.

        Returns
        -------
        core.rolling.DatasetRolling

        See Also
        --------
        core.rolling.DatasetRolling
        DataArray.rolling
        """
        from xarray.core.rolling import DatasetRolling

        dim = either_dict_or_kwargs(dim, window_kwargs, "rolling")
        return DatasetRolling(self, dim, min_periods=min_periods, center=center)

    def coarsen(
        self,
        dim: Mapping[Any, int] | None = None,
        boundary: CoarsenBoundaryOptions = "exact",
        side: SideOptions | Mapping[Any, SideOptions] = "left",
        coord_func: str | Callable | Mapping[Any, str | Callable] = "mean",
        **window_kwargs: int,
    ) -> DatasetCoarsen:
        """
        Coarsen object for Datasets.

        Parameters
        ----------
        dim : mapping of hashable to int, optional
            Mapping from the dimension name to the window size.
        boundary : {"exact", "trim", "pad"}, default: "exact"
            If 'exact', a ValueError will be raised if dimension size is not a
            multiple of the window size. If 'trim', the excess entries are
            dropped. If 'pad', NA will be padded.
        side : {"left", "right"} or mapping of str to {"left", "right"}, default: "left"
        coord_func : str or mapping of hashable to str, default: "mean"
            function (name) that is applied to the coordinates,
            or a mapping from coordinate name to function (name).

        Returns
        -------
        core.rolling.DatasetCoarsen

        See Also
        --------
        core.rolling.DatasetCoarsen
        DataArray.coarsen
        """
        from xarray.core.rolling import DatasetCoarsen

        dim = either_dict_or_kwargs(dim, window_kwargs, "coarsen")
        return DatasetCoarsen(
            self,
            dim,
            boundary=boundary,
            side=side,
            coord_func=coord_func,
        )

    def resample(
        self,
        indexer: Mapping[Any, str] | None = None,
        skipna: bool | None = None,
        closed: SideOptions | None = None,
        label: SideOptions | None = None,
        base: int | None = None,
        offset: pd.Timedelta | datetime.timedelta | str | None = None,
        origin: str | DatetimeLike = "start_day",
        keep_attrs: bool | None = None,
        loffset: datetime.timedelta | str | None = None,
        restore_coord_dims: bool | None = None,
        **indexer_kwargs: str,
    ) -> DatasetResample:
        """Returns a Resample object for performing resampling operations.

        Handles both downsampling and upsampling. The resampled
        dimension must be a datetime-like coordinate. If any intervals
        contain no values from the original object, they will be given
        the value ``NaN``.

        Parameters
        ----------
        indexer : Mapping of Hashable to str, optional
            Mapping from the dimension name to resample frequency [1]_. The
            dimension must be datetime-like.
        skipna : bool, optional
            Whether to skip missing values when aggregating in downsampling.
        closed : {"left", "right"}, optional
            Side of each interval to treat as closed.
        label : {"left", "right"}, optional
            Side of each interval to use for labeling.
        base : int, optional
            For frequencies that evenly subdivide 1 day, the "origin" of the
            aggregated intervals. For example, for "24H" frequency, base could
            range from 0 through 23.
        origin : {'epoch', 'start', 'start_day', 'end', 'end_day'}, pd.Timestamp, datetime.datetime, np.datetime64, or cftime.datetime, default 'start_day'
            The datetime on which to adjust the grouping. The timezone of origin
            must match the timezone of the index.

            If a datetime is not used, these values are also supported:
            - 'epoch': `origin` is 1970-01-01
            - 'start': `origin` is the first value of the timeseries
            - 'start_day': `origin` is the first day at midnight of the timeseries
            - 'end': `origin` is the last value of the timeseries
            - 'end_day': `origin` is the ceiling midnight of the last day
        offset : pd.Timedelta, datetime.timedelta, or str, default is None
            An offset timedelta added to the origin.
        loffset : timedelta or str, optional
            Offset used to adjust the resampled time labels. Some pandas date
            offset strings are supported.
        restore_coord_dims : bool, optional
            If True, also restore the dimension order of multi-dimensional
            coordinates.
        **indexer_kwargs : str
            The keyword arguments form of ``indexer``.
            One of indexer or indexer_kwargs must be provided.

        Returns
        -------
        resampled : core.resample.DataArrayResample
            This object resampled.

        See Also
        --------
        DataArray.resample
        pandas.Series.resample
        pandas.DataFrame.resample
        Dataset.groupby
        DataArray.groupby

        References
        ----------
        .. [1] http://pandas.pydata.org/pandas-docs/stable/timeseries.html#offset-aliases
        """
        from xarray.core.resample import DatasetResample

        return self._resample(
            resample_cls=DatasetResample,
            indexer=indexer,
            skipna=skipna,
            closed=closed,
            label=label,
            base=base,
            offset=offset,
            origin=origin,
            keep_attrs=keep_attrs,
            loffset=loffset,
            restore_coord_dims=restore_coord_dims,
            **indexer_kwargs,
        )<|MERGE_RESOLUTION|>--- conflicted
+++ resolved
@@ -5411,14 +5411,9 @@
 
     def unstack(
         self,
-<<<<<<< HEAD
-        dim: Hashable | Iterable[Hashable] = None,
+        dim: Dims = None,
         *,
-        fill_value: Any = dtypes.NA,
-=======
-        dim: Dims = None,
         fill_value: Any = xrdtypes.NA,
->>>>>>> f8ab40c5
         sparse: bool = False,
     ) -> Self:
         """
@@ -6161,18 +6156,11 @@
     def dropna(
         self,
         dim: Hashable,
-<<<<<<< HEAD
         *,
-        how: str = "any",
-        thresh: int = None,
-        subset: Iterable[Hashable] = None,
-    ):
-=======
         how: Literal["any", "all"] = "any",
         thresh: int | None = None,
         subset: Iterable[Hashable] | None = None,
     ) -> Self:
->>>>>>> f8ab40c5
         """Returns a new dataset with dropped labels for missing values along
         the provided dimension.
 
@@ -7594,16 +7582,13 @@
             if v in self.variables:
                 self.variables[v].attrs = other.variables[v].attrs
 
-<<<<<<< HEAD
-    def diff(self, dim, *, n=1, label="upper"):
-=======
     def diff(
         self,
         dim: Hashable,
         n: int = 1,
+        *,
         label: Literal["upper", "lower"] = "upper",
     ) -> Self:
->>>>>>> f8ab40c5
         """Calculate the n-th order discrete difference along given axis.
 
         Parameters
@@ -7931,14 +7916,9 @@
     def quantile(
         self,
         q: ArrayLike,
-<<<<<<< HEAD
-        dim: str | Iterable[Hashable] | None = None,
+        dim: Dims = None,
         *,
-        method: QUANTILE_METHODS = "linear",
-=======
-        dim: Dims = None,
         method: QuantileMethods = "linear",
->>>>>>> f8ab40c5
         numeric_only: bool = False,
         keep_attrs: bool | None = None,
         skipna: bool | None = None,
@@ -8112,16 +8092,13 @@
         )
         return new.assign_coords(quantile=q)
 
-<<<<<<< HEAD
-    def rank(self, dim, *, pct=False, keep_attrs=None):
-=======
     def rank(
         self,
         dim: Hashable,
+        *,
         pct: bool = False,
         keep_attrs: bool | None = None,
     ) -> Self:
->>>>>>> f8ab40c5
         """Ranks the data.
 
         Equal values are assigned a rank that is the average of the ranks that
@@ -9064,20 +9041,12 @@
 
     def idxmin(
         self,
-<<<<<<< HEAD
-        dim: Hashable = None,
+        dim: Hashable | None = None,
         *,
-        skipna: bool = None,
-        fill_value: Any = dtypes.NA,
-        keep_attrs: bool = None,
-    ) -> Dataset:
-=======
-        dim: Hashable | None = None,
         skipna: bool | None = None,
         fill_value: Any = xrdtypes.NA,
         keep_attrs: bool | None = None,
     ) -> Self:
->>>>>>> f8ab40c5
         """Return the coordinate label of the minimum value along a dimension.
 
         Returns a new `Dataset` named after the dimension with the values of
@@ -9170,20 +9139,12 @@
 
     def idxmax(
         self,
-<<<<<<< HEAD
-        dim: Hashable = None,
+        dim: Hashable | None = None,
         *,
-        skipna: bool = None,
-        fill_value: Any = dtypes.NA,
-        keep_attrs: bool = None,
-    ) -> Dataset:
-=======
-        dim: Hashable | None = None,
         skipna: bool | None = None,
         fill_value: Any = xrdtypes.NA,
         keep_attrs: bool | None = None,
     ) -> Self:
->>>>>>> f8ab40c5
         """Return the coordinate label of the maximum value along a dimension.
 
         Returns a new `Dataset` named after the dimension with the values of
@@ -9802,16 +9763,10 @@
 
     def drop_duplicates(
         self,
-<<<<<<< HEAD
-        dim: Hashable | Iterable[Hashable] | ...,
+        dim: Hashable | Iterable[Hashable],
         *,
-        keep: Literal["first", "last"] | Literal[False] = "first",
-    ):
-=======
-        dim: Hashable | Iterable[Hashable],
         keep: Literal["first", "last", False] = "first",
     ) -> Self:
->>>>>>> f8ab40c5
         """Returns a new Dataset with duplicate dimension values removed.
 
         Parameters
