import copy
import datetime
import functools
import inspect
import sys
import warnings
from collections import defaultdict
from distutils.version import LooseVersion
from html import escape
from numbers import Number
from operator import methodcaller
from pathlib import Path
from typing import (
    TYPE_CHECKING,
    Any,
    Callable,
    DefaultDict,
    Dict,
    Hashable,
    Iterable,
    Iterator,
    List,
    Mapping,
    MutableMapping,
    Optional,
    Sequence,
    Set,
    Tuple,
    TypeVar,
    Union,
    cast,
    overload,
)

import numpy as np
import pandas as pd

import xarray as xr

from ..coding.cftimeindex import _parse_array_of_cftime_strings
from ..plot.dataset_plot import _Dataset_PlotMethods
from . import (
    alignment,
    dtypes,
    duck_array_ops,
    formatting,
    formatting_html,
    groupby,
    ops,
    resample,
    rolling,
    utils,
    weighted,
)
from .alignment import _broadcast_helper, _get_broadcast_dims_map_common_coords, align
from .common import (
    DataWithCoords,
    ImplementsDatasetReduce,
    _contains_datetime_like_objects,
)
from .coordinates import (
    DatasetCoordinates,
    assert_coordinate_consistent,
    remap_label_indexers,
)
from .duck_array_ops import datetime_to_numeric
from .indexes import (
    Indexes,
    default_indexes,
    isel_variable_and_index,
    propagate_indexes,
    remove_unused_levels_categories,
    roll_index,
)
from .indexing import is_fancy_indexer
from .merge import (
    dataset_merge_method,
    dataset_update_method,
    merge_coordinates_without_align,
    merge_data_and_coords,
)
from .missing import get_clean_interp_index
from .options import OPTIONS, _get_keep_attrs
from .pycompat import is_duck_dask_array, sparse_array_type
from .utils import (
    Default,
    Frozen,
    HybridMappingProxy,
    SortedKeysDict,
    _default,
    decode_numpy_dict_values,
    drop_dims_from_indexers,
    either_dict_or_kwargs,
    hashable,
    infix_dims,
    is_dict_like,
    is_scalar,
    maybe_wrap_array,
)
from .variable import (
    IndexVariable,
    Variable,
    as_variable,
    assert_unique_multiindex_level_names,
    broadcast_variables,
)

if TYPE_CHECKING:
    from ..backends import AbstractDataStore, ZarrStore
    from .dataarray import DataArray
    from .merge import CoercibleMapping

    T_DSorDA = TypeVar("T_DSorDA", DataArray, "Dataset")

    try:
        from dask.delayed import Delayed
    except ImportError:
        Delayed = None


# list of attributes of pd.DatetimeIndex that are ndarrays of time info
_DATETIMEINDEX_COMPONENTS = [
    "year",
    "month",
    "day",
    "hour",
    "minute",
    "second",
    "microsecond",
    "nanosecond",
    "date",
    "time",
    "dayofyear",
    "weekofyear",
    "dayofweek",
    "quarter",
]


def _get_virtual_variable(
    variables, key: Hashable, level_vars: Mapping = None, dim_sizes: Mapping = None
) -> Tuple[Hashable, Hashable, Variable]:
    """Get a virtual variable (e.g., 'time.year' or a MultiIndex level)
    from a dict of xarray.Variable objects (if possible)
    """
    if level_vars is None:
        level_vars = {}
    if dim_sizes is None:
        dim_sizes = {}

    if key in dim_sizes:
        data = pd.Index(range(dim_sizes[key]), name=key)
        variable = IndexVariable((key,), data)
        return key, key, variable

    if not isinstance(key, str):
        raise KeyError(key)

    split_key = key.split(".", 1)
    var_name: Optional[str]
    if len(split_key) == 2:
        ref_name, var_name = split_key
    elif len(split_key) == 1:
        ref_name, var_name = key, None
    else:
        raise KeyError(key)

    if ref_name in level_vars:
        dim_var = variables[level_vars[ref_name]]
        ref_var = dim_var.to_index_variable().get_level_variable(ref_name)
    else:
        ref_var = variables[ref_name]

    if var_name is None:
        virtual_var = ref_var
        var_name = key
    else:
        if _contains_datetime_like_objects(ref_var):
            ref_var = xr.DataArray(ref_var)
            data = getattr(ref_var.dt, var_name).data
        else:
            data = getattr(ref_var, var_name).data
        virtual_var = Variable(ref_var.dims, data)

    return ref_name, var_name, virtual_var


def calculate_dimensions(variables: Mapping[Hashable, Variable]) -> Dict[Hashable, int]:
    """Calculate the dimensions corresponding to a set of variables.

    Returns dictionary mapping from dimension names to sizes. Raises ValueError
    if any of the dimension sizes conflict.
    """
    dims: Dict[Hashable, int] = {}
    last_used = {}
    scalar_vars = {k for k, v in variables.items() if not v.dims}
    for k, var in variables.items():
        for dim, size in zip(var.dims, var.shape):
            if dim in scalar_vars:
                raise ValueError(
                    "dimension %r already exists as a scalar variable" % dim
                )
            if dim not in dims:
                dims[dim] = size
                last_used[dim] = k
            elif dims[dim] != size:
                raise ValueError(
                    "conflicting sizes for dimension %r: "
                    "length %s on %r and length %s on %r"
                    % (dim, size, k, dims[dim], last_used[dim])
                )
    return dims


def merge_indexes(
    indexes: Mapping[Hashable, Union[Hashable, Sequence[Hashable]]],
    variables: Mapping[Hashable, Variable],
    coord_names: Set[Hashable],
    append: bool = False,
) -> Tuple[Dict[Hashable, Variable], Set[Hashable]]:
    """Merge variables into multi-indexes.

    Not public API. Used in Dataset and DataArray set_index
    methods.
    """
    vars_to_replace: Dict[Hashable, Variable] = {}
    vars_to_remove: List[Hashable] = []
    dims_to_replace: Dict[Hashable, Hashable] = {}
    error_msg = "{} is not the name of an existing variable."

    for dim, var_names in indexes.items():
        if isinstance(var_names, str) or not isinstance(var_names, Sequence):
            var_names = [var_names]

        names: List[Hashable] = []
        codes: List[List[int]] = []
        levels: List[List[int]] = []
        current_index_variable = variables.get(dim)

        for n in var_names:
            try:
                var = variables[n]
            except KeyError:
                raise ValueError(error_msg.format(n))
            if (
                current_index_variable is not None
                and var.dims != current_index_variable.dims
            ):
                raise ValueError(
                    "dimension mismatch between %r %s and %r %s"
                    % (dim, current_index_variable.dims, n, var.dims)
                )

        if current_index_variable is not None and append:
            current_index = current_index_variable.to_index()
            if isinstance(current_index, pd.MultiIndex):
                names.extend(current_index.names)
                codes.extend(current_index.codes)
                levels.extend(current_index.levels)
            else:
                names.append("%s_level_0" % dim)
                cat = pd.Categorical(current_index.values, ordered=True)
                codes.append(cat.codes)
                levels.append(cat.categories)

        if not len(names) and len(var_names) == 1:
            idx = pd.Index(variables[var_names[0]].values)

        else:  # MultiIndex
            for n in var_names:
                try:
                    var = variables[n]
                except KeyError:
                    raise ValueError(error_msg.format(n))
                names.append(n)
                cat = pd.Categorical(var.values, ordered=True)
                codes.append(cat.codes)
                levels.append(cat.categories)

            idx = pd.MultiIndex(levels, codes, names=names)
            for n in names:
                dims_to_replace[n] = dim

        vars_to_replace[dim] = IndexVariable(dim, idx)
        vars_to_remove.extend(var_names)

    new_variables = {k: v for k, v in variables.items() if k not in vars_to_remove}
    new_variables.update(vars_to_replace)

    # update dimensions if necessary, GH: 3512
    for k, v in new_variables.items():
        if any(d in dims_to_replace for d in v.dims):
            new_dims = [dims_to_replace.get(d, d) for d in v.dims]
            new_variables[k] = v._replace(dims=new_dims)
    new_coord_names = coord_names | set(vars_to_replace)
    new_coord_names -= set(vars_to_remove)
    return new_variables, new_coord_names


def split_indexes(
    dims_or_levels: Union[Hashable, Sequence[Hashable]],
    variables: Mapping[Hashable, Variable],
    coord_names: Set[Hashable],
    level_coords: Mapping[Hashable, Hashable],
    drop: bool = False,
) -> Tuple[Dict[Hashable, Variable], Set[Hashable]]:
    """Extract (multi-)indexes (levels) as variables.

    Not public API. Used in Dataset and DataArray reset_index
    methods.
    """
    if isinstance(dims_or_levels, str) or not isinstance(dims_or_levels, Sequence):
        dims_or_levels = [dims_or_levels]

    dim_levels: DefaultDict[Any, List[Hashable]] = defaultdict(list)
    dims = []
    for k in dims_or_levels:
        if k in level_coords:
            dim_levels[level_coords[k]].append(k)
        else:
            dims.append(k)

    vars_to_replace = {}
    vars_to_create: Dict[Hashable, Variable] = {}
    vars_to_remove = []

    for d in dims:
        index = variables[d].to_index()
        if isinstance(index, pd.MultiIndex):
            dim_levels[d] = index.names
        else:
            vars_to_remove.append(d)
            if not drop:
                vars_to_create[str(d) + "_"] = Variable(d, index, variables[d].attrs)

    for d, levs in dim_levels.items():
        index = variables[d].to_index()
        if len(levs) == index.nlevels:
            vars_to_remove.append(d)
        else:
            vars_to_replace[d] = IndexVariable(d, index.droplevel(levs))

        if not drop:
            for lev in levs:
                idx = index.get_level_values(lev)
                vars_to_create[idx.name] = Variable(d, idx, variables[d].attrs)

    new_variables = dict(variables)
    for v in set(vars_to_remove):
        del new_variables[v]
    new_variables.update(vars_to_replace)
    new_variables.update(vars_to_create)
    new_coord_names = (coord_names | set(vars_to_create)) - set(vars_to_remove)

    return new_variables, new_coord_names


def _assert_empty(args: tuple, msg: str = "%s") -> None:
    if args:
        raise ValueError(msg % args)


def _check_chunks_compatibility(var, chunks, preferred_chunks):
    for dim in var.dims:
        if dim not in chunks or (dim not in preferred_chunks):
            continue

        preferred_chunks_dim = preferred_chunks.get(dim)
        chunks_dim = chunks.get(dim)

        if isinstance(chunks_dim, int):
            chunks_dim = (chunks_dim,)
        else:
            chunks_dim = chunks_dim[:-1]

        if any(s % preferred_chunks_dim for s in chunks_dim):
            warnings.warn(
                f"Specified Dask chunks {chunks[dim]} would separate "
                f"on disks chunk shape {preferred_chunks[dim]} for dimension {dim}. "
                "This could degrade performance. "
                "Consider rechunking after loading instead.",
                stacklevel=2,
            )


def _get_chunk(var, chunks):
    # chunks need to be explicity computed to take correctly into accout
    # backend preferred chunking
    import dask.array as da

    if isinstance(var, IndexVariable):
        return {}

    if isinstance(chunks, int) or (chunks == "auto"):
        chunks = dict.fromkeys(var.dims, chunks)

    preferred_chunks = var.encoding.get("preferred_chunks", {})
    preferred_chunks_list = [
        preferred_chunks.get(dim, shape) for dim, shape in zip(var.dims, var.shape)
    ]

    chunks_list = [
        chunks.get(dim, None) or preferred_chunks.get(dim, None) for dim in var.dims
    ]

    output_chunks_list = da.core.normalize_chunks(
        chunks_list,
        shape=var.shape,
        dtype=var.dtype,
        previous_chunks=preferred_chunks_list,
    )

    output_chunks = dict(zip(var.dims, output_chunks_list))
    _check_chunks_compatibility(var, output_chunks, preferred_chunks)

    return output_chunks


def _maybe_chunk(
    name,
    var,
    chunks,
    token=None,
    lock=None,
    name_prefix="xarray-",
    overwrite_encoded_chunks=False,
):
    from dask.base import tokenize

    if chunks is not None:
        chunks = {dim: chunks[dim] for dim in var.dims if dim in chunks}
    if var.ndim:
        # when rechunking by different amounts, make sure dask names change
        # by provinding chunks as an input to tokenize.
        # subtle bugs result otherwise. see GH3350
        token2 = tokenize(name, token if token else var._data, chunks)
        name2 = f"{name_prefix}{name}-{token2}"
        var = var.chunk(chunks, name=name2, lock=lock)

        if overwrite_encoded_chunks and var.chunks is not None:
            var.encoding["chunks"] = tuple(x[0] for x in var.chunks)
        return var
    else:
        return var


def as_dataset(obj: Any) -> "Dataset":
    """Cast the given object to a Dataset.

    Handles Datasets, DataArrays and dictionaries of variables. A new Dataset
    object is only created if the provided object is not already one.
    """
    if hasattr(obj, "to_dataset"):
        obj = obj.to_dataset()
    if not isinstance(obj, Dataset):
        obj = Dataset(obj)
    return obj


def _get_func_args(func, param_names):
    """Use `inspect.signature` to try accessing `func` args. Otherwise, ensure
    they are provided by user.
    """
    try:
        func_args = inspect.signature(func).parameters
    except ValueError:
        func_args = {}
        if not param_names:
            raise ValueError(
                "Unable to inspect `func` signature, and `param_names` was not provided."
            )
    if param_names:
        params = param_names
    else:
        params = list(func_args)[1:]
        if any(
            [(p.kind in [p.VAR_POSITIONAL, p.VAR_KEYWORD]) for p in func_args.values()]
        ):
            raise ValueError(
                "`param_names` must be provided because `func` takes variable length arguments."
            )
    return params, func_args


def _initialize_curvefit_params(params, p0, bounds, func_args):
    """Set initial guess and bounds for curvefit.
    Priority: 1) passed args 2) func signature 3) scipy defaults
    """

    def _initialize_feasible(lb, ub):
        # Mimics functionality of scipy.optimize.minpack._initialize_feasible
        lb_finite = np.isfinite(lb)
        ub_finite = np.isfinite(ub)
        p0 = np.nansum(
            [
                0.5 * (lb + ub) * int(lb_finite & ub_finite),
                (lb + 1) * int(lb_finite & ~ub_finite),
                (ub - 1) * int(~lb_finite & ub_finite),
            ]
        )
        return p0

    param_defaults = {p: 1 for p in params}
    bounds_defaults = {p: (-np.inf, np.inf) for p in params}
    for p in params:
        if p in func_args and func_args[p].default is not func_args[p].empty:
            param_defaults[p] = func_args[p].default
        if p in bounds:
            bounds_defaults[p] = tuple(bounds[p])
            if param_defaults[p] < bounds[p][0] or param_defaults[p] > bounds[p][1]:
                param_defaults[p] = _initialize_feasible(bounds[p][0], bounds[p][1])
        if p in p0:
            param_defaults[p] = p0[p]
    return param_defaults, bounds_defaults


class DataVariables(Mapping[Hashable, "DataArray"]):
    __slots__ = ("_dataset",)

    def __init__(self, dataset: "Dataset"):
        self._dataset = dataset

    def __iter__(self) -> Iterator[Hashable]:
        return (
            key
            for key in self._dataset._variables
            if key not in self._dataset._coord_names
        )

    def __len__(self) -> int:
        return len(self._dataset._variables) - len(self._dataset._coord_names)

    def __contains__(self, key: Hashable) -> bool:
        return key in self._dataset._variables and key not in self._dataset._coord_names

    def __getitem__(self, key: Hashable) -> "DataArray":
        if key not in self._dataset._coord_names:
            return cast("DataArray", self._dataset[key])
        raise KeyError(key)

    def __repr__(self) -> str:
        return formatting.data_vars_repr(self)

    @property
    def variables(self) -> Mapping[Hashable, Variable]:
        all_variables = self._dataset.variables
        return Frozen({k: all_variables[k] for k in self})

    def _ipython_key_completions_(self):
        """Provide method for the key-autocompletions in IPython. """
        return [
            key
            for key in self._dataset._ipython_key_completions_()
            if key not in self._dataset._coord_names
        ]


class _LocIndexer:
    __slots__ = ("dataset",)

    def __init__(self, dataset: "Dataset"):
        self.dataset = dataset

    def __getitem__(self, key: Mapping[Hashable, Any]) -> "Dataset":
        if not utils.is_dict_like(key):
            raise TypeError("can only lookup dictionaries from Dataset.loc")
        return self.dataset.sel(key)


class Dataset(Mapping, ImplementsDatasetReduce, DataWithCoords):
    """A multi-dimensional, in memory, array database.

    A dataset resembles an in-memory representation of a NetCDF file,
    and consists of variables, coordinates and attributes which
    together form a self describing dataset.

    Dataset implements the mapping interface with keys given by variable
    names and values given by DataArray objects for each variable name.

    One dimensional variables with name equal to their dimension are
    index coordinates used for label based indexing.

    To load data from a file or file-like object, use the `open_dataset`
    function.

    Parameters
    ----------
    data_vars : dict-like, optional
        A mapping from variable names to :py:class:`~xarray.DataArray`
        objects, :py:class:`~xarray.Variable` objects or to tuples of
        the form ``(dims, data[, attrs])`` which can be used as
        arguments to create a new ``Variable``. Each dimension must
        have the same length in all variables in which it appears.

        The following notations are accepted:

        - mapping {var name: DataArray}
        - mapping {var name: Variable}
        - mapping {var name: (dimension name, array-like)}
        - mapping {var name: (tuple of dimension names, array-like)}
        - mapping {dimension name: array-like}
          (it will be automatically moved to coords, see below)

        Each dimension must have the same length in all variables in
        which it appears.
    coords : dict-like, optional
        Another mapping in similar form as the `data_vars` argument,
        except the each item is saved on the dataset as a "coordinate".
        These variables have an associated meaning: they describe
        constant/fixed/independent quantities, unlike the
        varying/measured/dependent quantities that belong in
        `variables`. Coordinates values may be given by 1-dimensional
        arrays or scalars, in which case `dims` do not need to be
        supplied: 1D arrays will be assumed to give index values along
        the dimension with the same name.

        The following notations are accepted:

        - mapping {coord name: DataArray}
        - mapping {coord name: Variable}
        - mapping {coord name: (dimension name, array-like)}
        - mapping {coord name: (tuple of dimension names, array-like)}
        - mapping {dimension name: array-like}
          (the dimension name is implicitly set to be the same as the
          coord name)

        The last notation implies that the coord name is the same as
        the dimension name.

    attrs : dict-like, optional
        Global attributes to save on this dataset.

    Examples
    --------
    Create data:

    >>> np.random.seed(0)
    >>> temperature = 15 + 8 * np.random.randn(2, 2, 3)
    >>> precipitation = 10 * np.random.rand(2, 2, 3)
    >>> lon = [[-99.83, -99.32], [-99.79, -99.23]]
    >>> lat = [[42.25, 42.21], [42.63, 42.59]]
    >>> time = pd.date_range("2014-09-06", periods=3)
    >>> reference_time = pd.Timestamp("2014-09-05")

    Initialize a dataset with multiple dimensions:

    >>> ds = xr.Dataset(
    ...     data_vars=dict(
    ...         temperature=(["x", "y", "time"], temperature),
    ...         precipitation=(["x", "y", "time"], precipitation),
    ...     ),
    ...     coords=dict(
    ...         lon=(["x", "y"], lon),
    ...         lat=(["x", "y"], lat),
    ...         time=time,
    ...         reference_time=reference_time,
    ...     ),
    ...     attrs=dict(description="Weather related data."),
    ... )
    >>> ds
    <xarray.Dataset>
    Dimensions:         (time: 3, x: 2, y: 2)
    Coordinates:
        lon             (x, y) float64 -99.83 -99.32 -99.79 -99.23
        lat             (x, y) float64 42.25 42.21 42.63 42.59
      * time            (time) datetime64[ns] 2014-09-06 2014-09-07 2014-09-08
        reference_time  datetime64[ns] 2014-09-05
    Dimensions without coordinates: x, y
    Data variables:
        temperature     (x, y, time) float64 29.11 18.2 22.83 ... 18.28 16.15 26.63
        precipitation   (x, y, time) float64 5.68 9.256 0.7104 ... 7.992 4.615 7.805
    Attributes:
        description:  Weather related data.

    Find out where the coldest temperature was and what values the
    other variables had:

    >>> ds.isel(ds.temperature.argmin(...))
    <xarray.Dataset>
    Dimensions:         ()
    Coordinates:
        lon             float64 -99.32
        lat             float64 42.21
        time            datetime64[ns] 2014-09-08
        reference_time  datetime64[ns] 2014-09-05
    Data variables:
        temperature     float64 7.182
        precipitation   float64 8.326
    Attributes:
        description:  Weather related data.
    """

    _attrs: Optional[Dict[Hashable, Any]]
    _cache: Dict[str, Any]
    _coord_names: Set[Hashable]
    _dims: Dict[Hashable, int]
    _encoding: Optional[Dict[Hashable, Any]]
    _close: Optional[Callable[[], None]]
    _indexes: Optional[Dict[Hashable, pd.Index]]
    _variables: Dict[Hashable, Variable]

    __slots__ = (
        "_attrs",
        "_cache",
        "_coord_names",
        "_dims",
        "_encoding",
        "_close",
        "_indexes",
        "_variables",
        "__weakref__",
    )

    _groupby_cls = groupby.DatasetGroupBy
    _rolling_cls = rolling.DatasetRolling
    _coarsen_cls = rolling.DatasetCoarsen
    _resample_cls = resample.DatasetResample
    _weighted_cls = weighted.DatasetWeighted

    def __init__(
        self,
        # could make a VariableArgs to use more generally, and refine these
        # categories
        data_vars: Mapping[Hashable, Any] = None,
        coords: Mapping[Hashable, Any] = None,
        attrs: Mapping[Hashable, Any] = None,
    ):
        # TODO(shoyer): expose indexes as a public argument in __init__

        if data_vars is None:
            data_vars = {}
        if coords is None:
            coords = {}

        both_data_and_coords = set(data_vars) & set(coords)
        if both_data_and_coords:
            raise ValueError(
                "variables %r are found in both data_vars and coords"
                % both_data_and_coords
            )

        if isinstance(coords, Dataset):
            coords = coords.variables

        variables, coord_names, dims, indexes, _ = merge_data_and_coords(
            data_vars, coords, compat="broadcast_equals"
        )

        self._attrs = dict(attrs) if attrs is not None else None
        self._close = None
        self._encoding = None
        self._variables = variables
        self._coord_names = coord_names
        self._dims = dims
        self._indexes = indexes

    @classmethod
    def load_store(cls, store, decoder=None) -> "Dataset":
        """Create a new dataset from the contents of a backends.*DataStore
        object
        """
        variables, attributes = store.load()
        if decoder:
            variables, attributes = decoder(variables, attributes)
        obj = cls(variables, attrs=attributes)
        obj.set_close(store.close)
        return obj

    @property
    def variables(self) -> Mapping[Hashable, Variable]:
        """Low level interface to Dataset contents as dict of Variable objects.

        This ordered dictionary is frozen to prevent mutation that could
        violate Dataset invariants. It contains all variable objects
        constituting the Dataset, including both data variables and
        coordinates.
        """
        return Frozen(self._variables)

    @property
    def attrs(self) -> Dict[Hashable, Any]:
        """Dictionary of global attributes on this dataset"""
        if self._attrs is None:
            self._attrs = {}
        return self._attrs

    @attrs.setter
    def attrs(self, value: Mapping[Hashable, Any]) -> None:
        self._attrs = dict(value)

    @property
    def encoding(self) -> Dict:
        """Dictionary of global encoding attributes on this dataset"""
        if self._encoding is None:
            self._encoding = {}
        return self._encoding

    @encoding.setter
    def encoding(self, value: Mapping) -> None:
        self._encoding = dict(value)

    @property
    def dims(self) -> Mapping[Hashable, int]:
        """Mapping from dimension names to lengths.

        Cannot be modified directly, but is updated when adding new variables.

        Note that type of this object differs from `DataArray.dims`.
        See `Dataset.sizes` and `DataArray.sizes` for consistently named
        properties.
        """
        return Frozen(SortedKeysDict(self._dims))

    @property
    def sizes(self) -> Mapping[Hashable, int]:
        """Mapping from dimension names to lengths.

        Cannot be modified directly, but is updated when adding new variables.

        This is an alias for `Dataset.dims` provided for the benefit of
        consistency with `DataArray.sizes`.

        See Also
        --------
        DataArray.sizes
        """
        return self.dims

    def load(self, **kwargs) -> "Dataset":
        """Manually trigger loading and/or computation of this dataset's data
        from disk or a remote source into memory and return this dataset.
        Unlike compute, the original dataset is modified and returned.

        Normally, it should not be necessary to call this method in user code,
        because all xarray functions should either work on deferred data or
        load data automatically. However, this method can be necessary when
        working with many file objects on disk.

        Parameters
        ----------
        **kwargs : dict
            Additional keyword arguments passed on to ``dask.compute``.

        See Also
        --------
        dask.compute
        """
        # access .data to coerce everything to numpy or dask arrays
        lazy_data = {
            k: v._data for k, v in self.variables.items() if is_duck_dask_array(v._data)
        }
        if lazy_data:
            import dask.array as da

            # evaluate all the dask arrays simultaneously
            evaluated_data = da.compute(*lazy_data.values(), **kwargs)

            for k, data in zip(lazy_data, evaluated_data):
                self.variables[k].data = data

        # load everything else sequentially
        for k, v in self.variables.items():
            if k not in lazy_data:
                v.load()

        return self

    def __dask_tokenize__(self):
        from dask.base import normalize_token

        return normalize_token(
            (type(self), self._variables, self._coord_names, self._attrs)
        )

    def __dask_graph__(self):
        graphs = {k: v.__dask_graph__() for k, v in self.variables.items()}
        graphs = {k: v for k, v in graphs.items() if v is not None}
        if not graphs:
            return None
        else:
            try:
                from dask.highlevelgraph import HighLevelGraph

                return HighLevelGraph.merge(*graphs.values())
            except ImportError:
                from dask import sharedict

                return sharedict.merge(*graphs.values())

    def __dask_keys__(self):
        import dask

        return [
            v.__dask_keys__()
            for v in self.variables.values()
            if dask.is_dask_collection(v)
        ]

    def __dask_layers__(self):
        import dask

        return sum(
            [
                v.__dask_layers__()
                for v in self.variables.values()
                if dask.is_dask_collection(v)
            ],
            (),
        )

    @property
    def __dask_optimize__(self):
        import dask.array as da

        return da.Array.__dask_optimize__

    @property
    def __dask_scheduler__(self):
        import dask.array as da

        return da.Array.__dask_scheduler__

    def __dask_postcompute__(self):
        return self._dask_postcompute, ()

    def __dask_postpersist__(self):
        return self._dask_postpersist, ()

    def _dask_postcompute(self, results: "Iterable[Variable]") -> "Dataset":
        import dask

        variables = {}
        results_iter = iter(results)

        for k, v in self._variables.items():
            if dask.is_dask_collection(v):
                rebuild, args = v.__dask_postcompute__()
                v = rebuild(next(results_iter), *args)
            variables[k] = v

        return Dataset._construct_direct(
            variables,
            self._coord_names,
            self._dims,
            self._attrs,
            self._indexes,
            self._encoding,
            self._close,
        )

    def _dask_postpersist(
        self, dsk: Mapping, *, rename: Mapping[str, str] = None
    ) -> "Dataset":
        from dask import is_dask_collection
        from dask.highlevelgraph import HighLevelGraph
        from dask.optimization import cull

        variables = {}

        for k, v in self._variables.items():
            if not is_dask_collection(v):
                variables[k] = v
                continue

            if isinstance(dsk, HighLevelGraph):
                # dask >= 2021.3
                # __dask_postpersist__() was called by dask.highlevelgraph.
                # Don't use dsk.cull(), as we need to prevent partial layers:
                # https://github.com/dask/dask/issues/7137
                layers = v.__dask_layers__()
                if rename:
                    layers = [rename.get(k, k) for k in layers]
                dsk2 = dsk.cull_layers(layers)
            elif rename:  # pragma: nocover
                # At the moment of writing, this is only for forward compatibility.
                # replace_name_in_key requires dask >= 2021.3.
                from dask.base import flatten, replace_name_in_key

                keys = [
                    replace_name_in_key(k, rename) for k in flatten(v.__dask_keys__())
                ]
                dsk2, _ = cull(dsk, keys)
            else:
                # __dask_postpersist__() was called by dask.optimize or dask.persist
                dsk2, _ = cull(dsk, v.__dask_keys__())

            rebuild, args = v.__dask_postpersist__()
            # rename was added in dask 2021.3
            kwargs = {"rename": rename} if rename else {}
            variables[k] = rebuild(dsk2, *args, **kwargs)

        return Dataset._construct_direct(
            variables,
            self._coord_names,
            self._dims,
            self._attrs,
            self._indexes,
            self._encoding,
            self._close,
        )

    def compute(self, **kwargs) -> "Dataset":
        """Manually trigger loading and/or computation of this dataset's data
        from disk or a remote source into memory and return a new dataset.
        Unlike load, the original dataset is left unaltered.

        Normally, it should not be necessary to call this method in user code,
        because all xarray functions should either work on deferred data or
        load data automatically. However, this method can be necessary when
        working with many file objects on disk.

        Parameters
        ----------
        **kwargs : dict
            Additional keyword arguments passed on to ``dask.compute``.

        See Also
        --------
        dask.compute
        """
        new = self.copy(deep=False)
        return new.load(**kwargs)

    def _persist_inplace(self, **kwargs) -> "Dataset":
        """Persist all Dask arrays in memory"""
        # access .data to coerce everything to numpy or dask arrays
        lazy_data = {
            k: v._data for k, v in self.variables.items() if is_duck_dask_array(v._data)
        }
        if lazy_data:
            import dask

            # evaluate all the dask arrays simultaneously
            evaluated_data = dask.persist(*lazy_data.values(), **kwargs)

            for k, data in zip(lazy_data, evaluated_data):
                self.variables[k].data = data

        return self

    def persist(self, **kwargs) -> "Dataset":
        """Trigger computation, keeping data as dask arrays

        This operation can be used to trigger computation on underlying dask
        arrays, similar to ``.compute()`` or ``.load()``.  However this
        operation keeps the data as dask arrays. This is particularly useful
        when using the dask.distributed scheduler and you want to load a large
        amount of data into distributed memory.

        Parameters
        ----------
        **kwargs : dict
            Additional keyword arguments passed on to ``dask.persist``.

        See Also
        --------
        dask.persist
        """
        new = self.copy(deep=False)
        return new._persist_inplace(**kwargs)

    @classmethod
    def _construct_direct(
        cls,
        variables,
        coord_names,
        dims=None,
        attrs=None,
        indexes=None,
        encoding=None,
        close=None,
    ):
        """Shortcut around __init__ for internal use when we want to skip
        costly validation
        """
        if dims is None:
            dims = calculate_dimensions(variables)
        obj = object.__new__(cls)
        obj._variables = variables
        obj._coord_names = coord_names
        obj._dims = dims
        obj._indexes = indexes
        obj._attrs = attrs
        obj._close = close
        obj._encoding = encoding
        return obj

    def _replace(
        self,
        variables: Dict[Hashable, Variable] = None,
        coord_names: Set[Hashable] = None,
        dims: Dict[Any, int] = None,
        attrs: Union[Dict[Hashable, Any], None, Default] = _default,
        indexes: Union[Dict[Any, pd.Index], None, Default] = _default,
        encoding: Union[dict, None, Default] = _default,
        inplace: bool = False,
    ) -> "Dataset":
        """Fastpath constructor for internal use.

        Returns an object with optionally with replaced attributes.

        Explicitly passed arguments are *not* copied when placed on the new
        dataset. It is up to the caller to ensure that they have the right type
        and are not used elsewhere.
        """
        if inplace:
            if variables is not None:
                self._variables = variables
            if coord_names is not None:
                self._coord_names = coord_names
            if dims is not None:
                self._dims = dims
            if attrs is not _default:
                self._attrs = attrs
            if indexes is not _default:
                self._indexes = indexes
            if encoding is not _default:
                self._encoding = encoding
            obj = self
        else:
            if variables is None:
                variables = self._variables.copy()
            if coord_names is None:
                coord_names = self._coord_names.copy()
            if dims is None:
                dims = self._dims.copy()
            if attrs is _default:
                attrs = copy.copy(self._attrs)
            if indexes is _default:
                indexes = copy.copy(self._indexes)
            if encoding is _default:
                encoding = copy.copy(self._encoding)
            obj = self._construct_direct(
                variables, coord_names, dims, attrs, indexes, encoding
            )
        return obj

    def _replace_with_new_dims(
        self,
        variables: Dict[Hashable, Variable],
        coord_names: set = None,
        attrs: Union[Dict[Hashable, Any], None, Default] = _default,
        indexes: Union[Dict[Hashable, pd.Index], None, Default] = _default,
        inplace: bool = False,
    ) -> "Dataset":
        """Replace variables with recalculated dimensions."""
        dims = calculate_dimensions(variables)
        return self._replace(
            variables, coord_names, dims, attrs, indexes, inplace=inplace
        )

    def _replace_vars_and_dims(
        self,
        variables: Dict[Hashable, Variable],
        coord_names: set = None,
        dims: Dict[Hashable, int] = None,
        attrs: Union[Dict[Hashable, Any], None, Default] = _default,
        inplace: bool = False,
    ) -> "Dataset":
        """Deprecated version of _replace_with_new_dims().

        Unlike _replace_with_new_dims(), this method always recalculates
        indexes from variables.
        """
        if dims is None:
            dims = calculate_dimensions(variables)
        return self._replace(
            variables, coord_names, dims, attrs, indexes=None, inplace=inplace
        )

    def _overwrite_indexes(self, indexes: Mapping[Any, pd.Index]) -> "Dataset":
        if not indexes:
            return self

        variables = self._variables.copy()
        new_indexes = dict(self.indexes)
        for name, idx in indexes.items():
            variables[name] = IndexVariable(name, idx)
            new_indexes[name] = idx
        obj = self._replace(variables, indexes=new_indexes)

        # switch from dimension to level names, if necessary
        dim_names: Dict[Hashable, str] = {}
        for dim, idx in indexes.items():
            if not isinstance(idx, pd.MultiIndex) and idx.name != dim:
                dim_names[dim] = idx.name
        if dim_names:
            obj = obj.rename(dim_names)
        return obj

    def copy(self, deep: bool = False, data: Mapping = None) -> "Dataset":
        """Returns a copy of this dataset.

        If `deep=True`, a deep copy is made of each of the component variables.
        Otherwise, a shallow copy of each of the component variable is made, so
        that the underlying memory region of the new dataset is the same as in
        the original dataset.

        Use `data` to create a new object with the same structure as
        original but entirely new data.

        Parameters
        ----------
        deep : bool, optional
            Whether each component variable is loaded into memory and copied onto
            the new object. Default is False.
        data : dict-like, optional
            Data to use in the new object. Each item in `data` must have same
            shape as corresponding data variable in original. When `data` is
            used, `deep` is ignored for the data variables and only used for
            coords.

        Returns
        -------
        object : Dataset
            New object with dimensions, attributes, coordinates, name, encoding,
            and optionally data copied from original.

        Examples
        --------
        Shallow copy versus deep copy

        >>> da = xr.DataArray(np.random.randn(2, 3))
        >>> ds = xr.Dataset(
        ...     {"foo": da, "bar": ("x", [-1, 2])},
        ...     coords={"x": ["one", "two"]},
        ... )
        >>> ds.copy()
        <xarray.Dataset>
        Dimensions:  (dim_0: 2, dim_1: 3, x: 2)
        Coordinates:
          * x        (x) <U3 'one' 'two'
        Dimensions without coordinates: dim_0, dim_1
        Data variables:
            foo      (dim_0, dim_1) float64 1.764 0.4002 0.9787 2.241 1.868 -0.9773
            bar      (x) int64 -1 2

        >>> ds_0 = ds.copy(deep=False)
        >>> ds_0["foo"][0, 0] = 7
        >>> ds_0
        <xarray.Dataset>
        Dimensions:  (dim_0: 2, dim_1: 3, x: 2)
        Coordinates:
          * x        (x) <U3 'one' 'two'
        Dimensions without coordinates: dim_0, dim_1
        Data variables:
            foo      (dim_0, dim_1) float64 7.0 0.4002 0.9787 2.241 1.868 -0.9773
            bar      (x) int64 -1 2

        >>> ds
        <xarray.Dataset>
        Dimensions:  (dim_0: 2, dim_1: 3, x: 2)
        Coordinates:
          * x        (x) <U3 'one' 'two'
        Dimensions without coordinates: dim_0, dim_1
        Data variables:
            foo      (dim_0, dim_1) float64 7.0 0.4002 0.9787 2.241 1.868 -0.9773
            bar      (x) int64 -1 2

        Changing the data using the ``data`` argument maintains the
        structure of the original object, but with the new data. Original
        object is unaffected.

        >>> ds.copy(data={"foo": np.arange(6).reshape(2, 3), "bar": ["a", "b"]})
        <xarray.Dataset>
        Dimensions:  (dim_0: 2, dim_1: 3, x: 2)
        Coordinates:
          * x        (x) <U3 'one' 'two'
        Dimensions without coordinates: dim_0, dim_1
        Data variables:
            foo      (dim_0, dim_1) int64 0 1 2 3 4 5
            bar      (x) <U1 'a' 'b'

        >>> ds
        <xarray.Dataset>
        Dimensions:  (dim_0: 2, dim_1: 3, x: 2)
        Coordinates:
          * x        (x) <U3 'one' 'two'
        Dimensions without coordinates: dim_0, dim_1
        Data variables:
            foo      (dim_0, dim_1) float64 7.0 0.4002 0.9787 2.241 1.868 -0.9773
            bar      (x) int64 -1 2

        See Also
        --------
        pandas.DataFrame.copy
        """
        if data is None:
            variables = {k: v.copy(deep=deep) for k, v in self._variables.items()}
        elif not utils.is_dict_like(data):
            raise ValueError("Data must be dict-like")
        else:
            var_keys = set(self.data_vars.keys())
            data_keys = set(data.keys())
            keys_not_in_vars = data_keys - var_keys
            if keys_not_in_vars:
                raise ValueError(
                    "Data must only contain variables in original "
                    "dataset. Extra variables: {}".format(keys_not_in_vars)
                )
            keys_missing_from_data = var_keys - data_keys
            if keys_missing_from_data:
                raise ValueError(
                    "Data must contain all variables in original "
                    "dataset. Data is missing {}".format(keys_missing_from_data)
                )
            variables = {
                k: v.copy(deep=deep, data=data.get(k))
                for k, v in self._variables.items()
            }

        attrs = copy.deepcopy(self._attrs) if deep else copy.copy(self._attrs)

        return self._replace(variables, attrs=attrs)

    @property
    def _level_coords(self) -> Dict[str, Hashable]:
        """Return a mapping of all MultiIndex levels and their corresponding
        coordinate name.
        """
        level_coords: Dict[str, Hashable] = {}
        for name, index in self.indexes.items():
            if isinstance(index, pd.MultiIndex):
                level_names = index.names
                (dim,) = self.variables[name].dims
                level_coords.update({lname: dim for lname in level_names})
        return level_coords

    def _copy_listed(self, names: Iterable[Hashable]) -> "Dataset":
        """Create a new Dataset with the listed variables from this dataset and
        the all relevant coordinates. Skips all validation.
        """
        variables: Dict[Hashable, Variable] = {}
        coord_names = set()
        indexes: Dict[Hashable, pd.Index] = {}

        for name in names:
            try:
                variables[name] = self._variables[name]
            except KeyError:
                ref_name, var_name, var = _get_virtual_variable(
                    self._variables, name, self._level_coords, self.dims
                )
                variables[var_name] = var
                if ref_name in self._coord_names or ref_name in self.dims:
                    coord_names.add(var_name)
                if (var_name,) == var.dims:
                    indexes[var_name] = var.to_index()

        needed_dims: Set[Hashable] = set()
        for v in variables.values():
            needed_dims.update(v.dims)

        dims = {k: self.dims[k] for k in needed_dims}

        # preserves ordering of coordinates
        for k in self._variables:
            if k not in self._coord_names:
                continue

            if set(self.variables[k].dims) <= needed_dims:
                variables[k] = self._variables[k]
                coord_names.add(k)
                if k in self.indexes:
                    indexes[k] = self.indexes[k]

        return self._replace(variables, coord_names, dims, indexes=indexes)

    def _construct_dataarray(self, name: Hashable) -> "DataArray":
        """Construct a DataArray by indexing this dataset"""
        from .dataarray import DataArray

        try:
            variable = self._variables[name]
        except KeyError:
            _, name, variable = _get_virtual_variable(
                self._variables, name, self._level_coords, self.dims
            )

        needed_dims = set(variable.dims)

        coords: Dict[Hashable, Variable] = {}
        # preserve ordering
        for k in self._variables:
            if k in self._coord_names and set(self.variables[k].dims) <= needed_dims:
                coords[k] = self.variables[k]

        if self._indexes is None:
            indexes = None
        else:
            indexes = {k: v for k, v in self._indexes.items() if k in coords}

        return DataArray(variable, coords, name=name, indexes=indexes, fastpath=True)

    def __copy__(self) -> "Dataset":
        return self.copy(deep=False)

    def __deepcopy__(self, memo=None) -> "Dataset":
        # memo does nothing but is required for compatibility with
        # copy.deepcopy
        return self.copy(deep=True)

    @property
    def _attr_sources(self) -> Iterable[Mapping[Hashable, Any]]:
        """Places to look-up items for attribute-style access"""
        yield from self._item_sources
        yield self.attrs

    @property
    def _item_sources(self) -> Iterable[Mapping[Hashable, Any]]:
        """Places to look-up items for key-completion"""
        yield self.data_vars
        yield HybridMappingProxy(keys=self._coord_names, mapping=self.coords)

        # virtual coordinates
        yield HybridMappingProxy(keys=self.dims, mapping=self)

        # uses empty dict -- everything here can already be found in self.coords.
        yield HybridMappingProxy(keys=self._level_coords, mapping={})

    def __contains__(self, key: object) -> bool:
        """The 'in' operator will return true or false depending on whether
        'key' is an array in the dataset or not.
        """
        return key in self._variables

    def __len__(self) -> int:
        return len(self.data_vars)

    def __bool__(self) -> bool:
        return bool(self.data_vars)

    def __iter__(self) -> Iterator[Hashable]:
        return iter(self.data_vars)

    def __array__(self, dtype=None):
        raise TypeError(
            "cannot directly convert an xarray.Dataset into a "
            "numpy array. Instead, create an xarray.DataArray "
            "first, either with indexing on the Dataset or by "
            "invoking the `to_array()` method."
        )

    @property
    def nbytes(self) -> int:
        return sum(v.nbytes for v in self.variables.values())

    @property
    def loc(self) -> _LocIndexer:
        """Attribute for location based indexing. Only supports __getitem__,
        and only when the key is a dict of the form {dim: labels}.
        """
        return _LocIndexer(self)

    # FIXME https://github.com/python/mypy/issues/7328
    @overload
    def __getitem__(self, key: Mapping) -> "Dataset":  # type: ignore
        ...

    @overload
    def __getitem__(self, key: Hashable) -> "DataArray":  # type: ignore
        ...

    @overload
    def __getitem__(self, key: Any) -> "Dataset":
        ...

    def __getitem__(self, key):
        """Access variables or coordinates this dataset as a
        :py:class:`~xarray.DataArray`.

        Indexing with a list of names will return a new ``Dataset`` object.
        """
        if utils.is_dict_like(key):
            return self.isel(**cast(Mapping, key))

        if hashable(key):
            return self._construct_dataarray(key)
        else:
            return self._copy_listed(np.asarray(key))

    def __setitem__(self, key: Hashable, value) -> None:
        """Add an array to this dataset.

        If value is a `DataArray`, call its `select_vars()` method, rename it
        to `key` and merge the contents of the resulting dataset into this
        dataset.

        If value is an `Variable` object (or tuple of form
        ``(dims, data[, attrs])``), add it to this dataset as a new
        variable.
        """
        if utils.is_dict_like(key):
            raise NotImplementedError(
                "cannot yet use a dictionary as a key to set Dataset values"
            )

        self.update({key: value})

    def __delitem__(self, key: Hashable) -> None:
        """Remove a variable from this dataset."""
        del self._variables[key]
        self._coord_names.discard(key)
        if key in self.indexes:
            assert self._indexes is not None
            del self._indexes[key]
        self._dims = calculate_dimensions(self._variables)

    # mutable objects should not be hashable
    # https://github.com/python/mypy/issues/4266
    __hash__ = None  # type: ignore

    def _all_compat(self, other: "Dataset", compat_str: str) -> bool:
        """Helper function for equals and identical"""

        # some stores (e.g., scipy) do not seem to preserve order, so don't
        # require matching order for equality
        def compat(x: Variable, y: Variable) -> bool:
            return getattr(x, compat_str)(y)

        return self._coord_names == other._coord_names and utils.dict_equiv(
            self._variables, other._variables, compat=compat
        )

    def broadcast_equals(self, other: "Dataset") -> bool:
        """Two Datasets are broadcast equal if they are equal after
        broadcasting all variables against each other.

        For example, variables that are scalar in one dataset but non-scalar in
        the other dataset can still be broadcast equal if the the non-scalar
        variable is a constant.

        See Also
        --------
        Dataset.equals
        Dataset.identical
        """
        try:
            return self._all_compat(other, "broadcast_equals")
        except (TypeError, AttributeError):
            return False

    def equals(self, other: "Dataset") -> bool:
        """Two Datasets are equal if they have matching variables and
        coordinates, all of which are equal.

        Datasets can still be equal (like pandas objects) if they have NaN
        values in the same locations.

        This method is necessary because `v1 == v2` for ``Dataset``
        does element-wise comparisons (like numpy.ndarrays).

        See Also
        --------
        Dataset.broadcast_equals
        Dataset.identical
        """
        try:
            return self._all_compat(other, "equals")
        except (TypeError, AttributeError):
            return False

    def identical(self, other: "Dataset") -> bool:
        """Like equals, but also checks all dataset attributes and the
        attributes on all variables and coordinates.

        See Also
        --------
        Dataset.broadcast_equals
        Dataset.equals
        """
        try:
            return utils.dict_equiv(self.attrs, other.attrs) and self._all_compat(
                other, "identical"
            )
        except (TypeError, AttributeError):
            return False

    @property
    def indexes(self) -> Indexes:
        """Mapping of pandas.Index objects used for label based indexing"""
        if self._indexes is None:
            self._indexes = default_indexes(self._variables, self._dims)
        return Indexes(self._indexes)

    @property
    def coords(self) -> DatasetCoordinates:
        """Dictionary of xarray.DataArray objects corresponding to coordinate
        variables
        """
        return DatasetCoordinates(self)

    @property
    def data_vars(self) -> DataVariables:
        """Dictionary of DataArray objects corresponding to data variables"""
        return DataVariables(self)

    def set_coords(self, names: "Union[Hashable, Iterable[Hashable]]") -> "Dataset":
        """Given names of one or more variables, set them as coordinates

        Parameters
        ----------
        names : hashable or iterable of hashable
            Name(s) of variables in this dataset to convert into coordinates.

        Returns
        -------
        Dataset

        See Also
        --------
        Dataset.swap_dims
        """
        # TODO: allow inserting new coordinates with this method, like
        # DataFrame.set_index?
        # nb. check in self._variables, not self.data_vars to insure that the
        # operation is idempotent
        if isinstance(names, str) or not isinstance(names, Iterable):
            names = [names]
        else:
            names = list(names)
        self._assert_all_in_dataset(names)
        obj = self.copy()
        obj._coord_names.update(names)
        return obj

    def reset_coords(
        self,
        names: "Union[Hashable, Iterable[Hashable], None]" = None,
        drop: bool = False,
    ) -> "Dataset":
        """Given names of coordinates, reset them to become variables

        Parameters
        ----------
        names : hashable or iterable of hashable, optional
            Name(s) of non-index coordinates in this dataset to reset into
            variables. By default, all non-index coordinates are reset.
        drop : bool, optional
            If True, remove coordinates instead of converting them into
            variables.

        Returns
        -------
        Dataset
        """
        if names is None:
            names = self._coord_names - set(self.dims)
        else:
            if isinstance(names, str) or not isinstance(names, Iterable):
                names = [names]
            else:
                names = list(names)
            self._assert_all_in_dataset(names)
            bad_coords = set(names) & set(self.dims)
            if bad_coords:
                raise ValueError(
                    "cannot remove index coordinates with reset_coords: %s" % bad_coords
                )
        obj = self.copy()
        obj._coord_names.difference_update(names)
        if drop:
            for name in names:
                del obj._variables[name]
        return obj

    def dump_to_store(self, store: "AbstractDataStore", **kwargs) -> None:
        """Store dataset contents to a backends.*DataStore object."""
        from ..backends.api import dump_to_store

        # TODO: rename and/or cleanup this method to make it more consistent
        # with to_netcdf()
        dump_to_store(self, store, **kwargs)

    def to_netcdf(
        self,
        path=None,
        mode: str = "w",
        format: str = None,
        group: str = None,
        engine: str = None,
        encoding: Mapping = None,
        unlimited_dims: Iterable[Hashable] = None,
        compute: bool = True,
        invalid_netcdf: bool = False,
    ) -> Union[bytes, "Delayed", None]:
        """Write dataset contents to a netCDF file.

        Parameters
        ----------
        path : str, Path or file-like, optional
            Path to which to save this dataset. File-like objects are only
            supported by the scipy engine. If no path is provided, this
            function returns the resulting netCDF file as bytes; in this case,
            we need to use scipy, which does not support netCDF version 4 (the
            default format becomes NETCDF3_64BIT).
        mode : {"w", "a"}, default: "w"
            Write ('w') or append ('a') mode. If mode='w', any existing file at
            this location will be overwritten. If mode='a', existing variables
            will be overwritten.
        format : {"NETCDF4", "NETCDF4_CLASSIC", "NETCDF3_64BIT", \
                  "NETCDF3_CLASSIC"}, optional
            File format for the resulting netCDF file:

            * NETCDF4: Data is stored in an HDF5 file, using netCDF4 API
              features.
            * NETCDF4_CLASSIC: Data is stored in an HDF5 file, using only
              netCDF 3 compatible API features.
            * NETCDF3_64BIT: 64-bit offset version of the netCDF 3 file format,
              which fully supports 2+ GB files, but is only compatible with
              clients linked against netCDF version 3.6.0 or later.
            * NETCDF3_CLASSIC: The classic netCDF 3 file format. It does not
              handle 2+ GB files very well.

            All formats are supported by the netCDF4-python library.
            scipy.io.netcdf only supports the last two formats.

            The default format is NETCDF4 if you are saving a file to disk and
            have the netCDF4-python library available. Otherwise, xarray falls
            back to using scipy to write netCDF files and defaults to the
            NETCDF3_64BIT format (scipy does not support netCDF4).
        group : str, optional
            Path to the netCDF4 group in the given file to open (only works for
            format='NETCDF4'). The group(s) will be created if necessary.
        engine : {"netcdf4", "scipy", "h5netcdf"}, optional
            Engine to use when writing netCDF files. If not provided, the
            default engine is chosen based on available dependencies, with a
            preference for 'netcdf4' if writing to a file on disk.
        encoding : dict, optional
            Nested dictionary with variable names as keys and dictionaries of
            variable specific encodings as values, e.g.,
            ``{"my_variable": {"dtype": "int16", "scale_factor": 0.1,
            "zlib": True}, ...}``

            The `h5netcdf` engine supports both the NetCDF4-style compression
            encoding parameters ``{"zlib": True, "complevel": 9}`` and the h5py
            ones ``{"compression": "gzip", "compression_opts": 9}``.
            This allows using any compression plugin installed in the HDF5
            library, e.g. LZF.

        unlimited_dims : iterable of hashable, optional
            Dimension(s) that should be serialized as unlimited dimensions.
            By default, no dimensions are treated as unlimited dimensions.
            Note that unlimited_dims may also be set via
            ``dataset.encoding["unlimited_dims"]``.
        compute: bool, default: True
            If true compute immediately, otherwise return a
            ``dask.delayed.Delayed`` object that can be computed later.
        invalid_netcdf: bool, default: False
            Only valid along with ``engine="h5netcdf"``. If True, allow writing
            hdf5 files which are invalid netcdf as described in
            https://github.com/shoyer/h5netcdf.
        """
        if encoding is None:
            encoding = {}
        from ..backends.api import to_netcdf

        return to_netcdf(
            self,
            path,
            mode,
            format=format,
            group=group,
            engine=engine,
            encoding=encoding,
            unlimited_dims=unlimited_dims,
            compute=compute,
            invalid_netcdf=invalid_netcdf,
        )

    def to_zarr(
        self,
        store: Union[MutableMapping, str, Path] = None,
        chunk_store: Union[MutableMapping, str, Path] = None,
        mode: str = None,
        synchronizer=None,
        group: str = None,
        encoding: Mapping = None,
        compute: bool = True,
        consolidated: bool = False,
        append_dim: Hashable = None,
        region: Mapping[str, slice] = None,
    ) -> "ZarrStore":
        """Write dataset contents to a zarr group.

        .. note:: Experimental
                  The Zarr backend is new and experimental. Please report any
                  unexpected behavior via github issues.

        Parameters
        ----------
        store : MutableMapping, str or Path, optional
            Store or path to directory in file system.
        chunk_store : MutableMapping, str or Path, optional
            Store or path to directory in file system only for Zarr array chunks.
            Requires zarr-python v2.4.0 or later.
        mode : {"w", "w-", "a", None}, optional
            Persistence mode: "w" means create (overwrite if exists);
            "w-" means create (fail if exists);
            "a" means override existing variables (create if does not exist).
            If ``append_dim`` is set, ``mode`` can be omitted as it is
            internally set to ``"a"``. Otherwise, ``mode`` will default to
            `w-` if not set.
        synchronizer : object, optional
            Zarr array synchronizer.
        group : str, optional
            Group path. (a.k.a. `path` in zarr terminology.)
        encoding : dict, optional
            Nested dictionary with variable names as keys and dictionaries of
            variable specific encodings as values, e.g.,
            ``{"my_variable": {"dtype": "int16", "scale_factor": 0.1,}, ...}``
        compute : bool, optional
            If True write array data immediately, otherwise return a
            ``dask.delayed.Delayed`` object that can be computed to write
            array data later. Metadata is always updated eagerly.
        consolidated : bool, optional
            If True, apply zarr's `consolidate_metadata` function to the store
            after writing metadata.
        append_dim : hashable, optional
            If set, the dimension along which the data will be appended. All
            other dimensions on overriden variables must remain the same size.
        region : dict, optional
            Optional mapping from dimension names to integer slices along
            dataset dimensions to indicate the region of existing zarr array(s)
            in which to write this dataset's data. For example,
            ``{'x': slice(0, 1000), 'y': slice(10000, 11000)}`` would indicate
            that values should be written to the region ``0:1000`` along ``x``
            and ``10000:11000`` along ``y``.

            Two restrictions apply to the use of ``region``:

            - If ``region`` is set, _all_ variables in a dataset must have at
              least one dimension in common with the region. Other variables
              should be written in a separate call to ``to_zarr()``.
            - Dimensions cannot be included in both ``region`` and
              ``append_dim`` at the same time. To create empty arrays to fill
              in with ``region``, use a separate call to ``to_zarr()`` with
              ``compute=False``. See "Appending to existing Zarr stores" in
              the reference documentation for full details.

        References
        ----------
        https://zarr.readthedocs.io/

        Notes
        -----
        Zarr chunking behavior:
            If chunks are found in the encoding argument or attribute
            corresponding to any DataArray, those chunks are used.
            If a DataArray is a dask array, it is written with those chunks.
            If not other chunks are found, Zarr uses its own heuristics to
            choose automatic chunk sizes.
        """
        from ..backends.api import to_zarr

        if encoding is None:
            encoding = {}

        return to_zarr(
            self,
            store=store,
            chunk_store=chunk_store,
            mode=mode,
            synchronizer=synchronizer,
            group=group,
            encoding=encoding,
            compute=compute,
            consolidated=consolidated,
            append_dim=append_dim,
            region=region,
        )

    def __repr__(self) -> str:
        return formatting.dataset_repr(self)

    def _repr_html_(self):
        if OPTIONS["display_style"] == "text":
            return f"<pre>{escape(repr(self))}</pre>"
        return formatting_html.dataset_repr(self)

    def info(self, buf=None) -> None:
        """
        Concise summary of a Dataset variables and attributes.

        Parameters
        ----------
        buf : file-like, default: sys.stdout
            writable buffer

        See Also
        --------
        pandas.DataFrame.assign
        ncdump : netCDF's ncdump
        """
        if buf is None:  # pragma: no cover
            buf = sys.stdout

        lines = []
        lines.append("xarray.Dataset {")
        lines.append("dimensions:")
        for name, size in self.dims.items():
            lines.append(f"\t{name} = {size} ;")
        lines.append("\nvariables:")
        for name, da in self.variables.items():
            dims = ", ".join(da.dims)
            lines.append(f"\t{da.dtype} {name}({dims}) ;")
            for k, v in da.attrs.items():
                lines.append(f"\t\t{name}:{k} = {v} ;")
        lines.append("\n// global attributes:")
        for k, v in self.attrs.items():
            lines.append(f"\t:{k} = {v} ;")
        lines.append("}")

        buf.write("\n".join(lines))

    @property
    def chunks(self) -> Mapping[Hashable, Tuple[int, ...]]:
        """Block dimensions for this dataset's data or None if it's not a dask
        array.
        """
        chunks: Dict[Hashable, Tuple[int, ...]] = {}
        for v in self.variables.values():
            if v.chunks is not None:
                for dim, c in zip(v.dims, v.chunks):
                    if dim in chunks and c != chunks[dim]:
                        raise ValueError(
                            f"Object has inconsistent chunks along dimension {dim}. "
                            "This can be fixed by calling unify_chunks()."
                        )
                    chunks[dim] = c
        return Frozen(SortedKeysDict(chunks))

    def chunk(
        self,
        chunks: Union[
            Number,
            str,
            Mapping[Hashable, Union[None, Number, str, Tuple[Number, ...]]],
        ] = {},  # {} even though it's technically unsafe, is being used intentionally here (#4667)
        name_prefix: str = "xarray-",
        token: str = None,
        lock: bool = False,
    ) -> "Dataset":
        """Coerce all arrays in this dataset into dask arrays with the given
        chunks.

        Non-dask arrays in this dataset will be converted to dask arrays. Dask
        arrays will be rechunked to the given chunk sizes.

        If neither chunks is not provided for one or more dimensions, chunk
        sizes along that dimension will not be updated; non-dask arrays will be
        converted into dask arrays with a single block.

        Parameters
        ----------
        chunks : int, 'auto' or mapping, optional
            Chunk sizes along each dimension, e.g., ``5`` or
            ``{"x": 5, "y": 5}``.
        name_prefix : str, optional
            Prefix for the name of any new dask arrays.
        token : str, optional
            Token uniquely identifying this dataset.
        lock : optional
            Passed on to :py:func:`dask.array.from_array`, if the array is not
            already as dask array.

        Returns
        -------
        chunked : xarray.Dataset
        """
        if chunks is None:
            warnings.warn(
                "None value for 'chunks' is deprecated. "
                "It will raise an error in the future. Use instead '{}'",
                category=FutureWarning,
            )
            chunks = {}

        if isinstance(chunks, (Number, str)):
            chunks = dict.fromkeys(self.dims, chunks)

        bad_dims = chunks.keys() - self.dims.keys()
        if bad_dims:
            raise ValueError(
                "some chunks keys are not dimensions on this " "object: %s" % bad_dims
            )

        variables = {
            k: _maybe_chunk(k, v, chunks, token, lock, name_prefix)
            for k, v in self.variables.items()
        }
        return self._replace(variables)

    def _validate_indexers(
        self, indexers: Mapping[Hashable, Any], missing_dims: str = "raise"
    ) -> Iterator[Tuple[Hashable, Union[int, slice, np.ndarray, Variable]]]:
        """Here we make sure
        + indexer has a valid keys
        + indexer is in a valid data type
        + string indexers are cast to the appropriate date type if the
          associated index is a DatetimeIndex or CFTimeIndex
        """
        from .dataarray import DataArray

        indexers = drop_dims_from_indexers(indexers, self.dims, missing_dims)

        # all indexers should be int, slice, np.ndarrays, or Variable
        for k, v in indexers.items():
            if isinstance(v, (int, slice, Variable)):
                yield k, v
            elif isinstance(v, DataArray):
                yield k, v.variable
            elif isinstance(v, tuple):
                yield k, as_variable(v)
            elif isinstance(v, Dataset):
                raise TypeError("cannot use a Dataset as an indexer")
            elif isinstance(v, Sequence) and len(v) == 0:
                yield k, np.empty((0,), dtype="int64")
            else:
                v = np.asarray(v)

                if v.dtype.kind in "US":
                    index = self.indexes[k]
                    if isinstance(index, pd.DatetimeIndex):
                        v = v.astype("datetime64[ns]")
                    elif isinstance(index, xr.CFTimeIndex):
                        v = _parse_array_of_cftime_strings(v, index.date_type)

                if v.ndim > 1:
                    raise IndexError(
                        "Unlabeled multi-dimensional array cannot be "
                        "used for indexing: {}".format(k)
                    )
                yield k, v

    def _validate_interp_indexers(
        self, indexers: Mapping[Hashable, Any]
    ) -> Iterator[Tuple[Hashable, Variable]]:
        """Variant of _validate_indexers to be used for interpolation"""
        for k, v in self._validate_indexers(indexers):
            if isinstance(v, Variable):
                if v.ndim == 1:
                    yield k, v.to_index_variable()
                else:
                    yield k, v
            elif isinstance(v, int):
                yield k, Variable((), v)
            elif isinstance(v, np.ndarray):
                if v.ndim == 0:
                    yield k, Variable((), v)
                elif v.ndim == 1:
                    yield k, IndexVariable((k,), v)
                else:
                    raise AssertionError()  # Already tested by _validate_indexers
            else:
                raise TypeError(type(v))

    def _get_indexers_coords_and_indexes(self, indexers):
        """Extract coordinates and indexes from indexers.

        Only coordinate with a name different from any of self.variables will
        be attached.
        """
        from .dataarray import DataArray

        coords_list = []
        for k, v in indexers.items():
            if isinstance(v, DataArray):
                if v.dtype.kind == "b":
                    if v.ndim != 1:  # we only support 1-d boolean array
                        raise ValueError(
                            "{:d}d-boolean array is used for indexing along "
                            "dimension {!r}, but only 1d boolean arrays are "
                            "supported.".format(v.ndim, k)
                        )
                    # Make sure in case of boolean DataArray, its
                    # coordinate also should be indexed.
                    v_coords = v[v.values.nonzero()[0]].coords
                else:
                    v_coords = v.coords
                coords_list.append(v_coords)

        # we don't need to call align() explicitly or check indexes for
        # alignment, because merge_variables already checks for exact alignment
        # between dimension coordinates
        coords, indexes = merge_coordinates_without_align(coords_list)
        assert_coordinate_consistent(self, coords)

        # silently drop the conflicted variables.
        attached_coords = {k: v for k, v in coords.items() if k not in self._variables}
        attached_indexes = {
            k: v for k, v in indexes.items() if k not in self._variables
        }
        return attached_coords, attached_indexes

    def isel(
        self,
        indexers: Mapping[Hashable, Any] = None,
        drop: bool = False,
        missing_dims: str = "raise",
        **indexers_kwargs: Any,
    ) -> "Dataset":
        """Returns a new dataset with each array indexed along the specified
        dimension(s).

        This method selects values from each array using its `__getitem__`
        method, except this method does not require knowing the order of
        each array's dimensions.

        Parameters
        ----------
        indexers : dict, optional
            A dict with keys matching dimensions and values given
            by integers, slice objects or arrays.
            indexer can be a integer, slice, array-like or DataArray.
            If DataArrays are passed as indexers, xarray-style indexing will be
            carried out. See :ref:`indexing` for the details.
            One of indexers or indexers_kwargs must be provided.
        drop : bool, optional
            If ``drop=True``, drop coordinates variables indexed by integers
            instead of making them scalar.
        missing_dims : {"raise", "warn", "ignore"}, default: "raise"
            What to do if dimensions that should be selected from are not present in the
            Dataset:
            - "raise": raise an exception
            - "warning": raise a warning, and ignore the missing dimensions
            - "ignore": ignore the missing dimensions
        **indexers_kwargs : {dim: indexer, ...}, optional
            The keyword arguments form of ``indexers``.
            One of indexers or indexers_kwargs must be provided.

        Returns
        -------
        obj : Dataset
            A new Dataset with the same contents as this dataset, except each
            array and dimension is indexed by the appropriate indexers.
            If indexer DataArrays have coordinates that do not conflict with
            this object, then these coordinates will be attached.
            In general, each array's data will be a view of the array's data
            in this dataset, unless vectorized indexing was triggered by using
            an array indexer, in which case the data will be a copy.

        See Also
        --------
        Dataset.sel
        DataArray.isel
        """
        indexers = either_dict_or_kwargs(indexers, indexers_kwargs, "isel")
        if any(is_fancy_indexer(idx) for idx in indexers.values()):
            return self._isel_fancy(indexers, drop=drop, missing_dims=missing_dims)

        # Much faster algorithm for when all indexers are ints, slices, one-dimensional
        # lists, or zero or one-dimensional np.ndarray's
        indexers = drop_dims_from_indexers(indexers, self.dims, missing_dims)

        variables = {}
        dims: Dict[Hashable, Tuple[int, ...]] = {}
        coord_names = self._coord_names.copy()
        indexes = self._indexes.copy() if self._indexes is not None else None

        for var_name, var_value in self._variables.items():
            var_indexers = {k: v for k, v in indexers.items() if k in var_value.dims}
            if var_indexers:
                var_value = var_value.isel(var_indexers)
                if drop and var_value.ndim == 0 and var_name in coord_names:
                    coord_names.remove(var_name)
                    if indexes:
                        indexes.pop(var_name, None)
                    continue
                if indexes and var_name in indexes:
                    if var_value.ndim == 1:
                        indexes[var_name] = var_value.to_index()
                    else:
                        del indexes[var_name]
            variables[var_name] = var_value
            dims.update(zip(var_value.dims, var_value.shape))

        return self._construct_direct(
            variables=variables,
            coord_names=coord_names,
            dims=dims,
            attrs=self._attrs,
            indexes=indexes,
            encoding=self._encoding,
            close=self._close,
        )

    def _isel_fancy(
        self,
        indexers: Mapping[Hashable, Any],
        *,
        drop: bool,
        missing_dims: str = "raise",
    ) -> "Dataset":
        # Note: we need to preserve the original indexers variable in order to merge the
        # coords below
        indexers_list = list(self._validate_indexers(indexers, missing_dims))

        variables: Dict[Hashable, Variable] = {}
        indexes: Dict[Hashable, pd.Index] = {}

        for name, var in self.variables.items():
            var_indexers = {k: v for k, v in indexers_list if k in var.dims}
            if drop and name in var_indexers:
                continue  # drop this variable

            if name in self.indexes:
                new_var, new_index = isel_variable_and_index(
                    name, var, self.indexes[name], var_indexers
                )
                if new_index is not None:
                    indexes[name] = new_index
            elif var_indexers:
                new_var = var.isel(indexers=var_indexers)
            else:
                new_var = var.copy(deep=False)

            variables[name] = new_var

        coord_names = self._coord_names & variables.keys()
        selected = self._replace_with_new_dims(variables, coord_names, indexes)

        # Extract coordinates from indexers
        coord_vars, new_indexes = selected._get_indexers_coords_and_indexes(indexers)
        variables.update(coord_vars)
        indexes.update(new_indexes)
        coord_names = self._coord_names & variables.keys() | coord_vars.keys()
        return self._replace_with_new_dims(variables, coord_names, indexes=indexes)

    def sel(
        self,
        indexers: Mapping[Hashable, Any] = None,
        method: str = None,
        tolerance: Number = None,
        drop: bool = False,
        **indexers_kwargs: Any,
    ) -> "Dataset":
        """Returns a new dataset with each array indexed by tick labels
        along the specified dimension(s).

        In contrast to `Dataset.isel`, indexers for this method should use
        labels instead of integers.

        Under the hood, this method is powered by using pandas's powerful Index
        objects. This makes label based indexing essentially just as fast as
        using integer indexing.

        It also means this method uses pandas's (well documented) logic for
        indexing. This means you can use string shortcuts for datetime indexes
        (e.g., '2000-01' to select all values in January 2000). It also means
        that slices are treated as inclusive of both the start and stop values,
        unlike normal Python indexing.

        Parameters
        ----------
        indexers : dict, optional
            A dict with keys matching dimensions and values given
            by scalars, slices or arrays of tick labels. For dimensions with
            multi-index, the indexer may also be a dict-like object with keys
            matching index level names.
            If DataArrays are passed as indexers, xarray-style indexing will be
            carried out. See :ref:`indexing` for the details.
            One of indexers or indexers_kwargs must be provided.
        method : {None, "nearest", "pad", "ffill", "backfill", "bfill"}, optional
            Method to use for inexact matches:

            * None (default): only exact matches
            * pad / ffill: propagate last valid index value forward
            * backfill / bfill: propagate next valid index value backward
            * nearest: use nearest valid index value
        tolerance : optional
            Maximum distance between original and new labels for inexact
            matches. The values of the index at the matching locations must
            satisfy the equation ``abs(index[indexer] - target) <= tolerance``.
        drop : bool, optional
            If ``drop=True``, drop coordinates variables in `indexers` instead
            of making them scalar.
        **indexers_kwargs : {dim: indexer, ...}, optional
            The keyword arguments form of ``indexers``.
            One of indexers or indexers_kwargs must be provided.

        Returns
        -------
        obj : Dataset
            A new Dataset with the same contents as this dataset, except each
            variable and dimension is indexed by the appropriate indexers.
            If indexer DataArrays have coordinates that do not conflict with
            this object, then these coordinates will be attached.
            In general, each array's data will be a view of the array's data
            in this dataset, unless vectorized indexing was triggered by using
            an array indexer, in which case the data will be a copy.

        See Also
        --------
        Dataset.isel
        DataArray.sel
        """
        indexers = either_dict_or_kwargs(indexers, indexers_kwargs, "sel")
        pos_indexers, new_indexes = remap_label_indexers(
            self, indexers=indexers, method=method, tolerance=tolerance
        )
        result = self.isel(indexers=pos_indexers, drop=drop)
        return result._overwrite_indexes(new_indexes)

    def head(
        self,
        indexers: Union[Mapping[Hashable, int], int] = None,
        **indexers_kwargs: Any,
    ) -> "Dataset":
        """Returns a new dataset with the first `n` values of each array
        for the specified dimension(s).

        Parameters
        ----------
        indexers : dict or int, default: 5
            A dict with keys matching dimensions and integer values `n`
            or a single integer `n` applied over all dimensions.
            One of indexers or indexers_kwargs must be provided.
        **indexers_kwargs : {dim: n, ...}, optional
            The keyword arguments form of ``indexers``.
            One of indexers or indexers_kwargs must be provided.

        See Also
        --------
        Dataset.tail
        Dataset.thin
        DataArray.head
        """
        if not indexers_kwargs:
            if indexers is None:
                indexers = 5
            if not isinstance(indexers, int) and not is_dict_like(indexers):
                raise TypeError("indexers must be either dict-like or a single integer")
        if isinstance(indexers, int):
            indexers = {dim: indexers for dim in self.dims}
        indexers = either_dict_or_kwargs(indexers, indexers_kwargs, "head")
        for k, v in indexers.items():
            if not isinstance(v, int):
                raise TypeError(
                    "expected integer type indexer for "
                    "dimension %r, found %r" % (k, type(v))
                )
            elif v < 0:
                raise ValueError(
                    "expected positive integer as indexer "
                    "for dimension %r, found %s" % (k, v)
                )
        indexers_slices = {k: slice(val) for k, val in indexers.items()}
        return self.isel(indexers_slices)

    def tail(
        self,
        indexers: Union[Mapping[Hashable, int], int] = None,
        **indexers_kwargs: Any,
    ) -> "Dataset":
        """Returns a new dataset with the last `n` values of each array
        for the specified dimension(s).

        Parameters
        ----------
        indexers : dict or int, default: 5
            A dict with keys matching dimensions and integer values `n`
            or a single integer `n` applied over all dimensions.
            One of indexers or indexers_kwargs must be provided.
        **indexers_kwargs : {dim: n, ...}, optional
            The keyword arguments form of ``indexers``.
            One of indexers or indexers_kwargs must be provided.

        See Also
        --------
        Dataset.head
        Dataset.thin
        DataArray.tail
        """
        if not indexers_kwargs:
            if indexers is None:
                indexers = 5
            if not isinstance(indexers, int) and not is_dict_like(indexers):
                raise TypeError("indexers must be either dict-like or a single integer")
        if isinstance(indexers, int):
            indexers = {dim: indexers for dim in self.dims}
        indexers = either_dict_or_kwargs(indexers, indexers_kwargs, "tail")
        for k, v in indexers.items():
            if not isinstance(v, int):
                raise TypeError(
                    "expected integer type indexer for "
                    "dimension %r, found %r" % (k, type(v))
                )
            elif v < 0:
                raise ValueError(
                    "expected positive integer as indexer "
                    "for dimension %r, found %s" % (k, v)
                )
        indexers_slices = {
            k: slice(-val, None) if val != 0 else slice(val)
            for k, val in indexers.items()
        }
        return self.isel(indexers_slices)

    def thin(
        self,
        indexers: Union[Mapping[Hashable, int], int] = None,
        **indexers_kwargs: Any,
    ) -> "Dataset":
        """Returns a new dataset with each array indexed along every `n`-th
        value for the specified dimension(s)

        Parameters
        ----------
        indexers : dict or int
            A dict with keys matching dimensions and integer values `n`
            or a single integer `n` applied over all dimensions.
            One of indexers or indexers_kwargs must be provided.
        **indexers_kwargs : {dim: n, ...}, optional
            The keyword arguments form of ``indexers``.
            One of indexers or indexers_kwargs must be provided.

        See Also
        --------
        Dataset.head
        Dataset.tail
        DataArray.thin
        """
        if (
            not indexers_kwargs
            and not isinstance(indexers, int)
            and not is_dict_like(indexers)
        ):
            raise TypeError("indexers must be either dict-like or a single integer")
        if isinstance(indexers, int):
            indexers = {dim: indexers for dim in self.dims}
        indexers = either_dict_or_kwargs(indexers, indexers_kwargs, "thin")
        for k, v in indexers.items():
            if not isinstance(v, int):
                raise TypeError(
                    "expected integer type indexer for "
                    "dimension %r, found %r" % (k, type(v))
                )
            elif v < 0:
                raise ValueError(
                    "expected positive integer as indexer "
                    "for dimension %r, found %s" % (k, v)
                )
            elif v == 0:
                raise ValueError("step cannot be zero")
        indexers_slices = {k: slice(None, None, val) for k, val in indexers.items()}
        return self.isel(indexers_slices)

    def broadcast_like(
        self, other: Union["Dataset", "DataArray"], exclude: Iterable[Hashable] = None
    ) -> "Dataset":
        """Broadcast this DataArray against another Dataset or DataArray.
        This is equivalent to xr.broadcast(other, self)[1]

        Parameters
        ----------
        other : Dataset or DataArray
            Object against which to broadcast this array.
        exclude : iterable of hashable, optional
            Dimensions that must not be broadcasted

        """
        if exclude is None:
            exclude = set()
        else:
            exclude = set(exclude)
        args = align(other, self, join="outer", copy=False, exclude=exclude)

        dims_map, common_coords = _get_broadcast_dims_map_common_coords(args, exclude)

        return _broadcast_helper(args[1], exclude, dims_map, common_coords)

    def reindex_like(
        self,
        other: Union["Dataset", "DataArray"],
        method: str = None,
        tolerance: Number = None,
        copy: bool = True,
        fill_value: Any = dtypes.NA,
    ) -> "Dataset":
        """Conform this object onto the indexes of another object, filling in
        missing values with ``fill_value``. The default fill value is NaN.

        Parameters
        ----------
        other : Dataset or DataArray
            Object with an 'indexes' attribute giving a mapping from dimension
            names to pandas.Index objects, which provides coordinates upon
            which to index the variables in this dataset. The indexes on this
            other object need not be the same as the indexes on this
            dataset. Any mis-matched index values will be filled in with
            NaN, and any mis-matched dimension names will simply be ignored.
        method : {None, "nearest", "pad", "ffill", "backfill", "bfill"}, optional
            Method to use for filling index values from other not found in this
            dataset:

            * None (default): don't fill gaps
            * pad / ffill: propagate last valid index value forward
            * backfill / bfill: propagate next valid index value backward
            * nearest: use nearest valid index value
        tolerance : optional
            Maximum distance between original and new labels for inexact
            matches. The values of the index at the matching locations must
            satisfy the equation ``abs(index[indexer] - target) <= tolerance``.
        copy : bool, optional
            If ``copy=True``, data in the return value is always copied. If
            ``copy=False`` and reindexing is unnecessary, or can be performed
            with only slice operations, then the output may share memory with
            the input. In either case, a new xarray object is always returned.
        fill_value : scalar or dict-like, optional
            Value to use for newly missing values. If a dict-like maps
            variable names to fill values.

        Returns
        -------
        reindexed : Dataset
            Another dataset, with this dataset's data but coordinates from the
            other object.

        See Also
        --------
        Dataset.reindex
        align
        """
        indexers = alignment.reindex_like_indexers(self, other)
        return self.reindex(
            indexers=indexers,
            method=method,
            copy=copy,
            fill_value=fill_value,
            tolerance=tolerance,
        )

    def reindex(
        self,
        indexers: Mapping[Hashable, Any] = None,
        method: str = None,
        tolerance: Number = None,
        copy: bool = True,
        fill_value: Any = dtypes.NA,
        **indexers_kwargs: Any,
    ) -> "Dataset":
        """Conform this object onto a new set of indexes, filling in
        missing values with ``fill_value``. The default fill value is NaN.

        Parameters
        ----------
        indexers : dict, optional
            Dictionary with keys given by dimension names and values given by
            arrays of coordinates tick labels. Any mis-matched coordinate
            values will be filled in with NaN, and any mis-matched dimension
            names will simply be ignored.
            One of indexers or indexers_kwargs must be provided.
        method : {None, "nearest", "pad", "ffill", "backfill", "bfill"}, optional
            Method to use for filling index values in ``indexers`` not found in
            this dataset:

            * None (default): don't fill gaps
            * pad / ffill: propagate last valid index value forward
            * backfill / bfill: propagate next valid index value backward
            * nearest: use nearest valid index value
        tolerance : optional
            Maximum distance between original and new labels for inexact
            matches. The values of the index at the matching locations must
            satisfy the equation ``abs(index[indexer] - target) <= tolerance``.
        copy : bool, optional
            If ``copy=True``, data in the return value is always copied. If
            ``copy=False`` and reindexing is unnecessary, or can be performed
            with only slice operations, then the output may share memory with
            the input. In either case, a new xarray object is always returned.
        fill_value : scalar or dict-like, optional
            Value to use for newly missing values. If a dict-like,
            maps variable names (including coordinates) to fill values.
        sparse : bool, default: False
            use sparse-array.
        **indexers_kwargs : {dim: indexer, ...}, optional
            Keyword arguments in the same form as ``indexers``.
            One of indexers or indexers_kwargs must be provided.

        Returns
        -------
        reindexed : Dataset
            Another dataset, with this dataset's data but replaced coordinates.

        See Also
        --------
        Dataset.reindex_like
        align
        pandas.Index.get_indexer

        Examples
        --------
        Create a dataset with some fictional data.

        >>> import xarray as xr
        >>> import pandas as pd
        >>> x = xr.Dataset(
        ...     {
        ...         "temperature": ("station", 20 * np.random.rand(4)),
        ...         "pressure": ("station", 500 * np.random.rand(4)),
        ...     },
        ...     coords={"station": ["boston", "nyc", "seattle", "denver"]},
        ... )
        >>> x
        <xarray.Dataset>
        Dimensions:      (station: 4)
        Coordinates:
          * station      (station) <U7 'boston' 'nyc' 'seattle' 'denver'
        Data variables:
            temperature  (station) float64 10.98 14.3 12.06 10.9
            pressure     (station) float64 211.8 322.9 218.8 445.9
        >>> x.indexes
        station: Index(['boston', 'nyc', 'seattle', 'denver'], dtype='object', name='station')

        Create a new index and reindex the dataset. By default values in the new index that
        do not have corresponding records in the dataset are assigned `NaN`.

        >>> new_index = ["boston", "austin", "seattle", "lincoln"]
        >>> x.reindex({"station": new_index})
        <xarray.Dataset>
        Dimensions:      (station: 4)
        Coordinates:
          * station      (station) <U7 'boston' 'austin' 'seattle' 'lincoln'
        Data variables:
            temperature  (station) float64 10.98 nan 12.06 nan
            pressure     (station) float64 211.8 nan 218.8 nan

        We can fill in the missing values by passing a value to the keyword `fill_value`.

        >>> x.reindex({"station": new_index}, fill_value=0)
        <xarray.Dataset>
        Dimensions:      (station: 4)
        Coordinates:
          * station      (station) <U7 'boston' 'austin' 'seattle' 'lincoln'
        Data variables:
            temperature  (station) float64 10.98 0.0 12.06 0.0
            pressure     (station) float64 211.8 0.0 218.8 0.0

        We can also use different fill values for each variable.

        >>> x.reindex(
        ...     {"station": new_index}, fill_value={"temperature": 0, "pressure": 100}
        ... )
        <xarray.Dataset>
        Dimensions:      (station: 4)
        Coordinates:
          * station      (station) <U7 'boston' 'austin' 'seattle' 'lincoln'
        Data variables:
            temperature  (station) float64 10.98 0.0 12.06 0.0
            pressure     (station) float64 211.8 100.0 218.8 100.0

        Because the index is not monotonically increasing or decreasing, we cannot use arguments
        to the keyword method to fill the `NaN` values.

        >>> x.reindex({"station": new_index}, method="nearest")
        Traceback (most recent call last):
        ...
            raise ValueError('index must be monotonic increasing or decreasing')
        ValueError: index must be monotonic increasing or decreasing

        To further illustrate the filling functionality in reindex, we will create a
        dataset with a monotonically increasing index (for example, a sequence of dates).

        >>> x2 = xr.Dataset(
        ...     {
        ...         "temperature": (
        ...             "time",
        ...             [15.57, 12.77, np.nan, 0.3081, 16.59, 15.12],
        ...         ),
        ...         "pressure": ("time", 500 * np.random.rand(6)),
        ...     },
        ...     coords={"time": pd.date_range("01/01/2019", periods=6, freq="D")},
        ... )
        >>> x2
        <xarray.Dataset>
        Dimensions:      (time: 6)
        Coordinates:
          * time         (time) datetime64[ns] 2019-01-01 2019-01-02 ... 2019-01-06
        Data variables:
            temperature  (time) float64 15.57 12.77 nan 0.3081 16.59 15.12
            pressure     (time) float64 481.8 191.7 395.9 264.4 284.0 462.8

        Suppose we decide to expand the dataset to cover a wider date range.

        >>> time_index2 = pd.date_range("12/29/2018", periods=10, freq="D")
        >>> x2.reindex({"time": time_index2})
        <xarray.Dataset>
        Dimensions:      (time: 10)
        Coordinates:
          * time         (time) datetime64[ns] 2018-12-29 2018-12-30 ... 2019-01-07
        Data variables:
            temperature  (time) float64 nan nan nan 15.57 ... 0.3081 16.59 15.12 nan
            pressure     (time) float64 nan nan nan 481.8 ... 264.4 284.0 462.8 nan

        The index entries that did not have a value in the original data frame (for example, `2018-12-29`)
        are by default filled with NaN. If desired, we can fill in the missing values using one of several options.

        For example, to back-propagate the last valid value to fill the `NaN` values,
        pass `bfill` as an argument to the `method` keyword.

        >>> x3 = x2.reindex({"time": time_index2}, method="bfill")
        >>> x3
        <xarray.Dataset>
        Dimensions:      (time: 10)
        Coordinates:
          * time         (time) datetime64[ns] 2018-12-29 2018-12-30 ... 2019-01-07
        Data variables:
            temperature  (time) float64 15.57 15.57 15.57 15.57 ... 16.59 15.12 nan
            pressure     (time) float64 481.8 481.8 481.8 481.8 ... 284.0 462.8 nan

        Please note that the `NaN` value present in the original dataset (at index value `2019-01-03`)
        will not be filled by any of the value propagation schemes.

        >>> x2.where(x2.temperature.isnull(), drop=True)
        <xarray.Dataset>
        Dimensions:      (time: 1)
        Coordinates:
          * time         (time) datetime64[ns] 2019-01-03
        Data variables:
            temperature  (time) float64 nan
            pressure     (time) float64 395.9
        >>> x3.where(x3.temperature.isnull(), drop=True)
        <xarray.Dataset>
        Dimensions:      (time: 2)
        Coordinates:
          * time         (time) datetime64[ns] 2019-01-03 2019-01-07
        Data variables:
            temperature  (time) float64 nan nan
            pressure     (time) float64 395.9 nan

        This is because filling while reindexing does not look at dataset values, but only compares
        the original and desired indexes. If you do want to fill in the `NaN` values present in the
        original dataset, use the :py:meth:`~Dataset.fillna()` method.

        """
        return self._reindex(
            indexers,
            method,
            tolerance,
            copy,
            fill_value,
            sparse=False,
            **indexers_kwargs,
        )

    def _reindex(
        self,
        indexers: Mapping[Hashable, Any] = None,
        method: str = None,
        tolerance: Number = None,
        copy: bool = True,
        fill_value: Any = dtypes.NA,
        sparse: bool = False,
        **indexers_kwargs: Any,
    ) -> "Dataset":
        """
        same to _reindex but support sparse option
        """
        indexers = utils.either_dict_or_kwargs(indexers, indexers_kwargs, "reindex")

        bad_dims = [d for d in indexers if d not in self.dims]
        if bad_dims:
            raise ValueError("invalid reindex dimensions: %s" % bad_dims)

        variables, indexes = alignment.reindex_variables(
            self.variables,
            self.sizes,
            self.indexes,
            indexers,
            method,
            tolerance,
            copy=copy,
            fill_value=fill_value,
            sparse=sparse,
        )
        coord_names = set(self._coord_names)
        coord_names.update(indexers)
        return self._replace_with_new_dims(variables, coord_names, indexes=indexes)

    def interp(
        self,
        coords: Mapping[Hashable, Any] = None,
        method: str = "linear",
        assume_sorted: bool = False,
        kwargs: Mapping[str, Any] = None,
        **coords_kwargs: Any,
    ) -> "Dataset":
        """Multidimensional interpolation of Dataset.

        Parameters
        ----------
        coords : dict, optional
            Mapping from dimension names to the new coordinates.
            New coordinate can be a scalar, array-like or DataArray.
            If DataArrays are passed as new coordinates, their dimensions are
            used for the broadcasting. Missing values are skipped.
        method : str, optional
            {"linear", "nearest"} for multidimensional array,
            {"linear", "nearest", "zero", "slinear", "quadratic", "cubic"}
            for 1-dimensional array. "linear" is used by default.
        assume_sorted : bool, optional
            If False, values of coordinates that are interpolated over can be
            in any order and they are sorted first. If True, interpolated
            coordinates are assumed to be an array of monotonically increasing
            values.
        kwargs : dict, optional
            Additional keyword arguments passed to scipy's interpolator. Valid
            options and their behavior depend on if 1-dimensional or
            multi-dimensional interpolation is used.
        **coords_kwargs : {dim: coordinate, ...}, optional
            The keyword arguments form of ``coords``.
            One of coords or coords_kwargs must be provided.

        Returns
        -------
        interpolated : Dataset
            New dataset on the new coordinates.

        Notes
        -----
        scipy is required.

        See Also
        --------
        scipy.interpolate.interp1d
        scipy.interpolate.interpn

        Examples
        --------
        >>> ds = xr.Dataset(
        ...     data_vars={
        ...         "a": ("x", [5, 7, 4]),
        ...         "b": (
        ...             ("x", "y"),
        ...             [[1, 4, 2, 9], [2, 7, 6, np.nan], [6, np.nan, 5, 8]],
        ...         ),
        ...     },
        ...     coords={"x": [0, 1, 2], "y": [10, 12, 14, 16]},
        ... )
        >>> ds
        <xarray.Dataset>
        Dimensions:  (x: 3, y: 4)
        Coordinates:
          * x        (x) int64 0 1 2
          * y        (y) int64 10 12 14 16
        Data variables:
            a        (x) int64 5 7 4
            b        (x, y) float64 1.0 4.0 2.0 9.0 2.0 7.0 6.0 nan 6.0 nan 5.0 8.0

        1D interpolation with the default method (linear):

        >>> ds.interp(x=[0, 0.75, 1.25, 1.75])
        <xarray.Dataset>
        Dimensions:  (x: 4, y: 4)
        Coordinates:
          * y        (y) int64 10 12 14 16
          * x        (x) float64 0.0 0.75 1.25 1.75
        Data variables:
            a        (x) float64 5.0 6.5 6.25 4.75
            b        (x, y) float64 1.0 4.0 2.0 nan 1.75 6.25 ... nan 5.0 nan 5.25 nan

        1D interpolation with a different method:

        >>> ds.interp(x=[0, 0.75, 1.25, 1.75], method="nearest")
        <xarray.Dataset>
        Dimensions:  (x: 4, y: 4)
        Coordinates:
          * y        (y) int64 10 12 14 16
          * x        (x) float64 0.0 0.75 1.25 1.75
        Data variables:
            a        (x) float64 5.0 7.0 7.0 4.0
            b        (x, y) float64 1.0 4.0 2.0 9.0 2.0 7.0 ... 6.0 nan 6.0 nan 5.0 8.0

        1D extrapolation:

        >>> ds.interp(
        ...     x=[1, 1.5, 2.5, 3.5],
        ...     method="linear",
        ...     kwargs={"fill_value": "extrapolate"},
        ... )
        <xarray.Dataset>
        Dimensions:  (x: 4, y: 4)
        Coordinates:
          * y        (y) int64 10 12 14 16
          * x        (x) float64 1.0 1.5 2.5 3.5
        Data variables:
            a        (x) float64 7.0 5.5 2.5 -0.5
            b        (x, y) float64 2.0 7.0 6.0 nan 4.0 nan ... 4.5 nan 12.0 nan 3.5 nan

        2D interpolation:

        >>> ds.interp(x=[0, 0.75, 1.25, 1.75], y=[11, 13, 15], method="linear")
        <xarray.Dataset>
        Dimensions:  (x: 4, y: 3)
        Coordinates:
          * x        (x) float64 0.0 0.75 1.25 1.75
          * y        (y) int64 11 13 15
        Data variables:
            a        (x) float64 5.0 6.5 6.25 4.75
            b        (x, y) float64 2.5 3.0 nan 4.0 5.625 nan nan nan nan nan nan nan
        """
        from . import missing

        if kwargs is None:
            kwargs = {}

        coords = either_dict_or_kwargs(coords, coords_kwargs, "interp")
        indexers = dict(self._validate_interp_indexers(coords))

        if coords:
            # This avoids broadcasting over coordinates that are both in
            # the original array AND in the indexing array. It essentially
            # forces interpolation along the shared coordinates.
            sdims = (
                set(self.dims)
                .intersection(*[set(nx.dims) for nx in indexers.values()])
                .difference(coords.keys())
            )
            indexers.update({d: self.variables[d] for d in sdims})

        obj = self if assume_sorted else self.sortby([k for k in coords])

        def maybe_variable(obj, k):
            # workaround to get variable for dimension without coordinate.
            try:
                return obj._variables[k]
            except KeyError:
                return as_variable((k, range(obj.dims[k])))

        def _validate_interp_indexer(x, new_x):
            # In the case of datetimes, the restrictions placed on indexers
            # used with interp are stronger than those which are placed on
            # isel, so we need an additional check after _validate_indexers.
            if _contains_datetime_like_objects(
                x
            ) and not _contains_datetime_like_objects(new_x):
                raise TypeError(
                    "When interpolating over a datetime-like "
                    "coordinate, the coordinates to "
                    "interpolate to must be either datetime "
                    "strings or datetimes. "
                    "Instead got\n{}".format(new_x)
                )
            return x, new_x

        variables: Dict[Hashable, Variable] = {}
        for name, var in obj._variables.items():
            if name in indexers:
                continue

            if var.dtype.kind in "uifc":
                var_indexers = {
                    k: _validate_interp_indexer(maybe_variable(obj, k), v)
                    for k, v in indexers.items()
                    if k in var.dims
                }
                variables[name] = missing.interp(var, var_indexers, method, **kwargs)
            elif all(d not in indexers for d in var.dims):
                # keep unrelated object array
                variables[name] = var

        coord_names = obj._coord_names & variables.keys()
        indexes = {k: v for k, v in obj.indexes.items() if k not in indexers}
        selected = self._replace_with_new_dims(
            variables.copy(), coord_names, indexes=indexes
        )

        # attach indexer as coordinate
        variables.update(indexers)
        for k, v in indexers.items():
            assert isinstance(v, Variable)
            if v.dims == (k,):
                indexes[k] = v.to_index()

        # Extract coordinates from indexers
        coord_vars, new_indexes = selected._get_indexers_coords_and_indexes(coords)
        variables.update(coord_vars)
        indexes.update(new_indexes)

        coord_names = obj._coord_names & variables.keys() | coord_vars.keys()
        return self._replace_with_new_dims(variables, coord_names, indexes=indexes)

    def interp_like(
        self,
        other: Union["Dataset", "DataArray"],
        method: str = "linear",
        assume_sorted: bool = False,
        kwargs: Mapping[str, Any] = None,
    ) -> "Dataset":
        """Interpolate this object onto the coordinates of another object,
        filling the out of range values with NaN.

        Parameters
        ----------
        other : Dataset or DataArray
            Object with an 'indexes' attribute giving a mapping from dimension
            names to an 1d array-like, which provides coordinates upon
            which to index the variables in this dataset. Missing values are skipped.
        method : str, optional
            {"linear", "nearest"} for multidimensional array,
            {"linear", "nearest", "zero", "slinear", "quadratic", "cubic"}
            for 1-dimensional array. 'linear' is used by default.
        assume_sorted : bool, optional
            If False, values of coordinates that are interpolated over can be
            in any order and they are sorted first. If True, interpolated
            coordinates are assumed to be an array of monotonically increasing
            values.
        kwargs : dict, optional
            Additional keyword passed to scipy's interpolator.

        Returns
        -------
        interpolated : Dataset
            Another dataset by interpolating this dataset's data along the
            coordinates of the other object.

        Notes
        -----
        scipy is required.
        If the dataset has object-type coordinates, reindex is used for these
        coordinates instead of the interpolation.

        See Also
        --------
        Dataset.interp
        Dataset.reindex_like
        """
        if kwargs is None:
            kwargs = {}
        coords = alignment.reindex_like_indexers(self, other)

        numeric_coords: Dict[Hashable, pd.Index] = {}
        object_coords: Dict[Hashable, pd.Index] = {}
        for k, v in coords.items():
            if v.dtype.kind in "uifcMm":
                numeric_coords[k] = v
            else:
                object_coords[k] = v

        ds = self
        if object_coords:
            # We do not support interpolation along object coordinate.
            # reindex instead.
            ds = self.reindex(object_coords)
        return ds.interp(numeric_coords, method, assume_sorted, kwargs)

    # Helper methods for rename()
    def _rename_vars(self, name_dict, dims_dict):
        variables = {}
        coord_names = set()
        for k, v in self.variables.items():
            var = v.copy(deep=False)
            var.dims = tuple(dims_dict.get(dim, dim) for dim in v.dims)
            name = name_dict.get(k, k)
            if name in variables:
                raise ValueError(f"the new name {name!r} conflicts")
            variables[name] = var
            if k in self._coord_names:
                coord_names.add(name)
        return variables, coord_names

    def _rename_dims(self, name_dict):
        return {name_dict.get(k, k): v for k, v in self.dims.items()}

    def _rename_indexes(self, name_dict, dims_set):
        if self._indexes is None:
            return None
        indexes = {}
        for k, v in self.indexes.items():
            new_name = name_dict.get(k, k)
            if new_name not in dims_set:
                continue
            if isinstance(v, pd.MultiIndex):
                new_names = [name_dict.get(k, k) for k in v.names]
                index = v.rename(names=new_names)
            else:
                index = v.rename(new_name)
            indexes[new_name] = index
        return indexes

    def _rename_all(self, name_dict, dims_dict):
        variables, coord_names = self._rename_vars(name_dict, dims_dict)
        dims = self._rename_dims(dims_dict)
        indexes = self._rename_indexes(name_dict, dims.keys())
        return variables, coord_names, dims, indexes

    def rename(
        self,
        name_dict: Mapping[Hashable, Hashable] = None,
        **names: Hashable,
    ) -> "Dataset":
        """Returns a new object with renamed variables and dimensions.

        Parameters
        ----------
        name_dict : dict-like, optional
            Dictionary whose keys are current variable or dimension names and
            whose values are the desired names.
        **names : optional
            Keyword form of ``name_dict``.
            One of name_dict or names must be provided.

        Returns
        -------
        renamed : Dataset
            Dataset with renamed variables and dimensions.

        See Also
        --------
        Dataset.swap_dims
        Dataset.rename_vars
        Dataset.rename_dims
        DataArray.rename
        """
        name_dict = either_dict_or_kwargs(name_dict, names, "rename")
        for k in name_dict.keys():
            if k not in self and k not in self.dims:
                raise ValueError(
                    "cannot rename %r because it is not a "
                    "variable or dimension in this dataset" % k
                )

        variables, coord_names, dims, indexes = self._rename_all(
            name_dict=name_dict, dims_dict=name_dict
        )
        assert_unique_multiindex_level_names(variables)
        return self._replace(variables, coord_names, dims=dims, indexes=indexes)

    def rename_dims(
        self, dims_dict: Mapping[Hashable, Hashable] = None, **dims: Hashable
    ) -> "Dataset":
        """Returns a new object with renamed dimensions only.

        Parameters
        ----------
        dims_dict : dict-like, optional
            Dictionary whose keys are current dimension names and
            whose values are the desired names. The desired names must
            not be the name of an existing dimension or Variable in the Dataset.
        **dims : optional
            Keyword form of ``dims_dict``.
            One of dims_dict or dims must be provided.

        Returns
        -------
        renamed : Dataset
            Dataset with renamed dimensions.

        See Also
        --------
        Dataset.swap_dims
        Dataset.rename
        Dataset.rename_vars
        DataArray.rename
        """
        dims_dict = either_dict_or_kwargs(dims_dict, dims, "rename_dims")
        for k, v in dims_dict.items():
            if k not in self.dims:
                raise ValueError(
                    "cannot rename %r because it is not a "
                    "dimension in this dataset" % k
                )
            if v in self.dims or v in self:
                raise ValueError(
                    f"Cannot rename {k} to {v} because {v} already exists. "
                    "Try using swap_dims instead."
                )

        variables, coord_names, sizes, indexes = self._rename_all(
            name_dict={}, dims_dict=dims_dict
        )
        return self._replace(variables, coord_names, dims=sizes, indexes=indexes)

    def rename_vars(
        self, name_dict: Mapping[Hashable, Hashable] = None, **names: Hashable
    ) -> "Dataset":
        """Returns a new object with renamed variables including coordinates

        Parameters
        ----------
        name_dict : dict-like, optional
            Dictionary whose keys are current variable or coordinate names and
            whose values are the desired names.
        **names : optional
            Keyword form of ``name_dict``.
            One of name_dict or names must be provided.

        Returns
        -------
        renamed : Dataset
            Dataset with renamed variables including coordinates

        See Also
        --------
        Dataset.swap_dims
        Dataset.rename
        Dataset.rename_dims
        DataArray.rename
        """
        name_dict = either_dict_or_kwargs(name_dict, names, "rename_vars")
        for k in name_dict:
            if k not in self:
                raise ValueError(
                    "cannot rename %r because it is not a "
                    "variable or coordinate in this dataset" % k
                )
        variables, coord_names, dims, indexes = self._rename_all(
            name_dict=name_dict, dims_dict={}
        )
        return self._replace(variables, coord_names, dims=dims, indexes=indexes)

    def swap_dims(
        self, dims_dict: Mapping[Hashable, Hashable] = None, **dims_kwargs
    ) -> "Dataset":
        """Returns a new object with swapped dimensions.

        Parameters
        ----------
        dims_dict : dict-like
            Dictionary whose keys are current dimension names and whose values
            are new names.
        **dims_kwargs : {existing_dim: new_dim, ...}, optional
            The keyword arguments form of ``dims_dict``.
            One of dims_dict or dims_kwargs must be provided.

        Returns
        -------
        swapped : Dataset
            Dataset with swapped dimensions.

        Examples
        --------
        >>> ds = xr.Dataset(
        ...     data_vars={"a": ("x", [5, 7]), "b": ("x", [0.1, 2.4])},
        ...     coords={"x": ["a", "b"], "y": ("x", [0, 1])},
        ... )
        >>> ds
        <xarray.Dataset>
        Dimensions:  (x: 2)
        Coordinates:
          * x        (x) <U1 'a' 'b'
            y        (x) int64 0 1
        Data variables:
            a        (x) int64 5 7
            b        (x) float64 0.1 2.4

        >>> ds.swap_dims({"x": "y"})
        <xarray.Dataset>
        Dimensions:  (y: 2)
        Coordinates:
            x        (y) <U1 'a' 'b'
          * y        (y) int64 0 1
        Data variables:
            a        (y) int64 5 7
            b        (y) float64 0.1 2.4

        >>> ds.swap_dims({"x": "z"})
        <xarray.Dataset>
        Dimensions:  (z: 2)
        Coordinates:
            x        (z) <U1 'a' 'b'
            y        (z) int64 0 1
        Dimensions without coordinates: z
        Data variables:
            a        (z) int64 5 7
            b        (z) float64 0.1 2.4

        See Also
        --------
        Dataset.rename
        DataArray.swap_dims
        """
        # TODO: deprecate this method in favor of a (less confusing)
        # rename_dims() method that only renames dimensions.

        dims_dict = either_dict_or_kwargs(dims_dict, dims_kwargs, "swap_dims")
        for k, v in dims_dict.items():
            if k not in self.dims:
                raise ValueError(
                    "cannot swap from dimension %r because it is "
                    "not an existing dimension" % k
                )
            if v in self.variables and self.variables[v].dims != (k,):
                raise ValueError(
                    "replacement dimension %r is not a 1D "
                    "variable along the old dimension %r" % (v, k)
                )

        result_dims = {dims_dict.get(dim, dim) for dim in self.dims}

        coord_names = self._coord_names.copy()
        coord_names.update({dim for dim in dims_dict.values() if dim in self.variables})

        variables: Dict[Hashable, Variable] = {}
        indexes: Dict[Hashable, pd.Index] = {}
        for k, v in self.variables.items():
            dims = tuple(dims_dict.get(dim, dim) for dim in v.dims)
            if k in result_dims:
                var = v.to_index_variable()
                if k in self.indexes:
                    indexes[k] = self.indexes[k]
                else:
                    new_index = var.to_index()
                    if new_index.nlevels == 1:
                        # make sure index name matches dimension name
                        new_index = new_index.rename(k)
                    indexes[k] = new_index
            else:
                var = v.to_base_variable()
            var.dims = dims
            variables[k] = var

        return self._replace_with_new_dims(variables, coord_names, indexes=indexes)

    def expand_dims(
        self,
        dim: Union[None, Hashable, Sequence[Hashable], Mapping[Hashable, Any]] = None,
        axis: Union[None, int, Sequence[int]] = None,
        **dim_kwargs: Any,
    ) -> "Dataset":
        """Return a new object with an additional axis (or axes) inserted at
        the corresponding position in the array shape.  The new object is a
        view into the underlying array, not a copy.

        If dim is already a scalar coordinate, it will be promoted to a 1D
        coordinate consisting of a single value.

        Parameters
        ----------
        dim : hashable, sequence of hashable, mapping, or None
            Dimensions to include on the new variable. If provided as hashable
            or sequence of hashable, then dimensions are inserted with length
            1. If provided as a mapping, then the keys are the new dimensions
            and the values are either integers (giving the length of the new
            dimensions) or array-like (giving the coordinates of the new
            dimensions).
        axis : int, sequence of int, or None
            Axis position(s) where new axis is to be inserted (position(s) on
            the result array). If a list (or tuple) of integers is passed,
            multiple axes are inserted. In this case, dim arguments should be
            same length list. If axis=None is passed, all the axes will be
            inserted to the start of the result array.
        **dim_kwargs : int or sequence or ndarray
            The keywords are arbitrary dimensions being inserted and the values
            are either the lengths of the new dims (if int is given), or their
            coordinates. Note, this is an alternative to passing a dict to the
            dim kwarg and will only be used if dim is None.

        Returns
        -------
        expanded : same type as caller
            This object, but with an additional dimension(s).
        """
        if dim is None:
            pass
        elif isinstance(dim, Mapping):
            # We're later going to modify dim in place; don't tamper with
            # the input
            dim = dict(dim)
        elif isinstance(dim, int):
            raise TypeError(
                "dim should be hashable or sequence of hashables or mapping"
            )
        elif isinstance(dim, str) or not isinstance(dim, Sequence):
            dim = {dim: 1}
        elif isinstance(dim, Sequence):
            if len(dim) != len(set(dim)):
                raise ValueError("dims should not contain duplicate values.")
            dim = {d: 1 for d in dim}

        dim = either_dict_or_kwargs(dim, dim_kwargs, "expand_dims")
        assert isinstance(dim, MutableMapping)

        if axis is None:
            axis = list(range(len(dim)))
        elif not isinstance(axis, Sequence):
            axis = [axis]

        if len(dim) != len(axis):
            raise ValueError("lengths of dim and axis should be identical.")
        for d in dim:
            if d in self.dims:
                raise ValueError(f"Dimension {d} already exists.")
            if d in self._variables and not utils.is_scalar(self._variables[d]):
                raise ValueError(
                    "{dim} already exists as coordinate or"
                    " variable name.".format(dim=d)
                )

        variables: Dict[Hashable, Variable] = {}
        coord_names = self._coord_names.copy()
        # If dim is a dict, then ensure that the values are either integers
        # or iterables.
        for k, v in dim.items():
            if hasattr(v, "__iter__"):
                # If the value for the new dimension is an iterable, then
                # save the coordinates to the variables dict, and set the
                # value within the dim dict to the length of the iterable
                # for later use.
                variables[k] = xr.IndexVariable((k,), v)
                coord_names.add(k)
                dim[k] = variables[k].size
            elif isinstance(v, int):
                pass  # Do nothing if the dimensions value is just an int
            else:
                raise TypeError(
                    "The value of new dimension {k} must be "
                    "an iterable or an int".format(k=k)
                )

        for k, v in self._variables.items():
            if k not in dim:
                if k in coord_names:  # Do not change coordinates
                    variables[k] = v
                else:
                    result_ndim = len(v.dims) + len(axis)
                    for a in axis:
                        if a < -result_ndim or result_ndim - 1 < a:
                            raise IndexError(
                                f"Axis {a} of variable {k} is out of bounds of the "
                                f"expanded dimension size {result_ndim}"
                            )

                    axis_pos = [a if a >= 0 else result_ndim + a for a in axis]
                    if len(axis_pos) != len(set(axis_pos)):
                        raise ValueError("axis should not contain duplicate values")
                    # We need to sort them to make sure `axis` equals to the
                    # axis positions of the result array.
                    zip_axis_dim = sorted(zip(axis_pos, dim.items()))

                    all_dims = list(zip(v.dims, v.shape))
                    for d, c in zip_axis_dim:
                        all_dims.insert(d, c)
                    variables[k] = v.set_dims(dict(all_dims))
            else:
                # If dims includes a label of a non-dimension coordinate,
                # it will be promoted to a 1D coordinate with a single value.
                variables[k] = v.set_dims(k).to_index_variable()

        new_dims = self._dims.copy()
        new_dims.update(dim)

        return self._replace_vars_and_dims(
            variables, dims=new_dims, coord_names=coord_names
        )

    def set_index(
        self,
        indexes: Mapping[Hashable, Union[Hashable, Sequence[Hashable]]] = None,
        append: bool = False,
        **indexes_kwargs: Union[Hashable, Sequence[Hashable]],
    ) -> "Dataset":
        """Set Dataset (multi-)indexes using one or more existing coordinates
        or variables.

        Parameters
        ----------
        indexes : {dim: index, ...}
            Mapping from names matching dimensions and values given
            by (lists of) the names of existing coordinates or variables to set
            as new (multi-)index.
        append : bool, optional
            If True, append the supplied index(es) to the existing index(es).
            Otherwise replace the existing index(es) (default).
        **indexes_kwargs : optional
            The keyword arguments form of ``indexes``.
            One of indexes or indexes_kwargs must be provided.

        Returns
        -------
        obj : Dataset
            Another dataset, with this dataset's data but replaced coordinates.

        Examples
        --------
        >>> arr = xr.DataArray(
        ...     data=np.ones((2, 3)),
        ...     dims=["x", "y"],
        ...     coords={"x": range(2), "y": range(3), "a": ("x", [3, 4])},
        ... )
        >>> ds = xr.Dataset({"v": arr})
        >>> ds
        <xarray.Dataset>
        Dimensions:  (x: 2, y: 3)
        Coordinates:
          * x        (x) int64 0 1
          * y        (y) int64 0 1 2
            a        (x) int64 3 4
        Data variables:
            v        (x, y) float64 1.0 1.0 1.0 1.0 1.0 1.0
        >>> ds.set_index(x="a")
        <xarray.Dataset>
        Dimensions:  (x: 2, y: 3)
        Coordinates:
          * x        (x) int64 3 4
          * y        (y) int64 0 1 2
        Data variables:
            v        (x, y) float64 1.0 1.0 1.0 1.0 1.0 1.0

        See Also
        --------
        Dataset.reset_index
        Dataset.swap_dims
        """
        indexes = either_dict_or_kwargs(indexes, indexes_kwargs, "set_index")
        variables, coord_names = merge_indexes(
            indexes, self._variables, self._coord_names, append=append
        )
        return self._replace_vars_and_dims(variables, coord_names=coord_names)

    def reset_index(
        self,
        dims_or_levels: Union[Hashable, Sequence[Hashable]],
        drop: bool = False,
    ) -> "Dataset":
        """Reset the specified index(es) or multi-index level(s).

        Parameters
        ----------
        dims_or_levels : str or list
            Name(s) of the dimension(s) and/or multi-index level(s) that will
            be reset.
        drop : bool, optional
            If True, remove the specified indexes and/or multi-index levels
            instead of extracting them as new coordinates (default: False).

        Returns
        -------
        obj : Dataset
            Another dataset, with this dataset's data but replaced coordinates.

        See Also
        --------
        Dataset.set_index
        """
        variables, coord_names = split_indexes(
            dims_or_levels,
            self._variables,
            self._coord_names,
            cast(Mapping[Hashable, Hashable], self._level_coords),
            drop=drop,
        )
        return self._replace_vars_and_dims(variables, coord_names=coord_names)

    def reorder_levels(
        self,
        dim_order: Mapping[Hashable, Sequence[int]] = None,
        **dim_order_kwargs: Sequence[int],
    ) -> "Dataset":
        """Rearrange index levels using input order.

        Parameters
        ----------
        dim_order : optional
            Mapping from names matching dimensions and values given
            by lists representing new level orders. Every given dimension
            must have a multi-index.
        **dim_order_kwargs : optional
            The keyword arguments form of ``dim_order``.
            One of dim_order or dim_order_kwargs must be provided.

        Returns
        -------
        obj : Dataset
            Another dataset, with this dataset's data but replaced
            coordinates.
        """
        dim_order = either_dict_or_kwargs(dim_order, dim_order_kwargs, "reorder_levels")
        variables = self._variables.copy()
        indexes = dict(self.indexes)
        for dim, order in dim_order.items():
            coord = self._variables[dim]
            index = self.indexes[dim]
            if not isinstance(index, pd.MultiIndex):
                raise ValueError(f"coordinate {dim} has no MultiIndex")
            new_index = index.reorder_levels(order)
            variables[dim] = IndexVariable(coord.dims, new_index)
            indexes[dim] = new_index

        return self._replace(variables, indexes=indexes)

    def _stack_once(self, dims, new_dim):
        if ... in dims:
            dims = list(infix_dims(dims, self.dims))
        variables = {}
        for name, var in self.variables.items():
            if name not in dims:
                if any(d in var.dims for d in dims):
                    add_dims = [d for d in dims if d not in var.dims]
                    vdims = list(var.dims) + add_dims
                    shape = [self.dims[d] for d in vdims]
                    exp_var = var.set_dims(vdims, shape)
                    stacked_var = exp_var.stack(**{new_dim: dims})
                    variables[name] = stacked_var
                else:
                    variables[name] = var.copy(deep=False)

        # consider dropping levels that are unused?
        levels = [self.get_index(dim) for dim in dims]
        idx = utils.multiindex_from_product_levels(levels, names=dims)
        variables[new_dim] = IndexVariable(new_dim, idx)

        coord_names = set(self._coord_names) - set(dims) | {new_dim}

        indexes = {k: v for k, v in self.indexes.items() if k not in dims}
        indexes[new_dim] = idx

        return self._replace_with_new_dims(
            variables, coord_names=coord_names, indexes=indexes
        )

    def stack(
        self,
        dimensions: Mapping[Hashable, Sequence[Hashable]] = None,
        **dimensions_kwargs: Sequence[Hashable],
    ) -> "Dataset":
        """
        Stack any number of existing dimensions into a single new dimension.

        New dimensions will be added at the end, and the corresponding
        coordinate variables will be combined into a MultiIndex.

        Parameters
        ----------
        dimensions : mapping of hashable to sequence of hashable
            Mapping of the form `new_name=(dim1, dim2, ...)`. Names of new
            dimensions, and the existing dimensions that they replace. An
            ellipsis (`...`) will be replaced by all unlisted dimensions.
            Passing a list containing an ellipsis (`stacked_dim=[...]`) will stack over
            all dimensions.
        **dimensions_kwargs
            The keyword arguments form of ``dimensions``.
            One of dimensions or dimensions_kwargs must be provided.

        Returns
        -------
        stacked : Dataset
            Dataset with stacked data.

        See Also
        --------
        Dataset.unstack
        """
        dimensions = either_dict_or_kwargs(dimensions, dimensions_kwargs, "stack")
        result = self
        for new_dim, dims in dimensions.items():
            result = result._stack_once(dims, new_dim)
        return result

    def to_stacked_array(
        self,
        new_dim: Hashable,
        sample_dims: Sequence[Hashable],
        variable_dim: str = "variable",
        name: Hashable = None,
    ) -> "DataArray":
        """Combine variables of differing dimensionality into a DataArray
        without broadcasting.

        This method is similar to Dataset.to_array but does not broadcast the
        variables.

        Parameters
        ----------
        new_dim : hashable
            Name of the new stacked coordinate
        sample_dims : sequence of hashable
            Dimensions that **will not** be stacked. Each array in the dataset
            must share these dimensions. For machine learning applications,
            these define the dimensions over which samples are drawn.
        variable_dim : str, optional
            Name of the level in the stacked coordinate which corresponds to
            the variables.
        name : str, optional
            Name of the new data array.

        Returns
        -------
        stacked : DataArray
            DataArray with the specified dimensions and data variables
            stacked together. The stacked coordinate is named ``new_dim``
            and represented by a MultiIndex object with a level containing the
            data variable names. The name of this level is controlled using
            the ``variable_dim`` argument.

        See Also
        --------
        Dataset.to_array
        Dataset.stack
        DataArray.to_unstacked_dataset

        Examples
        --------
        >>> data = xr.Dataset(
        ...     data_vars={
        ...         "a": (("x", "y"), [[0, 1, 2], [3, 4, 5]]),
        ...         "b": ("x", [6, 7]),
        ...     },
        ...     coords={"y": ["u", "v", "w"]},
        ... )

        >>> data
        <xarray.Dataset>
        Dimensions:  (x: 2, y: 3)
        Coordinates:
          * y        (y) <U1 'u' 'v' 'w'
        Dimensions without coordinates: x
        Data variables:
            a        (x, y) int64 0 1 2 3 4 5
            b        (x) int64 6 7

        >>> data.to_stacked_array("z", sample_dims=["x"])
        <xarray.DataArray 'a' (x: 2, z: 4)>
        array([[0, 1, 2, 6],
               [3, 4, 5, 7]])
        Coordinates:
          * z         (z) MultiIndex
          - variable  (z) object 'a' 'a' 'a' 'b'
          - y         (z) object 'u' 'v' 'w' nan
        Dimensions without coordinates: x

        """
        stacking_dims = tuple(dim for dim in self.dims if dim not in sample_dims)

        for variable in self:
            dims = self[variable].dims
            dims_include_sample_dims = set(sample_dims) <= set(dims)
            if not dims_include_sample_dims:
                raise ValueError(
                    "All variables in the dataset must contain the "
                    "dimensions {}.".format(dims)
                )

        def ensure_stackable(val):
            assign_coords = {variable_dim: val.name}
            for dim in stacking_dims:
                if dim not in val.dims:
                    assign_coords[dim] = None

            expand_dims = set(stacking_dims).difference(set(val.dims))
            expand_dims.add(variable_dim)
            # must be list for .expand_dims
            expand_dims = list(expand_dims)

            return (
                val.assign_coords(**assign_coords)
                .expand_dims(expand_dims)
                .stack({new_dim: (variable_dim,) + stacking_dims})
            )

        # concatenate the arrays
        stackable_vars = [ensure_stackable(self[key]) for key in self.data_vars]
        data_array = xr.concat(stackable_vars, dim=new_dim)

        # coerce the levels of the MultiIndex to have the same type as the
        # input dimensions. This code is messy, so it might be better to just
        # input a dummy value for the singleton dimension.
        idx = data_array.indexes[new_dim]
        levels = [idx.levels[0]] + [
            level.astype(self[level.name].dtype) for level in idx.levels[1:]
        ]
        new_idx = idx.set_levels(levels)
        data_array[new_dim] = IndexVariable(new_dim, new_idx)

        if name is not None:
            data_array.name = name

        return data_array

    def _unstack_once(self, dim: Hashable, fill_value) -> "Dataset":
        index = self.get_index(dim)
        index = remove_unused_levels_categories(index)

        variables: Dict[Hashable, Variable] = {}
        indexes = {k: v for k, v in self.indexes.items() if k != dim}

        for name, var in self.variables.items():
            if name != dim:
                if dim in var.dims:
                    if isinstance(fill_value, Mapping):
                        fill_value_ = fill_value[name]
                    else:
                        fill_value_ = fill_value

                    variables[name] = var._unstack_once(
                        index=index, dim=dim, fill_value=fill_value_
                    )
                else:
                    variables[name] = var

        for name, lev in zip(index.names, index.levels):
            variables[name] = IndexVariable(name, lev)
            indexes[name] = lev

        coord_names = set(self._coord_names) - {dim} | set(index.names)

        return self._replace_with_new_dims(
            variables, coord_names=coord_names, indexes=indexes
        )

    def _unstack_full_reindex(
        self, dim: Hashable, fill_value, sparse: bool
    ) -> "Dataset":
        index = self.get_index(dim)
        index = remove_unused_levels_categories(index)
        full_idx = pd.MultiIndex.from_product(index.levels, names=index.names)

        # take a shortcut in case the MultiIndex was not modified.
        if index.equals(full_idx):
            obj = self
        else:
            obj = self._reindex(
                {dim: full_idx}, copy=False, fill_value=fill_value, sparse=sparse
            )

        new_dim_names = index.names
        new_dim_sizes = [lev.size for lev in index.levels]

        variables: Dict[Hashable, Variable] = {}
        indexes = {k: v for k, v in self.indexes.items() if k != dim}

        for name, var in obj.variables.items():
            if name != dim:
                if dim in var.dims:
                    new_dims = dict(zip(new_dim_names, new_dim_sizes))
                    variables[name] = var.unstack({dim: new_dims})
                else:
                    variables[name] = var

        for name, lev in zip(new_dim_names, index.levels):
            variables[name] = IndexVariable(name, lev)
            indexes[name] = lev

        coord_names = set(self._coord_names) - {dim} | set(new_dim_names)

        return self._replace_with_new_dims(
            variables, coord_names=coord_names, indexes=indexes
        )

    def unstack(
        self,
        dim: Union[Hashable, Iterable[Hashable]] = None,
        fill_value: Any = dtypes.NA,
        sparse: bool = False,
    ) -> "Dataset":
        """
        Unstack existing dimensions corresponding to MultiIndexes into
        multiple new dimensions.

        New dimensions will be added at the end.

        Parameters
        ----------
        dim : hashable or iterable of hashable, optional
            Dimension(s) over which to unstack. By default unstacks all
            MultiIndexes.
        fill_value : scalar or dict-like, default: nan
            value to be filled. If a dict-like, maps variable names to
            fill values. If not provided or if the dict-like does not
            contain all variables, the dtype's NA value will be used.
        sparse : bool, default: False
            use sparse-array if True

        Returns
        -------
        unstacked : Dataset
            Dataset with unstacked data.

        See Also
        --------
        Dataset.stack
        """
        if dim is None:
            dims = [
                d for d in self.dims if isinstance(self.get_index(d), pd.MultiIndex)
            ]
        else:
            if isinstance(dim, str) or not isinstance(dim, Iterable):
                dims = [dim]
            else:
                dims = list(dim)

            missing_dims = [d for d in dims if d not in self.dims]
            if missing_dims:
                raise ValueError(
                    "Dataset does not contain the dimensions: %s" % missing_dims
                )

            non_multi_dims = [
                d for d in dims if not isinstance(self.get_index(d), pd.MultiIndex)
            ]
            if non_multi_dims:
                raise ValueError(
                    "cannot unstack dimensions that do not "
                    "have a MultiIndex: %s" % non_multi_dims
                )

        result = self.copy(deep=False)
        for dim in dims:

            if (
                # Dask arrays don't support assignment by index, which the fast unstack
                # function requires.
                # https://github.com/pydata/xarray/pull/4746#issuecomment-753282125
                any(is_duck_dask_array(v.data) for v in self.variables.values())
                # Sparse doesn't currently support (though we could special-case
                # it)
                # https://github.com/pydata/sparse/issues/422
                or any(
                    isinstance(v.data, sparse_array_type)
                    for v in self.variables.values()
                )
                or sparse
                # numpy full_like only added `shape` in 1.17
                or LooseVersion(np.__version__) < LooseVersion("1.17")
                # Until https://github.com/pydata/xarray/pull/4751 is resolved,
                # we check explicitly whether it's a numpy array. Once that is
                # resolved, explicitly exclude pint arrays.
                # # pint doesn't implement `np.full_like` in a way that's
                # # currently compatible.
                # # https://github.com/pydata/xarray/pull/4746#issuecomment-753425173
                # # or any(
                # #     isinstance(v.data, pint_array_type) for v in self.variables.values()
                # # )
                or any(
                    not isinstance(v.data, np.ndarray) for v in self.variables.values()
                )
            ):
                result = result._unstack_full_reindex(dim, fill_value, sparse)
            else:
                result = result._unstack_once(dim, fill_value)
        return result

    def update(self, other: "CoercibleMapping") -> "Dataset":
        """Update this dataset's variables with those from another dataset.

        Just like :py:meth:`dict.update` this is a in-place operation.

        Parameters
        ----------
        other : Dataset or mapping
            Variables with which to update this dataset. One of:

            - Dataset
            - mapping {var name: DataArray}
            - mapping {var name: Variable}
            - mapping {var name: (dimension name, array-like)}
            - mapping {var name: (tuple of dimension names, array-like)}

        Returns
        -------
        updated : Dataset
            Updated dataset. Note that since the update is in-place this is the input
            dataset.

            It is deprecated since version 0.17 and scheduled to be removed in 0.19.

        Raises
        ------
        ValueError
            If any dimensions would have inconsistent sizes in the updated
            dataset.

        See Also
        --------
        Dataset.assign
        """
        merge_result = dataset_update_method(self, other)
        return self._replace(inplace=True, **merge_result._asdict())

    def merge(
        self,
        other: Union["CoercibleMapping", "DataArray"],
        overwrite_vars: Union[Hashable, Iterable[Hashable]] = frozenset(),
        compat: str = "no_conflicts",
        join: str = "outer",
        fill_value: Any = dtypes.NA,
        combine_attrs: str = "override",
    ) -> "Dataset":
        """Merge the arrays of two datasets into a single dataset.

        This method generally does not allow for overriding data, with the
        exception of attributes, which are ignored on the second dataset.
        Variables with the same name are checked for conflicts via the equals
        or identical methods.

        Parameters
        ----------
        other : Dataset or mapping
            Dataset or variables to merge with this dataset.
        overwrite_vars : hashable or iterable of hashable, optional
            If provided, update variables of these name(s) without checking for
            conflicts in this dataset.
        compat : {"broadcast_equals", "equals", "identical", \
                  "no_conflicts"}, optional
            String indicating how to compare variables of the same name for
            potential conflicts:

            - 'broadcast_equals': all values must be equal when variables are
              broadcast against each other to ensure common dimensions.
            - 'equals': all values and dimensions must be the same.
            - 'identical': all values, dimensions and attributes must be the
              same.
            - 'no_conflicts': only values which are not null in both datasets
              must be equal. The returned dataset then contains the combination
              of all non-null values.
        join : {"outer", "inner", "left", "right", "exact"}, optional
            Method for joining ``self`` and ``other`` along shared dimensions:

            - 'outer': use the union of the indexes
            - 'inner': use the intersection of the indexes
            - 'left': use indexes from ``self``
            - 'right': use indexes from ``other``
            - 'exact': error instead of aligning non-equal indexes
        fill_value : scalar or dict-like, optional
            Value to use for newly missing values. If a dict-like, maps
            variable names (including coordinates) to fill values.
        combine_attrs : {"drop", "identical", "no_conflicts", "drop_conflicts", \
                        "override"}, default: "override"
            String indicating how to combine attrs of the objects being merged:

            - "drop": empty attrs on returned Dataset.
            - "identical": all attrs must be the same on every object.
            - "no_conflicts": attrs from all objects are combined, any that have
              the same name must also have the same value.
            - "drop_conflicts": attrs from all objects are combined, any that have
              the same name but different values are dropped.
            - "override": skip comparing and copy attrs from the first dataset to
              the result.

        Returns
        -------
        merged : Dataset
            Merged dataset.

        Raises
        ------
        MergeError
            If any variables conflict (see ``compat``).
        """
        other = other.to_dataset() if isinstance(other, xr.DataArray) else other
        merge_result = dataset_merge_method(
            self,
            other,
            overwrite_vars=overwrite_vars,
            compat=compat,
            join=join,
            fill_value=fill_value,
            combine_attrs=combine_attrs,
        )
        return self._replace(**merge_result._asdict())

    def _assert_all_in_dataset(
        self, names: Iterable[Hashable], virtual_okay: bool = False
    ) -> None:
        bad_names = set(names) - set(self._variables)
        if virtual_okay:
            bad_names -= self.virtual_variables
        if bad_names:
            raise ValueError(
                "One or more of the specified variables "
                "cannot be found in this dataset"
            )

    def drop_vars(
        self, names: Union[Hashable, Iterable[Hashable]], *, errors: str = "raise"
    ) -> "Dataset":
        """Drop variables from this dataset.

        Parameters
        ----------
        names : hashable or iterable of hashable
            Name(s) of variables to drop.
        errors : {"raise", "ignore"}, optional
            If 'raise' (default), raises a ValueError error if any of the variable
            passed are not in the dataset. If 'ignore', any given names that are in the
            dataset are dropped and no error is raised.

        Returns
        -------
        dropped : Dataset

        """
        # the Iterable check is required for mypy
        if is_scalar(names) or not isinstance(names, Iterable):
            names = {names}
        else:
            names = set(names)
        if errors == "raise":
            self._assert_all_in_dataset(names)

        variables = {k: v for k, v in self._variables.items() if k not in names}
        coord_names = {k for k in self._coord_names if k in variables}
        indexes = {k: v for k, v in self.indexes.items() if k not in names}
        return self._replace_with_new_dims(
            variables, coord_names=coord_names, indexes=indexes
        )

    def drop(self, labels=None, dim=None, *, errors="raise", **labels_kwargs):
        """Backward compatible method based on `drop_vars` and `drop_sel`

        Using either `drop_vars` or `drop_sel` is encouraged

        See Also
        --------
        Dataset.drop_vars
        Dataset.drop_sel
        """
        if errors not in ["raise", "ignore"]:
            raise ValueError('errors must be either "raise" or "ignore"')

        if is_dict_like(labels) and not isinstance(labels, dict):
            warnings.warn(
                "dropping coordinates using `drop` is be deprecated; use drop_vars.",
                FutureWarning,
                stacklevel=2,
            )
            return self.drop_vars(labels, errors=errors)

        if labels_kwargs or isinstance(labels, dict):
            if dim is not None:
                raise ValueError("cannot specify dim and dict-like arguments.")
            labels = either_dict_or_kwargs(labels, labels_kwargs, "drop")

        if dim is None and (is_scalar(labels) or isinstance(labels, Iterable)):
            warnings.warn(
                "dropping variables using `drop` will be deprecated; using drop_vars is encouraged.",
                PendingDeprecationWarning,
                stacklevel=2,
            )
            return self.drop_vars(labels, errors=errors)
        if dim is not None:
            warnings.warn(
                "dropping labels using list-like labels is deprecated; using "
                "dict-like arguments with `drop_sel`, e.g. `ds.drop_sel(dim=[labels]).",
                DeprecationWarning,
                stacklevel=2,
            )
            return self.drop_sel({dim: labels}, errors=errors, **labels_kwargs)

        warnings.warn(
            "dropping labels using `drop` will be deprecated; using drop_sel is encouraged.",
            PendingDeprecationWarning,
            stacklevel=2,
        )
        return self.drop_sel(labels, errors=errors)

    def drop_sel(self, labels=None, *, errors="raise", **labels_kwargs):
        """Drop index labels from this dataset.

        Parameters
        ----------
        labels : mapping of hashable to Any
            Index labels to drop
        errors : {"raise", "ignore"}, optional
            If 'raise' (default), raises a ValueError error if
            any of the index labels passed are not
            in the dataset. If 'ignore', any given labels that are in the
            dataset are dropped and no error is raised.
        **labels_kwargs : {dim: label, ...}, optional
            The keyword arguments form of ``dim`` and ``labels``

        Returns
        -------
        dropped : Dataset

        Examples
        --------
        >>> data = np.arange(6).reshape(2, 3)
        >>> labels = ["a", "b", "c"]
        >>> ds = xr.Dataset({"A": (["x", "y"], data), "y": labels})
        >>> ds
        <xarray.Dataset>
        Dimensions:  (x: 2, y: 3)
        Coordinates:
          * y        (y) <U1 'a' 'b' 'c'
        Dimensions without coordinates: x
        Data variables:
            A        (x, y) int64 0 1 2 3 4 5
        >>> ds.drop_sel(y=["a", "c"])
        <xarray.Dataset>
        Dimensions:  (x: 2, y: 1)
        Coordinates:
          * y        (y) <U1 'b'
        Dimensions without coordinates: x
        Data variables:
            A        (x, y) int64 1 4
        >>> ds.drop_sel(y="b")
        <xarray.Dataset>
        Dimensions:  (x: 2, y: 2)
        Coordinates:
          * y        (y) <U1 'a' 'c'
        Dimensions without coordinates: x
        Data variables:
            A        (x, y) int64 0 2 3 5
        """
        if errors not in ["raise", "ignore"]:
            raise ValueError('errors must be either "raise" or "ignore"')

        labels = either_dict_or_kwargs(labels, labels_kwargs, "drop_sel")

        ds = self
        for dim, labels_for_dim in labels.items():
            # Don't cast to set, as it would harm performance when labels
            # is a large numpy array
            if utils.is_scalar(labels_for_dim):
                labels_for_dim = [labels_for_dim]
            labels_for_dim = np.asarray(labels_for_dim)
            try:
                index = self.get_index(dim)
            except KeyError:
                raise ValueError("dimension %r does not have coordinate labels" % dim)
            new_index = index.drop(labels_for_dim, errors=errors)
            ds = ds.loc[{dim: new_index}]
        return ds

    def drop_isel(self, indexers=None, **indexers_kwargs):
        """Drop index positions from this Dataset.

        Parameters
        ----------
        indexers : mapping of hashable to Any
            Index locations to drop
        **indexers_kwargs : {dim: position, ...}, optional
            The keyword arguments form of ``dim`` and ``positions``

        Returns
        -------
        dropped : Dataset

        Raises
        ------
        IndexError

        Examples
        --------
        >>> data = np.arange(6).reshape(2, 3)
        >>> labels = ["a", "b", "c"]
        >>> ds = xr.Dataset({"A": (["x", "y"], data), "y": labels})
        >>> ds
        <xarray.Dataset>
        Dimensions:  (x: 2, y: 3)
        Coordinates:
          * y        (y) <U1 'a' 'b' 'c'
        Dimensions without coordinates: x
        Data variables:
            A        (x, y) int64 0 1 2 3 4 5
        >>> ds.drop_isel(y=[0, 2])
        <xarray.Dataset>
        Dimensions:  (x: 2, y: 1)
        Coordinates:
          * y        (y) <U1 'b'
        Dimensions without coordinates: x
        Data variables:
            A        (x, y) int64 1 4
        >>> ds.drop_isel(y=1)
        <xarray.Dataset>
        Dimensions:  (x: 2, y: 2)
        Coordinates:
          * y        (y) <U1 'a' 'c'
        Dimensions without coordinates: x
        Data variables:
            A        (x, y) int64 0 2 3 5
        """

        indexers = either_dict_or_kwargs(indexers, indexers_kwargs, "drop_isel")

        ds = self
        dimension_index = {}
        for dim, pos_for_dim in indexers.items():
            # Don't cast to set, as it would harm performance when labels
            # is a large numpy array
            if utils.is_scalar(pos_for_dim):
                pos_for_dim = [pos_for_dim]
            pos_for_dim = np.asarray(pos_for_dim)
            index = self.get_index(dim)
            new_index = index.delete(pos_for_dim)
            dimension_index[dim] = new_index
        ds = ds.loc[dimension_index]
        return ds

    def drop_dims(
        self, drop_dims: Union[Hashable, Iterable[Hashable]], *, errors: str = "raise"
    ) -> "Dataset":
        """Drop dimensions and associated variables from this dataset.

        Parameters
        ----------
        drop_dims : hashable or iterable of hashable
            Dimension or dimensions to drop.
        errors : {"raise", "ignore"}, optional
            If 'raise' (default), raises a ValueError error if any of the
            dimensions passed are not in the dataset. If 'ignore', any given
            labels that are in the dataset are dropped and no error is raised.

        Returns
        -------
        obj : Dataset
            The dataset without the given dimensions (or any variables
            containing those dimensions)
        errors : {"raise", "ignore"}, optional
            If 'raise' (default), raises a ValueError error if
            any of the dimensions passed are not
            in the dataset. If 'ignore', any given dimensions that are in the
            dataset are dropped and no error is raised.
        """
        if errors not in ["raise", "ignore"]:
            raise ValueError('errors must be either "raise" or "ignore"')

        if isinstance(drop_dims, str) or not isinstance(drop_dims, Iterable):
            drop_dims = {drop_dims}
        else:
            drop_dims = set(drop_dims)

        if errors == "raise":
            missing_dims = drop_dims - set(self.dims)
            if missing_dims:
                raise ValueError(
                    "Dataset does not contain the dimensions: %s" % missing_dims
                )

        drop_vars = {k for k, v in self._variables.items() if set(v.dims) & drop_dims}
        return self.drop_vars(drop_vars)

    def transpose(self, *dims: Hashable) -> "Dataset":
        """Return a new Dataset object with all array dimensions transposed.

        Although the order of dimensions on each array will change, the dataset
        dimensions themselves will remain in fixed (sorted) order.

        Parameters
        ----------
        *dims : hashable, optional
            By default, reverse the dimensions on each array. Otherwise,
            reorder the dimensions to this order.

        Returns
        -------
        transposed : Dataset
            Each array in the dataset (including) coordinates will be
            transposed to the given order.

        Notes
        -----
        This operation returns a view of each array's data. It is
        lazy for dask-backed DataArrays but not for numpy-backed DataArrays
        -- the data will be fully loaded into memory.

        See Also
        --------
        numpy.transpose
        DataArray.transpose
        """
        if dims:
            if set(dims) ^ set(self.dims) and ... not in dims:
                raise ValueError(
                    "arguments to transpose (%s) must be "
                    "permuted dataset dimensions (%s)" % (dims, tuple(self.dims))
                )
        ds = self.copy()
        for name, var in self._variables.items():
            var_dims = tuple(dim for dim in dims if dim in (var.dims + (...,)))
            ds._variables[name] = var.transpose(*var_dims)
        return ds

    def dropna(
        self,
        dim: Hashable,
        how: str = "any",
        thresh: int = None,
        subset: Iterable[Hashable] = None,
    ):
        """Returns a new dataset with dropped labels for missing values along
        the provided dimension.

        Parameters
        ----------
        dim : hashable
            Dimension along which to drop missing values. Dropping along
            multiple dimensions simultaneously is not yet supported.
        how : {"any", "all"}, default: "any"
            * any : if any NA values are present, drop that label
            * all : if all values are NA, drop that label
        thresh : int, default: None
            If supplied, require this many non-NA values.
        subset : iterable of hashable, optional
            Which variables to check for missing values. By default, all
            variables in the dataset are checked.

        Returns
        -------
        Dataset
        """
        # TODO: consider supporting multiple dimensions? Or not, given that
        # there are some ugly edge cases, e.g., pandas's dropna differs
        # depending on the order of the supplied axes.

        if dim not in self.dims:
            raise ValueError("%s must be a single dataset dimension" % dim)

        if subset is None:
            subset = iter(self.data_vars)

        count = np.zeros(self.dims[dim], dtype=np.int64)
        size = np.int_(0)  # for type checking

        for k in subset:
            array = self._variables[k]
            if dim in array.dims:
                dims = [d for d in array.dims if d != dim]
                count += np.asarray(array.count(dims))  # type: ignore
                size += np.prod([self.dims[d] for d in dims])

        if thresh is not None:
            mask = count >= thresh
        elif how == "any":
            mask = count == size
        elif how == "all":
            mask = count > 0
        elif how is not None:
            raise ValueError("invalid how option: %s" % how)
        else:
            raise TypeError("must specify how or thresh")

        return self.isel({dim: mask})

    def fillna(self, value: Any) -> "Dataset":
        """Fill missing values in this object.

        This operation follows the normal broadcasting and alignment rules that
        xarray uses for binary arithmetic, except the result is aligned to this
        object (``join='left'``) instead of aligned to the intersection of
        index coordinates (``join='inner'``).

        Parameters
        ----------
        value : scalar, ndarray, DataArray, dict or Dataset
            Used to fill all matching missing values in this dataset's data
            variables. Scalars, ndarrays or DataArrays arguments are used to
            fill all data with aligned coordinates (for DataArrays).
            Dictionaries or datasets match data variables and then align
            coordinates if necessary.

        Returns
        -------
        Dataset

        Examples
        --------
        >>> import numpy as np
        >>> import xarray as xr
        >>> ds = xr.Dataset(
        ...     {
        ...         "A": ("x", [np.nan, 2, np.nan, 0]),
        ...         "B": ("x", [3, 4, np.nan, 1]),
        ...         "C": ("x", [np.nan, np.nan, np.nan, 5]),
        ...         "D": ("x", [np.nan, 3, np.nan, 4]),
        ...     },
        ...     coords={"x": [0, 1, 2, 3]},
        ... )
        >>> ds
        <xarray.Dataset>
        Dimensions:  (x: 4)
        Coordinates:
          * x        (x) int64 0 1 2 3
        Data variables:
            A        (x) float64 nan 2.0 nan 0.0
            B        (x) float64 3.0 4.0 nan 1.0
            C        (x) float64 nan nan nan 5.0
            D        (x) float64 nan 3.0 nan 4.0

        Replace all `NaN` values with 0s.

        >>> ds.fillna(0)
        <xarray.Dataset>
        Dimensions:  (x: 4)
        Coordinates:
          * x        (x) int64 0 1 2 3
        Data variables:
            A        (x) float64 0.0 2.0 0.0 0.0
            B        (x) float64 3.0 4.0 0.0 1.0
            C        (x) float64 0.0 0.0 0.0 5.0
            D        (x) float64 0.0 3.0 0.0 4.0

        Replace all `NaN` elements in column ‘A’, ‘B’, ‘C’, and ‘D’, with 0, 1, 2, and 3 respectively.

        >>> values = {"A": 0, "B": 1, "C": 2, "D": 3}
        >>> ds.fillna(value=values)
        <xarray.Dataset>
        Dimensions:  (x: 4)
        Coordinates:
          * x        (x) int64 0 1 2 3
        Data variables:
            A        (x) float64 0.0 2.0 0.0 0.0
            B        (x) float64 3.0 4.0 1.0 1.0
            C        (x) float64 2.0 2.0 2.0 5.0
            D        (x) float64 3.0 3.0 3.0 4.0
        """
        if utils.is_dict_like(value):
            value_keys = getattr(value, "data_vars", value).keys()
            if not set(value_keys) <= set(self.data_vars.keys()):
                raise ValueError(
                    "all variables in the argument to `fillna` "
                    "must be contained in the original dataset"
                )
        out = ops.fillna(self, value)
        return out

    def interpolate_na(
        self,
        dim: Hashable = None,
        method: str = "linear",
        limit: int = None,
        use_coordinate: Union[bool, Hashable] = True,
        max_gap: Union[
            int, float, str, pd.Timedelta, np.timedelta64, datetime.timedelta
        ] = None,
        **kwargs: Any,
    ) -> "Dataset":
        """Fill in NaNs by interpolating according to different methods.

        Parameters
        ----------
        dim : str
            Specifies the dimension along which to interpolate.
        method : str, optional
            String indicating which method to use for interpolation:

            - 'linear': linear interpolation (Default). Additional keyword
              arguments are passed to :py:func:`numpy.interp`
            - 'nearest', 'zero', 'slinear', 'quadratic', 'cubic', 'polynomial':
              are passed to :py:func:`scipy.interpolate.interp1d`. If
              ``method='polynomial'``, the ``order`` keyword argument must also be
              provided.
            - 'barycentric', 'krog', 'pchip', 'spline', 'akima': use their
              respective :py:class:`scipy.interpolate` classes.
        use_coordinate : bool, str, default: True
            Specifies which index to use as the x values in the interpolation
            formulated as `y = f(x)`. If False, values are treated as if
            eqaully-spaced along ``dim``. If True, the IndexVariable `dim` is
            used. If ``use_coordinate`` is a string, it specifies the name of a
            coordinate variariable to use as the index.
        limit : int, default: None
            Maximum number of consecutive NaNs to fill. Must be greater than 0
            or None for no limit. This filling is done regardless of the size of
            the gap in the data. To only interpolate over gaps less than a given length,
            see ``max_gap``.
        max_gap : int, float, str, pandas.Timedelta, numpy.timedelta64, datetime.timedelta, default: None
            Maximum size of gap, a continuous sequence of NaNs, that will be filled.
            Use None for no limit. When interpolating along a datetime64 dimension
            and ``use_coordinate=True``, ``max_gap`` can be one of the following:

            - a string that is valid input for pandas.to_timedelta
            - a :py:class:`numpy.timedelta64` object
            - a :py:class:`pandas.Timedelta` object
            - a :py:class:`datetime.timedelta` object

            Otherwise, ``max_gap`` must be an int or a float. Use of ``max_gap`` with unlabeled
            dimensions has not been implemented yet. Gap length is defined as the difference
            between coordinate values at the first data point after a gap and the last value
            before a gap. For gaps at the beginning (end), gap length is defined as the difference
            between coordinate values at the first (last) valid data point and the first (last) NaN.
            For example, consider::

                <xarray.DataArray (x: 9)>
                array([nan, nan, nan,  1., nan, nan,  4., nan, nan])
                Coordinates:
                  * x        (x) int64 0 1 2 3 4 5 6 7 8

            The gap lengths are 3-0 = 3; 6-3 = 3; and 8-6 = 2 respectively
        kwargs : dict, optional
            parameters passed verbatim to the underlying interpolation function

        Returns
        -------
        interpolated: Dataset
            Filled in Dataset.

        See Also
        --------
        numpy.interp
        scipy.interpolate

        Examples
        --------
        >>> ds = xr.Dataset(
        ...     {
        ...         "A": ("x", [np.nan, 2, 3, np.nan, 0]),
        ...         "B": ("x", [3, 4, np.nan, 1, 7]),
        ...         "C": ("x", [np.nan, np.nan, np.nan, 5, 0]),
        ...         "D": ("x", [np.nan, 3, np.nan, -1, 4]),
        ...     },
        ...     coords={"x": [0, 1, 2, 3, 4]},
        ... )
        >>> ds
        <xarray.Dataset>
        Dimensions:  (x: 5)
        Coordinates:
          * x        (x) int64 0 1 2 3 4
        Data variables:
            A        (x) float64 nan 2.0 3.0 nan 0.0
            B        (x) float64 3.0 4.0 nan 1.0 7.0
            C        (x) float64 nan nan nan 5.0 0.0
            D        (x) float64 nan 3.0 nan -1.0 4.0

        >>> ds.interpolate_na(dim="x", method="linear")
        <xarray.Dataset>
        Dimensions:  (x: 5)
        Coordinates:
          * x        (x) int64 0 1 2 3 4
        Data variables:
            A        (x) float64 nan 2.0 3.0 1.5 0.0
            B        (x) float64 3.0 4.0 2.5 1.0 7.0
            C        (x) float64 nan nan nan 5.0 0.0
            D        (x) float64 nan 3.0 1.0 -1.0 4.0

        >>> ds.interpolate_na(dim="x", method="linear", fill_value="extrapolate")
        <xarray.Dataset>
        Dimensions:  (x: 5)
        Coordinates:
          * x        (x) int64 0 1 2 3 4
        Data variables:
            A        (x) float64 1.0 2.0 3.0 1.5 0.0
            B        (x) float64 3.0 4.0 2.5 1.0 7.0
            C        (x) float64 20.0 15.0 10.0 5.0 0.0
            D        (x) float64 5.0 3.0 1.0 -1.0 4.0
        """
        from .missing import _apply_over_vars_with_dim, interp_na

        new = _apply_over_vars_with_dim(
            interp_na,
            self,
            dim=dim,
            method=method,
            limit=limit,
            use_coordinate=use_coordinate,
            max_gap=max_gap,
            **kwargs,
        )
        return new

    def ffill(self, dim: Hashable, limit: int = None) -> "Dataset":
        """Fill NaN values by propogating values forward

        *Requires bottleneck.*

        Parameters
        ----------
        dim : Hashable
            Specifies the dimension along which to propagate values when
            filling.
        limit : int, default: None
            The maximum number of consecutive NaN values to forward fill. In
            other words, if there is a gap with more than this number of
            consecutive NaNs, it will only be partially filled. Must be greater
            than 0 or None for no limit.

        Returns
        -------
        Dataset
        """
        from .missing import _apply_over_vars_with_dim, ffill

        new = _apply_over_vars_with_dim(ffill, self, dim=dim, limit=limit)
        return new

    def bfill(self, dim: Hashable, limit: int = None) -> "Dataset":
        """Fill NaN values by propogating values backward

        *Requires bottleneck.*

        Parameters
        ----------
        dim : str
            Specifies the dimension along which to propagate values when
            filling.
        limit : int, default: None
            The maximum number of consecutive NaN values to backward fill. In
            other words, if there is a gap with more than this number of
            consecutive NaNs, it will only be partially filled. Must be greater
            than 0 or None for no limit.

        Returns
        -------
        Dataset
        """
        from .missing import _apply_over_vars_with_dim, bfill

        new = _apply_over_vars_with_dim(bfill, self, dim=dim, limit=limit)
        return new

    def combine_first(self, other: "Dataset") -> "Dataset":
        """Combine two Datasets, default to data_vars of self.

        The new coordinates follow the normal broadcasting and alignment rules
        of ``join='outer'``.  Vacant cells in the expanded coordinates are
        filled with np.nan.

        Parameters
        ----------
        other : Dataset
            Used to fill all matching missing values in this array.

        Returns
        -------
        Dataset
        """
        out = ops.fillna(self, other, join="outer", dataset_join="outer")
        return out

    def reduce(
        self,
        func: Callable,
        dim: Union[Hashable, Iterable[Hashable]] = None,
        keep_attrs: bool = None,
        keepdims: bool = False,
        numeric_only: bool = False,
        **kwargs: Any,
    ) -> "Dataset":
        """Reduce this dataset by applying `func` along some dimension(s).

        Parameters
        ----------
        func : callable
            Function which can be called in the form
            `f(x, axis=axis, **kwargs)` to return the result of reducing an
            np.ndarray over an integer valued axis.
        dim : str or sequence of str, optional
            Dimension(s) over which to apply `func`.  By default `func` is
            applied over all dimensions.
        keep_attrs : bool, optional
            If True, the dataset's attributes (`attrs`) will be copied from
            the original object to the new one.  If False (default), the new
            object will be returned without attributes.
        keepdims : bool, default: False
            If True, the dimensions which are reduced are left in the result
            as dimensions of size one. Coordinates that use these dimensions
            are removed.
        numeric_only : bool, optional
            If True, only apply ``func`` to variables with a numeric dtype.
        **kwargs : Any
            Additional keyword arguments passed on to ``func``.

        Returns
        -------
        reduced : Dataset
            Dataset with this object's DataArrays replaced with new DataArrays
            of summarized data and the indicated dimension(s) removed.
        """
        if "axis" in kwargs:
            raise ValueError(
                "passing 'axis' to Dataset reduce methods is ambiguous."
                " Please use 'dim' instead."
            )

        if dim is None or dim is ...:
            dims = set(self.dims)
        elif isinstance(dim, str) or not isinstance(dim, Iterable):
            dims = {dim}
        else:
            dims = set(dim)

        missing_dimensions = [d for d in dims if d not in self.dims]
        if missing_dimensions:
            raise ValueError(
                "Dataset does not contain the dimensions: %s" % missing_dimensions
            )

        if keep_attrs is None:
            keep_attrs = _get_keep_attrs(default=False)

        variables: Dict[Hashable, Variable] = {}
        for name, var in self._variables.items():
            reduce_dims = [d for d in var.dims if d in dims]
            if name in self.coords:
                if not reduce_dims:
                    variables[name] = var
            else:
                if (
                    not numeric_only
                    or np.issubdtype(var.dtype, np.number)
                    or (var.dtype == np.bool_)
                ):
                    if len(reduce_dims) == 1:
                        # unpack dimensions for the benefit of functions
                        # like np.argmin which can't handle tuple arguments
                        (reduce_dims,) = reduce_dims
                    elif len(reduce_dims) == var.ndim:
                        # prefer to aggregate over axis=None rather than
                        # axis=(0, 1) if they will be equivalent, because
                        # the former is often more efficient
                        reduce_dims = None  # type: ignore
                    variables[name] = var.reduce(
                        func,
                        dim=reduce_dims,
                        keep_attrs=keep_attrs,
                        keepdims=keepdims,
                        **kwargs,
                    )

        coord_names = {k for k in self.coords if k in variables}
        indexes = {k: v for k, v in self.indexes.items() if k in variables}
        attrs = self.attrs if keep_attrs else None
        return self._replace_with_new_dims(
            variables, coord_names=coord_names, attrs=attrs, indexes=indexes
        )

    def map(
        self,
        func: Callable,
        keep_attrs: bool = None,
        args: Iterable[Any] = (),
        **kwargs: Any,
    ) -> "Dataset":
        """Apply a function to each variable in this dataset

        Parameters
        ----------
        func : callable
            Function which can be called in the form `func(x, *args, **kwargs)`
            to transform each DataArray `x` in this dataset into another
            DataArray.
        keep_attrs : bool, optional
            If True, the dataset's attributes (`attrs`) will be copied from
            the original object to the new one. If False, the new object will
            be returned without attributes.
        args : tuple, optional
            Positional arguments passed on to `func`.
        **kwargs : Any
            Keyword arguments passed on to `func`.

        Returns
        -------
        applied : Dataset
            Resulting dataset from applying ``func`` to each data variable.

        Examples
        --------
        >>> da = xr.DataArray(np.random.randn(2, 3))
        >>> ds = xr.Dataset({"foo": da, "bar": ("x", [-1, 2])})
        >>> ds
        <xarray.Dataset>
        Dimensions:  (dim_0: 2, dim_1: 3, x: 2)
        Dimensions without coordinates: dim_0, dim_1, x
        Data variables:
            foo      (dim_0, dim_1) float64 1.764 0.4002 0.9787 2.241 1.868 -0.9773
            bar      (x) int64 -1 2
        >>> ds.map(np.fabs)
        <xarray.Dataset>
        Dimensions:  (dim_0: 2, dim_1: 3, x: 2)
        Dimensions without coordinates: dim_0, dim_1, x
        Data variables:
            foo      (dim_0, dim_1) float64 1.764 0.4002 0.9787 2.241 1.868 0.9773
            bar      (x) float64 1.0 2.0
        """
        if keep_attrs is None:
            keep_attrs = _get_keep_attrs(default=False)
        variables = {
            k: maybe_wrap_array(v, func(v, *args, **kwargs))
            for k, v in self.data_vars.items()
        }
        if keep_attrs:
            for k, v in variables.items():
                v._copy_attrs_from(self.data_vars[k])
        attrs = self.attrs if keep_attrs else None
        return type(self)(variables, attrs=attrs)

    def apply(
        self,
        func: Callable,
        keep_attrs: bool = None,
        args: Iterable[Any] = (),
        **kwargs: Any,
    ) -> "Dataset":
        """
        Backward compatible implementation of ``map``

        See Also
        --------
        Dataset.map
        """
        warnings.warn(
            "Dataset.apply may be deprecated in the future. Using Dataset.map is encouraged",
            PendingDeprecationWarning,
            stacklevel=2,
        )
        return self.map(func, keep_attrs, args, **kwargs)

    def assign(
        self, variables: Mapping[Hashable, Any] = None, **variables_kwargs: Hashable
    ) -> "Dataset":
        """Assign new data variables to a Dataset, returning a new object
        with all the original variables in addition to the new ones.

        Parameters
        ----------
        variables : mapping of hashable to Any
            Mapping from variables names to the new values. If the new values
            are callable, they are computed on the Dataset and assigned to new
            data variables. If the values are not callable, (e.g. a DataArray,
            scalar, or array), they are simply assigned.
        **variables_kwargs
            The keyword arguments form of ``variables``.
            One of variables or variables_kwargs must be provided.

        Returns
        -------
        ds : Dataset
            A new Dataset with the new variables in addition to all the
            existing variables.

        Notes
        -----
        Since ``kwargs`` is a dictionary, the order of your arguments may not
        be preserved, and so the order of the new variables is not well
        defined. Assigning multiple variables within the same ``assign`` is
        possible, but you cannot reference other variables created within the
        same ``assign`` call.

        See Also
        --------
        pandas.DataFrame.assign

        Examples
        --------
        >>> x = xr.Dataset(
        ...     {
        ...         "temperature_c": (
        ...             ("lat", "lon"),
        ...             20 * np.random.rand(4).reshape(2, 2),
        ...         ),
        ...         "precipitation": (("lat", "lon"), np.random.rand(4).reshape(2, 2)),
        ...     },
        ...     coords={"lat": [10, 20], "lon": [150, 160]},
        ... )
        >>> x
        <xarray.Dataset>
        Dimensions:        (lat: 2, lon: 2)
        Coordinates:
          * lat            (lat) int64 10 20
          * lon            (lon) int64 150 160
        Data variables:
            temperature_c  (lat, lon) float64 10.98 14.3 12.06 10.9
            precipitation  (lat, lon) float64 0.4237 0.6459 0.4376 0.8918

        Where the value is a callable, evaluated on dataset:

        >>> x.assign(temperature_f=lambda x: x.temperature_c * 9 / 5 + 32)
        <xarray.Dataset>
        Dimensions:        (lat: 2, lon: 2)
        Coordinates:
          * lat            (lat) int64 10 20
          * lon            (lon) int64 150 160
        Data variables:
            temperature_c  (lat, lon) float64 10.98 14.3 12.06 10.9
            precipitation  (lat, lon) float64 0.4237 0.6459 0.4376 0.8918
            temperature_f  (lat, lon) float64 51.76 57.75 53.7 51.62

        Alternatively, the same behavior can be achieved by directly referencing an existing dataarray:

        >>> x.assign(temperature_f=x["temperature_c"] * 9 / 5 + 32)
        <xarray.Dataset>
        Dimensions:        (lat: 2, lon: 2)
        Coordinates:
          * lat            (lat) int64 10 20
          * lon            (lon) int64 150 160
        Data variables:
            temperature_c  (lat, lon) float64 10.98 14.3 12.06 10.9
            precipitation  (lat, lon) float64 0.4237 0.6459 0.4376 0.8918
            temperature_f  (lat, lon) float64 51.76 57.75 53.7 51.62

        """
        variables = either_dict_or_kwargs(variables, variables_kwargs, "assign")
        data = self.copy()
        # do all calculations first...
        results = data._calc_assign_results(variables)
        # ... and then assign
        data.update(results)
        return data

    def to_array(self, dim="variable", name=None):
        """Convert this dataset into an xarray.DataArray

        The data variables of this dataset will be broadcast against each other
        and stacked along the first axis of the new array. All coordinates of
        this dataset will remain coordinates.

        Parameters
        ----------
        dim : str, optional
            Name of the new dimension.
        name : str, optional
            Name of the new data array.

        Returns
        -------
        array : xarray.DataArray
        """
        from .dataarray import DataArray

        data_vars = [self.variables[k] for k in self.data_vars]
        broadcast_vars = broadcast_variables(*data_vars)
        data = duck_array_ops.stack([b.data for b in broadcast_vars], axis=0)

        coords = dict(self.coords)
        coords[dim] = list(self.data_vars)
        indexes = propagate_indexes(self._indexes)

        dims = (dim,) + broadcast_vars[0].dims

        return DataArray(
            data, coords, dims, attrs=self.attrs, name=name, indexes=indexes
        )

    def _normalize_dim_order(
        self, dim_order: List[Hashable] = None
    ) -> Dict[Hashable, int]:
        """
        Check the validity of the provided dimensions if any and return the mapping
        between dimension name and their size.

        Parameters
        ----------
        dim_order
            Dimension order to validate (default to the alphabetical order if None).

        Returns
        -------
        result
            Validated dimensions mapping.

        """
        if dim_order is None:
            dim_order = list(self.dims)
        elif set(dim_order) != set(self.dims):
            raise ValueError(
                "dim_order {} does not match the set of dimensions of this "
                "Dataset: {}".format(dim_order, list(self.dims))
            )

        ordered_dims = {k: self.dims[k] for k in dim_order}

        return ordered_dims

    def _to_dataframe(self, ordered_dims: Mapping[Hashable, int]):
        columns = [k for k in self.variables if k not in self.dims]
        data = [
            self._variables[k].set_dims(ordered_dims).values.reshape(-1)
            for k in columns
        ]
        index = self.coords.to_index([*ordered_dims])
        return pd.DataFrame(dict(zip(columns, data)), index=index)

    def to_dataframe(self, dim_order: List[Hashable] = None) -> pd.DataFrame:
        """Convert this dataset into a pandas.DataFrame.

        Non-index variables in this dataset form the columns of the
        DataFrame. The DataFrame is indexed by the Cartesian product of
        this dataset's indices.

        Parameters
        ----------
        dim_order
            Hierarchical dimension order for the resulting dataframe. All
            arrays are transposed to this order and then written out as flat
            vectors in contiguous order, so the last dimension in this list
            will be contiguous in the resulting DataFrame. This has a major
            influence on which operations are efficient on the resulting
            dataframe.

            If provided, must include all dimensions of this dataset. By
            default, dimensions are sorted alphabetically.

        Returns
        -------
        result
            Dataset as a pandas DataFrame.

        """

        ordered_dims = self._normalize_dim_order(dim_order=dim_order)

        return self._to_dataframe(ordered_dims=ordered_dims)

    def _set_sparse_data_from_dataframe(
        self, idx: pd.Index, arrays: List[Tuple[Hashable, np.ndarray]], dims: tuple
    ) -> None:
        from sparse import COO

        if isinstance(idx, pd.MultiIndex):
            coords = np.stack([np.asarray(code) for code in idx.codes], axis=0)
            is_sorted = idx.is_lexsorted()
            shape = tuple(lev.size for lev in idx.levels)
        else:
            coords = np.arange(idx.size).reshape(1, -1)
            is_sorted = True
            shape = (idx.size,)

        for name, values in arrays:
            # In virtually all real use cases, the sparse array will now have
            # missing values and needs a fill_value. For consistency, don't
            # special case the rare exceptions (e.g., dtype=int without a
            # MultiIndex).
            dtype, fill_value = dtypes.maybe_promote(values.dtype)
            values = np.asarray(values, dtype=dtype)

            data = COO(
                coords,
                values,
                shape,
                has_duplicates=False,
                sorted=is_sorted,
                fill_value=fill_value,
            )
            self[name] = (dims, data)

    def _set_numpy_data_from_dataframe(
        self, idx: pd.Index, arrays: List[Tuple[Hashable, np.ndarray]], dims: tuple
    ) -> None:
        if not isinstance(idx, pd.MultiIndex):
            for name, values in arrays:
                self[name] = (dims, values)
            return

        # NB: similar, more general logic, now exists in
        # variable.unstack_once; we could consider combining them at some
        # point.

        shape = tuple(lev.size for lev in idx.levels)
        indexer = tuple(idx.codes)

        # We already verified that the MultiIndex has all unique values, so
        # there are missing values if and only if the size of output arrays is
        # larger that the index.
        missing_values = np.prod(shape) > idx.shape[0]

        for name, values in arrays:
            # NumPy indexing is much faster than using DataFrame.reindex() to
            # fill in missing values:
            # https://stackoverflow.com/a/35049899/809705
            if missing_values:
                dtype, fill_value = dtypes.maybe_promote(values.dtype)
                data = np.full(shape, fill_value, dtype)
            else:
                # If there are no missing values, keep the existing dtype
                # instead of promoting to support NA, e.g., keep integer
                # columns as integers.
                # TODO: consider removing this special case, which doesn't
                # exist for sparse=True.
                data = np.zeros(shape, values.dtype)
            data[indexer] = values
            self[name] = (dims, data)

    @classmethod
    def from_dataframe(cls, dataframe: pd.DataFrame, sparse: bool = False) -> "Dataset":
        """Convert a pandas.DataFrame into an xarray.Dataset

        Each column will be converted into an independent variable in the
        Dataset. If the dataframe's index is a MultiIndex, it will be expanded
        into a tensor product of one-dimensional indices (filling in missing
        values with NaN). This method will produce a Dataset very similar to
        that on which the 'to_dataframe' method was called, except with
        possibly redundant dimensions (since all dataset variables will have
        the same dimensionality)

        Parameters
        ----------
        dataframe : DataFrame
            DataFrame from which to copy data and indices.
        sparse : bool, default: False
            If true, create a sparse arrays instead of dense numpy arrays. This
            can potentially save a large amount of memory if the DataFrame has
            a MultiIndex. Requires the sparse package (sparse.pydata.org).

        Returns
        -------
        New Dataset.

        See Also
        --------
        xarray.DataArray.from_series
        pandas.DataFrame.to_xarray
        """
        # TODO: Add an option to remove dimensions along which the variables
        # are constant, to enable consistent serialization to/from a dataframe,
        # even if some variables have different dimensionality.

        if not dataframe.columns.is_unique:
            raise ValueError("cannot convert DataFrame with non-unique columns")

        idx = remove_unused_levels_categories(dataframe.index)

        if isinstance(idx, pd.MultiIndex) and not idx.is_unique:
            raise ValueError(
                "cannot convert a DataFrame with a non-unique MultiIndex into xarray"
            )

        # Cast to a NumPy array first, in case the Series is a pandas Extension
        # array (which doesn't have a valid NumPy dtype)
        # TODO: allow users to control how this casting happens, e.g., by
        # forwarding arguments to pandas.Series.to_numpy?
        arrays = [(k, np.asarray(v)) for k, v in dataframe.items()]

        obj = cls()

        if isinstance(idx, pd.MultiIndex):
            dims = tuple(
                name if name is not None else "level_%i" % n
                for n, name in enumerate(idx.names)
            )
            for dim, lev in zip(dims, idx.levels):
                obj[dim] = (dim, lev)
        else:
            index_name = idx.name if idx.name is not None else "index"
            dims = (index_name,)
            obj[index_name] = (dims, idx)

        if sparse:
            obj._set_sparse_data_from_dataframe(idx, arrays, dims)
        else:
            obj._set_numpy_data_from_dataframe(idx, arrays, dims)
        return obj

    def to_dask_dataframe(self, dim_order=None, set_index=False):
        """
        Convert this dataset into a dask.dataframe.DataFrame.

        The dimensions, coordinates and data variables in this dataset form
        the columns of the DataFrame.

        Parameters
        ----------
        dim_order : list, optional
            Hierarchical dimension order for the resulting dataframe. All
            arrays are transposed to this order and then written out as flat
            vectors in contiguous order, so the last dimension in this list
            will be contiguous in the resulting DataFrame. This has a major
            influence on which operations are efficient on the resulting dask
            dataframe.

            If provided, must include all dimensions of this dataset. By
            default, dimensions are sorted alphabetically.
        set_index : bool, optional
            If set_index=True, the dask DataFrame is indexed by this dataset's
            coordinate. Since dask DataFrames do not support multi-indexes,
            set_index only works if the dataset only contains one dimension.

        Returns
        -------
        dask.dataframe.DataFrame
        """

        import dask.array as da
        import dask.dataframe as dd

        ordered_dims = self._normalize_dim_order(dim_order=dim_order)

        columns = list(ordered_dims)
        columns.extend(k for k in self.coords if k not in self.dims)
        columns.extend(self.data_vars)

        series_list = []
        for name in columns:
            try:
                var = self.variables[name]
            except KeyError:
                # dimension without a matching coordinate
                size = self.dims[name]
                data = da.arange(size, chunks=size, dtype=np.int64)
                var = Variable((name,), data)

            # IndexVariable objects have a dummy .chunk() method
            if isinstance(var, IndexVariable):
                var = var.to_base_variable()

            dask_array = var.set_dims(ordered_dims).chunk(self.chunks).data
            series = dd.from_array(dask_array.reshape(-1), columns=[name])
            series_list.append(series)

        df = dd.concat(series_list, axis=1)

        if set_index:
            dim_order = [*ordered_dims]

            if len(dim_order) == 1:
                (dim,) = dim_order
                df = df.set_index(dim)
            else:
                # triggers an error about multi-indexes, even if only one
                # dimension is passed
                df = df.set_index(dim_order)

        return df

    def to_dict(self, data=True):
        """
        Convert this dataset to a dictionary following xarray naming
        conventions.

        Converts all variables and attributes to native Python objects
        Useful for converting to json. To avoid datetime incompatibility
        use decode_times=False kwarg in xarrray.open_dataset.

        Parameters
        ----------
        data : bool, optional
            Whether to include the actual data in the dictionary. When set to
            False, returns just the schema.

        See Also
        --------
        Dataset.from_dict
        """
        d = {
            "coords": {},
            "attrs": decode_numpy_dict_values(self.attrs),
            "dims": dict(self.dims),
            "data_vars": {},
        }
        for k in self.coords:
            d["coords"].update({k: self[k].variable.to_dict(data=data)})
        for k in self.data_vars:
            d["data_vars"].update({k: self[k].variable.to_dict(data=data)})
        return d

    @classmethod
    def from_dict(cls, d):
        """
        Convert a dictionary into an xarray.Dataset.

        Input dict can take several forms:

        .. code:: python

            d = {
                "t": {"dims": ("t"), "data": t},
                "a": {"dims": ("t"), "data": x},
                "b": {"dims": ("t"), "data": y},
            }

            d = {
                "coords": {"t": {"dims": "t", "data": t, "attrs": {"units": "s"}}},
                "attrs": {"title": "air temperature"},
                "dims": "t",
                "data_vars": {
                    "a": {"dims": "t", "data": x},
                    "b": {"dims": "t", "data": y},
                },
            }

        where "t" is the name of the dimesion, "a" and "b" are names of data
        variables and t, x, and y are lists, numpy.arrays or pandas objects.

        Parameters
        ----------
        d : dict-like
            Mapping with a minimum structure of
                ``{"var_0": {"dims": [..], "data": [..]}, \
                            ...}``

        Returns
        -------
        obj : xarray.Dataset

        See also
        --------
        Dataset.to_dict
        DataArray.from_dict
        """

        if not {"coords", "data_vars"}.issubset(set(d)):
            variables = d.items()
        else:
            import itertools

            variables = itertools.chain(
                d.get("coords", {}).items(), d.get("data_vars", {}).items()
            )
        try:
            variable_dict = {
                k: (v["dims"], v["data"], v.get("attrs")) for k, v in variables
            }
        except KeyError as e:
            raise ValueError(
                "cannot convert dict without the key "
                "'{dims_data}'".format(dims_data=str(e.args[0]))
            )
        obj = cls(variable_dict)

        # what if coords aren't dims?
        coords = set(d.get("coords", {})) - set(d.get("dims", {}))
        obj = obj.set_coords(coords)

        obj.attrs.update(d.get("attrs", {}))

        return obj

    @staticmethod
    def _unary_op(f):
        @functools.wraps(f)
        def func(self, *args, **kwargs):
            variables = {}
            keep_attrs = kwargs.pop("keep_attrs", None)
            if keep_attrs is None:
                keep_attrs = _get_keep_attrs(default=True)
            for k, v in self._variables.items():
                if k in self._coord_names:
                    variables[k] = v
                else:
                    variables[k] = f(v, *args, **kwargs)
                    if keep_attrs:
                        variables[k].attrs = v._attrs
            attrs = self._attrs if keep_attrs else None
            return self._replace_with_new_dims(variables, attrs=attrs)

        return func

    @staticmethod
    def _binary_op(f, reflexive=False, join=None):
        @functools.wraps(f)
        def func(self, other):
            from .dataarray import DataArray

            if isinstance(other, groupby.GroupBy):
                return NotImplemented
            align_type = OPTIONS["arithmetic_join"] if join is None else join
            if isinstance(other, (DataArray, Dataset)):
                self, other = align(self, other, join=align_type, copy=False)
            g = f if not reflexive else lambda x, y: f(y, x)
            ds = self._calculate_binary_op(g, other, join=align_type)
            return ds

        return func

    @staticmethod
    def _inplace_binary_op(f):
        @functools.wraps(f)
        def func(self, other):
            from .dataarray import DataArray

            if isinstance(other, groupby.GroupBy):
                raise TypeError(
                    "in-place operations between a Dataset and "
                    "a grouped object are not permitted"
                )
            # we don't actually modify arrays in-place with in-place Dataset
            # arithmetic -- this lets us automatically align things
            if isinstance(other, (DataArray, Dataset)):
                other = other.reindex_like(self, copy=False)
            g = ops.inplace_to_noninplace_op(f)
            ds = self._calculate_binary_op(g, other, inplace=True)
            self._replace_with_new_dims(
                ds._variables,
                ds._coord_names,
                attrs=ds._attrs,
                indexes=ds._indexes,
                inplace=True,
            )
            return self

        return func

    def _calculate_binary_op(self, f, other, join="inner", inplace=False):
        def apply_over_both(lhs_data_vars, rhs_data_vars, lhs_vars, rhs_vars):
            if inplace and set(lhs_data_vars) != set(rhs_data_vars):
                raise ValueError(
                    "datasets must have the same data variables "
                    "for in-place arithmetic operations: %s, %s"
                    % (list(lhs_data_vars), list(rhs_data_vars))
                )

            dest_vars = {}

            for k in lhs_data_vars:
                if k in rhs_data_vars:
                    dest_vars[k] = f(lhs_vars[k], rhs_vars[k])
                elif join in ["left", "outer"]:
                    dest_vars[k] = f(lhs_vars[k], np.nan)
            for k in rhs_data_vars:
                if k not in dest_vars and join in ["right", "outer"]:
                    dest_vars[k] = f(rhs_vars[k], np.nan)
            return dest_vars

        if utils.is_dict_like(other) and not isinstance(other, Dataset):
            # can't use our shortcut of doing the binary operation with
            # Variable objects, so apply over our data vars instead.
            new_data_vars = apply_over_both(
                self.data_vars, other, self.data_vars, other
            )
            return Dataset(new_data_vars)

        other_coords = getattr(other, "coords", None)
        ds = self.coords.merge(other_coords)

        if isinstance(other, Dataset):
            new_vars = apply_over_both(
                self.data_vars, other.data_vars, self.variables, other.variables
            )
        else:
            other_variable = getattr(other, "variable", other)
            new_vars = {k: f(self.variables[k], other_variable) for k in self.data_vars}
        ds._variables.update(new_vars)
        ds._dims = calculate_dimensions(ds._variables)
        return ds

    def _copy_attrs_from(self, other):
        self.attrs = other.attrs
        for v in other.variables:
            if v in self.variables:
                self.variables[v].attrs = other.variables[v].attrs

    def diff(self, dim, n=1, label="upper"):
        """Calculate the n-th order discrete difference along given axis.

        Parameters
        ----------
        dim : str
            Dimension over which to calculate the finite difference.
        n : int, optional
            The number of times values are differenced.
        label : str, optional
            The new coordinate in dimension ``dim`` will have the
            values of either the minuend's or subtrahend's coordinate
            for values 'upper' and 'lower', respectively.  Other
            values are not supported.

        Returns
        -------
        difference : same type as caller
            The n-th order finite difference of this object.
        .. note::
            `n` matches numpy's behavior and is different from pandas' first
            argument named `periods`.

        Examples
        --------
        >>> ds = xr.Dataset({"foo": ("x", [5, 5, 6, 6])})
        >>> ds.diff("x")
        <xarray.Dataset>
        Dimensions:  (x: 3)
        Dimensions without coordinates: x
        Data variables:
            foo      (x) int64 0 1 0
        >>> ds.diff("x", 2)
        <xarray.Dataset>
        Dimensions:  (x: 2)
        Dimensions without coordinates: x
        Data variables:
            foo      (x) int64 1 -1

        See Also
        --------
        Dataset.differentiate
        """
        if n == 0:
            return self
        if n < 0:
            raise ValueError(f"order `n` must be non-negative but got {n}")

        # prepare slices
        kwargs_start = {dim: slice(None, -1)}
        kwargs_end = {dim: slice(1, None)}

        # prepare new coordinate
        if label == "upper":
            kwargs_new = kwargs_end
        elif label == "lower":
            kwargs_new = kwargs_start
        else:
            raise ValueError("The 'label' argument has to be either 'upper' or 'lower'")

        variables = {}

        for name, var in self.variables.items():
            if dim in var.dims:
                if name in self.data_vars:
                    variables[name] = var.isel(**kwargs_end) - var.isel(**kwargs_start)
                else:
                    variables[name] = var.isel(**kwargs_new)
            else:
                variables[name] = var

        indexes = dict(self.indexes)
        if dim in indexes:
            indexes[dim] = indexes[dim][kwargs_new[dim]]

        difference = self._replace_with_new_dims(variables, indexes=indexes)

        if n > 1:
            return difference.diff(dim, n - 1)
        else:
            return difference

    def shift(self, shifts=None, fill_value=dtypes.NA, **shifts_kwargs):
        """Shift this dataset by an offset along one or more dimensions.

        Only data variables are moved; coordinates stay in place. This is
        consistent with the behavior of ``shift`` in pandas.

        Parameters
        ----------
        shifts : mapping of hashable to int
            Integer offset to shift along each of the given dimensions.
            Positive offsets shift to the right; negative offsets shift to the
            left.
        fill_value : scalar or dict-like, optional
            Value to use for newly missing values. If a dict-like, maps
            variable names (including coordinates) to fill values.
        **shifts_kwargs
            The keyword arguments form of ``shifts``.
            One of shifts or shifts_kwargs must be provided.

        Returns
        -------
        shifted : Dataset
            Dataset with the same coordinates and attributes but shifted data
            variables.

        See Also
        --------
        roll

        Examples
        --------
        >>> ds = xr.Dataset({"foo": ("x", list("abcde"))})
        >>> ds.shift(x=2)
        <xarray.Dataset>
        Dimensions:  (x: 5)
        Dimensions without coordinates: x
        Data variables:
            foo      (x) object nan nan 'a' 'b' 'c'
        """
        shifts = either_dict_or_kwargs(shifts, shifts_kwargs, "shift")
        invalid = [k for k in shifts if k not in self.dims]
        if invalid:
            raise ValueError("dimensions %r do not exist" % invalid)

        variables = {}
        for name, var in self.variables.items():
            if name in self.data_vars:
                fill_value_ = (
                    fill_value.get(name, dtypes.NA)
                    if isinstance(fill_value, dict)
                    else fill_value
                )

                var_shifts = {k: v for k, v in shifts.items() if k in var.dims}
                variables[name] = var.shift(fill_value=fill_value_, shifts=var_shifts)
            else:
                variables[name] = var

        return self._replace(variables)

    def roll(self, shifts=None, roll_coords=None, **shifts_kwargs):
        """Roll this dataset by an offset along one or more dimensions.

        Unlike shift, roll may rotate all variables, including coordinates
        if specified. The direction of rotation is consistent with
        :py:func:`numpy.roll`.

        Parameters
        ----------
        shifts : dict, optional
            A dict with keys matching dimensions and values given
            by integers to rotate each of the given dimensions. Positive
            offsets roll to the right; negative offsets roll to the left.
        roll_coords : bool
            Indicates whether to  roll the coordinates by the offset
            The current default of roll_coords (None, equivalent to True) is
            deprecated and will change to False in a future version.
            Explicitly pass roll_coords to silence the warning.
        **shifts_kwargs : {dim: offset, ...}, optional
            The keyword arguments form of ``shifts``.
            One of shifts or shifts_kwargs must be provided.
        Returns
        -------
        rolled : Dataset
            Dataset with the same coordinates and attributes but rolled
            variables.

        See Also
        --------
        shift

        Examples
        --------
        >>> ds = xr.Dataset({"foo": ("x", list("abcde"))})
        >>> ds.roll(x=2)
        <xarray.Dataset>
        Dimensions:  (x: 5)
        Dimensions without coordinates: x
        Data variables:
            foo      (x) <U1 'd' 'e' 'a' 'b' 'c'
        """
        shifts = either_dict_or_kwargs(shifts, shifts_kwargs, "roll")
        invalid = [k for k in shifts if k not in self.dims]
        if invalid:
            raise ValueError("dimensions %r do not exist" % invalid)

        if roll_coords is None:
            warnings.warn(
                "roll_coords will be set to False in the future."
                " Explicitly set roll_coords to silence warning.",
                FutureWarning,
                stacklevel=2,
            )
            roll_coords = True

        unrolled_vars = () if roll_coords else self.coords

        variables = {}
        for k, v in self.variables.items():
            if k not in unrolled_vars:
                variables[k] = v.roll(
                    **{k: s for k, s in shifts.items() if k in v.dims}
                )
            else:
                variables[k] = v

        if roll_coords:
            indexes = {}
            for k, v in self.indexes.items():
                (dim,) = self.variables[k].dims
                if dim in shifts:
                    indexes[k] = roll_index(v, shifts[dim])
                else:
                    indexes[k] = v
        else:
            indexes = dict(self.indexes)

        return self._replace(variables, indexes=indexes)

    def sortby(self, variables, ascending=True):
        """
        Sort object by labels or values (along an axis).

        Sorts the dataset, either along specified dimensions,
        or according to values of 1-D dataarrays that share dimension
        with calling object.

        If the input variables are dataarrays, then the dataarrays are aligned
        (via left-join) to the calling object prior to sorting by cell values.
        NaNs are sorted to the end, following Numpy convention.

        If multiple sorts along the same dimension is
        given, numpy's lexsort is performed along that dimension:
        https://docs.scipy.org/doc/numpy/reference/generated/numpy.lexsort.html
        and the FIRST key in the sequence is used as the primary sort key,
        followed by the 2nd key, etc.

        Parameters
        ----------
        variables : str, DataArray, or list of str or DataArray
            1D DataArray objects or name(s) of 1D variable(s) in
            coords/data_vars whose values are used to sort the dataset.
        ascending : bool, optional
            Whether to sort by ascending or descending order.

        Returns
        -------
        sorted : Dataset
            A new dataset where all the specified dims are sorted by dim
            labels.
        """
        from .dataarray import DataArray

        if not isinstance(variables, list):
            variables = [variables]
        else:
            variables = variables
        variables = [v if isinstance(v, DataArray) else self[v] for v in variables]
        aligned_vars = align(self, *variables, join="left")
        aligned_self = aligned_vars[0]
        aligned_other_vars = aligned_vars[1:]
        vars_by_dim = defaultdict(list)
        for data_array in aligned_other_vars:
            if data_array.ndim != 1:
                raise ValueError("Input DataArray is not 1-D.")
            (key,) = data_array.dims
            vars_by_dim[key].append(data_array)

        indices = {}
        for key, arrays in vars_by_dim.items():
            order = np.lexsort(tuple(reversed(arrays)))
            indices[key] = order if ascending else order[::-1]
        return aligned_self.isel(**indices)

    def quantile(
        self,
        q,
        dim=None,
        interpolation="linear",
        numeric_only=False,
        keep_attrs=None,
        skipna=True,
    ):
        """Compute the qth quantile of the data along the specified dimension.

        Returns the qth quantiles(s) of the array elements for each variable
        in the Dataset.

        Parameters
        ----------
        q : float or array-like of float
            Quantile to compute, which must be between 0 and 1 inclusive.
        dim : str or sequence of str, optional
            Dimension(s) over which to apply quantile.
        interpolation : {"linear", "lower", "higher", "midpoint", "nearest"}, default: "linear"
            This optional parameter specifies the interpolation method to
            use when the desired quantile lies between two data points
            ``i < j``:

                * linear: ``i + (j - i) * fraction``, where ``fraction`` is
                  the fractional part of the index surrounded by ``i`` and
                  ``j``.
                * lower: ``i``.
                * higher: ``j``.
                * nearest: ``i`` or ``j``, whichever is nearest.
                * midpoint: ``(i + j) / 2``.
        keep_attrs : bool, optional
            If True, the dataset's attributes (`attrs`) will be copied from
            the original object to the new one.  If False (default), the new
            object will be returned without attributes.
        numeric_only : bool, optional
            If True, only apply ``func`` to variables with a numeric dtype.
        skipna : bool, optional
            Whether to skip missing values when aggregating.

        Returns
        -------
        quantiles : Dataset
            If `q` is a single quantile, then the result is a scalar for each
            variable in data_vars. If multiple percentiles are given, first
            axis of the result corresponds to the quantile and a quantile
            dimension is added to the return Dataset. The other dimensions are
            the dimensions that remain after the reduction of the array.

        See Also
        --------
        numpy.nanquantile, numpy.quantile, pandas.Series.quantile, DataArray.quantile

        Examples
        --------
        >>> ds = xr.Dataset(
        ...     {"a": (("x", "y"), [[0.7, 4.2, 9.4, 1.5], [6.5, 7.3, 2.6, 1.9]])},
        ...     coords={"x": [7, 9], "y": [1, 1.5, 2, 2.5]},
        ... )
        >>> ds.quantile(0)  # or ds.quantile(0, dim=...)
        <xarray.Dataset>
        Dimensions:   ()
        Coordinates:
            quantile  float64 0.0
        Data variables:
            a         float64 0.7
        >>> ds.quantile(0, dim="x")
        <xarray.Dataset>
        Dimensions:   (y: 4)
        Coordinates:
          * y         (y) float64 1.0 1.5 2.0 2.5
            quantile  float64 0.0
        Data variables:
            a         (y) float64 0.7 4.2 2.6 1.5
        >>> ds.quantile([0, 0.5, 1])
        <xarray.Dataset>
        Dimensions:   (quantile: 3)
        Coordinates:
          * quantile  (quantile) float64 0.0 0.5 1.0
        Data variables:
            a         (quantile) float64 0.7 3.4 9.4
        >>> ds.quantile([0, 0.5, 1], dim="x")
        <xarray.Dataset>
        Dimensions:   (quantile: 3, y: 4)
        Coordinates:
          * y         (y) float64 1.0 1.5 2.0 2.5
          * quantile  (quantile) float64 0.0 0.5 1.0
        Data variables:
            a         (quantile, y) float64 0.7 4.2 2.6 1.5 3.6 ... 1.7 6.5 7.3 9.4 1.9
        """

        if isinstance(dim, str):
            dims = {dim}
        elif dim in [None, ...]:
            dims = set(self.dims)
        else:
            dims = set(dim)

        _assert_empty(
            [d for d in dims if d not in self.dims],
            "Dataset does not contain the dimensions: %s",
        )

        q = np.asarray(q, dtype=np.float64)

        variables = {}
        for name, var in self.variables.items():
            reduce_dims = [d for d in var.dims if d in dims]
            if reduce_dims or not var.dims:
                if name not in self.coords:
                    if (
                        not numeric_only
                        or np.issubdtype(var.dtype, np.number)
                        or var.dtype == np.bool_
                    ):
                        if len(reduce_dims) == var.ndim:
                            # prefer to aggregate over axis=None rather than
                            # axis=(0, 1) if they will be equivalent, because
                            # the former is often more efficient
                            reduce_dims = None
                        variables[name] = var.quantile(
                            q,
                            dim=reduce_dims,
                            interpolation=interpolation,
                            keep_attrs=keep_attrs,
                            skipna=skipna,
                        )

            else:
                variables[name] = var

        # construct the new dataset
        coord_names = {k for k in self.coords if k in variables}
        indexes = {k: v for k, v in self.indexes.items() if k in variables}
        if keep_attrs is None:
            keep_attrs = _get_keep_attrs(default=False)
        attrs = self.attrs if keep_attrs else None
        new = self._replace_with_new_dims(
            variables, coord_names=coord_names, attrs=attrs, indexes=indexes
        )
        return new.assign_coords(quantile=q)

    def rank(self, dim, pct=False, keep_attrs=None):
        """Ranks the data.

        Equal values are assigned a rank that is the average of the ranks that
        would have been otherwise assigned to all of the values within
        that set.
        Ranks begin at 1, not 0. If pct is True, computes percentage ranks.

        NaNs in the input array are returned as NaNs.

        The `bottleneck` library is required.

        Parameters
        ----------
        dim : str
            Dimension over which to compute rank.
        pct : bool, optional
            If True, compute percentage ranks, otherwise compute integer ranks.
        keep_attrs : bool, optional
            If True, the dataset's attributes (`attrs`) will be copied from
            the original object to the new one.  If False (default), the new
            object will be returned without attributes.

        Returns
        -------
        ranked : Dataset
            Variables that do not depend on `dim` are dropped.
        """
        if dim not in self.dims:
            raise ValueError("Dataset does not contain the dimension: %s" % dim)

        variables = {}
        for name, var in self.variables.items():
            if name in self.data_vars:
                if dim in var.dims:
                    variables[name] = var.rank(dim, pct=pct)
            else:
                variables[name] = var

        coord_names = set(self.coords)
        if keep_attrs is None:
            keep_attrs = _get_keep_attrs(default=False)
        attrs = self.attrs if keep_attrs else None
        return self._replace(variables, coord_names, attrs=attrs)

    def differentiate(self, coord, edge_order=1, datetime_unit=None):
        """ Differentiate with the second order accurate central
        differences.

        .. note::
            This feature is limited to simple cartesian geometry, i.e. coord
            must be one dimensional.

        Parameters
        ----------
        coord : str
            The coordinate to be used to compute the gradient.
        edge_order : {1, 2}, default: 1
            N-th order accurate differences at the boundaries.
        datetime_unit : None or {"Y", "M", "W", "D", "h", "m", "s", "ms", \
            "us", "ns", "ps", "fs", "as"}, default: None
            Unit to compute gradient. Only valid for datetime coordinate.

        Returns
        -------
        differentiated: Dataset

        See also
        --------
        numpy.gradient: corresponding numpy function
        """
        from .variable import Variable

        if coord not in self.variables and coord not in self.dims:
            raise ValueError(f"Coordinate {coord} does not exist.")

        coord_var = self[coord].variable
        if coord_var.ndim != 1:
            raise ValueError(
                "Coordinate {} must be 1 dimensional but is {}"
                " dimensional".format(coord, coord_var.ndim)
            )

        dim = coord_var.dims[0]
        if _contains_datetime_like_objects(coord_var):
            if coord_var.dtype.kind in "mM" and datetime_unit is None:
                datetime_unit, _ = np.datetime_data(coord_var.dtype)
            elif datetime_unit is None:
                datetime_unit = "s"  # Default to seconds for cftime objects
            coord_var = coord_var._to_numeric(datetime_unit=datetime_unit)

        variables = {}
        for k, v in self.variables.items():
            if k in self.data_vars and dim in v.dims and k not in self.coords:
                if _contains_datetime_like_objects(v):
                    v = v._to_numeric(datetime_unit=datetime_unit)
                grad = duck_array_ops.gradient(
                    v.data, coord_var, edge_order=edge_order, axis=v.get_axis_num(dim)
                )
                variables[k] = Variable(v.dims, grad)
            else:
                variables[k] = v
        return self._replace(variables)

    def integrate(
        self, coord: Union[Hashable, Sequence[Hashable]], datetime_unit: str = None
    ) -> "Dataset":
        """Integrate along the given coordinate using the trapezoidal rule.

        .. note::
            This feature is limited to simple cartesian geometry, i.e. coord
            must be one dimensional.

        Parameters
        ----------
        coord : hashable, or sequence of hashable
            Coordinate(s) used for the integration.
        datetime_unit : {'Y', 'M', 'W', 'D', 'h', 'm', 's', 'ms', 'us', 'ns', \
                        'ps', 'fs', 'as'}, optional
            Specify the unit if datetime coordinate is used.

        Returns
        -------
        integrated : Dataset

        See also
        --------
        DataArray.integrate
        numpy.trapz : corresponding numpy function

        Examples
        --------
        >>> ds = xr.Dataset(
        ...     data_vars={"a": ("x", [5, 5, 6, 6]), "b": ("x", [1, 2, 1, 0])},
        ...     coords={"x": [0, 1, 2, 3], "y": ("x", [1, 7, 3, 5])},
        ... )
        >>> ds
        <xarray.Dataset>
        Dimensions:  (x: 4)
        Coordinates:
          * x        (x) int64 0 1 2 3
            y        (x) int64 1 7 3 5
        Data variables:
            a        (x) int64 5 5 6 6
            b        (x) int64 1 2 1 0
        >>> ds.integrate("x")
        <xarray.Dataset>
        Dimensions:  ()
        Data variables:
            a        float64 16.5
            b        float64 3.5
        >>> ds.integrate("y")
        <xarray.Dataset>
        Dimensions:  ()
        Data variables:
            a        float64 20.0
            b        float64 4.0
        """
        if not isinstance(coord, (list, tuple)):
            coord = (coord,)
        result = self
        for c in coord:
            result = result._integrate_one(c, datetime_unit=datetime_unit)
        return result

    def _integrate_one(self, coord, datetime_unit=None):
        from .variable import Variable

        if coord not in self.variables and coord not in self.dims:
            raise ValueError(f"Coordinate {coord} does not exist.")

        coord_var = self[coord].variable
        if coord_var.ndim != 1:
            raise ValueError(
                "Coordinate {} must be 1 dimensional but is {}"
                " dimensional".format(coord, coord_var.ndim)
            )

        dim = coord_var.dims[0]
        if _contains_datetime_like_objects(coord_var):
            if coord_var.dtype.kind in "mM" and datetime_unit is None:
                datetime_unit, _ = np.datetime_data(coord_var.dtype)
            elif datetime_unit is None:
                datetime_unit = "s"  # Default to seconds for cftime objects
            coord_var = coord_var._replace(
                data=datetime_to_numeric(coord_var.data, datetime_unit=datetime_unit)
            )

        variables = {}
        coord_names = set()
        for k, v in self.variables.items():
            if k in self.coords:
                if dim not in v.dims:
                    variables[k] = v
                    coord_names.add(k)
            else:
                if k in self.data_vars and dim in v.dims:
                    if _contains_datetime_like_objects(v):
                        v = datetime_to_numeric(v, datetime_unit=datetime_unit)
                    integ = duck_array_ops.trapz(
                        v.data, coord_var.data, axis=v.get_axis_num(dim)
                    )
                    v_dims = list(v.dims)
                    v_dims.remove(dim)
                    variables[k] = Variable(v_dims, integ)
                else:
                    variables[k] = v
        indexes = {k: v for k, v in self.indexes.items() if k in variables}
        return self._replace_with_new_dims(
            variables, coord_names=coord_names, indexes=indexes
        )

    @property
    def real(self):
        return self.map(lambda x: x.real, keep_attrs=True)

    @property
    def imag(self):
        return self.map(lambda x: x.imag, keep_attrs=True)

    plot = utils.UncachedAccessor(_Dataset_PlotMethods)

    def filter_by_attrs(self, **kwargs):
        """Returns a ``Dataset`` with variables that match specific conditions.

        Can pass in ``key=value`` or ``key=callable``.  A Dataset is returned
        containing only the variables for which all the filter tests pass.
        These tests are either ``key=value`` for which the attribute ``key``
        has the exact value ``value`` or the callable passed into
        ``key=callable`` returns True. The callable will be passed a single
        value, either the value of the attribute ``key`` or ``None`` if the
        DataArray does not have an attribute with the name ``key``.

        Parameters
        ----------
        **kwargs
            key : str
                Attribute name.
            value : callable or obj
                If value is a callable, it should return a boolean in the form
                of bool = func(attr) where attr is da.attrs[key].
                Otherwise, value will be compared to the each
                DataArray's attrs[key].

        Returns
        -------
        new : Dataset
            New dataset with variables filtered by attribute.

        Examples
        --------
        >>> # Create an example dataset:
        >>> temp = 15 + 8 * np.random.randn(2, 2, 3)
        >>> precip = 10 * np.random.rand(2, 2, 3)
        >>> lon = [[-99.83, -99.32], [-99.79, -99.23]]
        >>> lat = [[42.25, 42.21], [42.63, 42.59]]
        >>> dims = ["x", "y", "time"]
        >>> temp_attr = dict(standard_name="air_potential_temperature")
        >>> precip_attr = dict(standard_name="convective_precipitation_flux")
        >>> ds = xr.Dataset(
        ...     {
        ...         "temperature": (dims, temp, temp_attr),
        ...         "precipitation": (dims, precip, precip_attr),
        ...     },
        ...     coords={
        ...         "lon": (["x", "y"], lon),
        ...         "lat": (["x", "y"], lat),
        ...         "time": pd.date_range("2014-09-06", periods=3),
        ...         "reference_time": pd.Timestamp("2014-09-05"),
        ...     },
        ... )
        >>> # Get variables matching a specific standard_name.
        >>> ds.filter_by_attrs(standard_name="convective_precipitation_flux")
        <xarray.Dataset>
        Dimensions:         (time: 3, x: 2, y: 2)
        Coordinates:
            lon             (x, y) float64 -99.83 -99.32 -99.79 -99.23
            lat             (x, y) float64 42.25 42.21 42.63 42.59
          * time            (time) datetime64[ns] 2014-09-06 2014-09-07 2014-09-08
            reference_time  datetime64[ns] 2014-09-05
        Dimensions without coordinates: x, y
        Data variables:
            precipitation   (x, y, time) float64 5.68 9.256 0.7104 ... 7.992 4.615 7.805
        >>> # Get all variables that have a standard_name attribute.
        >>> standard_name = lambda v: v is not None
        >>> ds.filter_by_attrs(standard_name=standard_name)
        <xarray.Dataset>
        Dimensions:         (time: 3, x: 2, y: 2)
        Coordinates:
            lon             (x, y) float64 -99.83 -99.32 -99.79 -99.23
            lat             (x, y) float64 42.25 42.21 42.63 42.59
          * time            (time) datetime64[ns] 2014-09-06 2014-09-07 2014-09-08
            reference_time  datetime64[ns] 2014-09-05
        Dimensions without coordinates: x, y
        Data variables:
            temperature     (x, y, time) float64 29.11 18.2 22.83 ... 18.28 16.15 26.63
            precipitation   (x, y, time) float64 5.68 9.256 0.7104 ... 7.992 4.615 7.805

        """
        selection = []
        for var_name, variable in self.variables.items():
            has_value_flag = False
            for attr_name, pattern in kwargs.items():
                attr_value = variable.attrs.get(attr_name)
                if (callable(pattern) and pattern(attr_value)) or attr_value == pattern:
                    has_value_flag = True
                else:
                    has_value_flag = False
                    break
            if has_value_flag is True:
                selection.append(var_name)
        return self[selection]

    def unify_chunks(self) -> "Dataset":
        """Unify chunk size along all chunked dimensions of this Dataset.

        Returns
        -------
        Dataset with consistent chunk sizes for all dask-array variables

        See Also
        --------
        dask.array.core.unify_chunks
        """

        try:
            self.chunks
        except ValueError:  # "inconsistent chunks"
            pass
        else:
            # No variables with dask backend, or all chunks are already aligned
            return self.copy()

        # import dask is placed after the quick exit test above to allow
        # running this method if dask isn't installed and there are no chunks
        import dask.array

        ds = self.copy()

        dims_pos_map = {dim: index for index, dim in enumerate(ds.dims)}

        dask_array_names = []
        dask_unify_args = []
        for name, variable in ds.variables.items():
            if isinstance(variable.data, dask.array.Array):
                dims_tuple = [dims_pos_map[dim] for dim in variable.dims]
                dask_array_names.append(name)
                dask_unify_args.append(variable.data)
                dask_unify_args.append(dims_tuple)

        _, rechunked_arrays = dask.array.core.unify_chunks(*dask_unify_args)

        for name, new_array in zip(dask_array_names, rechunked_arrays):
            ds.variables[name]._data = new_array

        return ds

    def map_blocks(
        self,
        func: "Callable[..., T_DSorDA]",
        args: Sequence[Any] = (),
        kwargs: Mapping[str, Any] = None,
        template: Union["DataArray", "Dataset"] = None,
    ) -> "T_DSorDA":
        """
        Apply a function to each block of this Dataset.

        .. warning::
            This method is experimental and its signature may change.

        Parameters
        ----------
        func : callable
            User-provided function that accepts a Dataset as its first
            parameter. The function will receive a subset or 'block' of this Dataset (see below),
            corresponding to one chunk along each chunked dimension. ``func`` will be
            executed as ``func(subset_dataset, *subset_args, **kwargs)``.

            This function must return either a single DataArray or a single Dataset.

            This function cannot add a new chunked dimension.
        args : sequence
            Passed to func after unpacking and subsetting any xarray objects by blocks.
            xarray objects in args must be aligned with obj, otherwise an error is raised.
        kwargs : mapping
            Passed verbatim to func after unpacking. xarray objects, if any, will not be
            subset to blocks. Passing dask collections in kwargs is not allowed.
        template : DataArray or Dataset, optional
            xarray object representing the final result after compute is called. If not provided,
            the function will be first run on mocked-up data, that looks like this object but
            has sizes 0, to determine properties of the returned object such as dtype,
            variable names, attributes, new dimensions and new indexes (if any).
            ``template`` must be provided if the function changes the size of existing dimensions.
            When provided, ``attrs`` on variables in `template` are copied over to the result. Any
            ``attrs`` set by ``func`` will be ignored.

        Returns
        -------
        A single DataArray or Dataset with dask backend, reassembled from the outputs of the
        function.

        Notes
        -----
        This function is designed for when ``func`` needs to manipulate a whole xarray object
        subset to each block. Each block is loaded into memory. In the more common case where
        ``func`` can work on numpy arrays, it is recommended to use ``apply_ufunc``.

        If none of the variables in this object is backed by dask arrays, calling this function is
        equivalent to calling ``func(obj, *args, **kwargs)``.

        See Also
        --------
        dask.array.map_blocks, xarray.apply_ufunc, xarray.Dataset.map_blocks
        xarray.DataArray.map_blocks

        Examples
        --------
        Calculate an anomaly from climatology using ``.groupby()``. Using
        ``xr.map_blocks()`` allows for parallel operations with knowledge of ``xarray``,
        its indices, and its methods like ``.groupby()``.

        >>> def calculate_anomaly(da, groupby_type="time.month"):
        ...     gb = da.groupby(groupby_type)
        ...     clim = gb.mean(dim="time")
        ...     return gb - clim
        ...
        >>> time = xr.cftime_range("1990-01", "1992-01", freq="M")
        >>> month = xr.DataArray(time.month, coords={"time": time}, dims=["time"])
        >>> np.random.seed(123)
        >>> array = xr.DataArray(
        ...     np.random.rand(len(time)),
        ...     dims=["time"],
        ...     coords={"time": time, "month": month},
        ... ).chunk()
        >>> ds = xr.Dataset({"a": array})
        >>> ds.map_blocks(calculate_anomaly, template=ds).compute()
        <xarray.Dataset>
        Dimensions:  (time: 24)
        Coordinates:
          * time     (time) object 1990-01-31 00:00:00 ... 1991-12-31 00:00:00
            month    (time) int64 1 2 3 4 5 6 7 8 9 10 11 12 1 2 3 4 5 6 7 8 9 10 11 12
        Data variables:
            a        (time) float64 0.1289 0.1132 -0.0856 ... 0.2287 0.1906 -0.05901

        Note that one must explicitly use ``args=[]`` and ``kwargs={}`` to pass arguments
        to the function being applied in ``xr.map_blocks()``:

        >>> ds.map_blocks(
        ...     calculate_anomaly,
        ...     kwargs={"groupby_type": "time.year"},
        ...     template=ds,
        ... )
        <xarray.Dataset>
        Dimensions:  (time: 24)
        Coordinates:
          * time     (time) object 1990-01-31 00:00:00 ... 1991-12-31 00:00:00
            month    (time) int64 dask.array<chunksize=(24,), meta=np.ndarray>
        Data variables:
            a        (time) float64 dask.array<chunksize=(24,), meta=np.ndarray>
        """
        from .parallel import map_blocks

        return map_blocks(func, self, args, kwargs, template)

    def polyfit(
        self,
        dim: Hashable,
        deg: int,
        skipna: bool = None,
        rcond: float = None,
        w: Union[Hashable, Any] = None,
        full: bool = False,
        cov: Union[bool, str] = False,
    ):
        """
        Least squares polynomial fit.

        This replicates the behaviour of `numpy.polyfit` but differs by skipping
        invalid values when `skipna = True`.

        Parameters
        ----------
        dim : hashable
            Coordinate along which to fit the polynomials.
        deg : int
            Degree of the fitting polynomial.
        skipna : bool, optional
            If True, removes all invalid values before fitting each 1D slices of the array.
            Default is True if data is stored in a dask.array or if there is any
            invalid values, False otherwise.
        rcond : float, optional
            Relative condition number to the fit.
        w : hashable or Any, optional
            Weights to apply to the y-coordinate of the sample points.
            Can be an array-like object or the name of a coordinate in the dataset.
        full : bool, optional
            Whether to return the residuals, matrix rank and singular values in addition
            to the coefficients.
        cov : bool or str, optional
            Whether to return to the covariance matrix in addition to the coefficients.
            The matrix is not scaled if `cov='unscaled'`.

        Returns
        -------
        polyfit_results : Dataset
            A single dataset which contains (for each "var" in the input dataset):

            [var]_polyfit_coefficients
                The coefficients of the best fit for each variable in this dataset.
            [var]_polyfit_residuals
                The residuals of the least-square computation for each variable (only included if `full=True`)
                When the matrix rank is deficient, np.nan is returned.
            [dim]_matrix_rank
                The effective rank of the scaled Vandermonde coefficient matrix (only included if `full=True`)
                The rank is computed ignoring the NaN values that might be skipped.
            [dim]_singular_values
                The singular values of the scaled Vandermonde coefficient matrix (only included if `full=True`)
            [var]_polyfit_covariance
                The covariance matrix of the polynomial coefficient estimates (only included if `full=False` and `cov=True`)

        Warns
        -----
        RankWarning
            The rank of the coefficient matrix in the least-squares fit is deficient.
            The warning is not raised with in-memory (not dask) data and `full=True`.

        See Also
        --------
        numpy.polyfit
        numpy.polyval
        xarray.polyval
        """
        variables = {}
        skipna_da = skipna

        x = get_clean_interp_index(self, dim, strict=False)
        xname = "{}_".format(self[dim].name)
        order = int(deg) + 1
        lhs = np.vander(x, order)

        if rcond is None:
            rcond = x.shape[0] * np.core.finfo(x.dtype).eps  # type: ignore

        # Weights:
        if w is not None:
            if isinstance(w, Hashable):
                w = self.coords[w]
            w = np.asarray(w)
            if w.ndim != 1:
                raise TypeError("Expected a 1-d array for weights.")
            if w.shape[0] != lhs.shape[0]:
                raise TypeError("Expected w and {} to have the same length".format(dim))
            lhs *= w[:, np.newaxis]

        # Scaling
        scale = np.sqrt((lhs * lhs).sum(axis=0))
        lhs /= scale

        degree_dim = utils.get_temp_dimname(self.dims, "degree")

        rank = np.linalg.matrix_rank(lhs)

        if full:
            rank = xr.DataArray(rank, name=xname + "matrix_rank")
            variables[rank.name] = rank
            sing = np.linalg.svd(lhs, compute_uv=False)
            sing = xr.DataArray(
                sing,
                dims=(degree_dim,),
                coords={degree_dim: np.arange(rank - 1, -1, -1)},
                name=xname + "singular_values",
            )
            variables[sing.name] = sing

        for name, da in self.data_vars.items():
            if dim not in da.dims:
                continue

            if is_duck_dask_array(da.data) and (
                rank != order or full or skipna is None
            ):
                # Current algorithm with dask and skipna=False neither supports
                # deficient ranks nor does it output the "full" info (issue dask/dask#6516)
                skipna_da = True
            elif skipna is None:
                skipna_da = bool(np.any(da.isnull()))

            dims_to_stack = [dimname for dimname in da.dims if dimname != dim]
            stacked_coords: Dict[Hashable, DataArray] = {}
            if dims_to_stack:
                stacked_dim = utils.get_temp_dimname(dims_to_stack, "stacked")
                rhs = da.transpose(dim, *dims_to_stack).stack(
                    {stacked_dim: dims_to_stack}
                )
                stacked_coords = {stacked_dim: rhs[stacked_dim]}
                scale_da = scale[:, np.newaxis]
            else:
                rhs = da
                scale_da = scale

            if w is not None:
                rhs *= w[:, np.newaxis]

            with warnings.catch_warnings():
                if full:  # Copy np.polyfit behavior
                    warnings.simplefilter("ignore", np.RankWarning)
                else:  # Raise only once per variable
                    warnings.simplefilter("once", np.RankWarning)

                coeffs, residuals = duck_array_ops.least_squares(
                    lhs, rhs.data, rcond=rcond, skipna=skipna_da
                )

            if isinstance(name, str):
                name = "{}_".format(name)
            else:
                # Thus a ReprObject => polyfit was called on a DataArray
                name = ""

            coeffs = xr.DataArray(
                coeffs / scale_da,
                dims=[degree_dim] + list(stacked_coords.keys()),
                coords={degree_dim: np.arange(order)[::-1], **stacked_coords},
                name=name + "polyfit_coefficients",
            )
            if dims_to_stack:
                coeffs = coeffs.unstack(stacked_dim)
            variables[coeffs.name] = coeffs

            if full or (cov is True):
                residuals = xr.DataArray(
                    residuals if dims_to_stack else residuals.squeeze(),
                    dims=list(stacked_coords.keys()),
                    coords=stacked_coords,
                    name=name + "polyfit_residuals",
                )
                if dims_to_stack:
                    residuals = residuals.unstack(stacked_dim)
                variables[residuals.name] = residuals

            if cov:
                Vbase = np.linalg.inv(np.dot(lhs.T, lhs))
                Vbase /= np.outer(scale, scale)
                if cov == "unscaled":
                    fac = 1
                else:
                    if x.shape[0] <= order:
                        raise ValueError(
                            "The number of data points must exceed order to scale the covariance matrix."
                        )
                    fac = residuals / (x.shape[0] - order)
                covariance = xr.DataArray(Vbase, dims=("cov_i", "cov_j")) * fac
                variables[name + "polyfit_covariance"] = covariance

        return Dataset(data_vars=variables, attrs=self.attrs.copy())

    def pad(
        self,
        pad_width: Mapping[Hashable, Union[int, Tuple[int, int]]] = None,
        mode: str = "constant",
        stat_length: Union[
            int, Tuple[int, int], Mapping[Hashable, Tuple[int, int]]
        ] = None,
        constant_values: Union[
            int, Tuple[int, int], Mapping[Hashable, Tuple[int, int]]
        ] = None,
        end_values: Union[
            int, Tuple[int, int], Mapping[Hashable, Tuple[int, int]]
        ] = None,
        reflect_type: str = None,
        **pad_width_kwargs: Any,
    ) -> "Dataset":
        """Pad this dataset along one or more dimensions.

        .. warning::
            This function is experimental and its behaviour is likely to change
            especially regarding padding of dimension coordinates (or IndexVariables).

        When using one of the modes ("edge", "reflect", "symmetric", "wrap"),
        coordinates will be padded with the same mode, otherwise coordinates
        are padded using the "constant" mode with fill_value dtypes.NA.

        Parameters
        ----------
        pad_width : mapping of hashable to tuple of int
            Mapping with the form of {dim: (pad_before, pad_after)}
            describing the number of values padded along each dimension.
            {dim: pad} is a shortcut for pad_before = pad_after = pad
        mode : str, default: "constant"
            One of the following string values (taken from numpy docs).

            'constant' (default)
                Pads with a constant value.
            'edge'
                Pads with the edge values of array.
            'linear_ramp'
                Pads with the linear ramp between end_value and the
                array edge value.
            'maximum'
                Pads with the maximum value of all or part of the
                vector along each axis.
            'mean'
                Pads with the mean value of all or part of the
                vector along each axis.
            'median'
                Pads with the median value of all or part of the
                vector along each axis.
            'minimum'
                Pads with the minimum value of all or part of the
                vector along each axis.
            'reflect'
                Pads with the reflection of the vector mirrored on
                the first and last values of the vector along each
                axis.
            'symmetric'
                Pads with the reflection of the vector mirrored
                along the edge of the array.
            'wrap'
                Pads with the wrap of the vector along the axis.
                The first values are used to pad the end and the
                end values are used to pad the beginning.
        stat_length : int, tuple or mapping of hashable to tuple, default: None
            Used in 'maximum', 'mean', 'median', and 'minimum'.  Number of
            values at edge of each axis used to calculate the statistic value.
            {dim_1: (before_1, after_1), ... dim_N: (before_N, after_N)} unique
            statistic lengths along each dimension.
            ((before, after),) yields same before and after statistic lengths
            for each dimension.
            (stat_length,) or int is a shortcut for before = after = statistic
            length for all axes.
            Default is ``None``, to use the entire axis.
        constant_values : scalar, tuple or mapping of hashable to tuple, default: 0
            Used in 'constant'.  The values to set the padded values for each
            axis.
            ``{dim_1: (before_1, after_1), ... dim_N: (before_N, after_N)}`` unique
            pad constants along each dimension.
            ``((before, after),)`` yields same before and after constants for each
            dimension.
            ``(constant,)`` or ``constant`` is a shortcut for ``before = after = constant`` for
            all dimensions.
            Default is 0.
        end_values : scalar, tuple or mapping of hashable to tuple, default: 0
            Used in 'linear_ramp'.  The values used for the ending value of the
            linear_ramp and that will form the edge of the padded array.
            ``{dim_1: (before_1, after_1), ... dim_N: (before_N, after_N)}`` unique
            end values along each dimension.
            ``((before, after),)`` yields same before and after end values for each
            axis.
            ``(constant,)`` or ``constant`` is a shortcut for ``before = after = constant`` for
            all axes.
            Default is 0.
        reflect_type : {"even", "odd"}, optional
            Used in "reflect", and "symmetric".  The "even" style is the
            default with an unaltered reflection around the edge value.  For
            the "odd" style, the extended part of the array is created by
            subtracting the reflected values from two times the edge value.
        **pad_width_kwargs
            The keyword arguments form of ``pad_width``.
            One of ``pad_width`` or ``pad_width_kwargs`` must be provided.

        Returns
        -------
        padded : Dataset
            Dataset with the padded coordinates and data.

        See Also
        --------
        Dataset.shift, Dataset.roll, Dataset.bfill, Dataset.ffill, numpy.pad, dask.array.pad

        Notes
        -----
        By default when ``mode="constant"`` and ``constant_values=None``, integer types will be
        promoted to ``float`` and padded with ``np.nan``. To avoid type promotion
        specify ``constant_values=np.nan``

        Examples
        --------
        >>> ds = xr.Dataset({"foo": ("x", range(5))})
        >>> ds.pad(x=(1, 2))
        <xarray.Dataset>
        Dimensions:  (x: 8)
        Dimensions without coordinates: x
        Data variables:
            foo      (x) float64 nan 0.0 1.0 2.0 3.0 4.0 nan nan
        """
        pad_width = either_dict_or_kwargs(pad_width, pad_width_kwargs, "pad")

        if mode in ("edge", "reflect", "symmetric", "wrap"):
            coord_pad_mode = mode
            coord_pad_options = {
                "stat_length": stat_length,
                "constant_values": constant_values,
                "end_values": end_values,
                "reflect_type": reflect_type,
            }
        else:
            coord_pad_mode = "constant"
            coord_pad_options = {}

        variables = {}
        for name, var in self.variables.items():
            var_pad_width = {k: v for k, v in pad_width.items() if k in var.dims}
            if not var_pad_width:
                variables[name] = var
            elif name in self.data_vars:
                variables[name] = var.pad(
                    pad_width=var_pad_width,
                    mode=mode,
                    stat_length=stat_length,
                    constant_values=constant_values,
                    end_values=end_values,
                    reflect_type=reflect_type,
                )
            else:
                variables[name] = var.pad(
                    pad_width=var_pad_width,
                    mode=coord_pad_mode,
                    **coord_pad_options,  # type: ignore
                )

        return self._replace_vars_and_dims(variables)

    def idxmin(
        self,
        dim: Hashable = None,
        skipna: bool = None,
        fill_value: Any = dtypes.NA,
        keep_attrs: bool = None,
    ) -> "Dataset":
        """Return the coordinate label of the minimum value along a dimension.

        Returns a new `Dataset` named after the dimension with the values of
        the coordinate labels along that dimension corresponding to minimum
        values along that dimension.

        In comparison to :py:meth:`~Dataset.argmin`, this returns the
        coordinate label while :py:meth:`~Dataset.argmin` returns the index.

        Parameters
        ----------
        dim : str, optional
            Dimension over which to apply `idxmin`.  This is optional for 1D
            variables, but required for variables with 2 or more dimensions.
        skipna : bool or None, default: None
            If True, skip missing values (as marked by NaN). By default, only
            skips missing values for ``float``, ``complex``, and ``object``
            dtypes; other dtypes either do not have a sentinel missing value
            (``int``) or ``skipna=True`` has not been implemented
            (``datetime64`` or ``timedelta64``).
        fill_value : Any, default: NaN
            Value to be filled in case all of the values along a dimension are
            null.  By default this is NaN.  The fill value and result are
            automatically converted to a compatible dtype if possible.
            Ignored if ``skipna`` is False.
        keep_attrs : bool, default: False
            If True, the attributes (``attrs``) will be copied from the
            original object to the new one.  If False (default), the new object
            will be returned without attributes.

        Returns
        -------
        reduced : Dataset
            New `Dataset` object with `idxmin` applied to its data and the
            indicated dimension removed.

        See Also
        --------
        DataArray.idxmin, Dataset.idxmax, Dataset.min, Dataset.argmin

        Examples
        --------
        >>> array1 = xr.DataArray(
        ...     [0, 2, 1, 0, -2], dims="x", coords={"x": ["a", "b", "c", "d", "e"]}
        ... )
        >>> array2 = xr.DataArray(
        ...     [
        ...         [2.0, 1.0, 2.0, 0.0, -2.0],
        ...         [-4.0, np.NaN, 2.0, np.NaN, -2.0],
        ...         [np.NaN, np.NaN, 1.0, np.NaN, np.NaN],
        ...     ],
        ...     dims=["y", "x"],
        ...     coords={"y": [-1, 0, 1], "x": ["a", "b", "c", "d", "e"]},
        ... )
        >>> ds = xr.Dataset({"int": array1, "float": array2})
        >>> ds.min(dim="x")
        <xarray.Dataset>
        Dimensions:  (y: 3)
        Coordinates:
          * y        (y) int64 -1 0 1
        Data variables:
            int      int64 -2
            float    (y) float64 -2.0 -4.0 1.0
        >>> ds.argmin(dim="x")
        <xarray.Dataset>
        Dimensions:  (y: 3)
        Coordinates:
          * y        (y) int64 -1 0 1
        Data variables:
            int      int64 4
            float    (y) int64 4 0 2
        >>> ds.idxmin(dim="x")
        <xarray.Dataset>
        Dimensions:  (y: 3)
        Coordinates:
          * y        (y) int64 -1 0 1
        Data variables:
            int      <U1 'e'
            float    (y) object 'e' 'a' 'c'
        """
        return self.map(
            methodcaller(
                "idxmin",
                dim=dim,
                skipna=skipna,
                fill_value=fill_value,
                keep_attrs=keep_attrs,
            )
        )

    def idxmax(
        self,
        dim: Hashable = None,
        skipna: bool = None,
        fill_value: Any = dtypes.NA,
        keep_attrs: bool = None,
    ) -> "Dataset":
        """Return the coordinate label of the maximum value along a dimension.

        Returns a new `Dataset` named after the dimension with the values of
        the coordinate labels along that dimension corresponding to maximum
        values along that dimension.

        In comparison to :py:meth:`~Dataset.argmax`, this returns the
        coordinate label while :py:meth:`~Dataset.argmax` returns the index.

        Parameters
        ----------
        dim : str, optional
            Dimension over which to apply `idxmax`.  This is optional for 1D
            variables, but required for variables with 2 or more dimensions.
        skipna : bool or None, default: None
            If True, skip missing values (as marked by NaN). By default, only
            skips missing values for ``float``, ``complex``, and ``object``
            dtypes; other dtypes either do not have a sentinel missing value
            (``int``) or ``skipna=True`` has not been implemented
            (``datetime64`` or ``timedelta64``).
        fill_value : Any, default: NaN
            Value to be filled in case all of the values along a dimension are
            null.  By default this is NaN.  The fill value and result are
            automatically converted to a compatible dtype if possible.
            Ignored if ``skipna`` is False.
        keep_attrs : bool, default: False
            If True, the attributes (``attrs``) will be copied from the
            original object to the new one.  If False (default), the new object
            will be returned without attributes.

        Returns
        -------
        reduced : Dataset
            New `Dataset` object with `idxmax` applied to its data and the
            indicated dimension removed.

        See Also
        --------
        DataArray.idxmax, Dataset.idxmin, Dataset.max, Dataset.argmax

        Examples
        --------
        >>> array1 = xr.DataArray(
        ...     [0, 2, 1, 0, -2], dims="x", coords={"x": ["a", "b", "c", "d", "e"]}
        ... )
        >>> array2 = xr.DataArray(
        ...     [
        ...         [2.0, 1.0, 2.0, 0.0, -2.0],
        ...         [-4.0, np.NaN, 2.0, np.NaN, -2.0],
        ...         [np.NaN, np.NaN, 1.0, np.NaN, np.NaN],
        ...     ],
        ...     dims=["y", "x"],
        ...     coords={"y": [-1, 0, 1], "x": ["a", "b", "c", "d", "e"]},
        ... )
        >>> ds = xr.Dataset({"int": array1, "float": array2})
        >>> ds.max(dim="x")
        <xarray.Dataset>
        Dimensions:  (y: 3)
        Coordinates:
          * y        (y) int64 -1 0 1
        Data variables:
            int      int64 2
            float    (y) float64 2.0 2.0 1.0
        >>> ds.argmax(dim="x")
        <xarray.Dataset>
        Dimensions:  (y: 3)
        Coordinates:
          * y        (y) int64 -1 0 1
        Data variables:
            int      int64 1
            float    (y) int64 0 2 2
        >>> ds.idxmax(dim="x")
        <xarray.Dataset>
        Dimensions:  (y: 3)
        Coordinates:
          * y        (y) int64 -1 0 1
        Data variables:
            int      <U1 'b'
            float    (y) object 'a' 'c' 'c'
        """
        return self.map(
            methodcaller(
                "idxmax",
                dim=dim,
                skipna=skipna,
                fill_value=fill_value,
                keep_attrs=keep_attrs,
            )
        )

    def argmin(self, dim=None, **kwargs):
        """Indices of the minima of the member variables.

        If there are multiple minima, the indices of the first one found will be
        returned.

        Parameters
        ----------
        dim : str, optional
            The dimension over which to find the minimum. By default, finds minimum over
            all dimensions - for now returning an int for backward compatibility, but
            this is deprecated, in future will be an error, since DataArray.argmin will
            return a dict with indices for all dimensions, which does not make sense for
            a Dataset.
        keep_attrs : bool, optional
            If True, the attributes (`attrs`) will be copied from the original
            object to the new one.  If False (default), the new object will be
            returned without attributes.
        skipna : bool, optional
            If True, skip missing values (as marked by NaN). By default, only
            skips missing values for float dtypes; other dtypes either do not
            have a sentinel missing value (int) or skipna=True has not been
            implemented (object, datetime64 or timedelta64).

        Returns
        -------
        result : Dataset

        See Also
        --------
        DataArray.argmin
        """
        if dim is None:
            warnings.warn(
                "Once the behaviour of DataArray.argmin() and Variable.argmin() without "
                "dim changes to return a dict of indices of each dimension, for "
                "consistency it will be an error to call Dataset.argmin() with no argument,"
                "since we don't return a dict of Datasets.",
                DeprecationWarning,
                stacklevel=2,
            )
        if (
            dim is None
            or (not isinstance(dim, Sequence) and dim is not ...)
            or isinstance(dim, str)
        ):
            # Return int index if single dimension is passed, and is not part of a
            # sequence
            argmin_func = getattr(duck_array_ops, "argmin")
            return self.reduce(argmin_func, dim=dim, **kwargs)
        else:
            raise ValueError(
                "When dim is a sequence or ..., DataArray.argmin() returns a dict. "
                "dicts cannot be contained in a Dataset, so cannot call "
                "Dataset.argmin() with a sequence or ... for dim"
            )

    def argmax(self, dim=None, **kwargs):
        """Indices of the maxima of the member variables.

        If there are multiple maxima, the indices of the first one found will be
        returned.

        Parameters
        ----------
        dim : str, optional
            The dimension over which to find the maximum. By default, finds maximum over
            all dimensions - for now returning an int for backward compatibility, but
            this is deprecated, in future will be an error, since DataArray.argmax will
            return a dict with indices for all dimensions, which does not make sense for
            a Dataset.
        keep_attrs : bool, optional
            If True, the attributes (`attrs`) will be copied from the original
            object to the new one.  If False (default), the new object will be
            returned without attributes.
        skipna : bool, optional
            If True, skip missing values (as marked by NaN). By default, only
            skips missing values for float dtypes; other dtypes either do not
            have a sentinel missing value (int) or skipna=True has not been
            implemented (object, datetime64 or timedelta64).

        Returns
        -------
        result : Dataset

        See Also
        --------
        DataArray.argmax

        """
        if dim is None:
            warnings.warn(
                "Once the behaviour of DataArray.argmin() and Variable.argmin() without "
                "dim changes to return a dict of indices of each dimension, for "
                "consistency it will be an error to call Dataset.argmin() with no argument,"
                "since we don't return a dict of Datasets.",
                DeprecationWarning,
                stacklevel=2,
            )
        if (
            dim is None
            or (not isinstance(dim, Sequence) and dim is not ...)
            or isinstance(dim, str)
        ):
            # Return int index if single dimension is passed, and is not part of a
            # sequence
            argmax_func = getattr(duck_array_ops, "argmax")
            return self.reduce(argmax_func, dim=dim, **kwargs)
        else:
            raise ValueError(
                "When dim is a sequence or ..., DataArray.argmin() returns a dict. "
                "dicts cannot be contained in a Dataset, so cannot call "
                "Dataset.argmin() with a sequence or ... for dim"
            )

<<<<<<< HEAD
    def curvefit(
        self,
        coords: Union[Union[str, "DataArray"], Iterable[Union[str, "DataArray"]]],
        func: Callable[..., Any],
        reduce_dims: Union[Hashable, Iterable[Hashable]] = None,
        skipna: bool = True,
        p0: Dict[str, Any] = None,
        bounds: Dict[str, Any] = None,
        param_names: Sequence[str] = None,
        kwargs: Dict[str, Any] = None,
    ):
        """
        Curve fitting optimization for arbitrary functions.

        Wraps `scipy.optimize.curve_fit` with `apply_ufunc`.

        Parameters
        ----------
        coords : DataArray, str or sequence of DataArray, str
            Independent coordinate(s) over which to perform the curve fitting. Must share
            at least one dimension with the calling object. When fitting multi-dimensional
            functions, supply `coords` as a sequence in the same order as arguments in
            `func`. To fit along existing dimensions of the calling object, `coords` can
            also be specified as a str or sequence of strs.
        func : callable
            User specified function in the form `f(x, *params)` which returns a numpy
            array of length `len(x)`. `params` are the fittable parameters which are optimized
            by scipy curve_fit. `x` can also be specified as a sequence containing multiple
            coordinates, e.g. `f((x0, x1), *params)`.
        reduce_dims : str or sequence of str
            Additional dimension(s) over which to aggregate while fitting. For example,
            calling `ds.curvefit(coords='time', reduce_dims=['lat', 'lon'], ...)` will
            aggregate all lat and lon points and fit the specified function along the
            time dimension.
        skipna : bool, optional
            Whether to skip missing values when fitting. Default is True.
        p0 : dictionary, optional
            Optional dictionary of parameter names to initial guesses passed to the
            `curve_fit` `p0` arg. If none or only some parameters are passed, the rest will
            be assigned initial values following the default scipy behavior.
        bounds : dictionary, optional
            Optional dictionary of parameter names to bounding values passed to the
            `curve_fit` `bounds` arg. If none or only some parameters are passed, the rest
            will be unbounded following the default scipy behavior.
        param_names: seq, optional
            Sequence of names for the fittable parameters of `func`. If not supplied,
            this will be automatically determined by arguments of `func`. `param_names`
            should be manually supplied when fitting a function that takes a variable
            number of parameters.
        kwargs : dictionary
            Additional keyword arguments to passed to scipy curve_fit.

        Returns
        -------
        curvefit_results : Dataset
            A single dataset which contains:

            [var]_curvefit_coefficients
                The coefficients of the best fit.
            [var]_curvefit_covariance
                The covariance matrix of the coefficient estimates.

        See also
        --------
        Dataset.polyfit
        scipy.optimize.curve_fit
        """
        from scipy.optimize import curve_fit

        if p0 is None:
            p0 = {}
        if bounds is None:
            bounds = {}
        if kwargs is None:
            kwargs = {}

        if not reduce_dims:
            reduce_dims_ = []
        elif isinstance(reduce_dims, str) or not isinstance(reduce_dims, Iterable):
            reduce_dims_ = [reduce_dims]
        else:
            reduce_dims_ = list(reduce_dims)

        if (
            isinstance(coords, str)
            or isinstance(coords, xr.DataArray)
            or not isinstance(coords, Iterable)
        ):
            coords = [coords]
        coords_ = [self[coord] if isinstance(coord, str) else coord for coord in coords]

        # Determine whether any coords are dims on self
        for coord in coords_:
            reduce_dims_ += [c for c in self.dims if coord.equals(self[c])]
        reduce_dims_ = list(set(reduce_dims_))
        preserved_dims = list(set(self.dims) - set(reduce_dims_))
        if not reduce_dims_:
            raise ValueError(
                "No arguments to `coords` were identified as a dimension on the calling "
                "object, and no dims were supplied to `reduce_dims`. This would result "
                "in fitting on scalar data."
            )

        # Broadcast all coords with each other
        coords_ = xr.broadcast(*coords_)
        coords_ = [
            coord.broadcast_like(self, exclude=preserved_dims) for coord in coords_
        ]

        params, func_args = _get_func_args(func, param_names)
        param_defaults, bounds_defaults = _initialize_curvefit_params(
            params, p0, bounds, func_args
        )
        n_params = len(params)
        kwargs.setdefault("p0", [param_defaults[p] for p in params])
        kwargs.setdefault(
            "bounds",
            [
                [bounds_defaults[p][0] for p in params],
                [bounds_defaults[p][1] for p in params],
            ],
        )

        def _wrapper(Y, *coords_, **kwargs):
            # Wrap curve_fit with raveled coordinates and pointwise NaN handling
            x = np.vstack([c.ravel() for c in coords_])
            y = Y.ravel()
            if skipna:
                mask = np.all([np.any(~np.isnan(x), axis=0), ~np.isnan(y)], axis=0)
                x = x[:, mask]
                y = y[mask]
                if not len(y):
                    popt = np.full([n_params], np.nan)
                    pcov = np.full([n_params, n_params], np.nan)
                    return popt, pcov
            x = np.squeeze(x)
            popt, pcov = curve_fit(func, x, y, **kwargs)
            return popt, pcov

        result = xr.Dataset()
        for name, da in self.data_vars.items():
            if name is xr.core.dataarray._THIS_ARRAY:
                name = ""
            else:
                name = f"{str(name)}_"

            popt, pcov = xr.apply_ufunc(
                _wrapper,
                da,
                *coords_,
                vectorize=True,
                dask="parallelized",
                input_core_dims=[reduce_dims_ for d in range(len(coords_) + 1)],
                output_core_dims=[["param"], ["cov_i", "cov_j"]],
                dask_gufunc_kwargs={
                    "output_sizes": {
                        "param": n_params,
                        "cov_i": n_params,
                        "cov_j": n_params,
                    },
                },
                output_dtypes=(np.float64, np.float64),
                exclude_dims=set(reduce_dims_),
                kwargs=kwargs,
            )
            result[name + "curvefit_coefficients"] = popt
            result[name + "curvefit_covariance"] = pcov

        result = result.assign_coords(
            {"param": params, "cov_i": params, "cov_j": params}
        )
        result.attrs = self.attrs.copy()

        return result
=======
    def query(
        self,
        queries: Mapping[Hashable, Any] = None,
        parser: str = "pandas",
        engine: str = None,
        missing_dims: str = "raise",
        **queries_kwargs: Any,
    ) -> "Dataset":
        """Return a new dataset with each array indexed along the specified
        dimension(s), where the indexers are given as strings containing
        Python expressions to be evaluated against the data variables in the
        dataset.

        Parameters
        ----------
        queries : dict, optional
            A dict with keys matching dimensions and values given by strings
            containing Python expressions to be evaluated against the data variables
            in the dataset. The expressions will be evaluated using the pandas
            eval() function, and can contain any valid Python expressions but cannot
            contain any Python statements.
        parser : {"pandas", "python"}, default: "pandas"
            The parser to use to construct the syntax tree from the expression.
            The default of 'pandas' parses code slightly different than standard
            Python. Alternatively, you can parse an expression using the 'python'
            parser to retain strict Python semantics.
        engine: {"python", "numexpr", None}, default: None
            The engine used to evaluate the expression. Supported engines are:
            - None: tries to use numexpr, falls back to python
            - "numexpr": evaluates expressions using numexpr
            - "python": performs operations as if you had eval’d in top level python
        missing_dims : {"raise", "warn", "ignore"}, default: "raise"
            What to do if dimensions that should be selected from are not present in the
            Dataset:
            - "raise": raise an exception
            - "warning": raise a warning, and ignore the missing dimensions
            - "ignore": ignore the missing dimensions
        **queries_kwargs : {dim: query, ...}, optional
            The keyword arguments form of ``queries``.
            One of queries or queries_kwargs must be provided.

        Returns
        -------
        obj : Dataset
            A new Dataset with the same contents as this dataset, except each
            array and dimension is indexed by the results of the appropriate
            queries.

        See Also
        --------
        Dataset.isel
        pandas.eval

        """

        # allow queries to be given either as a dict or as kwargs
        queries = either_dict_or_kwargs(queries, queries_kwargs, "query")

        # check queries
        for dim, expr in queries.items():
            if not isinstance(expr, str):
                msg = f"expr for dim {dim} must be a string to be evaluated, {type(expr)} given"
                raise ValueError(msg)

        # evaluate the queries to create the indexers
        indexers = {
            dim: pd.eval(expr, resolvers=[self], parser=parser, engine=engine)
            for dim, expr in queries.items()
        }

        # apply the selection
        return self.isel(indexers, missing_dims=missing_dims)
>>>>>>> ba47216e


ops.inject_all_ops_and_reduce_methods(Dataset, array_only=False)<|MERGE_RESOLUTION|>--- conflicted
+++ resolved
@@ -7059,7 +7059,79 @@
                 "Dataset.argmin() with a sequence or ... for dim"
             )
 
-<<<<<<< HEAD
+    def query(
+        self,
+        queries: Mapping[Hashable, Any] = None,
+        parser: str = "pandas",
+        engine: str = None,
+        missing_dims: str = "raise",
+        **queries_kwargs: Any,
+    ) -> "Dataset":
+        """Return a new dataset with each array indexed along the specified
+        dimension(s), where the indexers are given as strings containing
+        Python expressions to be evaluated against the data variables in the
+        dataset.
+
+        Parameters
+        ----------
+        queries : dict, optional
+            A dict with keys matching dimensions and values given by strings
+            containing Python expressions to be evaluated against the data variables
+            in the dataset. The expressions will be evaluated using the pandas
+            eval() function, and can contain any valid Python expressions but cannot
+            contain any Python statements.
+        parser : {"pandas", "python"}, default: "pandas"
+            The parser to use to construct the syntax tree from the expression.
+            The default of 'pandas' parses code slightly different than standard
+            Python. Alternatively, you can parse an expression using the 'python'
+            parser to retain strict Python semantics.
+        engine: {"python", "numexpr", None}, default: None
+            The engine used to evaluate the expression. Supported engines are:
+            - None: tries to use numexpr, falls back to python
+            - "numexpr": evaluates expressions using numexpr
+            - "python": performs operations as if you had eval’d in top level python
+        missing_dims : {"raise", "warn", "ignore"}, default: "raise"
+            What to do if dimensions that should be selected from are not present in the
+            Dataset:
+            - "raise": raise an exception
+            - "warning": raise a warning, and ignore the missing dimensions
+            - "ignore": ignore the missing dimensions
+        **queries_kwargs : {dim: query, ...}, optional
+            The keyword arguments form of ``queries``.
+            One of queries or queries_kwargs must be provided.
+
+        Returns
+        -------
+        obj : Dataset
+            A new Dataset with the same contents as this dataset, except each
+            array and dimension is indexed by the results of the appropriate
+            queries.
+
+        See Also
+        --------
+        Dataset.isel
+        pandas.eval
+
+        """
+
+        # allow queries to be given either as a dict or as kwargs
+        queries = either_dict_or_kwargs(queries, queries_kwargs, "query")
+
+        # check queries
+        for dim, expr in queries.items():
+            if not isinstance(expr, str):
+                msg = f"expr for dim {dim} must be a string to be evaluated, {type(expr)} given"
+                raise ValueError(msg)
+
+        # evaluate the queries to create the indexers
+        indexers = {
+            dim: pd.eval(expr, resolvers=[self], parser=parser, engine=engine)
+            for dim, expr in queries.items()
+        }
+
+        # apply the selection
+        return self.isel(indexers, missing_dims=missing_dims)
+
     def curvefit(
         self,
         coords: Union[Union[str, "DataArray"], Iterable[Union[str, "DataArray"]]],
@@ -7234,80 +7306,6 @@
         result.attrs = self.attrs.copy()
 
         return result
-=======
-    def query(
-        self,
-        queries: Mapping[Hashable, Any] = None,
-        parser: str = "pandas",
-        engine: str = None,
-        missing_dims: str = "raise",
-        **queries_kwargs: Any,
-    ) -> "Dataset":
-        """Return a new dataset with each array indexed along the specified
-        dimension(s), where the indexers are given as strings containing
-        Python expressions to be evaluated against the data variables in the
-        dataset.
-
-        Parameters
-        ----------
-        queries : dict, optional
-            A dict with keys matching dimensions and values given by strings
-            containing Python expressions to be evaluated against the data variables
-            in the dataset. The expressions will be evaluated using the pandas
-            eval() function, and can contain any valid Python expressions but cannot
-            contain any Python statements.
-        parser : {"pandas", "python"}, default: "pandas"
-            The parser to use to construct the syntax tree from the expression.
-            The default of 'pandas' parses code slightly different than standard
-            Python. Alternatively, you can parse an expression using the 'python'
-            parser to retain strict Python semantics.
-        engine: {"python", "numexpr", None}, default: None
-            The engine used to evaluate the expression. Supported engines are:
-            - None: tries to use numexpr, falls back to python
-            - "numexpr": evaluates expressions using numexpr
-            - "python": performs operations as if you had eval’d in top level python
-        missing_dims : {"raise", "warn", "ignore"}, default: "raise"
-            What to do if dimensions that should be selected from are not present in the
-            Dataset:
-            - "raise": raise an exception
-            - "warning": raise a warning, and ignore the missing dimensions
-            - "ignore": ignore the missing dimensions
-        **queries_kwargs : {dim: query, ...}, optional
-            The keyword arguments form of ``queries``.
-            One of queries or queries_kwargs must be provided.
-
-        Returns
-        -------
-        obj : Dataset
-            A new Dataset with the same contents as this dataset, except each
-            array and dimension is indexed by the results of the appropriate
-            queries.
-
-        See Also
-        --------
-        Dataset.isel
-        pandas.eval
-
-        """
-
-        # allow queries to be given either as a dict or as kwargs
-        queries = either_dict_or_kwargs(queries, queries_kwargs, "query")
-
-        # check queries
-        for dim, expr in queries.items():
-            if not isinstance(expr, str):
-                msg = f"expr for dim {dim} must be a string to be evaluated, {type(expr)} given"
-                raise ValueError(msg)
-
-        # evaluate the queries to create the indexers
-        indexers = {
-            dim: pd.eval(expr, resolvers=[self], parser=parser, engine=engine)
-            for dim, expr in queries.items()
-        }
-
-        # apply the selection
-        return self.isel(indexers, missing_dims=missing_dims)
->>>>>>> ba47216e
 
 
 ops.inject_all_ops_and_reduce_methods(Dataset, array_only=False)