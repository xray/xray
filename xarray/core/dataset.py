from __future__ import absolute_import
from __future__ import division
from __future__ import print_function
import functools
from collections import Mapping, defaultdict
from numbers import Number

import sys

import numpy as np
import pandas as pd

from . import ops
from . import utils
from . import groupby
from . import indexing
from . import alignment
from . import formatting
from .. import conventions
from .alignment import align
from .coordinates import DatasetCoordinates, LevelCoordinatesSource, Indexes
from .common import ImplementsDatasetReduce, BaseDataObject
from .merge import (dataset_update_method, dataset_merge_method,
                    merge_data_and_coords)
from .utils import (Frozen, SortedKeysDict, maybe_wrap_array, hashable,
                    decode_numpy_dict_values, ensure_us_time_resolution)
from .variable import (Variable, as_variable, IndexVariable,
                       broadcast_variables)
from .pycompat import (iteritems, basestring, OrderedDict,
                       dask_array_type, range)
from .formatting import ensure_valid_repr
from .combine import concat
from .options import OPTIONS

# list of attributes of pd.DatetimeIndex that are ndarrays of time info
_DATETIMEINDEX_COMPONENTS = ['year', 'month', 'day', 'hour', 'minute',
                             'second', 'microsecond', 'nanosecond', 'date',
                             'time', 'dayofyear', 'weekofyear', 'dayofweek',
                             'quarter']


def _get_virtual_variable(variables, key, level_vars=None, dim_sizes=None):
    """Get a virtual variable (e.g., 'time.year' or a MultiIndex level)
    from a dict of xarray.Variable objects (if possible)
    """
    if level_vars is None:
        level_vars = {}
    if dim_sizes is None:
        dim_sizes = {}

    if key in dim_sizes:
        data = pd.Index(range(dim_sizes[key]), name=key)
        variable = IndexVariable((key,), data)
        return key, key, variable

    if not isinstance(key, basestring):
        raise KeyError(key)

    split_key = key.split('.', 1)
    if len(split_key) == 2:
        ref_name, var_name = split_key
    elif len(split_key) == 1:
        ref_name, var_name = key, None
    else:
        raise KeyError(key)

    if ref_name in level_vars:
        dim_var = variables[level_vars[ref_name]]
        ref_var = dim_var.to_index_variable().get_level_variable(ref_name)
    else:
        ref_var = variables[ref_name]

    if var_name is None:
        virtual_var = ref_var
        var_name = key
    else:
        if ref_var.ndim == 1:
            date = ref_var.to_index()
        elif ref_var.ndim == 0:
            date = pd.Timestamp(ref_var.values)
        else:
            raise KeyError(key)

        if var_name == 'season':
            # TODO: move 'season' into pandas itself
            seasons = np.array(['DJF', 'MAM', 'JJA', 'SON'])
            month = date.month
            data = seasons[(month // 3) % 4]
        else:
            data = getattr(date, var_name)
        virtual_var = Variable(ref_var.dims, data)

    return ref_name, var_name, virtual_var


def calculate_dimensions(variables):
    """Calculate the dimensions corresponding to a set of variables.

    Returns dictionary mapping from dimension names to sizes. Raises ValueError
    if any of the dimension sizes conflict.
    """
    dims = OrderedDict()
    last_used = {}
    scalar_vars = set(k for k, v in iteritems(variables) if not v.dims)
    for k, var in iteritems(variables):
        for dim, size in zip(var.dims, var.shape):
            if dim in scalar_vars:
                raise ValueError('dimension %r already exists as a scalar '
                                 'variable' % dim)
            if dim not in dims:
                dims[dim] = size
                last_used[dim] = k
            elif dims[dim] != size:
                raise ValueError('conflicting sizes for dimension %r: '
                                 'length %s on %r and length %s on %r' %
                                 (dim, size, k, dims[dim], last_used[dim]))
    return dims


<<<<<<< HEAD
=======
def merge_indexes(
        indexes,       # type: Dict[Any, Union[Any, List[Any]]]
        variables,     # type: Dict[Any, Variable]
        coord_names,   # type: Set
        append=False,  # type: bool
        ):
    # type: (...) -> Tuple[OrderedDict[Any, Variable], Set]
    """Merge variables into multi-indexes.

    Not public API. Used in Dataset and DataArray set_index
    methods.
    """
    vars_to_replace = {}
    vars_to_remove = []

    for dim, var_names in indexes.items():
        if isinstance(var_names, basestring):
            var_names = [var_names]

        names, labels, levels = [], [], []
        current_index_variable = variables.get(dim)

        if current_index_variable is not None and append:
            current_index = current_index_variable.to_index()
            if isinstance(current_index, pd.MultiIndex):
                names.extend(current_index.names)
                labels.extend(current_index.labels)
                levels.extend(current_index.levels)
            else:
                names.append('%s_level_0' % dim)
                cat = pd.Categorical(current_index.values, ordered=True)
                labels.append(cat.codes)
                levels.append(cat.categories)

        for n in var_names:
            names.append(n)
            var = variables[n]
            if (current_index_variable is not None and
                var.dims != current_index_variable.dims):
                raise ValueError(
                    "dimension mismatch between %r %s and %r %s"
                    % (dim, current_index_variable.dims, n, var.dims))
            else:
                cat = pd.Categorical(var.values, ordered=True)
                labels.append(cat.codes)
                levels.append(cat.categories)

        idx = pd.MultiIndex(labels=labels, levels=levels, names=names)
        vars_to_replace[dim] = IndexVariable(dim, idx)
        vars_to_remove.extend(var_names)

    new_variables = OrderedDict([(k, v) for k, v in iteritems(variables)
                                 if k not in vars_to_remove])
    new_variables.update(vars_to_replace)
    new_coord_names = coord_names | set(vars_to_replace)
    new_coord_names -= set(vars_to_remove)

    return new_variables, new_coord_names


def split_indexes(
        dims_or_levels,  # type: Union[Any, List[Any]]
        variables,       # type: Dict[Any, Variable]
        coord_names,     # type: Set
        level_coords,    # type: Dict[Any, Any]
        drop=False,      # type: bool
        ):
    # type: (...) -> Tuple[OrderedDict[Any, Variable], Set]
    """Extract (multi-)indexes (levels) as variables.

    Not public API. Used in Dataset and DataArray reset_index
    methods.
    """
    if isinstance(dims_or_levels, basestring):
        dims_or_levels = [dims_or_levels]

    dim_levels = defaultdict(list)
    dims = []
    for k in dims_or_levels:
        if k in level_coords:
            dim_levels[level_coords[k]].append(k)
        else:
            dims.append(k)

    vars_to_replace = {}
    vars_to_create = OrderedDict()
    vars_to_remove = []

    for d in dims:
        index = variables[d].to_index()
        if isinstance(index, pd.MultiIndex):
            dim_levels[d] = index.names
        else:
            vars_to_remove.append(d)
            if not drop:
                vars_to_create[d + '_'] = Variable(d, index)

    for d, levs in dim_levels.items():
        index = variables[d].to_index()
        if len(levs) == index.nlevels:
            vars_to_remove.append(d)
        else:
            vars_to_replace[d] = IndexVariable(d, index.droplevel(levs))

        if not drop:
            for lev in levs:
                idx = index.get_level_values(lev)
                vars_to_create[idx.name] = Variable(d, idx)

    new_variables = variables.copy()
    for v in set(vars_to_remove):
        del new_variables[v]
    new_variables.update(vars_to_replace)
    new_variables.update(vars_to_create)
    new_coord_names = (coord_names | set(vars_to_create)) - set(vars_to_remove)

    return new_variables, new_coord_names


def _assert_empty(args, msg='%s'):
    if args:
        raise ValueError(msg % args)


>>>>>>> 71d6a0e8
def as_dataset(obj):
    """Cast the given object to a Dataset.

    Handles Datasets, DataArrays and dictionaries of variables. A new Dataset
    object is only created if the provided object is not already one.
    """
    if hasattr(obj, 'to_dataset'):
        obj = obj.to_dataset()
    if not isinstance(obj, Dataset):
        obj = Dataset(obj)
    return obj


class DataVariables(Mapping, formatting.ReprMixin):
    def __init__(self, dataset):
        self._dataset = dataset

    def __iter__(self):
        return (key for key in self._dataset._variables
                if key not in self._dataset._coord_names)

    def __len__(self):
        return len(self._dataset._variables) - len(self._dataset._coord_names)

    def __contains__(self, key):
        return (key in self._dataset._variables and
                key not in self._dataset._coord_names)

    def __getitem__(self, key):
        if key not in self._dataset._coord_names:
            return self._dataset[key]
        else:
            raise KeyError(key)

    def __unicode__(self):
        return formatting.vars_repr(self)

    @property
    def variables(self):
        all_variables = self._dataset.variables
        return Frozen(OrderedDict((k, all_variables[k]) for k in self))


class _LocIndexer(object):
    def __init__(self, dataset):
        self.dataset = dataset

    def __getitem__(self, key):
        if not utils.is_dict_like(key):
            raise TypeError('can only lookup dictionaries from Dataset.loc')
        return self.dataset.sel(**key)


class Dataset(Mapping, ImplementsDatasetReduce, BaseDataObject,
              formatting.ReprMixin):
    """A multi-dimensional, in memory, array database.

    A dataset resembles an in-memory representation of a NetCDF file, and
    consists of variables, coordinates and attributes which together form a
    self describing dataset.

    Dataset implements the mapping interface with keys given by variable names
    and values given by DataArray objects for each variable name.

    One dimensional variables with name equal to their dimension are index
    coordinates used for label based indexing.
    """
    groupby_cls = groupby.DatasetGroupBy

    def __init__(self, data_vars=None, coords=None, attrs=None,
                 compat='broadcast_equals'):
        """To load data from a file or file-like object, use the `open_dataset`
        function.

        Parameters
        ----------
        data_vars : dict-like, optional
            A mapping from variable names to :py:class:`~xarray.DataArray`
            objects, :py:class:`~xarray.Variable` objects or tuples of the
            form ``(dims, data[, attrs])`` which can be used as arguments to
            create a new ``Variable``. Each dimension must have the same length
            in all variables in which it appears.
        coords : dict-like, optional
            Another mapping in the same form as the `variables` argument,
            except the each item is saved on the dataset as a "coordinate".
            These variables have an associated meaning: they describe
            constant/fixed/independent quantities, unlike the
            varying/measured/dependent quantities that belong in `variables`.
            Coordinates values may be given by 1-dimensional arrays or scalars,
            in which case `dims` do not need to be supplied: 1D arrays will be
            assumed to give index values along the dimension with the same
            name.
        attrs : dict-like, optional
            Global attributes to save on this dataset.
        compat : {'broadcast_equals', 'equals', 'identical'}, optional
            String indicating how to compare variables of the same name for
            potential conflicts when initializing this dataset:

            - 'broadcast_equals': all values must be equal when variables are
              broadcast against each other to ensure common dimensions.
            - 'equals': all values and dimensions must be the same.
            - 'identical': all values, dimensions and attributes must be the
              same.
        """
        self._variables = OrderedDict()
        self._coord_names = set()
        self._dims = {}
        self._attrs = None
        self._file_obj = None
        if data_vars is None:
            data_vars = {}
        if coords is None:
            coords = {}
        if data_vars is not None or coords is not None:
            self._set_init_vars_and_dims(data_vars, coords, compat)
        if attrs is not None:
            self.attrs = attrs
        self._initialized = True

    def _set_init_vars_and_dims(self, data_vars, coords, compat):
        """Set the initial value of Dataset variables and dimensions
        """
        both_data_and_coords = [k for k in data_vars if k in coords]
        if both_data_and_coords:
            raise ValueError('variables %r are found in both data_vars and '
                             'coords' % both_data_and_coords)

        variables, coord_names, dims = merge_data_and_coords(
            data_vars, coords, compat=compat)

        self._variables = variables
        self._coord_names = coord_names
        self._dims = dims

    @classmethod
    def load_store(cls, store, decoder=None):
        """Create a new dataset from the contents of a backends.*DataStore
        object
        """
        variables, attributes = store.load()
        if decoder:
            variables, attributes = decoder(variables, attributes)
        obj = cls(variables, attrs=attributes)
        obj._file_obj = store
        return obj

    @property
    def variables(self):
        """Frozen dictionary of xarray.Variable objects constituting this
        dataset's data
        """
        return Frozen(self._variables)

    def _attrs_copy(self):
        return None if self._attrs is None else OrderedDict(self._attrs)

    @property
    def attrs(self):
        """Dictionary of global attributes on this dataset
        """
        if self._attrs is None:
            self._attrs = OrderedDict()
        return self._attrs

    @attrs.setter
    def attrs(self, value):
        self._attrs = OrderedDict(value)

    @property
    def dims(self):
        """Mapping from dimension names to lengths.

        Cannot be modified directly, but is updated when adding new variables.

        Note that type of this object differs from `DataArray.dims`.
        See `Dataset.sizes` and `DataArray.sizes` for consistently named
        properties.
        """
        return Frozen(SortedKeysDict(self._dims))

    @property
    def sizes(self):
        """Mapping from dimension names to lengths.

        Cannot be modified directly, but is updated when adding new variables.

        This is an alias for `Dataset.dims` provided for the benefit of
        consistency with `DataArray.sizes`.

        See also
        --------
        DataArray.sizes
        """
        return self.dims

    def load(self):
        """Manually trigger loading of this dataset's data from disk or a
        remote source into memory and return this dataset.

        Normally, it should not be necessary to call this method in user code,
        because all xarray functions should either work on deferred data or
        load data automatically. However, this method can be necessary when
        working with many file objects on disk.
        """
        # access .data to coerce everything to numpy or dask arrays
        lazy_data = {k: v._data for k, v in self.variables.items()
                     if isinstance(v._data, dask_array_type)}
        if lazy_data:
            import dask.array as da

            # evaluate all the dask arrays simultaneously
            evaluated_data = da.compute(*lazy_data.values())

            for k, data in zip(lazy_data, evaluated_data):
                self.variables[k].data = data

        # load everything else sequentially
        for k, v in self.variables.items():
            if k not in lazy_data:
                v.load()

        return self

    def compute(self):
        """Manually trigger loading of this dataset's data from disk or a
        remote source into memory and return a new dataset. The original is
        left unaltered.

        Normally, it should not be necessary to call this method in user code,
        because all xarray functions should either work on deferred data or
        load data automatically. However, this method can be necessary when
        working with many file objects on disk.
        """
        new = self.copy(deep=False)
        return new.load()

    @classmethod
    def _construct_direct(cls, variables, coord_names, dims=None, attrs=None,
                          file_obj=None):
        """Shortcut around __init__ for internal use when we want to skip
        costly validation
        """
        obj = object.__new__(cls)
        obj._variables = variables
        obj._coord_names = coord_names
        obj._dims = dims
        obj._attrs = attrs
        obj._file_obj = file_obj
        obj._initialized = True
        return obj

    __default_attrs = object()

    @classmethod
    def _from_vars_and_coord_names(cls, variables, coord_names, attrs=None):
        dims = dict(calculate_dimensions(variables))
        return cls._construct_direct(variables, coord_names, dims, attrs)

    def _replace_vars_and_dims(self, variables, coord_names=None, dims=None,
                               attrs=__default_attrs, inplace=False):
        """Fastpath constructor for internal use.

        Preserves coord names and attributes. If not provided explicitly,
        dimensions are recalculated from the supplied variables.

        The arguments are *not* copied when placed on the new dataset. It is up
        to the caller to ensure that they have the right type and are not used
        elsewhere.

        Parameters
        ----------
        variables : OrderedDict
        coord_names : set or None, optional
        attrs : OrderedDict or None, optional

        Returns
        -------
        new : Dataset
        """
        if dims is None:
            dims = calculate_dimensions(variables)
        if inplace:
            self._dims = dims
            self._variables = variables
            if coord_names is not None:
                self._coord_names = coord_names
            if attrs is not self.__default_attrs:
                self._attrs = attrs
            obj = self
        else:
            if coord_names is None:
                coord_names = self._coord_names.copy()
            if attrs is self.__default_attrs:
                attrs = self._attrs_copy()
            obj = self._construct_direct(variables, coord_names, dims, attrs)
        return obj

    def _replace_indexes(self, indexes):
        if not len(indexes):
            return self
        variables = self._variables.copy()
        for name, idx in indexes.items():
            variables[name] = IndexVariable(name, idx)
        obj = self._replace_vars_and_dims(variables)

        # switch from dimension to level names, if necessary
        dim_names = {}
        for dim, idx in indexes.items():
            if not isinstance(idx, pd.MultiIndex) and idx.name != dim:
                dim_names[dim] = idx.name
        if dim_names:
            obj = obj.rename(dim_names)
        return obj

    def copy(self, deep=False):
        """Returns a copy of this dataset.

        If `deep=True`, a deep copy is made of each of the component variables.
        Otherwise, a shallow copy of each of the component variable is made, so
        that the underlying memory region of the new dataset is the same as in
        the original dataset.
        """
        variables = OrderedDict((k, v.copy(deep=deep))
                                for k, v in iteritems(self._variables))
        # skip __init__ to avoid costly validation
        return self._construct_direct(variables, self._coord_names.copy(),
                                      self._dims.copy(), self._attrs_copy())

    def _subset_with_all_valid_coords(self, variables, coord_names, attrs):
        needed_dims = set()
        for v in variables.values():
            needed_dims.update(v.dims)
        for k in self._coord_names:
            if set(self.variables[k].dims) <= needed_dims:
                variables[k] = self._variables[k]
                coord_names.add(k)
        dims = dict((k, self._dims[k]) for k in needed_dims)

        return self._construct_direct(variables, coord_names, dims, attrs)

    @property
    def _level_coords(self):
        """Return a mapping of all MultiIndex levels and their corresponding
        coordinate name.
        """
        level_coords = OrderedDict()
        for cname in self._coord_names:
            var = self.variables[cname]
            if var.ndim == 1:
                level_names = var.to_index_variable().level_names
                if level_names is not None:
                    dim, = var.dims
                    level_coords.update({lname: dim for lname in level_names})
        return level_coords

    def _copy_listed(self, names):
        """Create a new Dataset with the listed variables from this dataset and
        the all relevant coordinates. Skips all validation.
        """
        variables = OrderedDict()
        coord_names = set()

        for name in names:
            try:
                variables[name] = self._variables[name]
            except KeyError:
                ref_name, var_name, var = _get_virtual_variable(
                    self._variables, name, self._level_coords, self.dims)
                variables[var_name] = var
                if ref_name in self._coord_names or ref_name in self.dims:
                    coord_names.add(var_name)

        return self._subset_with_all_valid_coords(variables, coord_names,
                                                  attrs=self.attrs.copy())

    def _construct_dataarray(self, name):
        """Construct a DataArray by indexing this dataset
        """
        from .dataarray import DataArray

        try:
            variable = self._variables[name]
        except KeyError:
            _, name, variable = _get_virtual_variable(
                self._variables, name, self._level_coords, self.dims)

        coords = OrderedDict()
        needed_dims = set(variable.dims)
        for k in self.coords:
            if set(self.variables[k].dims) <= needed_dims:
                coords[k] = self.variables[k]

        return DataArray(variable, coords, name=name, fastpath=True)

    def __copy__(self):
        return self.copy(deep=False)

    def __deepcopy__(self, memo=None):
        # memo does nothing but is required for compatibility with
        # copy.deepcopy
        return self.copy(deep=True)

    @property
    def _attr_sources(self):
        """List of places to look-up items for attribute-style access"""
        return [self, LevelCoordinatesSource(self), self.attrs]

    def __contains__(self, key):
        """The 'in' operator will return true or false depending on whether
        'key' is an array in the dataset or not.
        """
        return key in self._variables

    def __len__(self):
        return len(self._variables)

    def __iter__(self):
        return iter(self._variables)

    @property
    def nbytes(self):
        return sum(v.nbytes for v in self.variables.values())

    @property
    def loc(self):
        """Attribute for location based indexing. Only supports __getitem__,
        and only when the key is a dict of the form {dim: labels}.
        """
        return _LocIndexer(self)

    def __getitem__(self, key):
        """Access variables or coordinates this dataset as a
        :py:class:`~xarray.DataArray`.

        Indexing with a list of names will return a new ``Dataset`` object.
        """
        if utils.is_dict_like(key):
            return self.isel(**key)

        if hashable(key):
            return self._construct_dataarray(key)
        else:
            return self._copy_listed(np.asarray(key))

    def __setitem__(self, key, value):
        """Add an array to this dataset.

        If value is a `DataArray`, call its `select_vars()` method, rename it
        to `key` and merge the contents of the resulting dataset into this
        dataset.

        If value is an `Variable` object (or tuple of form
        ``(dims, data[, attrs])``), add it to this dataset as a new
        variable.
        """
        if utils.is_dict_like(key):
            raise NotImplementedError('cannot yet use a dictionary as a key '
                                      'to set Dataset values')

        self.update({key: value})

    def __delitem__(self, key):
        """Remove a variable from this dataset.
        """
        del self._variables[key]
        self._coord_names.discard(key)

    # mutable objects should not be hashable
    __hash__ = None

    def _all_compat(self, other, compat_str):
        """Helper function for equals and identical"""
        # some stores (e.g., scipy) do not seem to preserve order, so don't
        # require matching order for equality
        def compat(x, y):
            return getattr(x, compat_str)(y)
        return (self._coord_names == other._coord_names and
                utils.dict_equiv(self._variables, other._variables,
                                 compat=compat))

    def broadcast_equals(self, other):
        """Two Datasets are broadcast equal if they are equal after
        broadcasting all variables against each other.

        For example, variables that are scalar in one dataset but non-scalar in
        the other dataset can still be broadcast equal if the the non-scalar
        variable is a constant.

        See Also
        --------
        Dataset.equals
        Dataset.identical
        """
        try:
            return self._all_compat(other, 'broadcast_equals')
        except (TypeError, AttributeError):
            return False

    def equals(self, other):
        """Two Datasets are equal if they have matching variables and
        coordinates, all of which are equal.

        Datasets can still be equal (like pandas objects) if they have NaN
        values in the same locations.

        This method is necessary because `v1 == v2` for ``Dataset``
        does element-wise comparisons (like numpy.ndarrays).

        See Also
        --------
        Dataset.broadcast_equals
        Dataset.identical
        """
        try:
            return self._all_compat(other, 'equals')
        except (TypeError, AttributeError):
            return False

    def identical(self, other):
        """Like equals, but also checks all dataset attributes and the
        attributes on all variables and coordinates.

        See Also
        --------
        Dataset.broadcast_equals
        Dataset.equals
        """
        try:
            return (utils.dict_equiv(self.attrs, other.attrs) and
                    self._all_compat(other, 'identical'))
        except (TypeError, AttributeError):
            return False

    @property
    def indexes(self):
        """OrderedDict of pandas.Index objects used for label based indexing
        """
        return Indexes(self._variables, self._dims)

    @property
    def coords(self):
        """Dictionary of xarray.DataArray objects corresponding to coordinate
        variables
        """
        return DatasetCoordinates(self)

    @property
    def data_vars(self):
        """Dictionary of xarray.DataArray objects corresponding to data variables
        """
        return DataVariables(self)

    def set_coords(self, names, inplace=False):
        """Given names of one or more variables, set them as coordinates

        Parameters
        ----------
        names : str or list of str
            Name(s) of variables in this dataset to convert into coordinates.
        inplace : bool, optional
            If True, modify this dataset inplace. Otherwise, create a new
            object.

        Returns
        -------
        Dataset
        """
        # TODO: allow inserting new coordinates with this method, like
        # DataFrame.set_index?
        # nb. check in self._variables, not self.data_vars to insure that the
        # operation is idempotent
        if isinstance(names, basestring):
            names = [names]
        self._assert_all_in_dataset(names)
        obj = self if inplace else self.copy()
        obj._coord_names.update(names)
        return obj

    def reset_coords(self, names=None, drop=False, inplace=False):
        """Given names of coordinates, reset them to become variables

        Parameters
        ----------
        names : str or list of str, optional
            Name(s) of non-index coordinates in this dataset to reset into
            variables. By default, all non-index coordinates are reset.
        drop : bool, optional
            If True, remove coordinates instead of converting them into
            variables.
        inplace : bool, optional
            If True, modify this dataset inplace. Otherwise, create a new
            object.

        Returns
        -------
        Dataset
        """
        if names is None:
            names = self._coord_names - set(self.dims)
        else:
            if isinstance(names, basestring):
                names = [names]
            self._assert_all_in_dataset(names)
            bad_coords = set(names) & set(self.dims)
            if bad_coords:
                raise ValueError(
                    'cannot remove index coordinates with reset_coords: %s'
                    % bad_coords)
        obj = self if inplace else self.copy()
        obj._coord_names.difference_update(names)
        if drop:
            for name in names:
                del obj._variables[name]
        return obj

    def dump_to_store(self, store, encoder=None, sync=True, encoding=None):
        """Store dataset contents to a backends.*DataStore object."""
        if encoding is None:
            encoding = {}
        variables, attrs = conventions.encode_dataset_coordinates(self)

        check_encoding = set()
        for k, enc in encoding.items():
            # no need to shallow copy the variable again; that already happened
            # in encode_dataset_coordinates
            variables[k].encoding = enc
            check_encoding.add(k)

        if encoder:
            variables, attrs = encoder(variables, attrs)

        store.store(variables, attrs, check_encoding)
        if sync:
            store.sync()

    def to_netcdf(self, path=None, mode='w', format=None, group=None,
                  engine=None, encoding=None):
        """Write dataset contents to a netCDF file.

        Parameters
        ----------
        path : str, optional
            Path to which to save this dataset. If no path is provided, this
            function returns the resulting netCDF file as a bytes object; in
            this case, we need to use scipy.io.netcdf, which does not support
            netCDF version 4 (the default format becomes NETCDF3_64BIT).
        mode : {'w', 'a'}, optional
            Write ('w') or append ('a') mode. If mode='w', any existing file at
            this location will be overwritten.
        format : {'NETCDF4', 'NETCDF4_CLASSIC', 'NETCDF3_64BIT', 'NETCDF3_CLASSIC'}, optional
            File format for the resulting netCDF file:

            * NETCDF4: Data is stored in an HDF5 file, using netCDF4 API
              features.
            * NETCDF4_CLASSIC: Data is stored in an HDF5 file, using only
              netCDF 3 compatible API features.
            * NETCDF3_64BIT: 64-bit offset version of the netCDF 3 file format,
              which fully supports 2+ GB files, but is only compatible with
              clients linked against netCDF version 3.6.0 or later.
            * NETCDF3_CLASSIC: The classic netCDF 3 file format. It does not
              handle 2+ GB files very well.

            All formats are supported by the netCDF4-python library.
            scipy.io.netcdf only supports the last two formats.

            The default format is NETCDF4 if you are saving a file to disk and
            have the netCDF4-python library available. Otherwise, xarray falls
            back to using scipy to write netCDF files and defaults to the
            NETCDF3_64BIT format (scipy does not support netCDF4).
        group : str, optional
            Path to the netCDF4 group in the given file to open (only works for
            format='NETCDF4'). The group(s) will be created if necessary.
        engine : {'netcdf4', 'scipy', 'h5netcdf'}, optional
            Engine to use when writing netCDF files. If not provided, the
            default engine is chosen based on available dependencies, with a
            preference for 'netcdf4' if writing to a file on disk.
        encoding : dict, optional
            Nested dictionary with variable names as keys and dictionaries of
            variable specific encodings as values, e.g.,
            ``{'my_variable': {'dtype': 'int16', 'scale_factor': 0.1, 'zlib': True}, ...}``
        """
        if encoding is None:
            encoding = {}
        from ..backends.api import to_netcdf
        return to_netcdf(self, path, mode, format=format, group=group,
                         engine=engine, encoding=encoding)

    def __unicode__(self):
        return formatting.dataset_repr(self)

    def info(self, buf=None):
        """
        Concise summary of a Dataset variables and attributes.

        Parameters
        ----------
        buf : writable buffer, defaults to sys.stdout

        See Also
        --------
        pandas.DataFrame.assign
        netCDF's ncdump
        """

        if buf is None:  # pragma: no cover
            buf = sys.stdout

        lines = []
        lines.append(u'xarray.Dataset {')
        lines.append(u'dimensions:')
        for name, size in self.dims.items():
            lines.append(u'\t{name} = {size} ;'.format(name=name, size=size))
        lines.append(u'\nvariables:')
        for name, da in self.variables.items():
            dims = u', '.join(da.dims)
            lines.append(u'\t{type} {name}({dims}) ;'.format(
                type=da.dtype, name=name, dims=dims))
            for k, v in da.attrs.items():
                lines.append(u'\t\t{name}:{k} = {v} ;'.format(name=name, k=k,
                                                              v=v))
        lines.append(u'\n// global attributes:')
        for k, v in self.attrs.items():
            lines.append(u'\t:{k} = {v} ;'.format(k=k, v=v))
        lines.append(u'}')

        buf.write(u'\n'.join(lines))

    @property
    def chunks(self):
        """Block dimensions for this dataset's data or None if it's not a dask
        array.
        """
        chunks = {}
        for v in self.variables.values():
            if v.chunks is not None:
                for dim, c in zip(v.dims, v.chunks):
                    if dim in chunks and c != chunks[dim]:
                        raise ValueError('inconsistent chunks')
                    chunks[dim] = c
        return Frozen(SortedKeysDict(chunks))

    def chunk(self, chunks=None, name_prefix='xarray-', token=None,
              lock=False):
        """Coerce all arrays in this dataset into dask arrays with the given
        chunks.

        Non-dask arrays in this dataset will be converted to dask arrays. Dask
        arrays will be rechunked to the given chunk sizes.

        If neither chunks is not provided for one or more dimensions, chunk
        sizes along that dimension will not be updated; non-dask arrays will be
        converted into dask arrays with a single block.

        Parameters
        ----------
        chunks : int or dict, optional
            Chunk sizes along each dimension, e.g., ``5`` or
            ``{'x': 5, 'y': 5}``.
        name_prefix : str, optional
            Prefix for the name of any new dask arrays.
        token : str, optional
            Token uniquely identifying this dataset.
        lock : optional
            Passed on to :py:func:`dask.array.from_array`, if the array is not
            already as dask array.

        Returns
        -------
        chunked : xarray.Dataset
        """
        try:
            from dask.base import tokenize
        except ImportError:
            import dask  # raise the usual error if dask is entirely missing
            raise ImportError('xarray requires dask version 0.6 or newer')

        if isinstance(chunks, Number):
            chunks = dict.fromkeys(self.dims, chunks)

        if chunks is not None:
            bad_dims = [d for d in chunks if d not in self.dims]
            if bad_dims:
                raise ValueError('some chunks keys are not dimensions on this '
                                 'object: %s' % bad_dims)

        def selkeys(dict_, keys):
            if dict_ is None:
                return None
            return dict((d, dict_[d]) for d in keys if d in dict_)

        def maybe_chunk(name, var, chunks):
            chunks = selkeys(chunks, var.dims)
            if not chunks:
                chunks = None
            if var.ndim > 0:
                token2 = tokenize(name, token if token else var._data)
                name2 = '%s%s-%s' % (name_prefix, name, token2)
                return var.chunk(chunks, name=name2, lock=lock)
            else:
                return var

        variables = OrderedDict([(k, maybe_chunk(k, v, chunks))
                                 for k, v in self.variables.items()])
        return self._replace_vars_and_dims(variables)

    def isel(self, drop=False, **indexers):
        """Returns a new dataset with each array indexed along the specified
        dimension(s).

        This method selects values from each array using its `__getitem__`
        method, except this method does not require knowing the order of
        each array's dimensions.

        Parameters
        ----------
        drop : bool, optional
            If ``drop=True``, drop coordinates variables indexed by integers
            instead of making them scalar.
        **indexers : {dim: indexer, ...}
            Keyword arguments with names matching dimensions and values given
            by integers, slice objects or arrays.

        Returns
        -------
        obj : Dataset
            A new Dataset with the same contents as this dataset, except each
            array and dimension is indexed by the appropriate indexers. In
            general, each array's data will be a view of the array's data
            in this dataset, unless numpy fancy indexing was triggered by using
            an array indexer, in which case the data will be a copy.

        See Also
        --------
        Dataset.sel
        Dataset.sel_points
        Dataset.isel_points
        DataArray.isel
        """
        invalid = [k for k in indexers if k not in self.dims]
        if invalid:
            raise ValueError("dimensions %r do not exist" % invalid)

        # all indexers should be int, slice or np.ndarrays
        indexers = [(k, (np.asarray(v)
                         if not isinstance(v, (int, np.integer, slice))
                         else v))
                    for k, v in iteritems(indexers)]

        variables = OrderedDict()
        for name, var in iteritems(self._variables):
            var_indexers = dict((k, v) for k, v in indexers if k in var.dims)
            new_var = var.isel(**var_indexers)
            if not (drop and name in var_indexers):
                variables[name] = new_var
        coord_names = set(self._coord_names) & set(variables)
        return self._replace_vars_and_dims(variables, coord_names=coord_names)

    def sel(self, method=None, tolerance=None, drop=False, **indexers):
        """Returns a new dataset with each array indexed by tick labels
        along the specified dimension(s).

        In contrast to `Dataset.isel`, indexers for this method should use
        labels instead of integers.

        Under the hood, this method is powered by using pandas's powerful Index
        objects. This makes label based indexing essentially just as fast as
        using integer indexing.

        It also means this method uses pandas's (well documented) logic for
        indexing. This means you can use string shortcuts for datetime indexes
        (e.g., '2000-01' to select all values in January 2000). It also means
        that slices are treated as inclusive of both the start and stop values,
        unlike normal Python indexing.

        Parameters
        ----------
        method : {None, 'nearest', 'pad'/'ffill', 'backfill'/'bfill'}, optional
            Method to use for inexact matches (requires pandas>=0.16):

            * None (default): only exact matches
            * pad / ffill: propagate last valid index value forward
            * backfill / bfill: propagate next valid index value backward
            * nearest: use nearest valid index value
        tolerance : optional
            Maximum distance between original and new labels for inexact
            matches. The values of the index at the matching locations most
            satisfy the equation ``abs(index[indexer] - target) <= tolerance``.
            Requires pandas>=0.17.
        drop : bool, optional
            If ``drop=True``, drop coordinates variables in `indexers` instead
            of making them scalar.
        **indexers : {dim: indexer, ...}
            Keyword arguments with names matching dimensions and values given
            by scalars, slices or arrays of tick labels. For dimensions with
            multi-index, the indexer may also be a dict-like object with keys
            matching index level names.

        Returns
        -------
        obj : Dataset
            A new Dataset with the same contents as this dataset, except each
            variable and dimension is indexed by the appropriate indexers. In
            general, each variable's data will be a view of the variable's data
            in this dataset, unless numpy fancy indexing was triggered by using
            an array indexer, in which case the data will be a copy.

        See Also
        --------
        Dataset.isel
        Dataset.sel_points
        Dataset.isel_points
        DataArray.sel
        """
        pos_indexers, new_indexes = indexing.remap_label_indexers(
            self, indexers, method=method, tolerance=tolerance
        )
        result = self.isel(drop=drop, **pos_indexers)
        return result._replace_indexes(new_indexes)

    def isel_points(self, dim='points', **indexers):
        """Returns a new dataset with each array indexed pointwise along the
        specified dimension(s).

        This method selects pointwise values from each array and is akin to
        the NumPy indexing behavior of `arr[[0, 1], [0, 1]]`, except this
        method does not require knowing the order of each array's dimensions.

        Parameters
        ----------
        dim : str or DataArray or pandas.Index or other list-like object, optional
            Name of the dimension to concatenate along. If dim is provided as a
            string, it must be a new dimension name, in which case it is added
            along axis=0. If dim is provided as a DataArray or Index or
            list-like object, its name, which must not be present in the
            dataset, is used as the dimension to concatenate along and the
            values are added as a coordinate.
        **indexers : {dim: indexer, ...}
            Keyword arguments with names matching dimensions and values given
            by array-like objects. All indexers must be the same length and
            1 dimensional.

        Returns
        -------
        obj : Dataset
            A new Dataset with the same contents as this dataset, except each
            array and dimension is indexed by the appropriate indexers. With
            pointwise indexing, the new Dataset will always be a copy of the
            original.

        See Also
        --------
        Dataset.sel
        Dataset.isel
        Dataset.sel_points
        DataArray.isel_points
        """
        from .dataarray import DataArray

        indexer_dims = set(indexers)

        def relevant_keys(mapping):
            return [k for k, v in mapping.items()
                    if any(d in indexer_dims for d in v.dims)]

        data_vars = relevant_keys(self.data_vars)
        coords = relevant_keys(self.coords)

        # all the indexers should be iterables
        keys = indexers.keys()
        indexers = [(k, np.asarray(v)) for k, v in iteritems(indexers)]
        # Check that indexers are valid dims, integers, and 1D
        for k, v in indexers:
            if k not in self.dims:
                raise ValueError("dimension %s does not exist" % k)
            if v.dtype.kind != 'i':
                raise TypeError('Indexers must be integers')
            if v.ndim != 1:
                raise ValueError('Indexers must be 1 dimensional')

        # all the indexers should have the same length
        lengths = set(len(v) for k, v in indexers)
        if len(lengths) > 1:
            raise ValueError('All indexers must be the same length')

        # Existing dimensions are not valid choices for the dim argument
        if isinstance(dim, basestring):
            if dim in self.dims:
                # dim is an invalid string
                raise ValueError('Existing dimension names are not valid '
                                 'choices for the dim argument in sel_points')
        elif hasattr(dim, 'dims'):
            # dim is a DataArray or Coordinate
            if dim.name in self.dims:
                # dim already exists
                raise ValueError('Existing dimensions are not valid choices '
                                 'for the dim argument in sel_points')

        if not utils.is_scalar(dim) and not isinstance(dim, DataArray):
            dim = as_variable(dim, name='points')

        # TODO: This would be sped up with vectorized indexing. This will
        # require dask to support pointwise indexing as well.
        return concat([self.isel(**d) for d in
                       [dict(zip(keys, inds)) for inds in
                        zip(*[v for k, v in indexers])]],
                      dim=dim, coords=coords, data_vars=data_vars)

    def sel_points(self, dim='points', method=None, tolerance=None,
                   **indexers):
        """Returns a new dataset with each array indexed pointwise by tick
        labels along the specified dimension(s).

        In contrast to `Dataset.isel_points`, indexers for this method should
        use labels instead of integers.

        In contrast to `Dataset.sel`, this method selects points along the
        diagonal of multi-dimensional arrays, not the intersection.

        Parameters
        ----------
        dim : str or DataArray or pandas.Index or other list-like object, optional
            Name of the dimension to concatenate along. If dim is provided as a
            string, it must be a new dimension name, in which case it is added
            along axis=0. If dim is provided as a DataArray or Index or
            list-like object, its name, which must not be present in the
            dataset, is used as the dimension to concatenate along and the
            values are added as a coordinate.
        method : {None, 'nearest', 'pad'/'ffill', 'backfill'/'bfill'}, optional
            Method to use for inexact matches (requires pandas>=0.16):

            * None (default): only exact matches
            * pad / ffill: propagate last valid index value forward
            * backfill / bfill: propagate next valid index value backward
            * nearest: use nearest valid index value
        tolerance : optional
            Maximum distance between original and new labels for inexact
            matches. The values of the index at the matching locations most
            satisfy the equation ``abs(index[indexer] - target) <= tolerance``.
            Requires pandas>=0.17.
        **indexers : {dim: indexer, ...}
            Keyword arguments with names matching dimensions and values given
            by array-like objects. All indexers must be the same length and
            1 dimensional.

        Returns
        -------
        obj : Dataset
            A new Dataset with the same contents as this dataset, except each
            array and dimension is indexed by the appropriate indexers. With
            pointwise indexing, the new Dataset will always be a copy of the
            original.

        See Also
        --------
        Dataset.sel
        Dataset.isel
        Dataset.isel_points
        DataArray.sel_points
        """
        pos_indexers, _ = indexing.remap_label_indexers(
            self, indexers, method=method, tolerance=tolerance
        )
        return self.isel_points(dim=dim, **pos_indexers)

    def reindex_like(self, other, method=None, tolerance=None, copy=True):
        """Conform this object onto the indexes of another object, filling
        in missing values with NaN.

        Parameters
        ----------
        other : Dataset or DataArray
            Object with an 'indexes' attribute giving a mapping from dimension
            names to pandas.Index objects, which provides coordinates upon
            which to index the variables in this dataset. The indexes on this
            other object need not be the same as the indexes on this
            dataset. Any mis-matched index values will be filled in with
            NaN, and any mis-matched dimension names will simply be ignored.
        method : {None, 'nearest', 'pad'/'ffill', 'backfill'/'bfill'}, optional
            Method to use for filling index values from other not found in this
            dataset:

            * None (default): don't fill gaps
            * pad / ffill: propagate last valid index value forward
            * backfill / bfill: propagate next valid index value backward
            * nearest: use nearest valid index value (requires pandas>=0.16)
        tolerance : optional
            Maximum distance between original and new labels for inexact
            matches. The values of the index at the matching locations most
            satisfy the equation ``abs(index[indexer] - target) <= tolerance``.
            Requires pandas>=0.17.
        copy : bool, optional
            If ``copy=True``, data in the return value is always copied. If
            ``copy=False`` and reindexing is unnecessary, or can be performed
            with only slice operations, then the output may share memory with
            the input. In either case, a new xarray object is always returned.

        Returns
        -------
        reindexed : Dataset
            Another dataset, with this dataset's data but coordinates from the
            other object.

        See Also
        --------
        Dataset.reindex
        align
        """
        indexers = alignment.reindex_like_indexers(self, other)
        return self.reindex(method=method, copy=copy, tolerance=tolerance,
                            **indexers)

    def reindex(self, indexers=None, method=None, tolerance=None, copy=True, **kw_indexers):
        """Conform this object onto a new set of indexes, filling in
        missing values with NaN.

        Parameters
        ----------
        indexers : dict. optional
            Dictionary with keys given by dimension names and values given by
            arrays of coordinates tick labels. Any mis-matched coordinate values
            will be filled in with NaN, and any mis-matched dimension names will
            simply be ignored.
        method : {None, 'nearest', 'pad'/'ffill', 'backfill'/'bfill'}, optional
            Method to use for filling index values in ``indexers`` not found in
            this dataset:

            * None (default): don't fill gaps
            * pad / ffill: propagate last valid index value forward
            * backfill / bfill: propagate next valid index value backward
            * nearest: use nearest valid index value (requires pandas>=0.16)
        tolerance : optional
            Maximum distance between original and new labels for inexact
            matches. The values of the index at the matching locations most
            satisfy the equation ``abs(index[indexer] - target) <= tolerance``.
            Requires pandas>=0.17.
        copy : bool, optional
            If ``copy=True``, data in the return value is always copied. If
            ``copy=False`` and reindexing is unnecessary, or can be performed
            with only slice operations, then the output may share memory with
            the input. In either case, a new xarray object is always returned.
        **kw_indexers : optional
            Keyword arguments in the same form as ``indexers``.

        Returns
        -------
        reindexed : Dataset
            Another dataset, with this dataset's data but replaced coordinates.

        See Also
        --------
        Dataset.reindex_like
        align
        pandas.Index.get_indexer
        """
        indexers = utils.combine_pos_and_kw_args(indexers, kw_indexers,
                                                 'reindex')

        bad_dims = [d for d in indexers if d not in self.dims]
        if bad_dims:
            raise ValueError('invalid reindex dimensions: %s' % bad_dims)

        variables = alignment.reindex_variables(
            self.variables, self.sizes, self.indexes, indexers, method,
            tolerance, copy=copy)
        coord_names = set(self._coord_names)
        coord_names.update(indexers)
        return self._replace_vars_and_dims(variables, coord_names)

    def rename(self, name_dict, inplace=False):
        """Returns a new object with renamed variables and dimensions.

        Parameters
        ----------
        name_dict : dict-like
            Dictionary whose keys are current variable or dimension names and
            whose values are the desired names.
        inplace : bool, optional
            If True, rename variables and dimensions in-place. Otherwise,
            return a new dataset object.

        Returns
        -------
        renamed : Dataset
            Dataset with renamed variables and dimensions.

        See Also
        --------
        Dataset.swap_dims
        DataArray.rename
        """
        for k, v in name_dict.items():
            if k not in self and k not in self.dims:
                raise ValueError("cannot rename %r because it is not a "
                                 "variable or dimension in this dataset" % k)
            if v in self and k != v:
                raise ValueError('the new name %r already exists' % v)

        variables = OrderedDict()
        coord_names = set()
        for k, v in iteritems(self._variables):
            name = name_dict.get(k, k)
            dims = tuple(name_dict.get(dim, dim) for dim in v.dims)
            var = v.copy(deep=False)
            var.dims = dims
            variables[name] = var
            if k in self._coord_names:
                coord_names.add(name)

        dims = OrderedDict((name_dict.get(k, k), v)
                           for k, v in self.dims.items())

        return self._replace_vars_and_dims(variables, coord_names, dims=dims,
                                           inplace=inplace)

    def swap_dims(self, dims_dict, inplace=False):
        """Returns a new object with swapped dimensions.

        Parameters
        ----------
        dims_dict : dict-like
            Dictionary whose keys are current dimension names and whose values
            are new names. Each value must already be a variable in the
            dataset.
        inplace : bool, optional
            If True, swap dimensions in-place. Otherwise, return a new dataset
            object.

        Returns
        -------
        renamed : Dataset
            Dataset with swapped dimensions.

        See Also
        --------

        Dataset.rename
        DataArray.swap_dims
        """
        for k, v in dims_dict.items():
            if k not in self.dims:
                raise ValueError('cannot swap from dimension %r because it is '
                                 'not an existing dimension' % k)
            if self.variables[v].dims != (k,):
                raise ValueError('replacement dimension %r is not a 1D '
                                 'variable along the old dimension %r'
                                 % (v, k))

        result_dims = set(dims_dict.get(dim, dim) for dim in self.dims)

        variables = OrderedDict()

        coord_names = self._coord_names.copy()
        coord_names.update(dims_dict.values())

        for k, v in iteritems(self.variables):
            dims = tuple(dims_dict.get(dim, dim) for dim in v.dims)
            if k in result_dims:
                var = v.to_index_variable()
            else:
                var = v.to_base_variable()
            var.dims = dims
            variables[k] = var

        return self._replace_vars_and_dims(variables, coord_names,
                                           inplace=inplace)

    def set_index(self, append=False, inplace=False, **indexes):
        """Set Dataset (multi-)indexes using one or more existing coordinates or
        variables.

        Parameters
        ----------
        append : bool, optional
            If True, append the supplied index(es) to the existing index(es).
            Otherwise replace the existing index(es) (default).
        inplace : bool, optional
            If True, set new index(es) in-place. Otherwise, return a new
            Dataset object.
        **indexes : {dim: index, ...}
            Keyword arguments with names matching dimensions and values given
            by (lists of) the names of existing coordinates or variables to set
            as new (multi-)index.

        Returns
        -------
        obj : Dataset
            Another dataset, with this dataset's data but replaced coordinates.

        See Also
        --------
        Dataset.reset_index
        """
        variables, coord_names = merge_indexes(indexes, self._variables,
                                               self._coord_names,
                                               append=append)
        return self._replace_vars_and_dims(variables, coord_names=coord_names,
                                           inplace=inplace)

    def reset_index(self, dims_or_levels, drop=False, inplace=False):
        """Reset the specified index(es) or multi-index level(s).

        Parameters
        ----------
        dims_or_levels : str or list
            Name(s) of the dimension(s) and/or multi-index level(s) that will
            be reset.
        drop : bool, optional
            If True, remove the specified indexes and/or multi-index levels
            instead of extracting them as new coordinates (default: False).
        inplace : bool, optional
            If True, modify the dataset in-place. Otherwise, return a new
            Dataset object.

        Returns
        -------
        obj : Dataset
            Another dataset, with this dataset's data but replaced coordinates.

        See Also
        --------
        Dataset.set_index
        """
        variables, coord_names = split_indexes(dims_or_levels, self._variables,
                                               self._coord_names,
                                               self._level_coords, drop=drop)
        return self._replace_vars_and_dims(variables, coord_names=coord_names,
                                           inplace=inplace)

    def reorder_levels(self, inplace=False, **dim_order):
        """Rearrange index levels using input order.

        Parameters
        ----------
        inplace : bool, optional
            If True, modify the dataset in-place. Otherwise, return a new
            DataArray object.
        **dim_order : optional
            Keyword arguments with names matching dimensions and values given
            by lists representing new level orders. Every given dimension
            must have a multi-index.

        Returns
        -------
        obj : Dataset
            Another dataset, with this dataset's data but replaced
            coordinates.
        """
        replace_variables = {}
        for dim, order in dim_order.items():
            coord = self._variables[dim]
            index = coord.to_index()
            if not isinstance(index, pd.MultiIndex):
                raise ValueError("coordinate %r has no MultiIndex" % dim)
            replace_variables[dim] = IndexVariable(coord.dims,
                                                   index.reorder_levels(order))
        variables = self._variables.copy()
        variables.update(replace_variables)
        return self._replace_vars_and_dims(variables, inplace=inplace)

    def _stack_once(self, dims, new_dim):
        variables = OrderedDict()
        for name, var in self.variables.items():
            if name not in dims:
                if any(d in var.dims for d in dims):
                    add_dims = [d for d in dims if d not in var.dims]
                    vdims = list(var.dims) + add_dims
                    shape = [self.dims[d] for d in vdims]
                    exp_var = var.expand_dims(vdims, shape)
                    stacked_var = exp_var.stack(**{new_dim: dims})
                    variables[name] = stacked_var
                else:
                    variables[name] = var.copy(deep=False)

        # consider dropping levels that are unused?
        levels = [self.get_index(dim) for dim in dims]
        if hasattr(pd, 'RangeIndex'):
            # RangeIndex levels in a MultiIndex are broken for appending in
            # pandas before v0.19.0
            levels = [pd.Int64Index(level)
                      if isinstance(level, pd.RangeIndex)
                      else level
                      for level in levels]
        idx = utils.multiindex_from_product_levels(levels, names=dims)
        variables[new_dim] = IndexVariable(new_dim, idx)

        coord_names = set(self._coord_names) - set(dims) | set([new_dim])

        return self._replace_vars_and_dims(variables, coord_names)

    def stack(self, **dimensions):
        """
        Stack any number of existing dimensions into a single new dimension.

        New dimensions will be added at the end, and the corresponding
        coordinate variables will be combined into a MultiIndex.

        Parameters
        ----------
        **dimensions : keyword arguments of the form new_name=(dim1, dim2, ...)
            Names of new dimensions, and the existing dimensions that they
            replace.

        Returns
        -------
        stacked : Dataset
            Dataset with stacked data.

        See also
        --------
        Dataset.unstack
        """
        result = self
        for new_dim, dims in dimensions.items():
            result = result._stack_once(dims, new_dim)
        return result

    def unstack(self, dim):
        """
        Unstack an existing dimension corresponding to a MultiIndex into
        multiple new dimensions.

        New dimensions will be added at the end.

        Parameters
        ----------
        dim : str
            Name of the existing dimension to unstack.

        Returns
        -------
        unstacked : Dataset
            Dataset with unstacked data.

        See also
        --------
        Dataset.stack
        """
        if dim not in self.dims:
            raise ValueError('invalid dimension: %s' % dim)

        index = self.get_index(dim)
        if not isinstance(index, pd.MultiIndex):
            raise ValueError('cannot unstack a dimension that does not have '
                             'a MultiIndex')

        full_idx = pd.MultiIndex.from_product(index.levels, names=index.names)
        obj = self.reindex(copy=False, **{dim: full_idx})

        new_dim_names = index.names
        new_dim_sizes = [lev.size for lev in index.levels]

        variables = OrderedDict()
        for name, var in obj.variables.items():
            if name != dim:
                if dim in var.dims:
                    new_dims = OrderedDict(zip(new_dim_names, new_dim_sizes))
                    variables[name] = var.unstack(**{dim: new_dims})
                else:
                    variables[name] = var

        for name, lev in zip(new_dim_names, index.levels):
            variables[name] = IndexVariable(name, lev)

        coord_names = set(self._coord_names) - set([dim]) | set(new_dim_names)

        return self._replace_vars_and_dims(variables, coord_names)

    def update(self, other, inplace=True):
        """Update this dataset's variables with those from another dataset.

        Parameters
        ----------
        other : Dataset or castable to Dataset
            Dataset or variables with which to update this dataset.
        inplace : bool, optional
            If True, merge the other dataset into this dataset in-place.
            Otherwise, return a new dataset object.

        Returns
        -------
        updated : Dataset
            Updated dataset.

        Raises
        ------
        ValueError
            If any dimensions would have inconsistent sizes in the updated
            dataset.
        """
        variables, coord_names, dims = dataset_update_method(self, other)

        return self._replace_vars_and_dims(variables, coord_names, dims,
                                           inplace=inplace)

    def merge(self, other, inplace=False, overwrite_vars=frozenset(),
              compat='no_conflicts', join='outer'):
        """Merge the arrays of two datasets into a single dataset.

        This method generally not allow for overriding data, with the exception
        of attributes, which are ignored on the second dataset. Variables with
        the same name are checked for conflicts via the equals or identical
        methods.

        Parameters
        ----------
        other : Dataset or castable to Dataset
            Dataset or variables to merge with this dataset.
        inplace : bool, optional
            If True, merge the other dataset into this dataset in-place.
            Otherwise, return a new dataset object.
        overwrite_vars : str or sequence, optional
            If provided, update variables of these name(s) without checking for
            conflicts in this dataset.
        compat : {'broadcast_equals', 'equals', 'identical',
                  'no_conflicts'}, optional
            String indicating how to compare variables of the same name for
            potential conflicts:

            - 'broadcast_equals': all values must be equal when variables are
              broadcast against each other to ensure common dimensions.
            - 'equals': all values and dimensions must be the same.
            - 'identical': all values, dimensions and attributes must be the
              same.
            - 'no_conflicts': only values which are not null in both datasets
              must be equal. The returned dataset then contains the combination
              of all non-null values.
        join : {'outer', 'inner', 'left', 'right'}, optional
            Method for joining ``self`` and ``other`` along shared dimensions:

            - 'outer': use the union of the indexes
            - 'inner': use the intersection of the indexes
            - 'left': use indexes from ``self``
            - 'right': use indexes from ``other``

        Returns
        -------
        merged : Dataset
            Merged dataset.

        Raises
        ------
        MergeError
            If any variables conflict (see ``compat``).
        """
        variables, coord_names, dims = dataset_merge_method(
            self, other, overwrite_vars=overwrite_vars, compat=compat,
            join=join)

        return self._replace_vars_and_dims(variables, coord_names, dims,
                                           inplace=inplace)

    def _assert_all_in_dataset(self, names, virtual_okay=False):
        bad_names = set(names) - set(self._variables)
        if virtual_okay:
            bad_names -= self.virtual_variables
        if bad_names:
            raise ValueError('One or more of the specified variables '
                             'cannot be found in this dataset')

    def drop(self, labels, dim=None):
        """Drop variables or index labels from this dataset.

        Parameters
        ----------
        labels : scalar or list of scalars
            Name(s) of variables or index labels to drop.
        dim : None or str, optional
            Dimension along which to drop index labels. By default (if
            ``dim is None``), drops variables rather than index labels.

        Returns
        -------
        dropped : Dataset
        """
        if utils.is_scalar(labels):
            labels = [labels]
        if dim is None:
            return self._drop_vars(labels)
        else:
            try:
                index = self.indexes[dim]
            except KeyError:
                raise ValueError(
                    'dimension %r does not have coordinate labels' % dim)
            new_index = index.drop(labels)
            return self.loc[{dim: new_index}]

    def _drop_vars(self, names):
        self._assert_all_in_dataset(names)
        drop = set(names)
        variables = OrderedDict((k, v) for k, v in iteritems(self._variables)
                                if k not in drop)
        coord_names = set(k for k in self._coord_names if k in variables)
        return self._replace_vars_and_dims(variables, coord_names)

    def transpose(self, *dims):
        """Return a new Dataset object with all array dimensions transposed.

        Although the order of dimensions on each array will change, the dataset
        dimensions themselves will remain in fixed (sorted) order.

        Parameters
        ----------
        *dims : str, optional
            By default, reverse the dimensions on each array. Otherwise,
            reorder the dimensions to this order.

        Returns
        -------
        transposed : Dataset
            Each array in the dataset (including) coordinates will be
            transposed to the given order.

        Notes
        -----
        Although this operation returns a view of each array's data, it
        is not lazy -- the data will be fully loaded into memory.

        See Also
        --------
        numpy.transpose
        DataArray.transpose
        """
        if dims:
            if set(dims) ^ set(self.dims):
                raise ValueError('arguments to transpose (%s) must be '
                                 'permuted dataset dimensions (%s)'
                                 % (dims, tuple(self.dims)))
        ds = self.copy()
        for name, var in iteritems(self._variables):
            var_dims = tuple(dim for dim in dims if dim in var.dims)
            ds._variables[name] = var.transpose(*var_dims)
        return ds

    @property
    def T(self):
        return self.transpose()

    def dropna(self, dim, how='any', thresh=None, subset=None):
        """Returns a new dataset with dropped labels for missing values along
        the provided dimension.

        Parameters
        ----------
        dim : str
            Dimension along which to drop missing values. Dropping along
            multiple dimensions simultaneously is not yet supported.
        how : {'any', 'all'}, optional
            * any : if any NA values are present, drop that label
            * all : if all values are NA, drop that label
        thresh : int, default None
            If supplied, require this many non-NA values.
        subset : sequence, optional
            Subset of variables to check for missing values. By default, all
            variables in the dataset are checked.

        Returns
        -------
        Dataset
        """
        # TODO: consider supporting multiple dimensions? Or not, given that
        # there are some ugly edge cases, e.g., pandas's dropna differs
        # depending on the order of the supplied axes.

        if dim not in self.dims:
            raise ValueError('%s must be a single dataset dimension' % dim)

        if subset is None:
            subset = list(self.data_vars)

        count = np.zeros(self.dims[dim], dtype=np.int64)
        size = 0

        for k in subset:
            array = self._variables[k]
            if dim in array.dims:
                dims = [d for d in array.dims if d != dim]
                count += array.count(dims)
                size += np.prod([self.dims[d] for d in dims])

        if thresh is not None:
            mask = count >= thresh
        elif how == 'any':
            mask = count == size
        elif how == 'all':
            mask = count > 0
        elif how is not None:
            raise ValueError('invalid how option: %s' % how)
        else:
            raise TypeError('must specify how or thresh')

        return self.isel(**{dim: mask})

    def fillna(self, value):
        """Fill missing values in this object.

        This operation follows the normal broadcasting and alignment rules that
        xarray uses for binary arithmetic, except the result is aligned to this
        object (``join='left'``) instead of aligned to the intersection of
        index coordinates (``join='inner'``).

        Parameters
        ----------
        value : scalar, ndarray, DataArray, dict or Dataset
            Used to fill all matching missing values in this dataset's data
            variables. Scalars, ndarrays or DataArrays arguments are used to
            fill all data with aligned coordinates (for DataArrays).
            Dictionaries or datasets match data variables and then align
            coordinates if necessary.

        Returns
        -------
        Dataset
        """
        out = self._fillna(value)
        out._copy_attrs_from(self)
        return out

    def reduce(self, func, dim=None, keep_attrs=False, numeric_only=False,
               allow_lazy=False, **kwargs):
        """Reduce this dataset by applying `func` along some dimension(s).

        Parameters
        ----------
        func : function
            Function which can be called in the form
            `f(x, axis=axis, **kwargs)` to return the result of reducing an
            np.ndarray over an integer valued axis.
        dim : str or sequence of str, optional
            Dimension(s) over which to apply `func`.  By default `func` is
            applied over all dimensions.
        keep_attrs : bool, optional
            If True, the dataset's attributes (`attrs`) will be copied from
            the original object to the new one.  If False (default), the new
            object will be returned without attributes.
        numeric_only : bool, optional
            If True, only apply ``func`` to variables with a numeric dtype.
        **kwargs : dict
            Additional keyword arguments passed on to ``func``.

        Returns
        -------
        reduced : Dataset
            Dataset with this object's DataArrays replaced with new DataArrays
            of summarized data and the indicated dimension(s) removed.
        """
        if isinstance(dim, basestring):
            dims = set([dim])
        elif dim is None:
            dims = set(self.dims)
        else:
            dims = set(dim)

        missing_dimensions = [dim for dim in dims if dim not in self.dims]
        if missing_dimensions:
            raise ValueError('Dataset does not contain the dimensions: %s'
                             % missing_dimensions)

        variables = OrderedDict()
        for name, var in iteritems(self._variables):
            reduce_dims = [dim for dim in var.dims if dim in dims]
            if reduce_dims or not var.dims:
                if name not in self.coords:
                    if (not numeric_only or
                        np.issubdtype(var.dtype, np.number) or
                            var.dtype == np.bool_):
                        if len(reduce_dims) == 1:
                            # unpack dimensions for the benefit of functions
                            # like np.argmin which can't handle tuple arguments
                            reduce_dims, = reduce_dims
                        elif len(reduce_dims) == var.ndim:
                            # prefer to aggregate over axis=None rather than
                            # axis=(0, 1) if they will be equivalent, because
                            # the former is often more efficient
                            reduce_dims = None
                        variables[name] = var.reduce(func, dim=reduce_dims,
                                                     keep_attrs=keep_attrs,
                                                     allow_lazy=allow_lazy,
                                                     **kwargs)
            else:
                variables[name] = var

        coord_names = set(k for k in self.coords if k in variables)
        attrs = self.attrs if keep_attrs else None
        return self._replace_vars_and_dims(variables, coord_names, attrs=attrs)

    def apply(self, func, keep_attrs=False, args=(), **kwargs):
        """Apply a function over the data variables in this dataset.

        Parameters
        ----------
        func : function
            Function which can be called in the form `f(x, **kwargs)` to
            transform each DataArray `x` in this dataset into another
            DataArray.
        keep_attrs : bool, optional
            If True, the dataset's attributes (`attrs`) will be copied from
            the original object to the new one. If False, the new object will
            be returned without attributes.
        args : tuple, optional
            Positional arguments passed on to `func`.
        **kwargs : dict
            Keyword arguments passed on to `func`.

        Returns
        -------
        applied : Dataset
            Resulting dataset from applying ``func`` over each data variable.
        """
        variables = OrderedDict(
            (k, maybe_wrap_array(v, func(v, *args, **kwargs)))
            for k, v in iteritems(self.data_vars))
        attrs = self.attrs if keep_attrs else None
        return type(self)(variables, attrs=attrs)

    def assign(self, **kwargs):
        """Assign new data variables to a Dataset, returning a new object
        with all the original variables in addition to the new ones.

        Parameters
        ----------
        kwargs : keyword, value pairs
            keywords are the variables names. If the values are callable, they
            are computed on the Dataset and assigned to new data variables. If
            the values are not callable, (e.g. a DataArray, scalar, or array),
            they are simply assigned.

        Returns
        -------
        ds : Dataset
            A new Dataset with the new variables in addition to all the
            existing variables.

        Notes
        -----
        Since ``kwargs`` is a dictionary, the order of your arguments may not
        be preserved, and so the order of the new variables is not well
        defined. Assigning multiple variables within the same ``assign`` is
        possible, but you cannot reference other variables created within the
        same ``assign`` call.

        See Also
        --------
        pandas.DataFrame.assign
        """
        data = self.copy()
        # do all calculations first...
        results = data._calc_assign_results(kwargs)
        # ... and then assign
        data.update(results)
        return data

    def to_array(self, dim='variable', name=None):
        """Convert this dataset into an xarray.DataArray

        The data variables of this dataset will be broadcast against each other
        and stacked along the first axis of the new array. All coordinates of
        this dataset will remain coordinates.

        Parameters
        ----------
        dim : str, optional
            Name of the new dimension.
        name : str, optional
            Name of the new data array.

        Returns
        -------
        array : xarray.DataArray
        """
        from .dataarray import DataArray

        data_vars = [self.variables[k] for k in self.data_vars]
        broadcast_vars = broadcast_variables(*data_vars)
        data = ops.stack([b.data for b in broadcast_vars], axis=0)

        coords = dict(self.coords)
        coords[dim] = list(self.data_vars)

        dims = (dim,) + broadcast_vars[0].dims

        return DataArray(data, coords, dims, attrs=self.attrs, name=name)

    def _to_dataframe(self, ordered_dims):
        columns = [k for k in self if k not in self.dims]
        data = [self._variables[k].expand_dims(ordered_dims).values.reshape(-1)
                for k in columns]
        index = self.coords.to_index(ordered_dims)
        return pd.DataFrame(OrderedDict(zip(columns, data)), index=index)

    def to_dataframe(self):
        """Convert this dataset into a pandas.DataFrame.

        Non-index variables in this dataset form the columns of the
        DataFrame. The DataFrame is be indexed by the Cartesian product of
        this dataset's indices.
        """
        return self._to_dataframe(self.dims)

    @classmethod
    def from_dataframe(cls, dataframe):
        """Convert a pandas.DataFrame into an xarray.Dataset

        Each column will be converted into an independent variable in the
        Dataset. If the dataframe's index is a MultiIndex, it will be expanded
        into a tensor product of one-dimensional indices (filling in missing
        values with NaN). This method will produce a Dataset very similar to
        that on which the 'to_dataframe' method was called, except with
        possibly redundant dimensions (since all dataset variables will have
        the same dimensionality).
        """
        # TODO: Add an option to remove dimensions along which the variables
        # are constant, to enable consistent serialization to/from a dataframe,
        # even if some variables have different dimensionality.

        if not dataframe.columns.is_unique:
            raise ValueError(
                'cannot convert DataFrame with non-unique columns')

        idx = dataframe.index
        obj = cls()

        if hasattr(idx, 'levels'):
            # it's a multi-index
            # expand the DataFrame to include the product of all levels
            full_idx = pd.MultiIndex.from_product(idx.levels, names=idx.names)
            dataframe = dataframe.reindex(full_idx)
            dims = [name if name is not None else 'level_%i' % n
                    for n, name in enumerate(idx.names)]
            for dim, lev in zip(dims, idx.levels):
                obj[dim] = (dim, lev)
            shape = [lev.size for lev in idx.levels]
        else:
            dims = (idx.name if idx.name is not None else 'index',)
            obj[dims[0]] = (dims, idx)
            shape = -1

        for name, series in iteritems(dataframe):
            data = np.asarray(series).reshape(shape)
            obj[name] = (dims, data)
        return obj

    def to_dict(self):
        """
        Convert this dataset to a dictionary following xarray naming
        conventions.

        Converts all variables and attributes to native Python objects
        Useful for coverting to json. To avoid datetime incompatibility
        use decode_times=False kwarg in xarrray.open_dataset.

        See also
        --------
        xarray.Dataset.from_dict
        """
        d = {'coords': {}, 'attrs': decode_numpy_dict_values(self.attrs),
             'dims': dict(self.dims), 'data_vars': {}}

        for k in self.coords:
            data = ensure_us_time_resolution(self[k].values).tolist()
            d['coords'].update({
                k: {'data': data,
                    'dims': self[k].dims,
                    'attrs': decode_numpy_dict_values(self[k].attrs)}})
        for k in self.data_vars:
            data = ensure_us_time_resolution(self[k].values).tolist()
            d['data_vars'].update({
                k: {'data': data,
                    'dims': self[k].dims,
                    'attrs': decode_numpy_dict_values(self[k].attrs)}})
        return d

    @classmethod
    def from_dict(cls, d):
        """
        Convert a dictionary into an xarray.Dataset.

        Input dict can take several forms::

            d = {'t': {'dims': ('t'), 'data': t},
                 'a': {'dims': ('t'), 'data': x},
                 'b': {'dims': ('t'), 'data': y}}

            d = {'coords': {'t': {'dims': 't', 'data': t,
                                  'attrs': {'units':'s'}}},
                 'attrs': {'title': 'air temperature'},
                 'dims': 't',
                 'data_vars': {'a': {'dims': 't', 'data': x, },
                               'b': {'dims': 't', 'data': y}}}

        where 't' is the name of the dimesion, 'a' and 'b' are names of data
        variables and t, x, and y are lists, numpy.arrays or pandas objects.

        Parameters
        ----------
        d : dict, with a minimum structure of {'var_0': {'dims': [..], \
                                                         'data': [..]}, \
                                               ...}

        Returns
        -------
        obj : xarray.Dataset

        See also
        --------
        xarray.Dataset.to_dict
        xarray.DataArray.from_dict
        """

        if not set(['coords', 'data_vars']).issubset(set(d)):
            variables = d.items()
        else:
            import itertools
            variables = itertools.chain(d.get('coords', {}).items(),
                                        d.get('data_vars', {}).items())
        try:
            variable_dict = OrderedDict([(k, (v['dims'],
                                              v['data'],
                                              v.get('attrs'))) for
                                         k, v in variables])
        except KeyError as e:
            raise ValueError(
                "cannot convert dict without the key "
                "'{dims_data}'".format(dims_data=str(e.args[0])))
        obj = cls(variable_dict)

        # what if coords aren't dims?
        coords = set(d.get('coords', {})) - set(d.get('dims', {}))
        obj = obj.set_coords(coords)

        obj.attrs.update(d.get('attrs', {}))

        return obj

    @staticmethod
    def _unary_op(f, keep_attrs=False):
        @functools.wraps(f)
        def func(self, *args, **kwargs):
            ds = self.coords.to_dataset()
            for k in self.data_vars:
                ds._variables[k] = f(self._variables[k], *args, **kwargs)
            if keep_attrs:
                ds._attrs = self._attrs
            return ds
        return func

    @staticmethod
    def _binary_op(f, reflexive=False, join=None, fillna=False):
        @functools.wraps(f)
        def func(self, other):
            if isinstance(other, groupby.GroupBy):
                return NotImplemented
            align_type = OPTIONS['arithmetic_join'] if join is None else join
            if hasattr(other, 'indexes'):
                self, other = align(self, other, join=align_type, copy=False)
            g = f if not reflexive else lambda x, y: f(y, x)
            ds = self._calculate_binary_op(g, other, join=align_type,
                                           fillna=fillna)
            return ds
        return func

    @staticmethod
    def _inplace_binary_op(f):
        @functools.wraps(f)
        def func(self, other):
            if isinstance(other, groupby.GroupBy):
                raise TypeError('in-place operations between a Dataset and '
                                'a grouped object are not permitted')
            # we don't actually modify arrays in-place with in-place Dataset
            # arithmetic -- this lets us automatically align things
            if hasattr(other, 'indexes'):
                other = other.reindex_like(self, copy=False)
            g = ops.inplace_to_noninplace_op(f)
            ds = self._calculate_binary_op(g, other, inplace=True)
            self._replace_vars_and_dims(ds._variables, ds._coord_names,
                                        attrs=ds._attrs, inplace=True)
            return self
        return func

    def _calculate_binary_op(self, f, other, join='inner',
                             inplace=False, fillna=False):

        def apply_over_both(lhs_data_vars, rhs_data_vars, lhs_vars, rhs_vars):
            if fillna and join != 'left':
                raise ValueError('`fillna` must be accompanied by left join')
            if fillna and not set(rhs_data_vars) <= set(lhs_data_vars):
                raise ValueError('all variables in the argument to `fillna` '
                                 'must be contained in the original dataset')
            if inplace and set(lhs_data_vars) != set(rhs_data_vars):
                raise ValueError('datasets must have the same data variables '
                                 'for in-place arithmetic operations: %s, %s'
                                 % (list(lhs_data_vars), list(rhs_data_vars)))

            dest_vars = OrderedDict()

            for k in lhs_data_vars:
                if k in rhs_data_vars:
                    dest_vars[k] = f(lhs_vars[k], rhs_vars[k])
                elif join in ["left", "outer"]:
                    dest_vars[k] = (lhs_vars[k] if fillna else
                                    f(lhs_vars[k], np.nan))
            for k in rhs_data_vars:
                if k not in dest_vars and join in ["right", "outer"]:
                    dest_vars[k] = (rhs_vars[k] if fillna else
                                    f(rhs_vars[k], np.nan))
            return dest_vars

        if utils.is_dict_like(other) and not isinstance(other, Dataset):
            # can't use our shortcut of doing the binary operation with
            # Variable objects, so apply over our data vars instead.
            new_data_vars = apply_over_both(self.data_vars, other,
                                            self.data_vars, other)
            return Dataset(new_data_vars)

        other_coords = getattr(other, 'coords', None)
        ds = self.coords.merge(other_coords)

        if isinstance(other, Dataset):
            new_vars = apply_over_both(self.data_vars, other.data_vars,
                                       self.variables, other.variables)
        else:
            other_variable = getattr(other, 'variable', other)
            new_vars = OrderedDict((k, f(self.variables[k], other_variable))
                                   for k in self.data_vars)
        ds._variables.update(new_vars)
        ds._dims = calculate_dimensions(ds._variables)
        return ds

    def _copy_attrs_from(self, other):
        self.attrs = other.attrs
        for v in other.variables:
            self.variables[v].attrs = other.variables[v].attrs

    def diff(self, dim, n=1, label='upper'):
        """Calculate the n-th order discrete difference along given axis.

        Parameters
        ----------
        dim : str, optional
            Dimension over which to calculate the finite difference.
        n : int, optional
            The number of times values are differenced.
        label : str, optional
            The new coordinate in dimension ``dim`` will have the
            values of either the minuend's or subtrahend's coordinate
            for values 'upper' and 'lower', respectively.  Other
            values are not supported.

        Returns
        -------
        difference : same type as caller
            The n-th order finite difference of this object.

        Examples
        --------
        >>> ds = xr.Dataset({'foo': ('x', [5, 5, 6, 6])})
        >>> ds.diff('x')
        <xarray.Dataset>
        Dimensions:  (x: 3)
        Coordinates:
          * x        (x) int64 1 2 3
        Data variables:
            foo      (x) int64 0 1 0
        >>> ds.diff('x', 2)
        <xarray.Dataset>
        Dimensions:  (x: 2)
        Coordinates:
        * x        (x) int64 2 3
        Data variables:
        foo      (x) int64 1 -1

        """
        if n == 0:
            return self
        if n < 0:
            raise ValueError('order `n` must be non-negative but got {0}'
                             ''.format(n))

        # prepare slices
        kwargs_start = {dim: slice(None, -1)}
        kwargs_end = {dim: slice(1, None)}

        # prepare new coordinate
        if label == 'upper':
            kwargs_new = kwargs_end
        elif label == 'lower':
            kwargs_new = kwargs_start
        else:
            raise ValueError('The \'label\' argument has to be either '
                             '\'upper\' or \'lower\'')

        variables = OrderedDict()

        for name, var in iteritems(self.variables):
            if dim in var.dims:
                if name in self.data_vars:
                    variables[name] = (var.isel(**kwargs_end) -
                                       var.isel(**kwargs_start))
                else:
                    variables[name] = var.isel(**kwargs_new)
            else:
                variables[name] = var

        difference = self._replace_vars_and_dims(variables)

        if n > 1:
            return difference.diff(dim, n - 1)
        else:
            return difference

    def shift(self, **shifts):
        """Shift this dataset by an offset along one or more dimensions.

        Only data variables are moved; coordinates stay in place. This is
        consistent with the behavior of ``shift`` in pandas.

        Parameters
        ----------
        **shifts : keyword arguments of the form {dim: offset}
            Integer offset to shift along each of the given dimensions.
            Positive offsets shift to the right; negative offsets shift to the
            left.

        Returns
        -------
        shifted : Dataset
            Dataset with the same coordinates and attributes but shifted data
            variables.

        See also
        --------
        roll

        Examples
        --------

        >>> ds = xr.Dataset({'foo': ('x', list('abcde'))})
        >>> ds.shift(x=2)
        <xarray.Dataset>
        Dimensions:  (x: 5)
        Coordinates:
          * x        (x) int64 0 1 2 3 4
        Data variables:
            foo      (x) object nan nan 'a' 'b' 'c'
        """
        invalid = [k for k in shifts if k not in self.dims]
        if invalid:
            raise ValueError("dimensions %r do not exist" % invalid)

        variables = OrderedDict()
        for name, var in iteritems(self.variables):
            if name in self.data_vars:
                var_shifts = dict((k, v) for k, v in shifts.items()
                                  if k in var.dims)
                variables[name] = var.shift(**var_shifts)
            else:
                variables[name] = var

        return self._replace_vars_and_dims(variables)

    def roll(self, **shifts):
        """Roll this dataset by an offset along one or more dimensions.

        Unlike shift, roll rotates all variables, including coordinates. The
        direction of rotation is consistent with :py:func:`numpy.roll`.

        Parameters
        ----------
        **shifts : keyword arguments of the form {dim: offset}
            Integer offset to rotate each of the given dimensions. Positive
            offsets roll to the right; negative offsets roll to the left.

        Returns
        -------
        rolled : Dataset
            Dataset with the same coordinates and attributes but rolled
            variables.

        See also
        --------
        shift

        Examples
        --------

        >>> ds = xr.Dataset({'foo': ('x', list('abcde'))})
        >>> ds.roll(x=2)
        <xarray.Dataset>
        Dimensions:  (x: 5)
        Coordinates:
          * x        (x) int64 3 4 0 1 2
        Data variables:
            foo      (x) object 'd' 'e' 'a' 'b' 'c'
        """
        invalid = [k for k in shifts if k not in self.dims]
        if invalid:
            raise ValueError("dimensions %r do not exist" % invalid)

        variables = OrderedDict()
        for name, var in iteritems(self.variables):
            var_shifts = dict((k, v) for k, v in shifts.items()
                              if k in var.dims)
            variables[name] = var.roll(**var_shifts)

        return self._replace_vars_and_dims(variables)

    @property
    def real(self):
        return self._unary_op(lambda x: x.real, keep_attrs=True)(self)

    @property
    def imag(self):
        return self._unary_op(lambda x: x.imag, keep_attrs=True)(self)

    def filter_by_attrs(self, **kwargs):
        """Returns a ``Dataset`` with variables that match specific conditions.

        Can pass in ``key=value`` or ``key=callable``.  Variables are returned
        that contain all of the matches or callable returns True.  If using a
        callable note that it should accept a single parameter only,
        the attribute value.

        Parameters
        ----------
        **kwargs : key=value
            key : str
                Attribute name.
            value : callable or obj
                If value is a callable, it should return a boolean in the form
                of bool = func(attr) where attr is da.attrs[key].
                Otherwise, value will be compared to the each
                DataArray's attrs[key].

        Returns
        -------
        new : Dataset
            New dataset with variables filtered by attribute.

        Examples
        --------
        >>> # Create an example dataset:
        >>> import numpy as np
        >>> import pandas as pd
        >>> import xarray as xr
        >>> temp = 15 + 8 * np.random.randn(2, 2, 3)
        >>> precip = 10 * np.random.rand(2, 2, 3)
        >>> lon = [[-99.83, -99.32], [-99.79, -99.23]]
        >>> lat = [[42.25, 42.21], [42.63, 42.59]]
        >>> dims = ['x', 'y', 'time']
        >>> temp_attr = dict(standard_name='air_potential_temperature')
        >>> precip_attr = dict(standard_name='convective_precipitation_flux')
        >>> ds = xr.Dataset({
        ...         'temperature': (dims,  temp, temp_attr),
        ...         'precipitation': (dims, precip, precip_attr)},
        ...                 coords={
        ...         'lon': (['x', 'y'], lon),
        ...         'lat': (['x', 'y'], lat),
        ...         'time': pd.date_range('2014-09-06', periods=3),
        ...         'reference_time': pd.Timestamp('2014-09-05')})
        >>> # Get variables matching a specific standard_name.
        >>> ds.filter_by_attrs(standard_name='convective_precipitation_flux')
        <xarray.Dataset>
        Dimensions:         (time: 3, x: 2, y: 2)
        Coordinates:
          * x               (x) int64 0 1
          * time            (time) datetime64[ns] 2014-09-06 2014-09-07 2014-09-08
            lat             (x, y) float64 42.25 42.21 42.63 42.59
          * y               (y) int64 0 1
            reference_time  datetime64[ns] 2014-09-05
            lon             (x, y) float64 -99.83 -99.32 -99.79 -99.23
        Data variables:
            precipitation   (x, y, time) float64 4.178 2.307 6.041 6.046 0.06648 ...
        >>> # Get all variables that have a standard_name attribute.
        >>> standard_name = lambda v: v is not None
        >>> ds.filter_by_attrs(standard_name=standard_name)
        <xarray.Dataset>
        Dimensions:         (time: 3, x: 2, y: 2)
        Coordinates:
            lon             (x, y) float64 -99.83 -99.32 -99.79 -99.23
            lat             (x, y) float64 42.25 42.21 42.63 42.59
          * x               (x) int64 0 1
          * y               (y) int64 0 1
          * time            (time) datetime64[ns] 2014-09-06 2014-09-07 2014-09-08
            reference_time  datetime64[ns] 2014-09-05
        Data variables:
            temperature     (x, y, time) float64 25.86 20.82 6.954 23.13 10.25 11.68 ...
            precipitation   (x, y, time) float64 5.702 0.9422 2.075 1.178 3.284 ...

        """
        selection = []
        for var_name, variable in self.data_vars.items():
            for attr_name, pattern in kwargs.items():
                attr_value = variable.attrs.get(attr_name)
                if ((callable(pattern) and pattern(attr_value))
                        or attr_value == pattern):
                    selection.append(var_name)
        return self[selection]

ops.inject_all_ops_and_reduce_methods(Dataset, array_only=False)<|MERGE_RESOLUTION|>--- conflicted
+++ resolved
@@ -117,8 +117,6 @@
     return dims
 
 
-<<<<<<< HEAD
-=======
 def merge_indexes(
         indexes,       # type: Dict[Any, Union[Any, List[Any]]]
         variables,     # type: Dict[Any, Variable]
@@ -243,7 +241,6 @@
         raise ValueError(msg % args)
 
 
->>>>>>> 71d6a0e8
 def as_dataset(obj):
     """Cast the given object to a Dataset.
 
