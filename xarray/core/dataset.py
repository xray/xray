from __future__ import absolute_import
from __future__ import division
from __future__ import print_function
import functools
from collections import Mapping, defaultdict
from distutils.version import LooseVersion
from numbers import Number

import sys

import numpy as np
import pandas as pd

from . import ops
from . import utils
from . import groupby
from . import rolling
from . import indexing
from . import alignment
from . import formatting
from . import duck_array_ops
from .alignment import align
from ..conventions import coding
from .coordinates import DatasetCoordinates, LevelCoordinatesSource, Indexes
<<<<<<< HEAD
from .common import (ImplementsDatasetReduce, BaseDataObject,
                     _contains_datetime_like_objects)
=======
from .common import ImplementsDatasetReduce, BaseDataObject
from .dtypes import is_datetime_like
>>>>>>> bcd60810
from .merge import (dataset_update_method, dataset_merge_method,
                    merge_data_and_coords)
from .utils import (Frozen, SortedKeysDict, maybe_wrap_array, hashable,
                    decode_numpy_dict_values, ensure_us_time_resolution)
from .variable import (Variable, as_variable, IndexVariable,
                       broadcast_variables)
from .pycompat import (iteritems, basestring, OrderedDict,
                       integer_types, dask_array_type, range)
from .options import OPTIONS

import xarray as xr

# list of attributes of pd.DatetimeIndex that are ndarrays of time info
_DATETIMEINDEX_COMPONENTS = ['year', 'month', 'day', 'hour', 'minute',
                             'second', 'microsecond', 'nanosecond', 'date',
                             'time', 'dayofyear', 'weekofyear', 'dayofweek',
                             'quarter']


def _get_virtual_variable(variables, key, level_vars=None, dim_sizes=None):
    """Get a virtual variable (e.g., 'time.year' or a MultiIndex level)
    from a dict of xarray.Variable objects (if possible)
    """
    if level_vars is None:
        level_vars = {}
    if dim_sizes is None:
        dim_sizes = {}

    if key in dim_sizes:
        data = pd.Index(range(dim_sizes[key]), name=key)
        variable = IndexVariable((key,), data)
        return key, key, variable

    if not isinstance(key, basestring):
        raise KeyError(key)

    split_key = key.split('.', 1)
    if len(split_key) == 2:
        ref_name, var_name = split_key
    elif len(split_key) == 1:
        ref_name, var_name = key, None
    else:
        raise KeyError(key)

    if ref_name in level_vars:
        dim_var = variables[level_vars[ref_name]]
        ref_var = dim_var.to_index_variable().get_level_variable(ref_name)
    else:
        ref_var = variables[ref_name]

    if var_name is None:
        virtual_var = ref_var
        var_name = key
    else:
        if _contains_datetime_like_objects(ref_var):
            ref_var = xr.DataArray(ref_var)
            data = getattr(ref_var.dt, var_name).data
        else:
            data = getattr(ref_var, var_name).data
        virtual_var = Variable(ref_var.dims, data)

    return ref_name, var_name, virtual_var


def calculate_dimensions(variables):
    """Calculate the dimensions corresponding to a set of variables.

    Returns dictionary mapping from dimension names to sizes. Raises ValueError
    if any of the dimension sizes conflict.
    """
    dims = OrderedDict()
    last_used = {}
    scalar_vars = set(k for k, v in iteritems(variables) if not v.dims)
    for k, var in iteritems(variables):
        for dim, size in zip(var.dims, var.shape):
            if dim in scalar_vars:
                raise ValueError('dimension %r already exists as a scalar '
                                 'variable' % dim)
            if dim not in dims:
                dims[dim] = size
                last_used[dim] = k
            elif dims[dim] != size:
                raise ValueError('conflicting sizes for dimension %r: '
                                 'length %s on %r and length %s on %r' %
                                 (dim, size, k, dims[dim], last_used[dim]))
    return dims


def merge_indexes(
        indexes,  # type: Dict[Any, Union[Any, List[Any]]]
        variables,  # type: Dict[Any, Variable]
        coord_names,  # type: Set
        append=False,  # type: bool
):
    # type: (...) -> Tuple[OrderedDict[Any, Variable], Set]
    """Merge variables into multi-indexes.

    Not public API. Used in Dataset and DataArray set_index
    methods.
    """
    vars_to_replace = {}
    vars_to_remove = []

    for dim, var_names in indexes.items():
        if isinstance(var_names, basestring):
            var_names = [var_names]

        names, labels, levels = [], [], []
        current_index_variable = variables.get(dim)

        if current_index_variable is not None and append:
            current_index = current_index_variable.to_index()
            if isinstance(current_index, pd.MultiIndex):
                names.extend(current_index.names)
                labels.extend(current_index.labels)
                levels.extend(current_index.levels)
            else:
                names.append('%s_level_0' % dim)
                cat = pd.Categorical(current_index.values, ordered=True)
                labels.append(cat.codes)
                levels.append(cat.categories)

        for n in var_names:
            names.append(n)
            var = variables[n]
            if ((current_index_variable is not None) and
                    (var.dims != current_index_variable.dims)):
                raise ValueError(
                    "dimension mismatch between %r %s and %r %s"
                    % (dim, current_index_variable.dims, n, var.dims))
            else:
                cat = pd.Categorical(var.values, ordered=True)
                labels.append(cat.codes)
                levels.append(cat.categories)

        idx = pd.MultiIndex(labels=labels, levels=levels, names=names)
        vars_to_replace[dim] = IndexVariable(dim, idx)
        vars_to_remove.extend(var_names)

    new_variables = OrderedDict([(k, v) for k, v in iteritems(variables)
                                 if k not in vars_to_remove])
    new_variables.update(vars_to_replace)
    new_coord_names = coord_names | set(vars_to_replace)
    new_coord_names -= set(vars_to_remove)

    return new_variables, new_coord_names


def split_indexes(
        dims_or_levels,  # type: Union[Any, List[Any]]
        variables,  # type: Dict[Any, Variable]
        coord_names,  # type: Set
        level_coords,  # type: Dict[Any, Any]
        drop=False,  # type: bool
):
    # type: (...) -> Tuple[OrderedDict[Any, Variable], Set]
    """Extract (multi-)indexes (levels) as variables.

    Not public API. Used in Dataset and DataArray reset_index
    methods.
    """
    if isinstance(dims_or_levels, basestring):
        dims_or_levels = [dims_or_levels]

    dim_levels = defaultdict(list)
    dims = []
    for k in dims_or_levels:
        if k in level_coords:
            dim_levels[level_coords[k]].append(k)
        else:
            dims.append(k)

    vars_to_replace = {}
    vars_to_create = OrderedDict()
    vars_to_remove = []

    for d in dims:
        index = variables[d].to_index()
        if isinstance(index, pd.MultiIndex):
            dim_levels[d] = index.names
        else:
            vars_to_remove.append(d)
            if not drop:
                vars_to_create[d + '_'] = Variable(d, index)

    for d, levs in dim_levels.items():
        index = variables[d].to_index()
        if len(levs) == index.nlevels:
            vars_to_remove.append(d)
        else:
            vars_to_replace[d] = IndexVariable(d, index.droplevel(levs))

        if not drop:
            for lev in levs:
                idx = index.get_level_values(lev)
                vars_to_create[idx.name] = Variable(d, idx)

    new_variables = variables.copy()
    for v in set(vars_to_remove):
        del new_variables[v]
    new_variables.update(vars_to_replace)
    new_variables.update(vars_to_create)
    new_coord_names = (coord_names | set(vars_to_create)) - set(vars_to_remove)

    return new_variables, new_coord_names


def _assert_empty(args, msg='%s'):
    if args:
        raise ValueError(msg % args)


def as_dataset(obj):
    """Cast the given object to a Dataset.

    Handles Datasets, DataArrays and dictionaries of variables. A new Dataset
    object is only created if the provided object is not already one.
    """
    if hasattr(obj, 'to_dataset'):
        obj = obj.to_dataset()
    if not isinstance(obj, Dataset):
        obj = Dataset(obj)
    return obj


class DataVariables(Mapping, formatting.ReprMixin):
    def __init__(self, dataset):
        self._dataset = dataset

    def __iter__(self):
        return (key for key in self._dataset._variables
                if key not in self._dataset._coord_names)

    def __len__(self):
        return len(self._dataset._variables) - len(self._dataset._coord_names)

    def __contains__(self, key):
        return (key in self._dataset._variables and
                key not in self._dataset._coord_names)

    def __getitem__(self, key):
        if key not in self._dataset._coord_names:
            return self._dataset[key]
        else:
            raise KeyError(key)

    def __unicode__(self):
        return formatting.data_vars_repr(self)

    @property
    def variables(self):
        all_variables = self._dataset.variables
        return Frozen(OrderedDict((k, all_variables[k]) for k in self))


class _LocIndexer(object):
    def __init__(self, dataset):
        self.dataset = dataset

    def __getitem__(self, key):
        if not utils.is_dict_like(key):
            raise TypeError('can only lookup dictionaries from Dataset.loc')
        return self.dataset.sel(**key)


class Dataset(Mapping, ImplementsDatasetReduce, BaseDataObject,
              formatting.ReprMixin):
    """A multi-dimensional, in memory, array database.

    A dataset resembles an in-memory representation of a NetCDF file, and
    consists of variables, coordinates and attributes which together form a
    self describing dataset.

    Dataset implements the mapping interface with keys given by variable names
    and values given by DataArray objects for each variable name.

    One dimensional variables with name equal to their dimension are index
    coordinates used for label based indexing.
    """
    _groupby_cls = groupby.DatasetGroupBy
    _rolling_cls = rolling.DatasetRolling

    def __init__(self, data_vars=None, coords=None, attrs=None,
                 compat='broadcast_equals'):
        """To load data from a file or file-like object, use the `open_dataset`
        function.

        Parameters
        ----------
        data_vars : dict-like, optional
            A mapping from variable names to :py:class:`~xarray.DataArray`
            objects, :py:class:`~xarray.Variable` objects or tuples of the
            form ``(dims, data[, attrs])`` which can be used as arguments to
            create a new ``Variable``. Each dimension must have the same length
            in all variables in which it appears.
        coords : dict-like, optional
            Another mapping in the same form as the `variables` argument,
            except the each item is saved on the dataset as a "coordinate".
            These variables have an associated meaning: they describe
            constant/fixed/independent quantities, unlike the
            varying/measured/dependent quantities that belong in `variables`.
            Coordinates values may be given by 1-dimensional arrays or scalars,
            in which case `dims` do not need to be supplied: 1D arrays will be
            assumed to give index values along the dimension with the same
            name.
        attrs : dict-like, optional
            Global attributes to save on this dataset.
        compat : {'broadcast_equals', 'equals', 'identical'}, optional
            String indicating how to compare variables of the same name for
            potential conflicts when initializing this dataset:

            - 'broadcast_equals': all values must be equal when variables are
              broadcast against each other to ensure common dimensions.
            - 'equals': all values and dimensions must be the same.
            - 'identical': all values, dimensions and attributes must be the
              same.
        """
        self._variables = OrderedDict()
        self._coord_names = set()
        self._dims = {}
        self._attrs = None
        self._file_obj = None
        if data_vars is None:
            data_vars = {}
        if coords is None:
            coords = {}
        if data_vars is not None or coords is not None:
            self._set_init_vars_and_dims(data_vars, coords, compat)
        if attrs is not None:
            self.attrs = attrs
        self._encoding = None
        self._initialized = True

    def _set_init_vars_and_dims(self, data_vars, coords, compat):
        """Set the initial value of Dataset variables and dimensions
        """
        both_data_and_coords = [k for k in data_vars if k in coords]
        if both_data_and_coords:
            raise ValueError('variables %r are found in both data_vars and '
                             'coords' % both_data_and_coords)

        variables, coord_names, dims = merge_data_and_coords(
            data_vars, coords, compat=compat)

        self._variables = variables
        self._coord_names = coord_names
        self._dims = dims

    @classmethod
    def load_store(cls, store, decoder=None):
        """Create a new dataset from the contents of a backends.*DataStore
        object
        """
        variables, attributes = store.load()
        if decoder:
            variables, attributes = decoder(variables, attributes)
        obj = cls(variables, attrs=attributes)
        obj._file_obj = store
        return obj

    @property
    def variables(self):
        """Frozen dictionary of xarray.Variable objects constituting this
        dataset's data
        """
        return Frozen(self._variables)

    def _attrs_copy(self):
        return None if self._attrs is None else OrderedDict(self._attrs)

    @property
    def attrs(self):
        """Dictionary of global attributes on this dataset
        """
        if self._attrs is None:
            self._attrs = OrderedDict()
        return self._attrs

    @attrs.setter
    def attrs(self, value):
        self._attrs = OrderedDict(value)

    @property
    def encoding(self):
        """Dictionary of global encoding attributes on this dataset
        """
        if self._encoding is None:
            self._encoding = {}
        return self._encoding

    @encoding.setter
    def encoding(self, value):
        self._encoding = dict(value)

    @property
    def dims(self):
        """Mapping from dimension names to lengths.

        Cannot be modified directly, but is updated when adding new variables.

        Note that type of this object differs from `DataArray.dims`.
        See `Dataset.sizes` and `DataArray.sizes` for consistently named
        properties.
        """
        return Frozen(SortedKeysDict(self._dims))

    @property
    def sizes(self):
        """Mapping from dimension names to lengths.

        Cannot be modified directly, but is updated when adding new variables.

        This is an alias for `Dataset.dims` provided for the benefit of
        consistency with `DataArray.sizes`.

        See also
        --------
        DataArray.sizes
        """
        return self.dims

    def load(self):
        """Manually trigger loading of this dataset's data from disk or a
        remote source into memory and return this dataset.

        Normally, it should not be necessary to call this method in user code,
        because all xarray functions should either work on deferred data or
        load data automatically. However, this method can be necessary when
        working with many file objects on disk.
        """
        # access .data to coerce everything to numpy or dask arrays
        lazy_data = {k: v._data for k, v in self.variables.items()
                     if isinstance(v._data, dask_array_type)}
        if lazy_data:
            import dask.array as da

            # evaluate all the dask arrays simultaneously
            evaluated_data = da.compute(*lazy_data.values())

            for k, data in zip(lazy_data, evaluated_data):
                self.variables[k].data = data

        # load everything else sequentially
        for k, v in self.variables.items():
            if k not in lazy_data:
                v.load()

        return self

    def compute(self):
        """Manually trigger loading of this dataset's data from disk or a
        remote source into memory and return a new dataset. The original is
        left unaltered.

        Normally, it should not be necessary to call this method in user code,
        because all xarray functions should either work on deferred data or
        load data automatically. However, this method can be necessary when
        working with many file objects on disk.
        """
        new = self.copy(deep=False)
        return new.load()

    def _persist_inplace(self):
        """ Persist all Dask arrays in memory """
        # access .data to coerce everything to numpy or dask arrays
        lazy_data = {k: v._data for k, v in self.variables.items()
                     if isinstance(v._data, dask_array_type)}
        if lazy_data:
            import dask

            # evaluate all the dask arrays simultaneously
            evaluated_data = dask.persist(*lazy_data.values())

            for k, data in zip(lazy_data, evaluated_data):
                self.variables[k].data = data

        return self

    def persist(self):
        """ Trigger computation, keeping data as dask arrays

        This operation can be used to trigger computation on underlying dask
        arrays, similar to ``.compute()``.  However this operation keeps the
        data as dask arrays.  This is particularly useful when using the
        dask.distributed scheduler and you want to load a large amount of data
        into distributed memory.
        """
        new = self.copy(deep=False)
        return new._persist_inplace()

    @classmethod
    def _construct_direct(cls, variables, coord_names, dims=None, attrs=None,
                          file_obj=None, encoding=None):
        """Shortcut around __init__ for internal use when we want to skip
        costly validation
        """
        obj = object.__new__(cls)
        obj._variables = variables
        obj._coord_names = coord_names
        obj._dims = dims
        obj._attrs = attrs
        obj._file_obj = file_obj
        obj._encoding = encoding
        obj._initialized = True
        return obj

    __default_attrs = object()

    @classmethod
    def _from_vars_and_coord_names(cls, variables, coord_names, attrs=None):
        dims = dict(calculate_dimensions(variables))
        return cls._construct_direct(variables, coord_names, dims, attrs)

    def _replace_vars_and_dims(self, variables, coord_names=None, dims=None,
                               attrs=__default_attrs, inplace=False):
        """Fastpath constructor for internal use.

        Preserves coord names and attributes. If not provided explicitly,
        dimensions are recalculated from the supplied variables.

        The arguments are *not* copied when placed on the new dataset. It is up
        to the caller to ensure that they have the right type and are not used
        elsewhere.

        Parameters
        ----------
        variables : OrderedDict
        coord_names : set or None, optional
        attrs : OrderedDict or None, optional

        Returns
        -------
        new : Dataset
        """
        if dims is None:
            dims = calculate_dimensions(variables)
        if inplace:
            self._dims = dims
            self._variables = variables
            if coord_names is not None:
                self._coord_names = coord_names
            if attrs is not self.__default_attrs:
                self._attrs = attrs
            obj = self
        else:
            if coord_names is None:
                coord_names = self._coord_names.copy()
            if attrs is self.__default_attrs:
                attrs = self._attrs_copy()
            obj = self._construct_direct(variables, coord_names, dims, attrs)
        return obj

    def _replace_indexes(self, indexes):
        if not len(indexes):
            return self
        variables = self._variables.copy()
        for name, idx in indexes.items():
            variables[name] = IndexVariable(name, idx)
        obj = self._replace_vars_and_dims(variables)

        # switch from dimension to level names, if necessary
        dim_names = {}
        for dim, idx in indexes.items():
            if not isinstance(idx, pd.MultiIndex) and idx.name != dim:
                dim_names[dim] = idx.name
        if dim_names:
            obj = obj.rename(dim_names)
        return obj

    def copy(self, deep=False):
        """Returns a copy of this dataset.

        If `deep=True`, a deep copy is made of each of the component variables.
        Otherwise, a shallow copy of each of the component variable is made, so
        that the underlying memory region of the new dataset is the same as in
        the original dataset.
        """
        variables = OrderedDict((k, v.copy(deep=deep))
                                for k, v in iteritems(self._variables))
        # skip __init__ to avoid costly validation
        return self._construct_direct(variables, self._coord_names.copy(),
                                      self._dims.copy(), self._attrs_copy())

    def _subset_with_all_valid_coords(self, variables, coord_names, attrs):
        needed_dims = set()
        for v in variables.values():
            needed_dims.update(v.dims)
        for k in self._coord_names:
            if set(self.variables[k].dims) <= needed_dims:
                variables[k] = self._variables[k]
                coord_names.add(k)
        dims = dict((k, self._dims[k]) for k in needed_dims)

        return self._construct_direct(variables, coord_names, dims, attrs)

    @property
    def _level_coords(self):
        """Return a mapping of all MultiIndex levels and their corresponding
        coordinate name.
        """
        level_coords = OrderedDict()
        for cname in self._coord_names:
            var = self.variables[cname]
            if var.ndim == 1:
                level_names = var.to_index_variable().level_names
                if level_names is not None:
                    dim, = var.dims
                    level_coords.update({lname: dim for lname in level_names})
        return level_coords

    def _copy_listed(self, names):
        """Create a new Dataset with the listed variables from this dataset and
        the all relevant coordinates. Skips all validation.
        """
        variables = OrderedDict()
        coord_names = set()

        for name in names:
            try:
                variables[name] = self._variables[name]
            except KeyError:
                ref_name, var_name, var = _get_virtual_variable(
                    self._variables, name, self._level_coords, self.dims)
                variables[var_name] = var
                if ref_name in self._coord_names or ref_name in self.dims:
                    coord_names.add(var_name)

        return self._subset_with_all_valid_coords(variables, coord_names,
                                                  attrs=self.attrs.copy())

    def _construct_dataarray(self, name):
        """Construct a DataArray by indexing this dataset
        """
        from .dataarray import DataArray

        try:
            variable = self._variables[name]
        except KeyError:
            _, name, variable = _get_virtual_variable(
                self._variables, name, self._level_coords, self.dims)

        coords = OrderedDict()
        needed_dims = set(variable.dims)
        for k in self.coords:
            if set(self.variables[k].dims) <= needed_dims:
                coords[k] = self.variables[k]

        return DataArray(variable, coords, name=name, fastpath=True)

    def __copy__(self):
        return self.copy(deep=False)

    def __deepcopy__(self, memo=None):
        # memo does nothing but is required for compatibility with
        # copy.deepcopy
        return self.copy(deep=True)

    @property
    def _attr_sources(self):
        """List of places to look-up items for attribute-style access"""
        return [self, LevelCoordinatesSource(self), self.attrs]

    def __contains__(self, key):
        """The 'in' operator will return true or false depending on whether
        'key' is an array in the dataset or not.
        """
        return key in self._variables

    def __len__(self):
        return len(self._variables)

    def __iter__(self):
        return iter(self._variables)

    @property
    def nbytes(self):
        return sum(v.nbytes for v in self.variables.values())

    @property
    def loc(self):
        """Attribute for location based indexing. Only supports __getitem__,
        and only when the key is a dict of the form {dim: labels}.
        """
        return _LocIndexer(self)

    def __getitem__(self, key):
        """Access variables or coordinates this dataset as a
        :py:class:`~xarray.DataArray`.

        Indexing with a list of names will return a new ``Dataset`` object.
        """
        if utils.is_dict_like(key):
            return self.isel(**key)

        if hashable(key):
            return self._construct_dataarray(key)
        else:
            return self._copy_listed(np.asarray(key))

    def __setitem__(self, key, value):
        """Add an array to this dataset.

        If value is a `DataArray`, call its `select_vars()` method, rename it
        to `key` and merge the contents of the resulting dataset into this
        dataset.

        If value is an `Variable` object (or tuple of form
        ``(dims, data[, attrs])``), add it to this dataset as a new
        variable.
        """
        if utils.is_dict_like(key):
            raise NotImplementedError('cannot yet use a dictionary as a key '
                                      'to set Dataset values')

        self.update({key: value})

    def __delitem__(self, key):
        """Remove a variable from this dataset.
        """
        del self._variables[key]
        self._coord_names.discard(key)

    # mutable objects should not be hashable
    __hash__ = None

    def _all_compat(self, other, compat_str):
        """Helper function for equals and identical"""

        # some stores (e.g., scipy) do not seem to preserve order, so don't
        # require matching order for equality
        def compat(x, y):
            return getattr(x, compat_str)(y)

        return (self._coord_names == other._coord_names and
                utils.dict_equiv(self._variables, other._variables,
                                 compat=compat))

    def broadcast_equals(self, other):
        """Two Datasets are broadcast equal if they are equal after
        broadcasting all variables against each other.

        For example, variables that are scalar in one dataset but non-scalar in
        the other dataset can still be broadcast equal if the the non-scalar
        variable is a constant.

        See Also
        --------
        Dataset.equals
        Dataset.identical
        """
        try:
            return self._all_compat(other, 'broadcast_equals')
        except (TypeError, AttributeError):
            return False

    def equals(self, other):
        """Two Datasets are equal if they have matching variables and
        coordinates, all of which are equal.

        Datasets can still be equal (like pandas objects) if they have NaN
        values in the same locations.

        This method is necessary because `v1 == v2` for ``Dataset``
        does element-wise comparisons (like numpy.ndarrays).

        See Also
        --------
        Dataset.broadcast_equals
        Dataset.identical
        """
        try:
            return self._all_compat(other, 'equals')
        except (TypeError, AttributeError):
            return False

    def identical(self, other):
        """Like equals, but also checks all dataset attributes and the
        attributes on all variables and coordinates.

        See Also
        --------
        Dataset.broadcast_equals
        Dataset.equals
        """
        try:
            return (utils.dict_equiv(self.attrs, other.attrs) and
                    self._all_compat(other, 'identical'))
        except (TypeError, AttributeError):
            return False

    @property
    def indexes(self):
        """OrderedDict of pandas.Index objects used for label based indexing
        """
        return Indexes(self._variables, self._dims)

    @property
    def coords(self):
        """Dictionary of xarray.DataArray objects corresponding to coordinate
        variables
        """
        return DatasetCoordinates(self)

    @property
    def data_vars(self):
        """Dictionary of xarray.DataArray objects corresponding to data variables
        """
        return DataVariables(self)

    def set_coords(self, names, inplace=False):
        """Given names of one or more variables, set them as coordinates

        Parameters
        ----------
        names : str or list of str
            Name(s) of variables in this dataset to convert into coordinates.
        inplace : bool, optional
            If True, modify this dataset inplace. Otherwise, create a new
            object.

        Returns
        -------
        Dataset
        """
        # TODO: allow inserting new coordinates with this method, like
        # DataFrame.set_index?
        # nb. check in self._variables, not self.data_vars to insure that the
        # operation is idempotent
        if isinstance(names, basestring):
            names = [names]
        self._assert_all_in_dataset(names)
        obj = self if inplace else self.copy()
        obj._coord_names.update(names)
        return obj

    def reset_coords(self, names=None, drop=False, inplace=False):
        """Given names of coordinates, reset them to become variables

        Parameters
        ----------
        names : str or list of str, optional
            Name(s) of non-index coordinates in this dataset to reset into
            variables. By default, all non-index coordinates are reset.
        drop : bool, optional
            If True, remove coordinates instead of converting them into
            variables.
        inplace : bool, optional
            If True, modify this dataset inplace. Otherwise, create a new
            object.

        Returns
        -------
        Dataset
        """
        if names is None:
            names = self._coord_names - set(self.dims)
        else:
            if isinstance(names, basestring):
                names = [names]
            self._assert_all_in_dataset(names)
            bad_coords = set(names) & set(self.dims)
            if bad_coords:
                raise ValueError(
                    'cannot remove index coordinates with reset_coords: %s'
                    % bad_coords)
        obj = self if inplace else self.copy()
        obj._coord_names.difference_update(names)
        if drop:
            for name in names:
                del obj._variables[name]
        return obj

    def dump_to_store(self, store, encoder=None, sync=True, encoding=None,
                      unlimited_dims=None):
        """Store dataset contents to a backends.*DataStore object."""
        if encoding is None:
            encoding = {}
        variables, attrs = coding.encode_dataset_coordinates(self)

        check_encoding = set()
        for k, enc in encoding.items():
            # no need to shallow copy the variable again; that already happened
            # in encode_dataset_coordinates
            variables[k].encoding = enc
            check_encoding.add(k)

        if encoder:
            variables, attrs = encoder(variables, attrs)

        store.store(variables, attrs, check_encoding,
                    unlimited_dims=unlimited_dims)
        if sync:
            store.sync()

    def to_netcdf(self, path=None, mode='w', format=None, group=None,
                  engine=None, encoding=None, unlimited_dims=None):
        """Write dataset contents to a netCDF file.

        Parameters
        ----------
        path : str or file-like object, optional
            Path to which to save this dataset. File-like objects are only
            supported by the scipy engine. If no path is provided, this
            function returns the resulting netCDF file as bytes; in this case,
            we need to use scipy, which does not support netCDF version 4 (the
            default format becomes NETCDF3_64BIT).
        mode : {'w', 'a'}, optional
            Write ('w') or append ('a') mode. If mode='w', any existing file at
            this location will be overwritten.
        format : {'NETCDF4', 'NETCDF4_CLASSIC', 'NETCDF3_64BIT', 'NETCDF3_CLASSIC'}, optional
            File format for the resulting netCDF file:

            * NETCDF4: Data is stored in an HDF5 file, using netCDF4 API
              features.
            * NETCDF4_CLASSIC: Data is stored in an HDF5 file, using only
              netCDF 3 compatible API features.
            * NETCDF3_64BIT: 64-bit offset version of the netCDF 3 file format,
              which fully supports 2+ GB files, but is only compatible with
              clients linked against netCDF version 3.6.0 or later.
            * NETCDF3_CLASSIC: The classic netCDF 3 file format. It does not
              handle 2+ GB files very well.

            All formats are supported by the netCDF4-python library.
            scipy.io.netcdf only supports the last two formats.

            The default format is NETCDF4 if you are saving a file to disk and
            have the netCDF4-python library available. Otherwise, xarray falls
            back to using scipy to write netCDF files and defaults to the
            NETCDF3_64BIT format (scipy does not support netCDF4).
        group : str, optional
            Path to the netCDF4 group in the given file to open (only works for
            format='NETCDF4'). The group(s) will be created if necessary.
        engine : {'netcdf4', 'scipy', 'h5netcdf'}, optional
            Engine to use when writing netCDF files. If not provided, the
            default engine is chosen based on available dependencies, with a
            preference for 'netcdf4' if writing to a file on disk.
        encoding : dict, optional
            Nested dictionary with variable names as keys and dictionaries of
            variable specific encodings as values, e.g.,
            ``{'my_variable': {'dtype': 'int16', 'scale_factor': 0.1, 'zlib': True}, ...}``
        unlimited_dims : sequence of str, optional
            Dimension(s) that should be serialized as unlimited dimensions.
            By default, no dimensions are treated as unlimited dimensions.
            Note that unlimited_dims may also be set via
            ``dataset.encoding['unlimited_dims']``.
        """
        if encoding is None:
            encoding = {}
        from ..backends.api import to_netcdf
        return to_netcdf(self, path, mode, format=format, group=group,
                         engine=engine, encoding=encoding,
                         unlimited_dims=unlimited_dims)

    def __unicode__(self):
        return formatting.dataset_repr(self)

    def info(self, buf=None):
        """
        Concise summary of a Dataset variables and attributes.

        Parameters
        ----------
        buf : writable buffer, defaults to sys.stdout

        See Also
        --------
        pandas.DataFrame.assign
        netCDF's ncdump
        """

        if buf is None:  # pragma: no cover
            buf = sys.stdout

        lines = []
        lines.append(u'xarray.Dataset {')
        lines.append(u'dimensions:')
        for name, size in self.dims.items():
            lines.append(u'\t{name} = {size} ;'.format(name=name, size=size))
        lines.append(u'\nvariables:')
        for name, da in self.variables.items():
            dims = u', '.join(da.dims)
            lines.append(u'\t{type} {name}({dims}) ;'.format(
                type=da.dtype, name=name, dims=dims))
            for k, v in da.attrs.items():
                lines.append(u'\t\t{name}:{k} = {v} ;'.format(name=name, k=k,
                                                              v=v))
        lines.append(u'\n// global attributes:')
        for k, v in self.attrs.items():
            lines.append(u'\t:{k} = {v} ;'.format(k=k, v=v))
        lines.append(u'}')

        buf.write(u'\n'.join(lines))

    @property
    def chunks(self):
        """Block dimensions for this dataset's data or None if it's not a dask
        array.
        """
        chunks = {}
        for v in self.variables.values():
            if v.chunks is not None:
                for dim, c in zip(v.dims, v.chunks):
                    if dim in chunks and c != chunks[dim]:
                        raise ValueError('inconsistent chunks')
                    chunks[dim] = c
        return Frozen(SortedKeysDict(chunks))

    def chunk(self, chunks=None, name_prefix='xarray-', token=None,
              lock=False):
        """Coerce all arrays in this dataset into dask arrays with the given
        chunks.

        Non-dask arrays in this dataset will be converted to dask arrays. Dask
        arrays will be rechunked to the given chunk sizes.

        If neither chunks is not provided for one or more dimensions, chunk
        sizes along that dimension will not be updated; non-dask arrays will be
        converted into dask arrays with a single block.

        Parameters
        ----------
        chunks : int or dict, optional
            Chunk sizes along each dimension, e.g., ``5`` or
            ``{'x': 5, 'y': 5}``.
        name_prefix : str, optional
            Prefix for the name of any new dask arrays.
        token : str, optional
            Token uniquely identifying this dataset.
        lock : optional
            Passed on to :py:func:`dask.array.from_array`, if the array is not
            already as dask array.

        Returns
        -------
        chunked : xarray.Dataset
        """
        try:
            from dask.base import tokenize
        except ImportError:
            import dask  # raise the usual error if dask is entirely missing
            raise ImportError('xarray requires dask version 0.6 or newer')

        if isinstance(chunks, Number):
            chunks = dict.fromkeys(self.dims, chunks)

        if chunks is not None:
            bad_dims = [d for d in chunks if d not in self.dims]
            if bad_dims:
                raise ValueError('some chunks keys are not dimensions on this '
                                 'object: %s' % bad_dims)

        def selkeys(dict_, keys):
            if dict_ is None:
                return None
            return dict((d, dict_[d]) for d in keys if d in dict_)

        def maybe_chunk(name, var, chunks):
            chunks = selkeys(chunks, var.dims)
            if not chunks:
                chunks = None
            if var.ndim > 0:
                token2 = tokenize(name, token if token else var._data)
                name2 = '%s%s-%s' % (name_prefix, name, token2)
                return var.chunk(chunks, name=name2, lock=lock)
            else:
                return var

        variables = OrderedDict([(k, maybe_chunk(k, v, chunks))
                                 for k, v in self.variables.items()])
        return self._replace_vars_and_dims(variables)

    def isel(self, drop=False, **indexers):
        """Returns a new dataset with each array indexed along the specified
        dimension(s).

        This method selects values from each array using its `__getitem__`
        method, except this method does not require knowing the order of
        each array's dimensions.

        Parameters
        ----------
        drop : bool, optional
            If ``drop=True``, drop coordinates variables indexed by integers
            instead of making them scalar.
        **indexers : {dim: indexer, ...}
            Keyword arguments with names matching dimensions and values given
            by integers, slice objects or arrays.

        Returns
        -------
        obj : Dataset
            A new Dataset with the same contents as this dataset, except each
            array and dimension is indexed by the appropriate indexers. In
            general, each array's data will be a view of the array's data
            in this dataset, unless numpy fancy indexing was triggered by using
            an array indexer, in which case the data will be a copy.

        See Also
        --------
        Dataset.sel
        Dataset.sel_points
        Dataset.isel_points
        DataArray.isel
        """
        invalid = [k for k in indexers if k not in self.dims]
        if invalid:
            raise ValueError("dimensions %r do not exist" % invalid)

        # all indexers should be int, slice or np.ndarrays
        indexers = [(k, (np.asarray(v)
                         if not isinstance(v, integer_types + (slice,))
                         else v))
                    for k, v in iteritems(indexers)]

        variables = OrderedDict()
        for name, var in iteritems(self._variables):
            var_indexers = dict((k, v) for k, v in indexers if k in var.dims)
            new_var = var.isel(**var_indexers)
            if not (drop and name in var_indexers):
                variables[name] = new_var
        coord_names = set(self._coord_names) & set(variables)
        return self._replace_vars_and_dims(variables, coord_names=coord_names)

    def sel(self, method=None, tolerance=None, drop=False, **indexers):
        """Returns a new dataset with each array indexed by tick labels
        along the specified dimension(s).

        In contrast to `Dataset.isel`, indexers for this method should use
        labels instead of integers.

        Under the hood, this method is powered by using pandas's powerful Index
        objects. This makes label based indexing essentially just as fast as
        using integer indexing.

        It also means this method uses pandas's (well documented) logic for
        indexing. This means you can use string shortcuts for datetime indexes
        (e.g., '2000-01' to select all values in January 2000). It also means
        that slices are treated as inclusive of both the start and stop values,
        unlike normal Python indexing.

        Parameters
        ----------
        method : {None, 'nearest', 'pad'/'ffill', 'backfill'/'bfill'}, optional
            Method to use for inexact matches (requires pandas>=0.16):

            * None (default): only exact matches
            * pad / ffill: propagate last valid index value forward
            * backfill / bfill: propagate next valid index value backward
            * nearest: use nearest valid index value
        tolerance : optional
            Maximum distance between original and new labels for inexact
            matches. The values of the index at the matching locations most
            satisfy the equation ``abs(index[indexer] - target) <= tolerance``.
            Requires pandas>=0.17.
        drop : bool, optional
            If ``drop=True``, drop coordinates variables in `indexers` instead
            of making them scalar.
        **indexers : {dim: indexer, ...}
            Keyword arguments with names matching dimensions and values given
            by scalars, slices or arrays of tick labels. For dimensions with
            multi-index, the indexer may also be a dict-like object with keys
            matching index level names.

        Returns
        -------
        obj : Dataset
            A new Dataset with the same contents as this dataset, except each
            variable and dimension is indexed by the appropriate indexers. In
            general, each variable's data will be a view of the variable's data
            in this dataset, unless numpy fancy indexing was triggered by using
            an array indexer, in which case the data will be a copy.

        See Also
        --------
        Dataset.isel
        Dataset.sel_points
        Dataset.isel_points
        DataArray.sel
        """
        pos_indexers, new_indexes = indexing.remap_label_indexers(
            self, indexers, method=method, tolerance=tolerance
        )
        result = self.isel(drop=drop, **pos_indexers)
        return result._replace_indexes(new_indexes)

    def isel_points(self, dim='points', **indexers):
        # type: (...) -> Dataset
        """Returns a new dataset with each array indexed pointwise along the
        specified dimension(s).

        This method selects pointwise values from each array and is akin to
        the NumPy indexing behavior of `arr[[0, 1], [0, 1]]`, except this
        method does not require knowing the order of each array's dimensions.

        Parameters
        ----------
        dim : str or DataArray or pandas.Index or other list-like object, optional
            Name of the dimension to concatenate along. If dim is provided as a
            string, it must be a new dimension name, in which case it is added
            along axis=0. If dim is provided as a DataArray or Index or
            list-like object, its name, which must not be present in the
            dataset, is used as the dimension to concatenate along and the
            values are added as a coordinate.
        **indexers : {dim: indexer, ...}
            Keyword arguments with names matching dimensions and values given
            by array-like objects. All indexers must be the same length and
            1 dimensional.

        Returns
        -------
        obj : Dataset
            A new Dataset with the same contents as this dataset, except each
            array and dimension is indexed by the appropriate indexers. With
            pointwise indexing, the new Dataset will always be a copy of the
            original.

        See Also
        --------
        Dataset.sel
        Dataset.isel
        Dataset.sel_points
        DataArray.isel_points
        """

        indexer_dims = set(indexers)

        def take(variable, slices):
            # Note: remove helper function when once when numpy
            # supports vindex https://github.com/numpy/numpy/pull/6075
            if hasattr(variable.data, 'vindex'):
                # Special case for dask backed arrays to use vectorised list indexing
                sel = variable.data.vindex[slices]
            else:
                # Otherwise assume backend is numpy array with 'fancy' indexing
                sel = variable.data[slices]
            return sel

        def relevant_keys(mapping):
            return [k for k, v in mapping.items()
                    if any(d in indexer_dims for d in v.dims)]

        coords = relevant_keys(self.coords)
        indexers = [(k, np.asarray(v)) for k, v in iteritems(indexers)]
        indexers_dict = dict(indexers)
        non_indexed_dims = set(self.dims) - indexer_dims
        non_indexed_coords = set(self.coords) - set(coords)

        # All the indexers should be iterables
        # Check that indexers are valid dims, integers, and 1D
        for k, v in indexers:
            if k not in self.dims:
                raise ValueError("dimension %s does not exist" % k)
            if v.dtype.kind != 'i':
                raise TypeError('Indexers must be integers')
            if v.ndim != 1:
                raise ValueError('Indexers must be 1 dimensional')

        # all the indexers should have the same length
        lengths = set(len(v) for k, v in indexers)
        if len(lengths) > 1:
            raise ValueError('All indexers must be the same length')

        # Existing dimensions are not valid choices for the dim argument
        if isinstance(dim, basestring):
            if dim in self.dims:
                # dim is an invalid string
                raise ValueError('Existing dimension names are not valid '
                                 'choices for the dim argument in sel_points')

        elif hasattr(dim, 'dims'):
            # dim is a DataArray or Coordinate
            if dim.name in self.dims:
                # dim already exists
                raise ValueError('Existing dimensions are not valid choices '
                                 'for the dim argument in sel_points')

        # Set the new dim_name, and optionally the new dim coordinate
        # dim is either an array-like or a string
        if not utils.is_scalar(dim):
            # dim is array like get name or assign 'points', get as variable
            dim_name = 'points' if not hasattr(dim, 'name') else dim.name
            dim_coord = as_variable(dim, name=dim_name)
        else:
            # dim is a string
            dim_name = dim
            dim_coord = None

        reordered = self.transpose(*(list(indexer_dims) + list(non_indexed_dims)))

        variables = OrderedDict()

        for name, var in reordered.variables.items():
            if name in indexers_dict or any(d in indexer_dims for d in var.dims):
                # slice if var is an indexer or depends on an indexed dim
                slc = [indexers_dict[k]
                       if k in indexers_dict
                       else slice(None) for k in var.dims]

                var_dims = [dim_name] + [d for d in var.dims
                                         if d in non_indexed_dims]
                selection = take(var, tuple(slc))
                var_subset = type(var)(var_dims, selection, var.attrs)
                variables[name] = var_subset
            else:
                # If not indexed just add it back to variables or coordinates
                variables[name] = var

        coord_names = (set(coords) & set(variables)) | non_indexed_coords

        dset = self._replace_vars_and_dims(variables, coord_names=coord_names)
        # Add the dim coord to the new dset. Must be done after creation
        # because_replace_vars_and_dims can only access existing coords,
        # not add new ones
        if dim_coord is not None:
            dset.coords[dim_name] = dim_coord
        return dset

    def sel_points(self, dim='points', method=None, tolerance=None,
                   **indexers):
        """Returns a new dataset with each array indexed pointwise by tick
        labels along the specified dimension(s).

        In contrast to `Dataset.isel_points`, indexers for this method should
        use labels instead of integers.

        In contrast to `Dataset.sel`, this method selects points along the
        diagonal of multi-dimensional arrays, not the intersection.

        Parameters
        ----------
        dim : str or DataArray or pandas.Index or other list-like object, optional
            Name of the dimension to concatenate along. If dim is provided as a
            string, it must be a new dimension name, in which case it is added
            along axis=0. If dim is provided as a DataArray or Index or
            list-like object, its name, which must not be present in the
            dataset, is used as the dimension to concatenate along and the
            values are added as a coordinate.
        method : {None, 'nearest', 'pad'/'ffill', 'backfill'/'bfill'}, optional
            Method to use for inexact matches (requires pandas>=0.16):

            * None (default): only exact matches
            * pad / ffill: propagate last valid index value forward
            * backfill / bfill: propagate next valid index value backward
            * nearest: use nearest valid index value
        tolerance : optional
            Maximum distance between original and new labels for inexact
            matches. The values of the index at the matching locations most
            satisfy the equation ``abs(index[indexer] - target) <= tolerance``.
            Requires pandas>=0.17.
        **indexers : {dim: indexer, ...}
            Keyword arguments with names matching dimensions and values given
            by array-like objects. All indexers must be the same length and
            1 dimensional.

        Returns
        -------
        obj : Dataset
            A new Dataset with the same contents as this dataset, except each
            array and dimension is indexed by the appropriate indexers. With
            pointwise indexing, the new Dataset will always be a copy of the
            original.

        See Also
        --------
        Dataset.sel
        Dataset.isel
        Dataset.isel_points
        DataArray.sel_points
        """
        pos_indexers, _ = indexing.remap_label_indexers(
            self, indexers, method=method, tolerance=tolerance
        )
        return self.isel_points(dim=dim, **pos_indexers)

    def reindex_like(self, other, method=None, tolerance=None, copy=True):
        """Conform this object onto the indexes of another object, filling
        in missing values with NaN.

        Parameters
        ----------
        other : Dataset or DataArray
            Object with an 'indexes' attribute giving a mapping from dimension
            names to pandas.Index objects, which provides coordinates upon
            which to index the variables in this dataset. The indexes on this
            other object need not be the same as the indexes on this
            dataset. Any mis-matched index values will be filled in with
            NaN, and any mis-matched dimension names will simply be ignored.
        method : {None, 'nearest', 'pad'/'ffill', 'backfill'/'bfill'}, optional
            Method to use for filling index values from other not found in this
            dataset:

            * None (default): don't fill gaps
            * pad / ffill: propagate last valid index value forward
            * backfill / bfill: propagate next valid index value backward
            * nearest: use nearest valid index value (requires pandas>=0.16)
        tolerance : optional
            Maximum distance between original and new labels for inexact
            matches. The values of the index at the matching locations most
            satisfy the equation ``abs(index[indexer] - target) <= tolerance``.
            Requires pandas>=0.17.
        copy : bool, optional
            If ``copy=True``, data in the return value is always copied. If
            ``copy=False`` and reindexing is unnecessary, or can be performed
            with only slice operations, then the output may share memory with
            the input. In either case, a new xarray object is always returned.

        Returns
        -------
        reindexed : Dataset
            Another dataset, with this dataset's data but coordinates from the
            other object.

        See Also
        --------
        Dataset.reindex
        align
        """
        indexers = alignment.reindex_like_indexers(self, other)
        return self.reindex(method=method, copy=copy, tolerance=tolerance,
                            **indexers)

    def reindex(self, indexers=None, method=None, tolerance=None, copy=True,
                **kw_indexers):
        """Conform this object onto a new set of indexes, filling in
        missing values with NaN.

        Parameters
        ----------
        indexers : dict. optional
            Dictionary with keys given by dimension names and values given by
            arrays of coordinates tick labels. Any mis-matched coordinate values
            will be filled in with NaN, and any mis-matched dimension names will
            simply be ignored.
        method : {None, 'nearest', 'pad'/'ffill', 'backfill'/'bfill'}, optional
            Method to use for filling index values in ``indexers`` not found in
            this dataset:

            * None (default): don't fill gaps
            * pad / ffill: propagate last valid index value forward
            * backfill / bfill: propagate next valid index value backward
            * nearest: use nearest valid index value (requires pandas>=0.16)
        tolerance : optional
            Maximum distance between original and new labels for inexact
            matches. The values of the index at the matching locations most
            satisfy the equation ``abs(index[indexer] - target) <= tolerance``.
            Requires pandas>=0.17.
        copy : bool, optional
            If ``copy=True``, data in the return value is always copied. If
            ``copy=False`` and reindexing is unnecessary, or can be performed
            with only slice operations, then the output may share memory with
            the input. In either case, a new xarray object is always returned.
        **kw_indexers : optional
            Keyword arguments in the same form as ``indexers``.

        Returns
        -------
        reindexed : Dataset
            Another dataset, with this dataset's data but replaced coordinates.

        See Also
        --------
        Dataset.reindex_like
        align
        pandas.Index.get_indexer
        """
        indexers = utils.combine_pos_and_kw_args(indexers, kw_indexers,
                                                 'reindex')

        bad_dims = [d for d in indexers if d not in self.dims]
        if bad_dims:
            raise ValueError('invalid reindex dimensions: %s' % bad_dims)

        variables = alignment.reindex_variables(
            self.variables, self.sizes, self.indexes, indexers, method,
            tolerance, copy=copy)
        coord_names = set(self._coord_names)
        coord_names.update(indexers)
        return self._replace_vars_and_dims(variables, coord_names)

    def rename(self, name_dict, inplace=False):
        """Returns a new object with renamed variables and dimensions.

        Parameters
        ----------
        name_dict : dict-like
            Dictionary whose keys are current variable or dimension names and
            whose values are the desired names.
        inplace : bool, optional
            If True, rename variables and dimensions in-place. Otherwise,
            return a new dataset object.

        Returns
        -------
        renamed : Dataset
            Dataset with renamed variables and dimensions.

        See Also
        --------
        Dataset.swap_dims
        DataArray.rename
        """
        for k, v in name_dict.items():
            if k not in self and k not in self.dims:
                raise ValueError("cannot rename %r because it is not a "
                                 "variable or dimension in this dataset" % k)

        variables = OrderedDict()
        coord_names = set()
        for k, v in iteritems(self._variables):
            name = name_dict.get(k, k)
            dims = tuple(name_dict.get(dim, dim) for dim in v.dims)
            var = v.copy(deep=False)
            var.dims = dims
            if name in variables:
                raise ValueError('the new name %r conflicts' % (name,))
            variables[name] = var
            if k in self._coord_names:
                coord_names.add(name)

        dims = OrderedDict((name_dict.get(k, k), v)
                           for k, v in self.dims.items())

        return self._replace_vars_and_dims(variables, coord_names, dims=dims,
                                           inplace=inplace)

    def swap_dims(self, dims_dict, inplace=False):
        """Returns a new object with swapped dimensions.

        Parameters
        ----------
        dims_dict : dict-like
            Dictionary whose keys are current dimension names and whose values
            are new names. Each value must already be a variable in the
            dataset.
        inplace : bool, optional
            If True, swap dimensions in-place. Otherwise, return a new dataset
            object.

        Returns
        -------
        renamed : Dataset
            Dataset with swapped dimensions.

        See Also
        --------

        Dataset.rename
        DataArray.swap_dims
        """
        for k, v in dims_dict.items():
            if k not in self.dims:
                raise ValueError('cannot swap from dimension %r because it is '
                                 'not an existing dimension' % k)
            if self.variables[v].dims != (k,):
                raise ValueError('replacement dimension %r is not a 1D '
                                 'variable along the old dimension %r'
                                 % (v, k))

        result_dims = set(dims_dict.get(dim, dim) for dim in self.dims)

        variables = OrderedDict()

        coord_names = self._coord_names.copy()
        coord_names.update(dims_dict.values())

        for k, v in iteritems(self.variables):
            dims = tuple(dims_dict.get(dim, dim) for dim in v.dims)
            if k in result_dims:
                var = v.to_index_variable()
            else:
                var = v.to_base_variable()
            var.dims = dims
            variables[k] = var

        return self._replace_vars_and_dims(variables, coord_names,
                                           inplace=inplace)

    def expand_dims(self, dim, axis=None):
        """Return a new object with an additional axis (or axes) inserted at the
        corresponding position in the array shape.

        If dim is already a scalar coordinate, it will be promoted to a 1D
        coordinate consisting of a single value.

        Parameters
        ----------
        dim : str or sequence of str.
            Dimensions to include on the new variable.
            dimensions are inserted with length 1.
        axis : integer, list (or tuple) of integers, or None
            Axis position(s) where new axis is to be inserted (position(s) on
            the result array). If a list (or tuple) of integers is passed,
            multiple axes are inserted. In this case, dim arguments should be
            the same length list. If axis=None is passed, all the axes will
            be inserted to the start of the result array.

        Returns
        -------
        expanded : same type as caller
            This object, but with an additional dimension(s).
        """
        if isinstance(dim, int):
            raise ValueError('dim should be str or sequence of strs or dict')

        if isinstance(dim, basestring):
            dim = [dim]
        if axis is not None and not isinstance(axis, (list, tuple)):
            axis = [axis]

        if axis is None:
            axis = list(range(len(dim)))

        if len(dim) != len(axis):
            raise ValueError('lengths of dim and axis should be identical.')
        for d in dim:
            if d in self.dims:
                raise ValueError(
                            'Dimension {dim} already exists.'.format(dim=d))
            if (d in self._variables and
                    not utils.is_scalar(self._variables[d])):
                raise ValueError(
                            '{dim} already exists as coordinate or'
                            ' variable name.'.format(dim=d))

        if len(dim) != len(set(dim)):
            raise ValueError('dims should not contain duplicate values.')

        variables = OrderedDict()
        for k, v in iteritems(self._variables):
            if k not in dim:
                if k in self._coord_names:  # Do not change coordinates
                    variables[k] = v
                else:
                    result_ndim = len(v.dims) + len(axis)
                    for a in axis:
                        if a < -result_ndim or result_ndim - 1 < a:
                            raise IndexError(
                                'Axis {a} is out of bounds of the expanded'
                                ' dimension size {dim}.'.format(
                                               a=a, v=k, dim=result_ndim))

                    axis_pos = [a if a >= 0 else result_ndim + a
                                for a in axis]
                    if len(axis_pos) != len(set(axis_pos)):
                        raise ValueError('axis should not contain duplicate'
                                         ' values.')
                    # We need to sort them to make sure `axis` equals to the
                    # axis positions of the result array.
                    zip_axis_dim = sorted(zip(axis_pos, dim))

                    all_dims = list(v.dims)
                    for a, d in zip_axis_dim:
                        all_dims.insert(a, d)
                    variables[k] = v.set_dims(all_dims)
            else:
                # If dims includes a label of a non-dimension coordinate,
                # it will be promoted to a 1D coordinate with a single value.
                variables[k] = v.set_dims(k)

        return self._replace_vars_and_dims(variables, self._coord_names)

    def set_index(self, append=False, inplace=False, **indexes):
        """Set Dataset (multi-)indexes using one or more existing coordinates or
        variables.

        Parameters
        ----------
        append : bool, optional
            If True, append the supplied index(es) to the existing index(es).
            Otherwise replace the existing index(es) (default).
        inplace : bool, optional
            If True, set new index(es) in-place. Otherwise, return a new
            Dataset object.
        **indexes : {dim: index, ...}
            Keyword arguments with names matching dimensions and values given
            by (lists of) the names of existing coordinates or variables to set
            as new (multi-)index.

        Returns
        -------
        obj : Dataset
            Another dataset, with this dataset's data but replaced coordinates.

        See Also
        --------
        Dataset.reset_index
        """
        variables, coord_names = merge_indexes(indexes, self._variables,
                                               self._coord_names,
                                               append=append)
        return self._replace_vars_and_dims(variables, coord_names=coord_names,
                                           inplace=inplace)

    def reset_index(self, dims_or_levels, drop=False, inplace=False):
        """Reset the specified index(es) or multi-index level(s).

        Parameters
        ----------
        dims_or_levels : str or list
            Name(s) of the dimension(s) and/or multi-index level(s) that will
            be reset.
        drop : bool, optional
            If True, remove the specified indexes and/or multi-index levels
            instead of extracting them as new coordinates (default: False).
        inplace : bool, optional
            If True, modify the dataset in-place. Otherwise, return a new
            Dataset object.

        Returns
        -------
        obj : Dataset
            Another dataset, with this dataset's data but replaced coordinates.

        See Also
        --------
        Dataset.set_index
        """
        variables, coord_names = split_indexes(dims_or_levels, self._variables,
                                               self._coord_names,
                                               self._level_coords, drop=drop)
        return self._replace_vars_and_dims(variables, coord_names=coord_names,
                                           inplace=inplace)

    def reorder_levels(self, inplace=False, **dim_order):
        """Rearrange index levels using input order.

        Parameters
        ----------
        inplace : bool, optional
            If True, modify the dataset in-place. Otherwise, return a new
            DataArray object.
        **dim_order : optional
            Keyword arguments with names matching dimensions and values given
            by lists representing new level orders. Every given dimension
            must have a multi-index.

        Returns
        -------
        obj : Dataset
            Another dataset, with this dataset's data but replaced
            coordinates.
        """
        replace_variables = {}
        for dim, order in dim_order.items():
            coord = self._variables[dim]
            index = coord.to_index()
            if not isinstance(index, pd.MultiIndex):
                raise ValueError("coordinate %r has no MultiIndex" % dim)
            replace_variables[dim] = IndexVariable(coord.dims,
                                                   index.reorder_levels(order))
        variables = self._variables.copy()
        variables.update(replace_variables)
        return self._replace_vars_and_dims(variables, inplace=inplace)

    def _stack_once(self, dims, new_dim):
        variables = OrderedDict()
        for name, var in self.variables.items():
            if name not in dims:
                if any(d in var.dims for d in dims):
                    add_dims = [d for d in dims if d not in var.dims]
                    vdims = list(var.dims) + add_dims
                    shape = [self.dims[d] for d in vdims]
                    exp_var = var.set_dims(vdims, shape)
                    stacked_var = exp_var.stack(**{new_dim: dims})
                    variables[name] = stacked_var
                else:
                    variables[name] = var.copy(deep=False)

        # consider dropping levels that are unused?
        levels = [self.get_index(dim) for dim in dims]
        if hasattr(pd, 'RangeIndex'):
            # RangeIndex levels in a MultiIndex are broken for appending in
            # pandas before v0.19.0
            levels = [pd.Int64Index(level)
                      if isinstance(level, pd.RangeIndex)
                      else level
                      for level in levels]
        idx = utils.multiindex_from_product_levels(levels, names=dims)
        variables[new_dim] = IndexVariable(new_dim, idx)

        coord_names = set(self._coord_names) - set(dims) | set([new_dim])

        return self._replace_vars_and_dims(variables, coord_names)

    def stack(self, **dimensions):
        """
        Stack any number of existing dimensions into a single new dimension.

        New dimensions will be added at the end, and the corresponding
        coordinate variables will be combined into a MultiIndex.

        Parameters
        ----------
        **dimensions : keyword arguments of the form new_name=(dim1, dim2, ...)
            Names of new dimensions, and the existing dimensions that they
            replace.

        Returns
        -------
        stacked : Dataset
            Dataset with stacked data.

        See also
        --------
        Dataset.unstack
        """
        result = self
        for new_dim, dims in dimensions.items():
            result = result._stack_once(dims, new_dim)
        return result

    def unstack(self, dim):
        """
        Unstack an existing dimension corresponding to a MultiIndex into
        multiple new dimensions.

        New dimensions will be added at the end.

        Parameters
        ----------
        dim : str
            Name of the existing dimension to unstack.

        Returns
        -------
        unstacked : Dataset
            Dataset with unstacked data.

        See also
        --------
        Dataset.stack
        """
        if dim not in self.dims:
            raise ValueError('invalid dimension: %s' % dim)

        index = self.get_index(dim)
        if not isinstance(index, pd.MultiIndex):
            raise ValueError('cannot unstack a dimension that does not have '
                             'a MultiIndex')

        full_idx = pd.MultiIndex.from_product(index.levels, names=index.names)
        obj = self.reindex(copy=False, **{dim: full_idx})

        new_dim_names = index.names
        new_dim_sizes = [lev.size for lev in index.levels]

        variables = OrderedDict()
        for name, var in obj.variables.items():
            if name != dim:
                if dim in var.dims:
                    new_dims = OrderedDict(zip(new_dim_names, new_dim_sizes))
                    variables[name] = var.unstack(**{dim: new_dims})
                else:
                    variables[name] = var

        for name, lev in zip(new_dim_names, index.levels):
            variables[name] = IndexVariable(name, lev)

        coord_names = set(self._coord_names) - set([dim]) | set(new_dim_names)

        return self._replace_vars_and_dims(variables, coord_names)

    def update(self, other, inplace=True):
        """Update this dataset's variables with those from another dataset.

        Parameters
        ----------
        other : Dataset or castable to Dataset
            Dataset or variables with which to update this dataset.
        inplace : bool, optional
            If True, merge the other dataset into this dataset in-place.
            Otherwise, return a new dataset object.

        Returns
        -------
        updated : Dataset
            Updated dataset.

        Raises
        ------
        ValueError
            If any dimensions would have inconsistent sizes in the updated
            dataset.
        """
        variables, coord_names, dims = dataset_update_method(self, other)

        return self._replace_vars_and_dims(variables, coord_names, dims,
                                           inplace=inplace)

    def merge(self, other, inplace=False, overwrite_vars=frozenset(),
              compat='no_conflicts', join='outer'):
        """Merge the arrays of two datasets into a single dataset.

        This method generally not allow for overriding data, with the exception
        of attributes, which are ignored on the second dataset. Variables with
        the same name are checked for conflicts via the equals or identical
        methods.

        Parameters
        ----------
        other : Dataset or castable to Dataset
            Dataset or variables to merge with this dataset.
        inplace : bool, optional
            If True, merge the other dataset into this dataset in-place.
            Otherwise, return a new dataset object.
        overwrite_vars : str or sequence, optional
            If provided, update variables of these name(s) without checking for
            conflicts in this dataset.
        compat : {'broadcast_equals', 'equals', 'identical',
                  'no_conflicts'}, optional
            String indicating how to compare variables of the same name for
            potential conflicts:

            - 'broadcast_equals': all values must be equal when variables are
              broadcast against each other to ensure common dimensions.
            - 'equals': all values and dimensions must be the same.
            - 'identical': all values, dimensions and attributes must be the
              same.
            - 'no_conflicts': only values which are not null in both datasets
              must be equal. The returned dataset then contains the combination
              of all non-null values.
        join : {'outer', 'inner', 'left', 'right', 'exact'}, optional
            Method for joining ``self`` and ``other`` along shared dimensions:

            - 'outer': use the union of the indexes
            - 'inner': use the intersection of the indexes
            - 'left': use indexes from ``self``
            - 'right': use indexes from ``other``
            - 'exact': error instead of aligning non-equal indexes

        Returns
        -------
        merged : Dataset
            Merged dataset.

        Raises
        ------
        MergeError
            If any variables conflict (see ``compat``).
        """
        variables, coord_names, dims = dataset_merge_method(
            self, other, overwrite_vars=overwrite_vars, compat=compat,
            join=join)

        return self._replace_vars_and_dims(variables, coord_names, dims,
                                           inplace=inplace)

    def _assert_all_in_dataset(self, names, virtual_okay=False):
        bad_names = set(names) - set(self._variables)
        if virtual_okay:
            bad_names -= self.virtual_variables
        if bad_names:
            raise ValueError('One or more of the specified variables '
                             'cannot be found in this dataset')

    def drop(self, labels, dim=None):
        """Drop variables or index labels from this dataset.

        Parameters
        ----------
        labels : scalar or list of scalars
            Name(s) of variables or index labels to drop.
        dim : None or str, optional
            Dimension along which to drop index labels. By default (if
            ``dim is None``), drops variables rather than index labels.

        Returns
        -------
        dropped : Dataset
        """
        if utils.is_scalar(labels):
            labels = [labels]
        if dim is None:
            return self._drop_vars(labels)
        else:
            try:
                index = self.indexes[dim]
            except KeyError:
                raise ValueError(
                    'dimension %r does not have coordinate labels' % dim)
            new_index = index.drop(labels)
            return self.loc[{dim: new_index}]

    def _drop_vars(self, names):
        self._assert_all_in_dataset(names)
        drop = set(names)
        variables = OrderedDict((k, v) for k, v in iteritems(self._variables)
                                if k not in drop)
        coord_names = set(k for k in self._coord_names if k in variables)
        return self._replace_vars_and_dims(variables, coord_names)

    def transpose(self, *dims):
        """Return a new Dataset object with all array dimensions transposed.

        Although the order of dimensions on each array will change, the dataset
        dimensions themselves will remain in fixed (sorted) order.

        Parameters
        ----------
        *dims : str, optional
            By default, reverse the dimensions on each array. Otherwise,
            reorder the dimensions to this order.

        Returns
        -------
        transposed : Dataset
            Each array in the dataset (including) coordinates will be
            transposed to the given order.

        Notes
        -----
        Although this operation returns a view of each array's data, it
        is not lazy -- the data will be fully loaded into memory.

        See Also
        --------
        numpy.transpose
        DataArray.transpose
        """
        if dims:
            if set(dims) ^ set(self.dims):
                raise ValueError('arguments to transpose (%s) must be '
                                 'permuted dataset dimensions (%s)'
                                 % (dims, tuple(self.dims)))
        ds = self.copy()
        for name, var in iteritems(self._variables):
            var_dims = tuple(dim for dim in dims if dim in var.dims)
            ds._variables[name] = var.transpose(*var_dims)
        return ds

    @property
    def T(self):
        return self.transpose()

    def dropna(self, dim, how='any', thresh=None, subset=None):
        """Returns a new dataset with dropped labels for missing values along
        the provided dimension.

        Parameters
        ----------
        dim : str
            Dimension along which to drop missing values. Dropping along
            multiple dimensions simultaneously is not yet supported.
        how : {'any', 'all'}, optional
            * any : if any NA values are present, drop that label
            * all : if all values are NA, drop that label
        thresh : int, default None
            If supplied, require this many non-NA values.
        subset : sequence, optional
            Subset of variables to check for missing values. By default, all
            variables in the dataset are checked.

        Returns
        -------
        Dataset
        """
        # TODO: consider supporting multiple dimensions? Or not, given that
        # there are some ugly edge cases, e.g., pandas's dropna differs
        # depending on the order of the supplied axes.

        if dim not in self.dims:
            raise ValueError('%s must be a single dataset dimension' % dim)

        if subset is None:
            subset = list(self.data_vars)

        count = np.zeros(self.dims[dim], dtype=np.int64)
        size = 0

        for k in subset:
            array = self._variables[k]
            if dim in array.dims:
                dims = [d for d in array.dims if d != dim]
                count += array.count(dims)
                size += np.prod([self.dims[d] for d in dims])

        if thresh is not None:
            mask = count >= thresh
        elif how == 'any':
            mask = count == size
        elif how == 'all':
            mask = count > 0
        elif how is not None:
            raise ValueError('invalid how option: %s' % how)
        else:
            raise TypeError('must specify how or thresh')

        return self.isel(**{dim: mask})

    def fillna(self, value):
        """Fill missing values in this object.

        This operation follows the normal broadcasting and alignment rules that
        xarray uses for binary arithmetic, except the result is aligned to this
        object (``join='left'``) instead of aligned to the intersection of
        index coordinates (``join='inner'``).

        Parameters
        ----------
        value : scalar, ndarray, DataArray, dict or Dataset
            Used to fill all matching missing values in this dataset's data
            variables. Scalars, ndarrays or DataArrays arguments are used to
            fill all data with aligned coordinates (for DataArrays).
            Dictionaries or datasets match data variables and then align
            coordinates if necessary.

        Returns
        -------
        Dataset
        """
        if utils.is_dict_like(value):
            value_keys = getattr(value, 'data_vars', value).keys()
            if not set(value_keys) <= set(self.data_vars.keys()):
                raise ValueError('all variables in the argument to `fillna` '
                                 'must be contained in the original dataset')
        out = ops.fillna(self, value)
        return out

    def combine_first(self, other):
        """Combine two Datasets, default to data_vars of self.

        The new coordinates follow the normal broadcasting and alignment rules
        of ``join='outer'``.  Vacant cells in the expanded coordinates are
        filled with np.nan.

        Parameters
        ----------
        other : DataArray
            Used to fill all matching missing values in this array.

        Returns
        -------
        DataArray
        """
        out = ops.fillna(self, other, join="outer", dataset_join="outer")
        return out

    def reduce(self, func, dim=None, keep_attrs=False, numeric_only=False,
               allow_lazy=False, **kwargs):
        """Reduce this dataset by applying `func` along some dimension(s).

        Parameters
        ----------
        func : function
            Function which can be called in the form
            `f(x, axis=axis, **kwargs)` to return the result of reducing an
            np.ndarray over an integer valued axis.
        dim : str or sequence of str, optional
            Dimension(s) over which to apply `func`.  By default `func` is
            applied over all dimensions.
        keep_attrs : bool, optional
            If True, the dataset's attributes (`attrs`) will be copied from
            the original object to the new one.  If False (default), the new
            object will be returned without attributes.
        numeric_only : bool, optional
            If True, only apply ``func`` to variables with a numeric dtype.
        **kwargs : dict
            Additional keyword arguments passed on to ``func``.

        Returns
        -------
        reduced : Dataset
            Dataset with this object's DataArrays replaced with new DataArrays
            of summarized data and the indicated dimension(s) removed.
        """
        if isinstance(dim, basestring):
            dims = set([dim])
        elif dim is None:
            dims = set(self.dims)
        else:
            dims = set(dim)

        missing_dimensions = [dim for dim in dims if dim not in self.dims]
        if missing_dimensions:
            raise ValueError('Dataset does not contain the dimensions: %s'
                             % missing_dimensions)

        variables = OrderedDict()
        for name, var in iteritems(self._variables):
            reduce_dims = [dim for dim in var.dims if dim in dims]
            if reduce_dims or not var.dims:
                if name not in self.coords:
                    if (not numeric_only or
                            np.issubdtype(var.dtype, np.number) or
                            (var.dtype == np.bool_)):
                        if len(reduce_dims) == 1:
                            # unpack dimensions for the benefit of functions
                            # like np.argmin which can't handle tuple arguments
                            reduce_dims, = reduce_dims
                        elif len(reduce_dims) == var.ndim:
                            # prefer to aggregate over axis=None rather than
                            # axis=(0, 1) if they will be equivalent, because
                            # the former is often more efficient
                            reduce_dims = None
                        variables[name] = var.reduce(func, dim=reduce_dims,
                                                     keep_attrs=keep_attrs,
                                                     allow_lazy=allow_lazy,
                                                     **kwargs)
            else:
                variables[name] = var

        coord_names = set(k for k in self.coords if k in variables)
        attrs = self.attrs if keep_attrs else None
        return self._replace_vars_and_dims(variables, coord_names, attrs=attrs)

    def apply(self, func, keep_attrs=False, args=(), **kwargs):
        """Apply a function over the data variables in this dataset.

        Parameters
        ----------
        func : function
            Function which can be called in the form `f(x, **kwargs)` to
            transform each DataArray `x` in this dataset into another
            DataArray.
        keep_attrs : bool, optional
            If True, the dataset's attributes (`attrs`) will be copied from
            the original object to the new one. If False, the new object will
            be returned without attributes.
        args : tuple, optional
            Positional arguments passed on to `func`.
        **kwargs : dict
            Keyword arguments passed on to `func`.

        Returns
        -------
        applied : Dataset
            Resulting dataset from applying ``func`` over each data variable.
        """
        variables = OrderedDict(
            (k, maybe_wrap_array(v, func(v, *args, **kwargs)))
            for k, v in iteritems(self.data_vars))
        attrs = self.attrs if keep_attrs else None
        return type(self)(variables, attrs=attrs)

    def assign(self, **kwargs):
        """Assign new data variables to a Dataset, returning a new object
        with all the original variables in addition to the new ones.

        Parameters
        ----------
        kwargs : keyword, value pairs
            keywords are the variables names. If the values are callable, they
            are computed on the Dataset and assigned to new data variables. If
            the values are not callable, (e.g. a DataArray, scalar, or array),
            they are simply assigned.

        Returns
        -------
        ds : Dataset
            A new Dataset with the new variables in addition to all the
            existing variables.

        Notes
        -----
        Since ``kwargs`` is a dictionary, the order of your arguments may not
        be preserved, and so the order of the new variables is not well
        defined. Assigning multiple variables within the same ``assign`` is
        possible, but you cannot reference other variables created within the
        same ``assign`` call.

        See Also
        --------
        pandas.DataFrame.assign
        """
        data = self.copy()
        # do all calculations first...
        results = data._calc_assign_results(kwargs)
        # ... and then assign
        data.update(results)
        return data

    def to_array(self, dim='variable', name=None):
        """Convert this dataset into an xarray.DataArray

        The data variables of this dataset will be broadcast against each other
        and stacked along the first axis of the new array. All coordinates of
        this dataset will remain coordinates.

        Parameters
        ----------
        dim : str, optional
            Name of the new dimension.
        name : str, optional
            Name of the new data array.

        Returns
        -------
        array : xarray.DataArray
        """
        from .dataarray import DataArray

        data_vars = [self.variables[k] for k in self.data_vars]
        broadcast_vars = broadcast_variables(*data_vars)
        data = duck_array_ops.stack([b.data for b in broadcast_vars], axis=0)

        coords = dict(self.coords)
        coords[dim] = list(self.data_vars)

        dims = (dim,) + broadcast_vars[0].dims

        return DataArray(data, coords, dims, attrs=self.attrs, name=name)

    def _to_dataframe(self, ordered_dims):
        columns = [k for k in self if k not in self.dims]
        data = [self._variables[k].set_dims(ordered_dims).values.reshape(-1)
                for k in columns]
        index = self.coords.to_index(ordered_dims)
        return pd.DataFrame(OrderedDict(zip(columns, data)), index=index)

    def to_dataframe(self):
        """Convert this dataset into a pandas.DataFrame.

        Non-index variables in this dataset form the columns of the
        DataFrame. The DataFrame is be indexed by the Cartesian product of
        this dataset's indices.
        """
        return self._to_dataframe(self.dims)

    @classmethod
    def from_dataframe(cls, dataframe):
        """Convert a pandas.DataFrame into an xarray.Dataset

        Each column will be converted into an independent variable in the
        Dataset. If the dataframe's index is a MultiIndex, it will be expanded
        into a tensor product of one-dimensional indices (filling in missing
        values with NaN). This method will produce a Dataset very similar to
        that on which the 'to_dataframe' method was called, except with
        possibly redundant dimensions (since all dataset variables will have
        the same dimensionality).
        """
        # TODO: Add an option to remove dimensions along which the variables
        # are constant, to enable consistent serialization to/from a dataframe,
        # even if some variables have different dimensionality.

        if not dataframe.columns.is_unique:
            raise ValueError(
                'cannot convert DataFrame with non-unique columns')

        idx = dataframe.index
        obj = cls()

        if hasattr(idx, 'levels'):
            # it's a multi-index
            # expand the DataFrame to include the product of all levels
            full_idx = pd.MultiIndex.from_product(idx.levels, names=idx.names)
            dataframe = dataframe.reindex(full_idx)
            dims = [name if name is not None else 'level_%i' % n
                    for n, name in enumerate(idx.names)]
            for dim, lev in zip(dims, idx.levels):
                obj[dim] = (dim, lev)
            shape = [lev.size for lev in idx.levels]
        else:
            dims = (idx.name if idx.name is not None else 'index',)
            obj[dims[0]] = (dims, idx)
            shape = -1

        for name, series in iteritems(dataframe):
            data = np.asarray(series).reshape(shape)
            obj[name] = (dims, data)
        return obj

    def to_dict(self):
        """
        Convert this dataset to a dictionary following xarray naming
        conventions.

        Converts all variables and attributes to native Python objects
        Useful for coverting to json. To avoid datetime incompatibility
        use decode_times=False kwarg in xarrray.open_dataset.

        See also
        --------
        Dataset.from_dict
        """
        d = {'coords': {}, 'attrs': decode_numpy_dict_values(self.attrs),
             'dims': dict(self.dims), 'data_vars': {}}

        for k in self.coords:
            data = ensure_us_time_resolution(self[k].values).tolist()
            d['coords'].update({
                k: {'data': data,
                    'dims': self[k].dims,
                    'attrs': decode_numpy_dict_values(self[k].attrs)}})
        for k in self.data_vars:
            data = ensure_us_time_resolution(self[k].values).tolist()
            d['data_vars'].update({
                k: {'data': data,
                    'dims': self[k].dims,
                    'attrs': decode_numpy_dict_values(self[k].attrs)}})
        return d

    @classmethod
    def from_dict(cls, d):
        """
        Convert a dictionary into an xarray.Dataset.

        Input dict can take several forms::

            d = {'t': {'dims': ('t'), 'data': t},
                 'a': {'dims': ('t'), 'data': x},
                 'b': {'dims': ('t'), 'data': y}}

            d = {'coords': {'t': {'dims': 't', 'data': t,
                                  'attrs': {'units':'s'}}},
                 'attrs': {'title': 'air temperature'},
                 'dims': 't',
                 'data_vars': {'a': {'dims': 't', 'data': x, },
                               'b': {'dims': 't', 'data': y}}}

        where 't' is the name of the dimesion, 'a' and 'b' are names of data
        variables and t, x, and y are lists, numpy.arrays or pandas objects.

        Parameters
        ----------
        d : dict, with a minimum structure of {'var_0': {'dims': [..], \
                                                         'data': [..]}, \
                                               ...}

        Returns
        -------
        obj : xarray.Dataset

        See also
        --------
        Dataset.to_dict
        DataArray.from_dict
        """

        if not set(['coords', 'data_vars']).issubset(set(d)):
            variables = d.items()
        else:
            import itertools
            variables = itertools.chain(d.get('coords', {}).items(),
                                        d.get('data_vars', {}).items())
        try:
            variable_dict = OrderedDict([(k, (v['dims'],
                                              v['data'],
                                              v.get('attrs'))) for
                                         k, v in variables])
        except KeyError as e:
            raise ValueError(
                "cannot convert dict without the key "
                "'{dims_data}'".format(dims_data=str(e.args[0])))
        obj = cls(variable_dict)

        # what if coords aren't dims?
        coords = set(d.get('coords', {})) - set(d.get('dims', {}))
        obj = obj.set_coords(coords)

        obj.attrs.update(d.get('attrs', {}))

        return obj

    @staticmethod
    def _unary_op(f, keep_attrs=False):
        @functools.wraps(f)
        def func(self, *args, **kwargs):
            ds = self.coords.to_dataset()
            for k in self.data_vars:
                ds._variables[k] = f(self._variables[k], *args, **kwargs)
            if keep_attrs:
                ds._attrs = self._attrs
            return ds

        return func

    @staticmethod
    def _binary_op(f, reflexive=False, join=None):
        @functools.wraps(f)
        def func(self, other):
            if isinstance(other, groupby.GroupBy):
                return NotImplemented
            align_type = OPTIONS['arithmetic_join'] if join is None else join
            if hasattr(other, 'indexes'):
                self, other = align(self, other, join=align_type, copy=False)
            g = f if not reflexive else lambda x, y: f(y, x)
            ds = self._calculate_binary_op(g, other, join=align_type)
            return ds

        return func

    @staticmethod
    def _inplace_binary_op(f):
        @functools.wraps(f)
        def func(self, other):
            if isinstance(other, groupby.GroupBy):
                raise TypeError('in-place operations between a Dataset and '
                                'a grouped object are not permitted')
            # we don't actually modify arrays in-place with in-place Dataset
            # arithmetic -- this lets us automatically align things
            if hasattr(other, 'indexes'):
                other = other.reindex_like(self, copy=False)
            g = ops.inplace_to_noninplace_op(f)
            ds = self._calculate_binary_op(g, other, inplace=True)
            self._replace_vars_and_dims(ds._variables, ds._coord_names,
                                        attrs=ds._attrs, inplace=True)
            return self

        return func

    def _calculate_binary_op(self, f, other, join='inner',
                             inplace=False):

        def apply_over_both(lhs_data_vars, rhs_data_vars, lhs_vars, rhs_vars):
            if inplace and set(lhs_data_vars) != set(rhs_data_vars):
                raise ValueError('datasets must have the same data variables '
                                 'for in-place arithmetic operations: %s, %s'
                                 % (list(lhs_data_vars), list(rhs_data_vars)))

            dest_vars = OrderedDict()

            for k in lhs_data_vars:
                if k in rhs_data_vars:
                    dest_vars[k] = f(lhs_vars[k], rhs_vars[k])
                elif join in ["left", "outer"]:
                    dest_vars[k] = f(lhs_vars[k], np.nan)
            for k in rhs_data_vars:
                if k not in dest_vars and join in ["right", "outer"]:
                    dest_vars[k] = f(rhs_vars[k], np.nan)
            return dest_vars

        if utils.is_dict_like(other) and not isinstance(other, Dataset):
            # can't use our shortcut of doing the binary operation with
            # Variable objects, so apply over our data vars instead.
            new_data_vars = apply_over_both(self.data_vars, other,
                                            self.data_vars, other)
            return Dataset(new_data_vars)

        other_coords = getattr(other, 'coords', None)
        ds = self.coords.merge(other_coords)

        if isinstance(other, Dataset):
            new_vars = apply_over_both(self.data_vars, other.data_vars,
                                       self.variables, other.variables)
        else:
            other_variable = getattr(other, 'variable', other)
            new_vars = OrderedDict((k, f(self.variables[k], other_variable))
                                   for k in self.data_vars)
        ds._variables.update(new_vars)
        ds._dims = calculate_dimensions(ds._variables)
        return ds

    def _copy_attrs_from(self, other):
        self.attrs = other.attrs
        for v in other.variables:
            if v in self.variables:
                self.variables[v].attrs = other.variables[v].attrs

    def diff(self, dim, n=1, label='upper'):
        """Calculate the n-th order discrete difference along given axis.

        Parameters
        ----------
        dim : str, optional
            Dimension over which to calculate the finite difference.
        n : int, optional
            The number of times values are differenced.
        label : str, optional
            The new coordinate in dimension ``dim`` will have the
            values of either the minuend's or subtrahend's coordinate
            for values 'upper' and 'lower', respectively.  Other
            values are not supported.

        Returns
        -------
        difference : same type as caller
            The n-th order finite difference of this object.

        Examples
        --------
        >>> ds = xr.Dataset({'foo': ('x', [5, 5, 6, 6])})
        >>> ds.diff('x')
        <xarray.Dataset>
        Dimensions:  (x: 3)
        Coordinates:
          * x        (x) int64 1 2 3
        Data variables:
            foo      (x) int64 0 1 0
        >>> ds.diff('x', 2)
        <xarray.Dataset>
        Dimensions:  (x: 2)
        Coordinates:
        * x        (x) int64 2 3
        Data variables:
        foo      (x) int64 1 -1

        """
        if n == 0:
            return self
        if n < 0:
            raise ValueError('order `n` must be non-negative but got {0}'
                             ''.format(n))

        # prepare slices
        kwargs_start = {dim: slice(None, -1)}
        kwargs_end = {dim: slice(1, None)}

        # prepare new coordinate
        if label == 'upper':
            kwargs_new = kwargs_end
        elif label == 'lower':
            kwargs_new = kwargs_start
        else:
            raise ValueError('The \'label\' argument has to be either '
                             '\'upper\' or \'lower\'')

        variables = OrderedDict()

        for name, var in iteritems(self.variables):
            if dim in var.dims:
                if name in self.data_vars:
                    variables[name] = (var.isel(**kwargs_end) -
                                       var.isel(**kwargs_start))
                else:
                    variables[name] = var.isel(**kwargs_new)
            else:
                variables[name] = var

        difference = self._replace_vars_and_dims(variables)

        if n > 1:
            return difference.diff(dim, n - 1)
        else:
            return difference

    def shift(self, **shifts):
        """Shift this dataset by an offset along one or more dimensions.

        Only data variables are moved; coordinates stay in place. This is
        consistent with the behavior of ``shift`` in pandas.

        Parameters
        ----------
        **shifts : keyword arguments of the form {dim: offset}
            Integer offset to shift along each of the given dimensions.
            Positive offsets shift to the right; negative offsets shift to the
            left.

        Returns
        -------
        shifted : Dataset
            Dataset with the same coordinates and attributes but shifted data
            variables.

        See also
        --------
        roll

        Examples
        --------

        >>> ds = xr.Dataset({'foo': ('x', list('abcde'))})
        >>> ds.shift(x=2)
        <xarray.Dataset>
        Dimensions:  (x: 5)
        Coordinates:
          * x        (x) int64 0 1 2 3 4
        Data variables:
            foo      (x) object nan nan 'a' 'b' 'c'
        """
        invalid = [k for k in shifts if k not in self.dims]
        if invalid:
            raise ValueError("dimensions %r do not exist" % invalid)

        variables = OrderedDict()
        for name, var in iteritems(self.variables):
            if name in self.data_vars:
                var_shifts = dict((k, v) for k, v in shifts.items()
                                  if k in var.dims)
                variables[name] = var.shift(**var_shifts)
            else:
                variables[name] = var

        return self._replace_vars_and_dims(variables)

    def roll(self, **shifts):
        """Roll this dataset by an offset along one or more dimensions.

        Unlike shift, roll rotates all variables, including coordinates. The
        direction of rotation is consistent with :py:func:`numpy.roll`.

        Parameters
        ----------
        **shifts : keyword arguments of the form {dim: offset}
            Integer offset to rotate each of the given dimensions. Positive
            offsets roll to the right; negative offsets roll to the left.

        Returns
        -------
        rolled : Dataset
            Dataset with the same coordinates and attributes but rolled
            variables.

        See also
        --------
        shift

        Examples
        --------

        >>> ds = xr.Dataset({'foo': ('x', list('abcde'))})
        >>> ds.roll(x=2)
        <xarray.Dataset>
        Dimensions:  (x: 5)
        Coordinates:
          * x        (x) int64 3 4 0 1 2
        Data variables:
            foo      (x) object 'd' 'e' 'a' 'b' 'c'
        """
        invalid = [k for k in shifts if k not in self.dims]
        if invalid:
            raise ValueError("dimensions %r do not exist" % invalid)

        variables = OrderedDict()
        for name, var in iteritems(self.variables):
            var_shifts = dict((k, v) for k, v in shifts.items()
                              if k in var.dims)
            variables[name] = var.roll(**var_shifts)

        return self._replace_vars_and_dims(variables)

    def sortby(self, variables, ascending=True):
        """
        Sort object by labels or values (along an axis).

        Sorts the dataset, either along specified dimensions,
        or according to values of 1-D dataarrays that share dimension
        with calling object.

        If the input variables are dataarrays, then the dataarrays are aligned
        (via left-join) to the calling object prior to sorting by cell values.
        NaNs are sorted to the end, following Numpy convention.

        If multiple sorts along the same dimension is
        given, numpy's lexsort is performed along that dimension:
        https://docs.scipy.org/doc/numpy/reference/generated/numpy.lexsort.html
        and the FIRST key in the sequence is used as the primary sort key,
        followed by the 2nd key, etc.

        Parameters
        ----------
        variables: str, DataArray, or list of either
            1D DataArray objects or name(s) of 1D variable(s) in
            coords/data_vars whose values are used to sort the dataset.
        ascending: boolean, optional
            Whether to sort by ascending or descending order.

        Returns
        -------
        sorted: Dataset
            A new dataset where all the specified dims are sorted by dim
            labels.
        """
        from .dataarray import DataArray

        if not isinstance(variables, list):
            variables = [variables]
        else:
            variables = variables
        variables = [v if isinstance(v, DataArray) else self[v]
                     for v in variables]
        aligned_vars = align(self, *variables, join='left')
        aligned_self = aligned_vars[0]
        aligned_other_vars = aligned_vars[1:]
        vars_by_dim = defaultdict(list)
        for data_array in aligned_other_vars:
            if data_array.ndim != 1:
                raise ValueError("Input DataArray is not 1-D.")
            if (data_array.dtype == object and
                    LooseVersion(np.__version__) < LooseVersion('1.11.0')):
                raise NotImplementedError(
                    'sortby uses np.lexsort under the hood, which requires '
                    'numpy 1.11.0 or later to support object data-type.')
            (key,) = data_array.dims
            vars_by_dim[key].append(data_array)

        indices = {}
        for key, arrays in vars_by_dim.items():
            order = np.lexsort(tuple(reversed(arrays)))
            indices[key] = order if ascending else order[::-1]
        return aligned_self.isel(**indices)

    def quantile(self, q, dim=None, interpolation='linear',
                 numeric_only=False, keep_attrs=False):
        """Compute the qth quantile of the data along the specified dimension.

        Returns the qth quantiles(s) of the array elements for each variable
        in the Dataset.

        Parameters
        ----------
        q : float in range of [0,1] (or sequence of floats)
            Quantile to compute, which must be between 0 and 1 inclusive.
        dim : str or sequence of str, optional
            Dimension(s) over which to apply quantile.
        interpolation : {'linear', 'lower', 'higher', 'midpoint', 'nearest'}
            This optional parameter specifies the interpolation method to
            use when the desired quantile lies between two data points
            ``i < j``:

                * linear: ``i + (j - i) * fraction``, where ``fraction`` is
                  the fractional part of the index surrounded by ``i`` and
                  ``j``.
                * lower: ``i``.
                * higher: ``j``.
                * nearest: ``i`` or ``j``, whichever is nearest.
                * midpoint: ``(i + j) / 2``.
        keep_attrs : bool, optional
            If True, the dataset's attributes (`attrs`) will be copied from
            the original object to the new one.  If False (default), the new
            object will be returned without attributes.
        numeric_only : bool, optional
            If True, only apply ``func`` to variables with a numeric dtype.

        Returns
        -------
        quantiles : Dataset
            If `q` is a single quantile, then the result is a scalar for each
            variable in data_vars. If multiple percentiles are given, first
            axis of the result corresponds to the quantile and a quantile
            dimension is added to the return Dataset. The other dimensions are
            the dimensions that remain after the reduction of the array.

        See Also
        --------
        numpy.nanpercentile, pandas.Series.quantile, DataArray.quantile
        """

        if isinstance(dim, basestring):
            dims = set([dim])
        elif dim is None:
            dims = set(self.dims)
        else:
            dims = set(dim)

        _assert_empty([dim for dim in dims if dim not in self.dims],
                      'Dataset does not contain the dimensions: %s')

        q = np.asarray(q, dtype=np.float64)

        variables = OrderedDict()
        for name, var in iteritems(self.variables):
            reduce_dims = [dim for dim in var.dims if dim in dims]
            if reduce_dims or not var.dims:
                if name not in self.coords:
                    if (not numeric_only or
                        np.issubdtype(var.dtype, np.number) or
                            var.dtype == np.bool_):
                        if len(reduce_dims) == var.ndim:
                            # prefer to aggregate over axis=None rather than
                            # axis=(0, 1) if they will be equivalent, because
                            # the former is often more efficient
                            reduce_dims = None
                        variables[name] = var.quantile(
                            q, dim=reduce_dims, interpolation=interpolation)

            else:
                variables[name] = var

        # construct the new dataset
        coord_names = set(k for k in self.coords if k in variables)
        attrs = self.attrs if keep_attrs else None
        new = self._replace_vars_and_dims(variables, coord_names, attrs=attrs)
        if 'quantile' in new.dims:
            new.coords['quantile'] = Variable('quantile', q)
        else:
            new.coords['quantile'] = q
        return new

    @property
    def real(self):
        return self._unary_op(lambda x: x.real, keep_attrs=True)(self)

    @property
    def imag(self):
        return self._unary_op(lambda x: x.imag, keep_attrs=True)(self)

    def filter_by_attrs(self, **kwargs):
        """Returns a ``Dataset`` with variables that match specific conditions.

        Can pass in ``key=value`` or ``key=callable``.  Variables are returned
        that contain all of the matches or callable returns True.  If using a
        callable note that it should accept a single parameter only,
        the attribute value.

        Parameters
        ----------
        **kwargs : key=value
            key : str
                Attribute name.
            value : callable or obj
                If value is a callable, it should return a boolean in the form
                of bool = func(attr) where attr is da.attrs[key].
                Otherwise, value will be compared to the each
                DataArray's attrs[key].

        Returns
        -------
        new : Dataset
            New dataset with variables filtered by attribute.

        Examples
        --------
        >>> # Create an example dataset:
        >>> import numpy as np
        >>> import pandas as pd
        >>> import xarray as xr
        >>> temp = 15 + 8 * np.random.randn(2, 2, 3)
        >>> precip = 10 * np.random.rand(2, 2, 3)
        >>> lon = [[-99.83, -99.32], [-99.79, -99.23]]
        >>> lat = [[42.25, 42.21], [42.63, 42.59]]
        >>> dims = ['x', 'y', 'time']
        >>> temp_attr = dict(standard_name='air_potential_temperature')
        >>> precip_attr = dict(standard_name='convective_precipitation_flux')
        >>> ds = xr.Dataset({
        ...         'temperature': (dims,  temp, temp_attr),
        ...         'precipitation': (dims, precip, precip_attr)},
        ...                 coords={
        ...         'lon': (['x', 'y'], lon),
        ...         'lat': (['x', 'y'], lat),
        ...         'time': pd.date_range('2014-09-06', periods=3),
        ...         'reference_time': pd.Timestamp('2014-09-05')})
        >>> # Get variables matching a specific standard_name.
        >>> ds.filter_by_attrs(standard_name='convective_precipitation_flux')
        <xarray.Dataset>
        Dimensions:         (time: 3, x: 2, y: 2)
        Coordinates:
          * x               (x) int64 0 1
          * time            (time) datetime64[ns] 2014-09-06 2014-09-07 2014-09-08
            lat             (x, y) float64 42.25 42.21 42.63 42.59
          * y               (y) int64 0 1
            reference_time  datetime64[ns] 2014-09-05
            lon             (x, y) float64 -99.83 -99.32 -99.79 -99.23
        Data variables:
            precipitation   (x, y, time) float64 4.178 2.307 6.041 6.046 0.06648 ...
        >>> # Get all variables that have a standard_name attribute.
        >>> standard_name = lambda v: v is not None
        >>> ds.filter_by_attrs(standard_name=standard_name)
        <xarray.Dataset>
        Dimensions:         (time: 3, x: 2, y: 2)
        Coordinates:
            lon             (x, y) float64 -99.83 -99.32 -99.79 -99.23
            lat             (x, y) float64 42.25 42.21 42.63 42.59
          * x               (x) int64 0 1
          * y               (y) int64 0 1
          * time            (time) datetime64[ns] 2014-09-06 2014-09-07 2014-09-08
            reference_time  datetime64[ns] 2014-09-05
        Data variables:
            temperature     (x, y, time) float64 25.86 20.82 6.954 23.13 10.25 11.68 ...
            precipitation   (x, y, time) float64 5.702 0.9422 2.075 1.178 3.284 ...

        """
        selection = []
        for var_name, variable in self.data_vars.items():
            for attr_name, pattern in kwargs.items():
                attr_value = variable.attrs.get(attr_name)
                if ((callable(pattern) and pattern(attr_value))
                        or attr_value == pattern):
                    selection.append(var_name)
        return self[selection]


ops.inject_all_ops_and_reduce_methods(Dataset, array_only=False)<|MERGE_RESOLUTION|>--- conflicted
+++ resolved
@@ -22,13 +22,8 @@
 from .alignment import align
 from ..conventions import coding
 from .coordinates import DatasetCoordinates, LevelCoordinatesSource, Indexes
-<<<<<<< HEAD
 from .common import (ImplementsDatasetReduce, BaseDataObject,
                      _contains_datetime_like_objects)
-=======
-from .common import ImplementsDatasetReduce, BaseDataObject
-from .dtypes import is_datetime_like
->>>>>>> bcd60810
 from .merge import (dataset_update_method, dataset_merge_method,
                     merge_data_and_coords)
 from .utils import (Frozen, SortedKeysDict, maybe_wrap_array, hashable,
