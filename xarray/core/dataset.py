import copy
import datetime
import sys
import warnings
from collections import defaultdict
from distutils.version import LooseVersion
from html import escape
from numbers import Number
from operator import methodcaller
from pathlib import Path
from typing import (
    TYPE_CHECKING,
    Any,
    Callable,
    DefaultDict,
    Dict,
    Hashable,
    Iterable,
    Iterator,
    List,
    Mapping,
    MutableMapping,
    Optional,
    Sequence,
    Set,
    Tuple,
    TypeVar,
    Union,
    cast,
    overload,
)

import numpy as np
import pandas as pd

import xarray as xr

from ..coding.cftimeindex import _parse_array_of_cftime_strings
from ..plot.dataset_plot import _Dataset_PlotMethods
from . import (
    alignment,
    dtypes,
    duck_array_ops,
    formatting,
    formatting_html,
    groupby,
    ops,
    resample,
    rolling,
    utils,
    weighted,
)
from .alignment import _broadcast_helper, _get_broadcast_dims_map_common_coords, align
from .arithmetic import DatasetArithmetic
from .common import DataWithCoords, _contains_datetime_like_objects
from .coordinates import (
    DatasetCoordinates,
    assert_coordinate_consistent,
    remap_label_indexers,
)
from .duck_array_ops import datetime_to_numeric
from .indexes import (
    Indexes,
    default_indexes,
    isel_variable_and_index,
    propagate_indexes,
    remove_unused_levels_categories,
    roll_index,
)
from .indexing import is_fancy_indexer
from .merge import (
    dataset_merge_method,
    dataset_update_method,
    merge_coordinates_without_align,
    merge_data_and_coords,
)
from .missing import get_clean_interp_index
from .options import OPTIONS, _get_keep_attrs
from .pycompat import is_duck_dask_array, sparse_array_type
from .utils import (
    Default,
    Frozen,
    HybridMappingProxy,
    SortedKeysDict,
    _default,
    decode_numpy_dict_values,
    drop_dims_from_indexers,
    either_dict_or_kwargs,
    hashable,
    infix_dims,
    is_dict_like,
    is_scalar,
    maybe_wrap_array,
)
from .variable import (
    IndexVariable,
    Variable,
    as_variable,
    assert_unique_multiindex_level_names,
    broadcast_variables,
)

if TYPE_CHECKING:
    from ..backends import AbstractDataStore, ZarrStore
    from .dataarray import DataArray
    from .merge import CoercibleMapping

    T_DSorDA = TypeVar("T_DSorDA", DataArray, "Dataset")

    try:
        from dask.delayed import Delayed
    except ImportError:
        Delayed = None


# list of attributes of pd.DatetimeIndex that are ndarrays of time info
_DATETIMEINDEX_COMPONENTS = [
    "year",
    "month",
    "day",
    "hour",
    "minute",
    "second",
    "microsecond",
    "nanosecond",
    "date",
    "time",
    "dayofyear",
    "weekofyear",
    "dayofweek",
    "quarter",
]


def _get_virtual_variable(
    variables, key: Hashable, level_vars: Mapping = None, dim_sizes: Mapping = None
) -> Tuple[Hashable, Hashable, Variable]:
    """Get a virtual variable (e.g., 'time.year' or a MultiIndex level)
    from a dict of xarray.Variable objects (if possible)
    """
    if level_vars is None:
        level_vars = {}
    if dim_sizes is None:
        dim_sizes = {}

    if key in dim_sizes:
        data = pd.Index(range(dim_sizes[key]), name=key)
        variable = IndexVariable((key,), data)
        return key, key, variable

    if not isinstance(key, str):
        raise KeyError(key)

    split_key = key.split(".", 1)
    var_name: Optional[str]
    if len(split_key) == 2:
        ref_name, var_name = split_key
    elif len(split_key) == 1:
        ref_name, var_name = key, None
    else:
        raise KeyError(key)

    if ref_name in level_vars:
        dim_var = variables[level_vars[ref_name]]
        ref_var = dim_var.to_index_variable().get_level_variable(ref_name)
    else:
        ref_var = variables[ref_name]

    if var_name is None:
        virtual_var = ref_var
        var_name = key
    else:
        if _contains_datetime_like_objects(ref_var):
            ref_var = xr.DataArray(ref_var)
            data = getattr(ref_var.dt, var_name).data
        else:
            data = getattr(ref_var, var_name).data
        virtual_var = Variable(ref_var.dims, data)

    return ref_name, var_name, virtual_var


def calculate_dimensions(variables: Mapping[Hashable, Variable]) -> Dict[Hashable, int]:
    """Calculate the dimensions corresponding to a set of variables.

    Returns dictionary mapping from dimension names to sizes. Raises ValueError
    if any of the dimension sizes conflict.
    """
    dims: Dict[Hashable, int] = {}
    last_used = {}
    scalar_vars = {k for k, v in variables.items() if not v.dims}
    for k, var in variables.items():
        for dim, size in zip(var.dims, var.shape):
            if dim in scalar_vars:
                raise ValueError(
                    "dimension %r already exists as a scalar variable" % dim
                )
            if dim not in dims:
                dims[dim] = size
                last_used[dim] = k
            elif dims[dim] != size:
                raise ValueError(
                    "conflicting sizes for dimension %r: "
                    "length %s on %r and length %s on %r"
                    % (dim, size, k, dims[dim], last_used[dim])
                )
    return dims


def merge_indexes(
    indexes: Mapping[Hashable, Union[Hashable, Sequence[Hashable]]],
    variables: Mapping[Hashable, Variable],
    coord_names: Set[Hashable],
    append: bool = False,
) -> Tuple[Dict[Hashable, Variable], Set[Hashable]]:
    """Merge variables into multi-indexes.

    Not public API. Used in Dataset and DataArray set_index
    methods.
    """
    vars_to_replace: Dict[Hashable, Variable] = {}
    vars_to_remove: List[Hashable] = []
    dims_to_replace: Dict[Hashable, Hashable] = {}
    error_msg = "{} is not the name of an existing variable."

    for dim, var_names in indexes.items():
        if isinstance(var_names, str) or not isinstance(var_names, Sequence):
            var_names = [var_names]

        names: List[Hashable] = []
        codes: List[List[int]] = []
        levels: List[List[int]] = []
        current_index_variable = variables.get(dim)

        for n in var_names:
            try:
                var = variables[n]
            except KeyError:
                raise ValueError(error_msg.format(n))
            if (
                current_index_variable is not None
                and var.dims != current_index_variable.dims
            ):
                raise ValueError(
                    "dimension mismatch between %r %s and %r %s"
                    % (dim, current_index_variable.dims, n, var.dims)
                )

        if current_index_variable is not None and append:
            current_index = current_index_variable.to_index()
            if isinstance(current_index, pd.MultiIndex):
                names.extend(current_index.names)
                codes.extend(current_index.codes)
                levels.extend(current_index.levels)
            else:
                names.append("%s_level_0" % dim)
                cat = pd.Categorical(current_index.values, ordered=True)
                codes.append(cat.codes)
                levels.append(cat.categories)

        if not len(names) and len(var_names) == 1:
            idx = pd.Index(variables[var_names[0]].values)

        else:  # MultiIndex
            for n in var_names:
                try:
                    var = variables[n]
                except KeyError:
                    raise ValueError(error_msg.format(n))
                names.append(n)
                cat = pd.Categorical(var.values, ordered=True)
                codes.append(cat.codes)
                levels.append(cat.categories)

            idx = pd.MultiIndex(levels, codes, names=names)
            for n in names:
                dims_to_replace[n] = dim

        vars_to_replace[dim] = IndexVariable(dim, idx)
        vars_to_remove.extend(var_names)

    new_variables = {k: v for k, v in variables.items() if k not in vars_to_remove}
    new_variables.update(vars_to_replace)

    # update dimensions if necessary, GH: 3512
    for k, v in new_variables.items():
        if any(d in dims_to_replace for d in v.dims):
            new_dims = [dims_to_replace.get(d, d) for d in v.dims]
            new_variables[k] = v._replace(dims=new_dims)
    new_coord_names = coord_names | set(vars_to_replace)
    new_coord_names -= set(vars_to_remove)
    return new_variables, new_coord_names


def split_indexes(
    dims_or_levels: Union[Hashable, Sequence[Hashable]],
    variables: Mapping[Hashable, Variable],
    coord_names: Set[Hashable],
    level_coords: Mapping[Hashable, Hashable],
    drop: bool = False,
) -> Tuple[Dict[Hashable, Variable], Set[Hashable]]:
    """Extract (multi-)indexes (levels) as variables.

    Not public API. Used in Dataset and DataArray reset_index
    methods.
    """
    if isinstance(dims_or_levels, str) or not isinstance(dims_or_levels, Sequence):
        dims_or_levels = [dims_or_levels]

    dim_levels: DefaultDict[Any, List[Hashable]] = defaultdict(list)
    dims = []
    for k in dims_or_levels:
        if k in level_coords:
            dim_levels[level_coords[k]].append(k)
        else:
            dims.append(k)

    vars_to_replace = {}
    vars_to_create: Dict[Hashable, Variable] = {}
    vars_to_remove = []

    for d in dims:
        index = variables[d].to_index()
        if isinstance(index, pd.MultiIndex):
            dim_levels[d] = index.names
        else:
            vars_to_remove.append(d)
            if not drop:
                vars_to_create[str(d) + "_"] = Variable(d, index, variables[d].attrs)

    for d, levs in dim_levels.items():
        index = variables[d].to_index()
        if len(levs) == index.nlevels:
            vars_to_remove.append(d)
        else:
            vars_to_replace[d] = IndexVariable(d, index.droplevel(levs))

        if not drop:
            for lev in levs:
                idx = index.get_level_values(lev)
                vars_to_create[idx.name] = Variable(d, idx, variables[d].attrs)

    new_variables = dict(variables)
    for v in set(vars_to_remove):
        del new_variables[v]
    new_variables.update(vars_to_replace)
    new_variables.update(vars_to_create)
    new_coord_names = (coord_names | set(vars_to_create)) - set(vars_to_remove)

    return new_variables, new_coord_names


def _assert_empty(args: tuple, msg: str = "%s") -> None:
    if args:
        raise ValueError(msg % args)


def _check_chunks_compatibility(var, chunks, preferred_chunks):
    for dim in var.dims:
        if dim not in chunks or (dim not in preferred_chunks):
            continue

        preferred_chunks_dim = preferred_chunks.get(dim)
        chunks_dim = chunks.get(dim)

        if isinstance(chunks_dim, int):
            chunks_dim = (chunks_dim,)
        else:
            chunks_dim = chunks_dim[:-1]

        if any(s % preferred_chunks_dim for s in chunks_dim):
            warnings.warn(
                f"Specified Dask chunks {chunks[dim]} would separate "
                f"on disks chunk shape {preferred_chunks[dim]} for dimension {dim}. "
                "This could degrade performance. "
                "Consider rechunking after loading instead.",
                stacklevel=2,
            )


def _get_chunk(var, chunks):
    # chunks need to be explicity computed to take correctly into accout
    # backend preferred chunking
    import dask.array as da

    if isinstance(var, IndexVariable):
        return {}

    if isinstance(chunks, int) or (chunks == "auto"):
        chunks = dict.fromkeys(var.dims, chunks)

    preferred_chunks = var.encoding.get("preferred_chunks", {})
    preferred_chunks_list = [
        preferred_chunks.get(dim, shape) for dim, shape in zip(var.dims, var.shape)
    ]

    chunks_list = [
        chunks.get(dim, None) or preferred_chunks.get(dim, None) for dim in var.dims
    ]

    output_chunks_list = da.core.normalize_chunks(
        chunks_list,
        shape=var.shape,
        dtype=var.dtype,
        previous_chunks=preferred_chunks_list,
    )

    output_chunks = dict(zip(var.dims, output_chunks_list))
    _check_chunks_compatibility(var, output_chunks, preferred_chunks)

    return output_chunks


def _maybe_chunk(
    name,
    var,
    chunks,
    token=None,
    lock=None,
    name_prefix="xarray-",
    overwrite_encoded_chunks=False,
):
    from dask.base import tokenize

    if chunks is not None:
        chunks = {dim: chunks[dim] for dim in var.dims if dim in chunks}
    if var.ndim:
        # when rechunking by different amounts, make sure dask names change
        # by provinding chunks as an input to tokenize.
        # subtle bugs result otherwise. see GH3350
        token2 = tokenize(name, token if token else var._data, chunks)
        name2 = f"{name_prefix}{name}-{token2}"
        var = var.chunk(chunks, name=name2, lock=lock)

        if overwrite_encoded_chunks and var.chunks is not None:
            var.encoding["chunks"] = tuple(x[0] for x in var.chunks)
        return var
    else:
        return var


def as_dataset(obj: Any) -> "Dataset":
    """Cast the given object to a Dataset.

    Handles Datasets, DataArrays and dictionaries of variables. A new Dataset
    object is only created if the provided object is not already one.
    """
    if hasattr(obj, "to_dataset"):
        obj = obj.to_dataset()
    if not isinstance(obj, Dataset):
        obj = Dataset(obj)
    return obj


class DataVariables(Mapping[Hashable, "DataArray"]):
    __slots__ = ("_dataset",)

    def __init__(self, dataset: "Dataset"):
        self._dataset = dataset

    def __iter__(self) -> Iterator[Hashable]:
        return (
            key
            for key in self._dataset._variables
            if key not in self._dataset._coord_names
        )

    def __len__(self) -> int:
        return len(self._dataset._variables) - len(self._dataset._coord_names)

    def __contains__(self, key: Hashable) -> bool:
        return key in self._dataset._variables and key not in self._dataset._coord_names

    def __getitem__(self, key: Hashable) -> "DataArray":
        if key not in self._dataset._coord_names:
            return cast("DataArray", self._dataset[key])
        raise KeyError(key)

    def __repr__(self) -> str:
        return formatting.data_vars_repr(self)

    @property
    def variables(self) -> Mapping[Hashable, Variable]:
        all_variables = self._dataset.variables
        return Frozen({k: all_variables[k] for k in self})

    def _ipython_key_completions_(self):
        """Provide method for the key-autocompletions in IPython. """
        return [
            key
            for key in self._dataset._ipython_key_completions_()
            if key not in self._dataset._coord_names
        ]


class _LocIndexer:
    __slots__ = ("dataset",)

    def __init__(self, dataset: "Dataset"):
        self.dataset = dataset

    def __getitem__(self, key: Mapping[Hashable, Any]) -> "Dataset":
        if not utils.is_dict_like(key):
            raise TypeError("can only lookup dictionaries from Dataset.loc")
        return self.dataset.sel(key)


class Dataset(DataWithCoords, DatasetArithmetic, Mapping):
    """A multi-dimensional, in memory, array database.

    A dataset resembles an in-memory representation of a NetCDF file,
    and consists of variables, coordinates and attributes which
    together form a self describing dataset.

    Dataset implements the mapping interface with keys given by variable
    names and values given by DataArray objects for each variable name.

    One dimensional variables with name equal to their dimension are
    index coordinates used for label based indexing.

    To load data from a file or file-like object, use the `open_dataset`
    function.

    Parameters
    ----------
    data_vars : dict-like, optional
        A mapping from variable names to :py:class:`~xarray.DataArray`
        objects, :py:class:`~xarray.Variable` objects or to tuples of
        the form ``(dims, data[, attrs])`` which can be used as
        arguments to create a new ``Variable``. Each dimension must
        have the same length in all variables in which it appears.

        The following notations are accepted:

        - mapping {var name: DataArray}
        - mapping {var name: Variable}
        - mapping {var name: (dimension name, array-like)}
        - mapping {var name: (tuple of dimension names, array-like)}
        - mapping {dimension name: array-like}
          (it will be automatically moved to coords, see below)

        Each dimension must have the same length in all variables in
        which it appears.
    coords : dict-like, optional
        Another mapping in similar form as the `data_vars` argument,
        except the each item is saved on the dataset as a "coordinate".
        These variables have an associated meaning: they describe
        constant/fixed/independent quantities, unlike the
        varying/measured/dependent quantities that belong in
        `variables`. Coordinates values may be given by 1-dimensional
        arrays or scalars, in which case `dims` do not need to be
        supplied: 1D arrays will be assumed to give index values along
        the dimension with the same name.

        The following notations are accepted:

        - mapping {coord name: DataArray}
        - mapping {coord name: Variable}
        - mapping {coord name: (dimension name, array-like)}
        - mapping {coord name: (tuple of dimension names, array-like)}
        - mapping {dimension name: array-like}
          (the dimension name is implicitly set to be the same as the
          coord name)

        The last notation implies that the coord name is the same as
        the dimension name.

    attrs : dict-like, optional
        Global attributes to save on this dataset.

    Examples
    --------
    Create data:

    >>> np.random.seed(0)
    >>> temperature = 15 + 8 * np.random.randn(2, 2, 3)
    >>> precipitation = 10 * np.random.rand(2, 2, 3)
    >>> lon = [[-99.83, -99.32], [-99.79, -99.23]]
    >>> lat = [[42.25, 42.21], [42.63, 42.59]]
    >>> time = pd.date_range("2014-09-06", periods=3)
    >>> reference_time = pd.Timestamp("2014-09-05")

    Initialize a dataset with multiple dimensions:

    >>> ds = xr.Dataset(
    ...     data_vars=dict(
    ...         temperature=(["x", "y", "time"], temperature),
    ...         precipitation=(["x", "y", "time"], precipitation),
    ...     ),
    ...     coords=dict(
    ...         lon=(["x", "y"], lon),
    ...         lat=(["x", "y"], lat),
    ...         time=time,
    ...         reference_time=reference_time,
    ...     ),
    ...     attrs=dict(description="Weather related data."),
    ... )
    >>> ds
    <xarray.Dataset>
    Dimensions:         (time: 3, x: 2, y: 2)
    Coordinates:
        lon             (x, y) float64 -99.83 -99.32 -99.79 -99.23
        lat             (x, y) float64 42.25 42.21 42.63 42.59
      * time            (time) datetime64[ns] 2014-09-06 2014-09-07 2014-09-08
        reference_time  datetime64[ns] 2014-09-05
    Dimensions without coordinates: x, y
    Data variables:
        temperature     (x, y, time) float64 29.11 18.2 22.83 ... 18.28 16.15 26.63
        precipitation   (x, y, time) float64 5.68 9.256 0.7104 ... 7.992 4.615 7.805
    Attributes:
        description:  Weather related data.

    Find out where the coldest temperature was and what values the
    other variables had:

    >>> ds.isel(ds.temperature.argmin(...))
    <xarray.Dataset>
    Dimensions:         ()
    Coordinates:
        lon             float64 -99.32
        lat             float64 42.21
        time            datetime64[ns] 2014-09-08
        reference_time  datetime64[ns] 2014-09-05
    Data variables:
        temperature     float64 7.182
        precipitation   float64 8.326
    Attributes:
        description:  Weather related data.
    """

    _attrs: Optional[Dict[Hashable, Any]]
    _cache: Dict[str, Any]
    _coord_names: Set[Hashable]
    _dims: Dict[Hashable, int]
    _encoding: Optional[Dict[Hashable, Any]]
    _close: Optional[Callable[[], None]]
    _indexes: Optional[Dict[Hashable, pd.Index]]
    _variables: Dict[Hashable, Variable]

    __slots__ = (
        "_attrs",
        "_cache",
        "_coord_names",
        "_dims",
        "_encoding",
        "_close",
        "_indexes",
        "_variables",
        "__weakref__",
    )

    _groupby_cls = groupby.DatasetGroupBy
    _rolling_cls = rolling.DatasetRolling
    _coarsen_cls = rolling.DatasetCoarsen
    _resample_cls = resample.DatasetResample
    _weighted_cls = weighted.DatasetWeighted

    def __init__(
        self,
        # could make a VariableArgs to use more generally, and refine these
        # categories
        data_vars: Mapping[Hashable, Any] = None,
        coords: Mapping[Hashable, Any] = None,
        attrs: Mapping[Hashable, Any] = None,
    ):
        # TODO(shoyer): expose indexes as a public argument in __init__

        if data_vars is None:
            data_vars = {}
        if coords is None:
            coords = {}

        both_data_and_coords = set(data_vars) & set(coords)
        if both_data_and_coords:
            raise ValueError(
                "variables %r are found in both data_vars and coords"
                % both_data_and_coords
            )

        if isinstance(coords, Dataset):
            coords = coords.variables

        variables, coord_names, dims, indexes, _ = merge_data_and_coords(
            data_vars, coords, compat="broadcast_equals"
        )

        self._attrs = dict(attrs) if attrs is not None else None
        self._close = None
        self._encoding = None
        self._variables = variables
        self._coord_names = coord_names
        self._dims = dims
        self._indexes = indexes

    @classmethod
    def load_store(cls, store, decoder=None) -> "Dataset":
        """Create a new dataset from the contents of a backends.*DataStore
        object
        """
        variables, attributes = store.load()
        if decoder:
            variables, attributes = decoder(variables, attributes)
        obj = cls(variables, attrs=attributes)
        obj.set_close(store.close)
        return obj

    @property
    def variables(self) -> Mapping[Hashable, Variable]:
        """Low level interface to Dataset contents as dict of Variable objects.

        This ordered dictionary is frozen to prevent mutation that could
        violate Dataset invariants. It contains all variable objects
        constituting the Dataset, including both data variables and
        coordinates.
        """
        return Frozen(self._variables)

    @property
    def attrs(self) -> Dict[Hashable, Any]:
        """Dictionary of global attributes on this dataset"""
        if self._attrs is None:
            self._attrs = {}
        return self._attrs

    @attrs.setter
    def attrs(self, value: Mapping[Hashable, Any]) -> None:
        self._attrs = dict(value)

    @property
    def encoding(self) -> Dict:
        """Dictionary of global encoding attributes on this dataset"""
        if self._encoding is None:
            self._encoding = {}
        return self._encoding

    @encoding.setter
    def encoding(self, value: Mapping) -> None:
        self._encoding = dict(value)

    @property
    def dims(self) -> Mapping[Hashable, int]:
        """Mapping from dimension names to lengths.

        Cannot be modified directly, but is updated when adding new variables.

        Note that type of this object differs from `DataArray.dims`.
        See `Dataset.sizes` and `DataArray.sizes` for consistently named
        properties.
        """
        return Frozen(SortedKeysDict(self._dims))

    @property
    def sizes(self) -> Mapping[Hashable, int]:
        """Mapping from dimension names to lengths.

        Cannot be modified directly, but is updated when adding new variables.

        This is an alias for `Dataset.dims` provided for the benefit of
        consistency with `DataArray.sizes`.

        See Also
        --------
        DataArray.sizes
        """
        return self.dims

    def load(self, **kwargs) -> "Dataset":
        """Manually trigger loading and/or computation of this dataset's data
        from disk or a remote source into memory and return this dataset.
        Unlike compute, the original dataset is modified and returned.

        Normally, it should not be necessary to call this method in user code,
        because all xarray functions should either work on deferred data or
        load data automatically. However, this method can be necessary when
        working with many file objects on disk.

        Parameters
        ----------
        **kwargs : dict
            Additional keyword arguments passed on to ``dask.compute``.

        See Also
        --------
        dask.compute
        """
        # access .data to coerce everything to numpy or dask arrays
        lazy_data = {
            k: v._data for k, v in self.variables.items() if is_duck_dask_array(v._data)
        }
        if lazy_data:
            import dask.array as da

            # evaluate all the dask arrays simultaneously
            evaluated_data = da.compute(*lazy_data.values(), **kwargs)

            for k, data in zip(lazy_data, evaluated_data):
                self.variables[k].data = data

        # load everything else sequentially
        for k, v in self.variables.items():
            if k not in lazy_data:
                v.load()

        return self

    def __dask_tokenize__(self):
        from dask.base import normalize_token

        return normalize_token(
            (type(self), self._variables, self._coord_names, self._attrs)
        )

    def __dask_graph__(self):
        graphs = {k: v.__dask_graph__() for k, v in self.variables.items()}
        graphs = {k: v for k, v in graphs.items() if v is not None}
        if not graphs:
            return None
        else:
            try:
                from dask.highlevelgraph import HighLevelGraph

                return HighLevelGraph.merge(*graphs.values())
            except ImportError:
                from dask import sharedict

                return sharedict.merge(*graphs.values())

    def __dask_keys__(self):
        import dask

        return [
            v.__dask_keys__()
            for v in self.variables.values()
            if dask.is_dask_collection(v)
        ]

    def __dask_layers__(self):
        import dask

        return sum(
            [
                v.__dask_layers__()
                for v in self.variables.values()
                if dask.is_dask_collection(v)
            ],
            (),
        )

    @property
    def __dask_optimize__(self):
        import dask.array as da

        return da.Array.__dask_optimize__

    @property
    def __dask_scheduler__(self):
        import dask.array as da

        return da.Array.__dask_scheduler__

    def __dask_postcompute__(self):
        return self._dask_postcompute, ()

    def __dask_postpersist__(self):
        return self._dask_postpersist, ()

    def _dask_postcompute(self, results: "Iterable[Variable]") -> "Dataset":
        import dask

        variables = {}
        results_iter = iter(results)

        for k, v in self._variables.items():
            if dask.is_dask_collection(v):
                rebuild, args = v.__dask_postcompute__()
                v = rebuild(next(results_iter), *args)
            variables[k] = v

        return Dataset._construct_direct(
            variables,
            self._coord_names,
            self._dims,
            self._attrs,
            self._indexes,
            self._encoding,
            self._close,
        )

    def _dask_postpersist(
        self, dsk: Mapping, *, rename: Mapping[str, str] = None
    ) -> "Dataset":
        from dask import is_dask_collection
        from dask.highlevelgraph import HighLevelGraph
        from dask.optimization import cull

        variables = {}

        for k, v in self._variables.items():
            if not is_dask_collection(v):
                variables[k] = v
                continue

            if isinstance(dsk, HighLevelGraph):
                # dask >= 2021.3
                # __dask_postpersist__() was called by dask.highlevelgraph.
                # Don't use dsk.cull(), as we need to prevent partial layers:
                # https://github.com/dask/dask/issues/7137
                layers = v.__dask_layers__()
                if rename:
                    layers = [rename.get(k, k) for k in layers]
                dsk2 = dsk.cull_layers(layers)
            elif rename:  # pragma: nocover
                # At the moment of writing, this is only for forward compatibility.
                # replace_name_in_key requires dask >= 2021.3.
                from dask.base import flatten, replace_name_in_key

                keys = [
                    replace_name_in_key(k, rename) for k in flatten(v.__dask_keys__())
                ]
                dsk2, _ = cull(dsk, keys)
            else:
                # __dask_postpersist__() was called by dask.optimize or dask.persist
                dsk2, _ = cull(dsk, v.__dask_keys__())

            rebuild, args = v.__dask_postpersist__()
            # rename was added in dask 2021.3
            kwargs = {"rename": rename} if rename else {}
            variables[k] = rebuild(dsk2, *args, **kwargs)

        return Dataset._construct_direct(
            variables,
            self._coord_names,
            self._dims,
            self._attrs,
            self._indexes,
            self._encoding,
            self._close,
        )

    def compute(self, **kwargs) -> "Dataset":
        """Manually trigger loading and/or computation of this dataset's data
        from disk or a remote source into memory and return a new dataset.
        Unlike load, the original dataset is left unaltered.

        Normally, it should not be necessary to call this method in user code,
        because all xarray functions should either work on deferred data or
        load data automatically. However, this method can be necessary when
        working with many file objects on disk.

        Parameters
        ----------
        **kwargs : dict
            Additional keyword arguments passed on to ``dask.compute``.

        See Also
        --------
        dask.compute
        """
        new = self.copy(deep=False)
        return new.load(**kwargs)

    def _persist_inplace(self, **kwargs) -> "Dataset":
        """Persist all Dask arrays in memory"""
        # access .data to coerce everything to numpy or dask arrays
        lazy_data = {
            k: v._data for k, v in self.variables.items() if is_duck_dask_array(v._data)
        }
        if lazy_data:
            import dask

            # evaluate all the dask arrays simultaneously
            evaluated_data = dask.persist(*lazy_data.values(), **kwargs)

            for k, data in zip(lazy_data, evaluated_data):
                self.variables[k].data = data

        return self

    def persist(self, **kwargs) -> "Dataset":
        """Trigger computation, keeping data as dask arrays

        This operation can be used to trigger computation on underlying dask
        arrays, similar to ``.compute()`` or ``.load()``.  However this
        operation keeps the data as dask arrays. This is particularly useful
        when using the dask.distributed scheduler and you want to load a large
        amount of data into distributed memory.

        Parameters
        ----------
        **kwargs : dict
            Additional keyword arguments passed on to ``dask.persist``.

        See Also
        --------
        dask.persist
        """
        new = self.copy(deep=False)
        return new._persist_inplace(**kwargs)

    @classmethod
    def _construct_direct(
        cls,
        variables,
        coord_names,
        dims=None,
        attrs=None,
        indexes=None,
        encoding=None,
        close=None,
    ):
        """Shortcut around __init__ for internal use when we want to skip
        costly validation
        """
        if dims is None:
            dims = calculate_dimensions(variables)
        obj = object.__new__(cls)
        obj._variables = variables
        obj._coord_names = coord_names
        obj._dims = dims
        obj._indexes = indexes
        obj._attrs = attrs
        obj._close = close
        obj._encoding = encoding
        return obj

    def _replace(
        self,
        variables: Dict[Hashable, Variable] = None,
        coord_names: Set[Hashable] = None,
        dims: Dict[Any, int] = None,
        attrs: Union[Dict[Hashable, Any], None, Default] = _default,
        indexes: Union[Dict[Any, pd.Index], None, Default] = _default,
        encoding: Union[dict, None, Default] = _default,
        inplace: bool = False,
    ) -> "Dataset":
        """Fastpath constructor for internal use.

        Returns an object with optionally with replaced attributes.

        Explicitly passed arguments are *not* copied when placed on the new
        dataset. It is up to the caller to ensure that they have the right type
        and are not used elsewhere.
        """
        if inplace:
            if variables is not None:
                self._variables = variables
            if coord_names is not None:
                self._coord_names = coord_names
            if dims is not None:
                self._dims = dims
            if attrs is not _default:
                self._attrs = attrs
            if indexes is not _default:
                self._indexes = indexes
            if encoding is not _default:
                self._encoding = encoding
            obj = self
        else:
            if variables is None:
                variables = self._variables.copy()
            if coord_names is None:
                coord_names = self._coord_names.copy()
            if dims is None:
                dims = self._dims.copy()
            if attrs is _default:
                attrs = copy.copy(self._attrs)
            if indexes is _default:
                indexes = copy.copy(self._indexes)
            if encoding is _default:
                encoding = copy.copy(self._encoding)
            obj = self._construct_direct(
                variables, coord_names, dims, attrs, indexes, encoding
            )
        return obj

    def _replace_with_new_dims(
        self,
        variables: Dict[Hashable, Variable],
        coord_names: set = None,
        attrs: Union[Dict[Hashable, Any], None, Default] = _default,
        indexes: Union[Dict[Hashable, pd.Index], None, Default] = _default,
        inplace: bool = False,
    ) -> "Dataset":
        """Replace variables with recalculated dimensions."""
        dims = calculate_dimensions(variables)
        return self._replace(
            variables, coord_names, dims, attrs, indexes, inplace=inplace
        )

    def _replace_vars_and_dims(
        self,
        variables: Dict[Hashable, Variable],
        coord_names: set = None,
        dims: Dict[Hashable, int] = None,
        attrs: Union[Dict[Hashable, Any], None, Default] = _default,
        inplace: bool = False,
    ) -> "Dataset":
        """Deprecated version of _replace_with_new_dims().

        Unlike _replace_with_new_dims(), this method always recalculates
        indexes from variables.
        """
        if dims is None:
            dims = calculate_dimensions(variables)
        return self._replace(
            variables, coord_names, dims, attrs, indexes=None, inplace=inplace
        )

    def _overwrite_indexes(self, indexes: Mapping[Any, pd.Index]) -> "Dataset":
        if not indexes:
            return self

        variables = self._variables.copy()
        new_indexes = dict(self.indexes)
        for name, idx in indexes.items():
            variables[name] = IndexVariable(name, idx)
            new_indexes[name] = idx
        obj = self._replace(variables, indexes=new_indexes)

        # switch from dimension to level names, if necessary
        dim_names: Dict[Hashable, str] = {}
        for dim, idx in indexes.items():
            if not isinstance(idx, pd.MultiIndex) and idx.name != dim:
                dim_names[dim] = idx.name
        if dim_names:
            obj = obj.rename(dim_names)
        return obj

    def copy(self, deep: bool = False, data: Mapping = None) -> "Dataset":
        """Returns a copy of this dataset.

        If `deep=True`, a deep copy is made of each of the component variables.
        Otherwise, a shallow copy of each of the component variable is made, so
        that the underlying memory region of the new dataset is the same as in
        the original dataset.

        Use `data` to create a new object with the same structure as
        original but entirely new data.

        Parameters
        ----------
        deep : bool, optional
            Whether each component variable is loaded into memory and copied onto
            the new object. Default is False.
        data : dict-like, optional
            Data to use in the new object. Each item in `data` must have same
            shape as corresponding data variable in original. When `data` is
            used, `deep` is ignored for the data variables and only used for
            coords.

        Returns
        -------
        object : Dataset
            New object with dimensions, attributes, coordinates, name, encoding,
            and optionally data copied from original.

        Examples
        --------
        Shallow copy versus deep copy

        >>> da = xr.DataArray(np.random.randn(2, 3))
        >>> ds = xr.Dataset(
        ...     {"foo": da, "bar": ("x", [-1, 2])},
        ...     coords={"x": ["one", "two"]},
        ... )
        >>> ds.copy()
        <xarray.Dataset>
        Dimensions:  (dim_0: 2, dim_1: 3, x: 2)
        Coordinates:
          * x        (x) <U3 'one' 'two'
        Dimensions without coordinates: dim_0, dim_1
        Data variables:
            foo      (dim_0, dim_1) float64 1.764 0.4002 0.9787 2.241 1.868 -0.9773
            bar      (x) int64 -1 2

        >>> ds_0 = ds.copy(deep=False)
        >>> ds_0["foo"][0, 0] = 7
        >>> ds_0
        <xarray.Dataset>
        Dimensions:  (dim_0: 2, dim_1: 3, x: 2)
        Coordinates:
          * x        (x) <U3 'one' 'two'
        Dimensions without coordinates: dim_0, dim_1
        Data variables:
            foo      (dim_0, dim_1) float64 7.0 0.4002 0.9787 2.241 1.868 -0.9773
            bar      (x) int64 -1 2

        >>> ds
        <xarray.Dataset>
        Dimensions:  (dim_0: 2, dim_1: 3, x: 2)
        Coordinates:
          * x        (x) <U3 'one' 'two'
        Dimensions without coordinates: dim_0, dim_1
        Data variables:
            foo      (dim_0, dim_1) float64 7.0 0.4002 0.9787 2.241 1.868 -0.9773
            bar      (x) int64 -1 2

        Changing the data using the ``data`` argument maintains the
        structure of the original object, but with the new data. Original
        object is unaffected.

        >>> ds.copy(data={"foo": np.arange(6).reshape(2, 3), "bar": ["a", "b"]})
        <xarray.Dataset>
        Dimensions:  (dim_0: 2, dim_1: 3, x: 2)
        Coordinates:
          * x        (x) <U3 'one' 'two'
        Dimensions without coordinates: dim_0, dim_1
        Data variables:
            foo      (dim_0, dim_1) int64 0 1 2 3 4 5
            bar      (x) <U1 'a' 'b'

        >>> ds
        <xarray.Dataset>
        Dimensions:  (dim_0: 2, dim_1: 3, x: 2)
        Coordinates:
          * x        (x) <U3 'one' 'two'
        Dimensions without coordinates: dim_0, dim_1
        Data variables:
            foo      (dim_0, dim_1) float64 7.0 0.4002 0.9787 2.241 1.868 -0.9773
            bar      (x) int64 -1 2

        See Also
        --------
        pandas.DataFrame.copy
        """
        if data is None:
            variables = {k: v.copy(deep=deep) for k, v in self._variables.items()}
        elif not utils.is_dict_like(data):
            raise ValueError("Data must be dict-like")
        else:
            var_keys = set(self.data_vars.keys())
            data_keys = set(data.keys())
            keys_not_in_vars = data_keys - var_keys
            if keys_not_in_vars:
                raise ValueError(
                    "Data must only contain variables in original "
                    "dataset. Extra variables: {}".format(keys_not_in_vars)
                )
            keys_missing_from_data = var_keys - data_keys
            if keys_missing_from_data:
                raise ValueError(
                    "Data must contain all variables in original "
                    "dataset. Data is missing {}".format(keys_missing_from_data)
                )
            variables = {
                k: v.copy(deep=deep, data=data.get(k))
                for k, v in self._variables.items()
            }

        attrs = copy.deepcopy(self._attrs) if deep else copy.copy(self._attrs)

        return self._replace(variables, attrs=attrs)

    @property
    def _level_coords(self) -> Dict[str, Hashable]:
        """Return a mapping of all MultiIndex levels and their corresponding
        coordinate name.
        """
        level_coords: Dict[str, Hashable] = {}
        for name, index in self.indexes.items():
            if isinstance(index, pd.MultiIndex):
                level_names = index.names
                (dim,) = self.variables[name].dims
                level_coords.update({lname: dim for lname in level_names})
        return level_coords

    def _copy_listed(self, names: Iterable[Hashable]) -> "Dataset":
        """Create a new Dataset with the listed variables from this dataset and
        the all relevant coordinates. Skips all validation.
        """
        variables: Dict[Hashable, Variable] = {}
        coord_names = set()
        indexes: Dict[Hashable, pd.Index] = {}

        for name in names:
            try:
                variables[name] = self._variables[name]
            except KeyError:
                ref_name, var_name, var = _get_virtual_variable(
                    self._variables, name, self._level_coords, self.dims
                )
                variables[var_name] = var
                if ref_name in self._coord_names or ref_name in self.dims:
                    coord_names.add(var_name)
                if (var_name,) == var.dims:
                    indexes[var_name] = var.to_index()

        needed_dims: Set[Hashable] = set()
        for v in variables.values():
            needed_dims.update(v.dims)

        dims = {k: self.dims[k] for k in needed_dims}

        # preserves ordering of coordinates
        for k in self._variables:
            if k not in self._coord_names:
                continue

            if set(self.variables[k].dims) <= needed_dims:
                variables[k] = self._variables[k]
                coord_names.add(k)
                if k in self.indexes:
                    indexes[k] = self.indexes[k]

        return self._replace(variables, coord_names, dims, indexes=indexes)

    def _construct_dataarray(self, name: Hashable) -> "DataArray":
        """Construct a DataArray by indexing this dataset"""
        from .dataarray import DataArray

        try:
            variable = self._variables[name]
        except KeyError:
            _, name, variable = _get_virtual_variable(
                self._variables, name, self._level_coords, self.dims
            )

        needed_dims = set(variable.dims)

        coords: Dict[Hashable, Variable] = {}
        # preserve ordering
        for k in self._variables:
            if k in self._coord_names and set(self.variables[k].dims) <= needed_dims:
                coords[k] = self.variables[k]

        if self._indexes is None:
            indexes = None
        else:
            indexes = {k: v for k, v in self._indexes.items() if k in coords}

        return DataArray(variable, coords, name=name, indexes=indexes, fastpath=True)

    def __copy__(self) -> "Dataset":
        return self.copy(deep=False)

    def __deepcopy__(self, memo=None) -> "Dataset":
        # memo does nothing but is required for compatibility with
        # copy.deepcopy
        return self.copy(deep=True)

    @property
    def _attr_sources(self) -> Iterable[Mapping[Hashable, Any]]:
        """Places to look-up items for attribute-style access"""
        yield from self._item_sources
        yield self.attrs

    @property
    def _item_sources(self) -> Iterable[Mapping[Hashable, Any]]:
        """Places to look-up items for key-completion"""
        yield self.data_vars
        yield HybridMappingProxy(keys=self._coord_names, mapping=self.coords)

        # virtual coordinates
        yield HybridMappingProxy(keys=self.dims, mapping=self)

        # uses empty dict -- everything here can already be found in self.coords.
        yield HybridMappingProxy(keys=self._level_coords, mapping={})

    def __contains__(self, key: object) -> bool:
        """The 'in' operator will return true or false depending on whether
        'key' is an array in the dataset or not.
        """
        return key in self._variables

    def __len__(self) -> int:
        return len(self.data_vars)

    def __bool__(self) -> bool:
        return bool(self.data_vars)

    def __iter__(self) -> Iterator[Hashable]:
        return iter(self.data_vars)

    def __array__(self, dtype=None):
        raise TypeError(
            "cannot directly convert an xarray.Dataset into a "
            "numpy array. Instead, create an xarray.DataArray "
            "first, either with indexing on the Dataset or by "
            "invoking the `to_array()` method."
        )

    @property
    def nbytes(self) -> int:
        return sum(v.nbytes for v in self.variables.values())

    @property
    def loc(self) -> _LocIndexer:
        """Attribute for location based indexing. Only supports __getitem__,
        and only when the key is a dict of the form {dim: labels}.
        """
        return _LocIndexer(self)

    # FIXME https://github.com/python/mypy/issues/7328
    @overload
    def __getitem__(self, key: Mapping) -> "Dataset":  # type: ignore
        ...

    @overload
    def __getitem__(self, key: Hashable) -> "DataArray":  # type: ignore
        ...

    @overload
    def __getitem__(self, key: Any) -> "Dataset":
        ...

    def __getitem__(self, key):
        """Access variables or coordinates this dataset as a
        :py:class:`~xarray.DataArray`.

        Indexing with a list of names will return a new ``Dataset`` object.
        """
        if utils.is_dict_like(key):
            return self.isel(**cast(Mapping, key))

        if hashable(key):
            return self._construct_dataarray(key)
        else:
            return self._copy_listed(np.asarray(key))

    def __setitem__(self, key: Hashable, value) -> None:
        """Add an array to this dataset.

        If value is a `DataArray`, call its `select_vars()` method, rename it
        to `key` and merge the contents of the resulting dataset into this
        dataset.

        If value is an `Variable` object (or tuple of form
        ``(dims, data[, attrs])``), add it to this dataset as a new
        variable.
        """
        if utils.is_dict_like(key):
            raise NotImplementedError(
                "cannot yet use a dictionary as a key to set Dataset values"
            )

        self.update({key: value})

    def __delitem__(self, key: Hashable) -> None:
        """Remove a variable from this dataset."""
        del self._variables[key]
        self._coord_names.discard(key)
        if key in self.indexes:
            assert self._indexes is not None
            del self._indexes[key]
        self._dims = calculate_dimensions(self._variables)

    # mutable objects should not be hashable
    # https://github.com/python/mypy/issues/4266
    __hash__ = None  # type: ignore

    def _all_compat(self, other: "Dataset", compat_str: str) -> bool:
        """Helper function for equals and identical"""

        # some stores (e.g., scipy) do not seem to preserve order, so don't
        # require matching order for equality
        def compat(x: Variable, y: Variable) -> bool:
            return getattr(x, compat_str)(y)

        return self._coord_names == other._coord_names and utils.dict_equiv(
            self._variables, other._variables, compat=compat
        )

    def broadcast_equals(self, other: "Dataset") -> bool:
        """Two Datasets are broadcast equal if they are equal after
        broadcasting all variables against each other.

        For example, variables that are scalar in one dataset but non-scalar in
        the other dataset can still be broadcast equal if the the non-scalar
        variable is a constant.

        See Also
        --------
        Dataset.equals
        Dataset.identical
        """
        try:
            return self._all_compat(other, "broadcast_equals")
        except (TypeError, AttributeError):
            return False

    def equals(self, other: "Dataset") -> bool:
        """Two Datasets are equal if they have matching variables and
        coordinates, all of which are equal.

        Datasets can still be equal (like pandas objects) if they have NaN
        values in the same locations.

        This method is necessary because `v1 == v2` for ``Dataset``
        does element-wise comparisons (like numpy.ndarrays).

        See Also
        --------
        Dataset.broadcast_equals
        Dataset.identical
        """
        try:
            return self._all_compat(other, "equals")
        except (TypeError, AttributeError):
            return False

    def identical(self, other: "Dataset") -> bool:
        """Like equals, but also checks all dataset attributes and the
        attributes on all variables and coordinates.

        See Also
        --------
        Dataset.broadcast_equals
        Dataset.equals
        """
        try:
            return utils.dict_equiv(self.attrs, other.attrs) and self._all_compat(
                other, "identical"
            )
        except (TypeError, AttributeError):
            return False

    @property
    def indexes(self) -> Indexes:
        """Mapping of pandas.Index objects used for label based indexing"""
        if self._indexes is None:
            self._indexes = default_indexes(self._variables, self._dims)
        return Indexes(self._indexes)

    @property
    def coords(self) -> DatasetCoordinates:
        """Dictionary of xarray.DataArray objects corresponding to coordinate
        variables
        """
        return DatasetCoordinates(self)

    @property
    def data_vars(self) -> DataVariables:
        """Dictionary of DataArray objects corresponding to data variables"""
        return DataVariables(self)

    def set_coords(self, names: "Union[Hashable, Iterable[Hashable]]") -> "Dataset":
        """Given names of one or more variables, set them as coordinates

        Parameters
        ----------
        names : hashable or iterable of hashable
            Name(s) of variables in this dataset to convert into coordinates.

        Returns
        -------
        Dataset

        See Also
        --------
        Dataset.swap_dims
        """
        # TODO: allow inserting new coordinates with this method, like
        # DataFrame.set_index?
        # nb. check in self._variables, not self.data_vars to insure that the
        # operation is idempotent
        if isinstance(names, str) or not isinstance(names, Iterable):
            names = [names]
        else:
            names = list(names)
        self._assert_all_in_dataset(names)
        obj = self.copy()
        obj._coord_names.update(names)
        return obj

    def reset_coords(
        self,
        names: "Union[Hashable, Iterable[Hashable], None]" = None,
        drop: bool = False,
    ) -> "Dataset":
        """Given names of coordinates, reset them to become variables

        Parameters
        ----------
        names : hashable or iterable of hashable, optional
            Name(s) of non-index coordinates in this dataset to reset into
            variables. By default, all non-index coordinates are reset.
        drop : bool, optional
            If True, remove coordinates instead of converting them into
            variables.

        Returns
        -------
        Dataset
        """
        if names is None:
            names = self._coord_names - set(self.dims)
        else:
            if isinstance(names, str) or not isinstance(names, Iterable):
                names = [names]
            else:
                names = list(names)
            self._assert_all_in_dataset(names)
            bad_coords = set(names) & set(self.dims)
            if bad_coords:
                raise ValueError(
                    "cannot remove index coordinates with reset_coords: %s" % bad_coords
                )
        obj = self.copy()
        obj._coord_names.difference_update(names)
        if drop:
            for name in names:
                del obj._variables[name]
        return obj

    def dump_to_store(self, store: "AbstractDataStore", **kwargs) -> None:
        """Store dataset contents to a backends.*DataStore object."""
        from ..backends.api import dump_to_store

        # TODO: rename and/or cleanup this method to make it more consistent
        # with to_netcdf()
        dump_to_store(self, store, **kwargs)

    def to_netcdf(
        self,
        path=None,
        mode: str = "w",
        format: str = None,
        group: str = None,
        engine: str = None,
        encoding: Mapping = None,
        unlimited_dims: Iterable[Hashable] = None,
        compute: bool = True,
        invalid_netcdf: bool = False,
    ) -> Union[bytes, "Delayed", None]:
        """Write dataset contents to a netCDF file.

        Parameters
        ----------
        path : str, Path or file-like, optional
            Path to which to save this dataset. File-like objects are only
            supported by the scipy engine. If no path is provided, this
            function returns the resulting netCDF file as bytes; in this case,
            we need to use scipy, which does not support netCDF version 4 (the
            default format becomes NETCDF3_64BIT).
        mode : {"w", "a"}, default: "w"
            Write ('w') or append ('a') mode. If mode='w', any existing file at
            this location will be overwritten. If mode='a', existing variables
            will be overwritten.
        format : {"NETCDF4", "NETCDF4_CLASSIC", "NETCDF3_64BIT", \
                  "NETCDF3_CLASSIC"}, optional
            File format for the resulting netCDF file:

            * NETCDF4: Data is stored in an HDF5 file, using netCDF4 API
              features.
            * NETCDF4_CLASSIC: Data is stored in an HDF5 file, using only
              netCDF 3 compatible API features.
            * NETCDF3_64BIT: 64-bit offset version of the netCDF 3 file format,
              which fully supports 2+ GB files, but is only compatible with
              clients linked against netCDF version 3.6.0 or later.
            * NETCDF3_CLASSIC: The classic netCDF 3 file format. It does not
              handle 2+ GB files very well.

            All formats are supported by the netCDF4-python library.
            scipy.io.netcdf only supports the last two formats.

            The default format is NETCDF4 if you are saving a file to disk and
            have the netCDF4-python library available. Otherwise, xarray falls
            back to using scipy to write netCDF files and defaults to the
            NETCDF3_64BIT format (scipy does not support netCDF4).
        group : str, optional
            Path to the netCDF4 group in the given file to open (only works for
            format='NETCDF4'). The group(s) will be created if necessary.
        engine : {"netcdf4", "scipy", "h5netcdf"}, optional
            Engine to use when writing netCDF files. If not provided, the
            default engine is chosen based on available dependencies, with a
            preference for 'netcdf4' if writing to a file on disk.
        encoding : dict, optional
            Nested dictionary with variable names as keys and dictionaries of
            variable specific encodings as values, e.g.,
            ``{"my_variable": {"dtype": "int16", "scale_factor": 0.1,
            "zlib": True}, ...}``

            The `h5netcdf` engine supports both the NetCDF4-style compression
            encoding parameters ``{"zlib": True, "complevel": 9}`` and the h5py
            ones ``{"compression": "gzip", "compression_opts": 9}``.
            This allows using any compression plugin installed in the HDF5
            library, e.g. LZF.

        unlimited_dims : iterable of hashable, optional
            Dimension(s) that should be serialized as unlimited dimensions.
            By default, no dimensions are treated as unlimited dimensions.
            Note that unlimited_dims may also be set via
            ``dataset.encoding["unlimited_dims"]``.
        compute: bool, default: True
            If true compute immediately, otherwise return a
            ``dask.delayed.Delayed`` object that can be computed later.
        invalid_netcdf: bool, default: False
            Only valid along with ``engine="h5netcdf"``. If True, allow writing
            hdf5 files which are invalid netcdf as described in
            https://github.com/shoyer/h5netcdf.
        """
        if encoding is None:
            encoding = {}
        from ..backends.api import to_netcdf

        return to_netcdf(
            self,
            path,
            mode,
            format=format,
            group=group,
            engine=engine,
            encoding=encoding,
            unlimited_dims=unlimited_dims,
            compute=compute,
            invalid_netcdf=invalid_netcdf,
        )

    def to_zarr(
        self,
        store: Union[MutableMapping, str, Path] = None,
        chunk_store: Union[MutableMapping, str, Path] = None,
        mode: str = None,
        synchronizer=None,
        group: str = None,
        encoding: Mapping = None,
        compute: bool = True,
        consolidated: bool = False,
        append_dim: Hashable = None,
        region: Mapping[str, slice] = None,
    ) -> "ZarrStore":
        """Write dataset contents to a zarr group.

        .. note:: Experimental
                  The Zarr backend is new and experimental. Please report any
                  unexpected behavior via github issues.

        Parameters
        ----------
        store : MutableMapping, str or Path, optional
            Store or path to directory in file system.
        chunk_store : MutableMapping, str or Path, optional
            Store or path to directory in file system only for Zarr array chunks.
            Requires zarr-python v2.4.0 or later.
        mode : {"w", "w-", "a", None}, optional
            Persistence mode: "w" means create (overwrite if exists);
            "w-" means create (fail if exists);
            "a" means override existing variables (create if does not exist).
            If ``append_dim`` is set, ``mode`` can be omitted as it is
            internally set to ``"a"``. Otherwise, ``mode`` will default to
            `w-` if not set.
        synchronizer : object, optional
            Zarr array synchronizer.
        group : str, optional
            Group path. (a.k.a. `path` in zarr terminology.)
        encoding : dict, optional
            Nested dictionary with variable names as keys and dictionaries of
            variable specific encodings as values, e.g.,
            ``{"my_variable": {"dtype": "int16", "scale_factor": 0.1,}, ...}``
        compute : bool, optional
            If True write array data immediately, otherwise return a
            ``dask.delayed.Delayed`` object that can be computed to write
            array data later. Metadata is always updated eagerly.
        consolidated : bool, optional
            If True, apply zarr's `consolidate_metadata` function to the store
            after writing metadata.
        append_dim : hashable, optional
            If set, the dimension along which the data will be appended. All
            other dimensions on overriden variables must remain the same size.
        region : dict, optional
            Optional mapping from dimension names to integer slices along
            dataset dimensions to indicate the region of existing zarr array(s)
            in which to write this dataset's data. For example,
            ``{'x': slice(0, 1000), 'y': slice(10000, 11000)}`` would indicate
            that values should be written to the region ``0:1000`` along ``x``
            and ``10000:11000`` along ``y``.

            Two restrictions apply to the use of ``region``:

            - If ``region`` is set, _all_ variables in a dataset must have at
              least one dimension in common with the region. Other variables
              should be written in a separate call to ``to_zarr()``.
            - Dimensions cannot be included in both ``region`` and
              ``append_dim`` at the same time. To create empty arrays to fill
              in with ``region``, use a separate call to ``to_zarr()`` with
              ``compute=False``. See "Appending to existing Zarr stores" in
              the reference documentation for full details.

        References
        ----------
        https://zarr.readthedocs.io/

        Notes
        -----
        Zarr chunking behavior:
            If chunks are found in the encoding argument or attribute
            corresponding to any DataArray, those chunks are used.
            If a DataArray is a dask array, it is written with those chunks.
            If not other chunks are found, Zarr uses its own heuristics to
            choose automatic chunk sizes.
        """
        from ..backends.api import to_zarr

        if encoding is None:
            encoding = {}

        return to_zarr(
            self,
            store=store,
            chunk_store=chunk_store,
            mode=mode,
            synchronizer=synchronizer,
            group=group,
            encoding=encoding,
            compute=compute,
            consolidated=consolidated,
            append_dim=append_dim,
            region=region,
        )

    def __repr__(self) -> str:
        return formatting.dataset_repr(self)

    def _repr_html_(self):
        if OPTIONS["display_style"] == "text":
            return f"<pre>{escape(repr(self))}</pre>"
        return formatting_html.dataset_repr(self)

    def info(self, buf=None) -> None:
        """
        Concise summary of a Dataset variables and attributes.

        Parameters
        ----------
        buf : file-like, default: sys.stdout
            writable buffer

        See Also
        --------
        pandas.DataFrame.assign
        ncdump : netCDF's ncdump
        """
        if buf is None:  # pragma: no cover
            buf = sys.stdout

        lines = []
        lines.append("xarray.Dataset {")
        lines.append("dimensions:")
        for name, size in self.dims.items():
            lines.append(f"\t{name} = {size} ;")
        lines.append("\nvariables:")
        for name, da in self.variables.items():
            dims = ", ".join(da.dims)
            lines.append(f"\t{da.dtype} {name}({dims}) ;")
            for k, v in da.attrs.items():
                lines.append(f"\t\t{name}:{k} = {v} ;")
        lines.append("\n// global attributes:")
        for k, v in self.attrs.items():
            lines.append(f"\t:{k} = {v} ;")
        lines.append("}")

        buf.write("\n".join(lines))

    @property
    def chunks(self) -> Mapping[Hashable, Tuple[int, ...]]:
        """Block dimensions for this dataset's data or None if it's not a dask
        array.
        """
        chunks: Dict[Hashable, Tuple[int, ...]] = {}
        for v in self.variables.values():
            if v.chunks is not None:
                for dim, c in zip(v.dims, v.chunks):
                    if dim in chunks and c != chunks[dim]:
                        raise ValueError(
                            f"Object has inconsistent chunks along dimension {dim}. "
                            "This can be fixed by calling unify_chunks()."
                        )
                    chunks[dim] = c
        return Frozen(SortedKeysDict(chunks))

    def chunk(
        self,
        chunks: Union[
            Number,
            str,
            Mapping[Hashable, Union[None, Number, str, Tuple[Number, ...]]],
        ] = {},  # {} even though it's technically unsafe, is being used intentionally here (#4667)
        name_prefix: str = "xarray-",
        token: str = None,
        lock: bool = False,
    ) -> "Dataset":
        """Coerce all arrays in this dataset into dask arrays with the given
        chunks.

        Non-dask arrays in this dataset will be converted to dask arrays. Dask
        arrays will be rechunked to the given chunk sizes.

        If neither chunks is not provided for one or more dimensions, chunk
        sizes along that dimension will not be updated; non-dask arrays will be
        converted into dask arrays with a single block.

        Parameters
        ----------
        chunks : int, 'auto' or mapping, optional
            Chunk sizes along each dimension, e.g., ``5`` or
            ``{"x": 5, "y": 5}``.
        name_prefix : str, optional
            Prefix for the name of any new dask arrays.
        token : str, optional
            Token uniquely identifying this dataset.
        lock : optional
            Passed on to :py:func:`dask.array.from_array`, if the array is not
            already as dask array.

        Returns
        -------
        chunked : xarray.Dataset
        """
        if chunks is None:
            warnings.warn(
                "None value for 'chunks' is deprecated. "
                "It will raise an error in the future. Use instead '{}'",
                category=FutureWarning,
            )
            chunks = {}

        if isinstance(chunks, (Number, str)):
            chunks = dict.fromkeys(self.dims, chunks)

        bad_dims = chunks.keys() - self.dims.keys()
        if bad_dims:
            raise ValueError(
                "some chunks keys are not dimensions on this " "object: %s" % bad_dims
            )

        variables = {
            k: _maybe_chunk(k, v, chunks, token, lock, name_prefix)
            for k, v in self.variables.items()
        }
        return self._replace(variables)

    def _validate_indexers(
        self, indexers: Mapping[Hashable, Any], missing_dims: str = "raise"
    ) -> Iterator[Tuple[Hashable, Union[int, slice, np.ndarray, Variable]]]:
        """Here we make sure
        + indexer has a valid keys
        + indexer is in a valid data type
        + string indexers are cast to the appropriate date type if the
          associated index is a DatetimeIndex or CFTimeIndex
        """
        from .dataarray import DataArray

        indexers = drop_dims_from_indexers(indexers, self.dims, missing_dims)

        # all indexers should be int, slice, np.ndarrays, or Variable
        for k, v in indexers.items():
            if isinstance(v, (int, slice, Variable)):
                yield k, v
            elif isinstance(v, DataArray):
                yield k, v.variable
            elif isinstance(v, tuple):
                yield k, as_variable(v)
            elif isinstance(v, Dataset):
                raise TypeError("cannot use a Dataset as an indexer")
            elif isinstance(v, Sequence) and len(v) == 0:
                yield k, np.empty((0,), dtype="int64")
            else:
                v = np.asarray(v)

                if v.dtype.kind in "US":
                    index = self.indexes[k]
                    if isinstance(index, pd.DatetimeIndex):
                        v = v.astype("datetime64[ns]")
                    elif isinstance(index, xr.CFTimeIndex):
                        v = _parse_array_of_cftime_strings(v, index.date_type)

                if v.ndim > 1:
                    raise IndexError(
                        "Unlabeled multi-dimensional array cannot be "
                        "used for indexing: {}".format(k)
                    )
                yield k, v

    def _validate_interp_indexers(
        self, indexers: Mapping[Hashable, Any]
    ) -> Iterator[Tuple[Hashable, Variable]]:
        """Variant of _validate_indexers to be used for interpolation"""
        for k, v in self._validate_indexers(indexers):
            if isinstance(v, Variable):
                if v.ndim == 1:
                    yield k, v.to_index_variable()
                else:
                    yield k, v
            elif isinstance(v, int):
                yield k, Variable((), v)
            elif isinstance(v, np.ndarray):
                if v.ndim == 0:
                    yield k, Variable((), v)
                elif v.ndim == 1:
                    yield k, IndexVariable((k,), v)
                else:
                    raise AssertionError()  # Already tested by _validate_indexers
            else:
                raise TypeError(type(v))

    def _get_indexers_coords_and_indexes(self, indexers):
        """Extract coordinates and indexes from indexers.

        Only coordinate with a name different from any of self.variables will
        be attached.
        """
        from .dataarray import DataArray

        coords_list = []
        for k, v in indexers.items():
            if isinstance(v, DataArray):
                if v.dtype.kind == "b":
                    if v.ndim != 1:  # we only support 1-d boolean array
                        raise ValueError(
                            "{:d}d-boolean array is used for indexing along "
                            "dimension {!r}, but only 1d boolean arrays are "
                            "supported.".format(v.ndim, k)
                        )
                    # Make sure in case of boolean DataArray, its
                    # coordinate also should be indexed.
                    v_coords = v[v.values.nonzero()[0]].coords
                else:
                    v_coords = v.coords
                coords_list.append(v_coords)

        # we don't need to call align() explicitly or check indexes for
        # alignment, because merge_variables already checks for exact alignment
        # between dimension coordinates
        coords, indexes = merge_coordinates_without_align(coords_list)
        assert_coordinate_consistent(self, coords)

        # silently drop the conflicted variables.
        attached_coords = {k: v for k, v in coords.items() if k not in self._variables}
        attached_indexes = {
            k: v for k, v in indexes.items() if k not in self._variables
        }
        return attached_coords, attached_indexes

    def isel(
        self,
        indexers: Mapping[Hashable, Any] = None,
        drop: bool = False,
        missing_dims: str = "raise",
        **indexers_kwargs: Any,
    ) -> "Dataset":
        """Returns a new dataset with each array indexed along the specified
        dimension(s).

        This method selects values from each array using its `__getitem__`
        method, except this method does not require knowing the order of
        each array's dimensions.

        Parameters
        ----------
        indexers : dict, optional
            A dict with keys matching dimensions and values given
            by integers, slice objects or arrays.
            indexer can be a integer, slice, array-like or DataArray.
            If DataArrays are passed as indexers, xarray-style indexing will be
            carried out. See :ref:`indexing` for the details.
            One of indexers or indexers_kwargs must be provided.
        drop : bool, optional
            If ``drop=True``, drop coordinates variables indexed by integers
            instead of making them scalar.
        missing_dims : {"raise", "warn", "ignore"}, default: "raise"
            What to do if dimensions that should be selected from are not present in the
            Dataset:
            - "raise": raise an exception
            - "warning": raise a warning, and ignore the missing dimensions
            - "ignore": ignore the missing dimensions
        **indexers_kwargs : {dim: indexer, ...}, optional
            The keyword arguments form of ``indexers``.
            One of indexers or indexers_kwargs must be provided.

        Returns
        -------
        obj : Dataset
            A new Dataset with the same contents as this dataset, except each
            array and dimension is indexed by the appropriate indexers.
            If indexer DataArrays have coordinates that do not conflict with
            this object, then these coordinates will be attached.
            In general, each array's data will be a view of the array's data
            in this dataset, unless vectorized indexing was triggered by using
            an array indexer, in which case the data will be a copy.

        See Also
        --------
        Dataset.sel
        DataArray.isel
        """
        indexers = either_dict_or_kwargs(indexers, indexers_kwargs, "isel")
        if any(is_fancy_indexer(idx) for idx in indexers.values()):
            return self._isel_fancy(indexers, drop=drop, missing_dims=missing_dims)

        # Much faster algorithm for when all indexers are ints, slices, one-dimensional
        # lists, or zero or one-dimensional np.ndarray's
        indexers = drop_dims_from_indexers(indexers, self.dims, missing_dims)

        variables = {}
        dims: Dict[Hashable, Tuple[int, ...]] = {}
        coord_names = self._coord_names.copy()
        indexes = self._indexes.copy() if self._indexes is not None else None

        for var_name, var_value in self._variables.items():
            var_indexers = {k: v for k, v in indexers.items() if k in var_value.dims}
            if var_indexers:
                var_value = var_value.isel(var_indexers)
                if drop and var_value.ndim == 0 and var_name in coord_names:
                    coord_names.remove(var_name)
                    if indexes:
                        indexes.pop(var_name, None)
                    continue
                if indexes and var_name in indexes:
                    if var_value.ndim == 1:
                        indexes[var_name] = var_value.to_index()
                    else:
                        del indexes[var_name]
            variables[var_name] = var_value
            dims.update(zip(var_value.dims, var_value.shape))

        return self._construct_direct(
            variables=variables,
            coord_names=coord_names,
            dims=dims,
            attrs=self._attrs,
            indexes=indexes,
            encoding=self._encoding,
            close=self._close,
        )

    def _isel_fancy(
        self,
        indexers: Mapping[Hashable, Any],
        *,
        drop: bool,
        missing_dims: str = "raise",
    ) -> "Dataset":
        # Note: we need to preserve the original indexers variable in order to merge the
        # coords below
        indexers_list = list(self._validate_indexers(indexers, missing_dims))

        variables: Dict[Hashable, Variable] = {}
        indexes: Dict[Hashable, pd.Index] = {}

        for name, var in self.variables.items():
            var_indexers = {k: v for k, v in indexers_list if k in var.dims}
            if drop and name in var_indexers:
                continue  # drop this variable

            if name in self.indexes:
                new_var, new_index = isel_variable_and_index(
                    name, var, self.indexes[name], var_indexers
                )
                if new_index is not None:
                    indexes[name] = new_index
            elif var_indexers:
                new_var = var.isel(indexers=var_indexers)
            else:
                new_var = var.copy(deep=False)

            variables[name] = new_var

        coord_names = self._coord_names & variables.keys()
        selected = self._replace_with_new_dims(variables, coord_names, indexes)

        # Extract coordinates from indexers
        coord_vars, new_indexes = selected._get_indexers_coords_and_indexes(indexers)
        variables.update(coord_vars)
        indexes.update(new_indexes)
        coord_names = self._coord_names & variables.keys() | coord_vars.keys()
        return self._replace_with_new_dims(variables, coord_names, indexes=indexes)

    def sel(
        self,
        indexers: Mapping[Hashable, Any] = None,
        method: str = None,
        tolerance: Number = None,
        drop: bool = False,
        **indexers_kwargs: Any,
    ) -> "Dataset":
        """Returns a new dataset with each array indexed by tick labels
        along the specified dimension(s).

        In contrast to `Dataset.isel`, indexers for this method should use
        labels instead of integers.

        Under the hood, this method is powered by using pandas's powerful Index
        objects. This makes label based indexing essentially just as fast as
        using integer indexing.

        It also means this method uses pandas's (well documented) logic for
        indexing. This means you can use string shortcuts for datetime indexes
        (e.g., '2000-01' to select all values in January 2000). It also means
        that slices are treated as inclusive of both the start and stop values,
        unlike normal Python indexing.

        Parameters
        ----------
        indexers : dict, optional
            A dict with keys matching dimensions and values given
            by scalars, slices or arrays of tick labels. For dimensions with
            multi-index, the indexer may also be a dict-like object with keys
            matching index level names.
            If DataArrays are passed as indexers, xarray-style indexing will be
            carried out. See :ref:`indexing` for the details.
            One of indexers or indexers_kwargs must be provided.
        method : {None, "nearest", "pad", "ffill", "backfill", "bfill"}, optional
            Method to use for inexact matches:

            * None (default): only exact matches
            * pad / ffill: propagate last valid index value forward
            * backfill / bfill: propagate next valid index value backward
            * nearest: use nearest valid index value
        tolerance : optional
            Maximum distance between original and new labels for inexact
            matches. The values of the index at the matching locations must
            satisfy the equation ``abs(index[indexer] - target) <= tolerance``.
        drop : bool, optional
            If ``drop=True``, drop coordinates variables in `indexers` instead
            of making them scalar.
        **indexers_kwargs : {dim: indexer, ...}, optional
            The keyword arguments form of ``indexers``.
            One of indexers or indexers_kwargs must be provided.

        Returns
        -------
        obj : Dataset
            A new Dataset with the same contents as this dataset, except each
            variable and dimension is indexed by the appropriate indexers.
            If indexer DataArrays have coordinates that do not conflict with
            this object, then these coordinates will be attached.
            In general, each array's data will be a view of the array's data
            in this dataset, unless vectorized indexing was triggered by using
            an array indexer, in which case the data will be a copy.

        See Also
        --------
        Dataset.isel
        DataArray.sel
        """
        indexers = either_dict_or_kwargs(indexers, indexers_kwargs, "sel")
        pos_indexers, new_indexes = remap_label_indexers(
            self, indexers=indexers, method=method, tolerance=tolerance
        )
        result = self.isel(indexers=pos_indexers, drop=drop)
        return result._overwrite_indexes(new_indexes)

    def head(
        self,
        indexers: Union[Mapping[Hashable, int], int] = None,
        **indexers_kwargs: Any,
    ) -> "Dataset":
        """Returns a new dataset with the first `n` values of each array
        for the specified dimension(s).

        Parameters
        ----------
        indexers : dict or int, default: 5
            A dict with keys matching dimensions and integer values `n`
            or a single integer `n` applied over all dimensions.
            One of indexers or indexers_kwargs must be provided.
        **indexers_kwargs : {dim: n, ...}, optional
            The keyword arguments form of ``indexers``.
            One of indexers or indexers_kwargs must be provided.

        See Also
        --------
        Dataset.tail
        Dataset.thin
        DataArray.head
        """
        if not indexers_kwargs:
            if indexers is None:
                indexers = 5
            if not isinstance(indexers, int) and not is_dict_like(indexers):
                raise TypeError("indexers must be either dict-like or a single integer")
        if isinstance(indexers, int):
            indexers = {dim: indexers for dim in self.dims}
        indexers = either_dict_or_kwargs(indexers, indexers_kwargs, "head")
        for k, v in indexers.items():
            if not isinstance(v, int):
                raise TypeError(
                    "expected integer type indexer for "
                    "dimension %r, found %r" % (k, type(v))
                )
            elif v < 0:
                raise ValueError(
                    "expected positive integer as indexer "
                    "for dimension %r, found %s" % (k, v)
                )
        indexers_slices = {k: slice(val) for k, val in indexers.items()}
        return self.isel(indexers_slices)

    def tail(
        self,
        indexers: Union[Mapping[Hashable, int], int] = None,
        **indexers_kwargs: Any,
    ) -> "Dataset":
        """Returns a new dataset with the last `n` values of each array
        for the specified dimension(s).

        Parameters
        ----------
        indexers : dict or int, default: 5
            A dict with keys matching dimensions and integer values `n`
            or a single integer `n` applied over all dimensions.
            One of indexers or indexers_kwargs must be provided.
        **indexers_kwargs : {dim: n, ...}, optional
            The keyword arguments form of ``indexers``.
            One of indexers or indexers_kwargs must be provided.

        See Also
        --------
        Dataset.head
        Dataset.thin
        DataArray.tail
        """
        if not indexers_kwargs:
            if indexers is None:
                indexers = 5
            if not isinstance(indexers, int) and not is_dict_like(indexers):
                raise TypeError("indexers must be either dict-like or a single integer")
        if isinstance(indexers, int):
            indexers = {dim: indexers for dim in self.dims}
        indexers = either_dict_or_kwargs(indexers, indexers_kwargs, "tail")
        for k, v in indexers.items():
            if not isinstance(v, int):
                raise TypeError(
                    "expected integer type indexer for "
                    "dimension %r, found %r" % (k, type(v))
                )
            elif v < 0:
                raise ValueError(
                    "expected positive integer as indexer "
                    "for dimension %r, found %s" % (k, v)
                )
        indexers_slices = {
            k: slice(-val, None) if val != 0 else slice(val)
            for k, val in indexers.items()
        }
        return self.isel(indexers_slices)

    def thin(
        self,
        indexers: Union[Mapping[Hashable, int], int] = None,
        **indexers_kwargs: Any,
    ) -> "Dataset":
        """Returns a new dataset with each array indexed along every `n`-th
        value for the specified dimension(s)

        Parameters
        ----------
        indexers : dict or int
            A dict with keys matching dimensions and integer values `n`
            or a single integer `n` applied over all dimensions.
            One of indexers or indexers_kwargs must be provided.
        **indexers_kwargs : {dim: n, ...}, optional
            The keyword arguments form of ``indexers``.
            One of indexers or indexers_kwargs must be provided.

        See Also
        --------
        Dataset.head
        Dataset.tail
        DataArray.thin
        """
        if (
            not indexers_kwargs
            and not isinstance(indexers, int)
            and not is_dict_like(indexers)
        ):
            raise TypeError("indexers must be either dict-like or a single integer")
        if isinstance(indexers, int):
            indexers = {dim: indexers for dim in self.dims}
        indexers = either_dict_or_kwargs(indexers, indexers_kwargs, "thin")
        for k, v in indexers.items():
            if not isinstance(v, int):
                raise TypeError(
                    "expected integer type indexer for "
                    "dimension %r, found %r" % (k, type(v))
                )
            elif v < 0:
                raise ValueError(
                    "expected positive integer as indexer "
                    "for dimension %r, found %s" % (k, v)
                )
            elif v == 0:
                raise ValueError("step cannot be zero")
        indexers_slices = {k: slice(None, None, val) for k, val in indexers.items()}
        return self.isel(indexers_slices)

    def broadcast_like(
        self, other: Union["Dataset", "DataArray"], exclude: Iterable[Hashable] = None
    ) -> "Dataset":
        """Broadcast this DataArray against another Dataset or DataArray.
        This is equivalent to xr.broadcast(other, self)[1]

        Parameters
        ----------
        other : Dataset or DataArray
            Object against which to broadcast this array.
        exclude : iterable of hashable, optional
            Dimensions that must not be broadcasted

        """
        if exclude is None:
            exclude = set()
        else:
            exclude = set(exclude)
        args = align(other, self, join="outer", copy=False, exclude=exclude)

        dims_map, common_coords = _get_broadcast_dims_map_common_coords(args, exclude)

        return _broadcast_helper(args[1], exclude, dims_map, common_coords)

    def reindex_like(
        self,
        other: Union["Dataset", "DataArray"],
        method: str = None,
        tolerance: Number = None,
        copy: bool = True,
        fill_value: Any = dtypes.NA,
    ) -> "Dataset":
        """Conform this object onto the indexes of another object, filling in
        missing values with ``fill_value``. The default fill value is NaN.

        Parameters
        ----------
        other : Dataset or DataArray
            Object with an 'indexes' attribute giving a mapping from dimension
            names to pandas.Index objects, which provides coordinates upon
            which to index the variables in this dataset. The indexes on this
            other object need not be the same as the indexes on this
            dataset. Any mis-matched index values will be filled in with
            NaN, and any mis-matched dimension names will simply be ignored.
        method : {None, "nearest", "pad", "ffill", "backfill", "bfill"}, optional
            Method to use for filling index values from other not found in this
            dataset:

            * None (default): don't fill gaps
            * pad / ffill: propagate last valid index value forward
            * backfill / bfill: propagate next valid index value backward
            * nearest: use nearest valid index value
        tolerance : optional
            Maximum distance between original and new labels for inexact
            matches. The values of the index at the matching locations must
            satisfy the equation ``abs(index[indexer] - target) <= tolerance``.
        copy : bool, optional
            If ``copy=True``, data in the return value is always copied. If
            ``copy=False`` and reindexing is unnecessary, or can be performed
            with only slice operations, then the output may share memory with
            the input. In either case, a new xarray object is always returned.
        fill_value : scalar or dict-like, optional
            Value to use for newly missing values. If a dict-like maps
            variable names to fill values.

        Returns
        -------
        reindexed : Dataset
            Another dataset, with this dataset's data but coordinates from the
            other object.

        See Also
        --------
        Dataset.reindex
        align
        """
        indexers = alignment.reindex_like_indexers(self, other)
        return self.reindex(
            indexers=indexers,
            method=method,
            copy=copy,
            fill_value=fill_value,
            tolerance=tolerance,
        )

    def reindex(
        self,
        indexers: Mapping[Hashable, Any] = None,
        method: str = None,
        tolerance: Number = None,
        copy: bool = True,
        fill_value: Any = dtypes.NA,
        **indexers_kwargs: Any,
    ) -> "Dataset":
        """Conform this object onto a new set of indexes, filling in
        missing values with ``fill_value``. The default fill value is NaN.

        Parameters
        ----------
        indexers : dict, optional
            Dictionary with keys given by dimension names and values given by
            arrays of coordinates tick labels. Any mis-matched coordinate
            values will be filled in with NaN, and any mis-matched dimension
            names will simply be ignored.
            One of indexers or indexers_kwargs must be provided.
        method : {None, "nearest", "pad", "ffill", "backfill", "bfill"}, optional
            Method to use for filling index values in ``indexers`` not found in
            this dataset:

            * None (default): don't fill gaps
            * pad / ffill: propagate last valid index value forward
            * backfill / bfill: propagate next valid index value backward
            * nearest: use nearest valid index value
        tolerance : optional
            Maximum distance between original and new labels for inexact
            matches. The values of the index at the matching locations must
            satisfy the equation ``abs(index[indexer] - target) <= tolerance``.
        copy : bool, optional
            If ``copy=True``, data in the return value is always copied. If
            ``copy=False`` and reindexing is unnecessary, or can be performed
            with only slice operations, then the output may share memory with
            the input. In either case, a new xarray object is always returned.
        fill_value : scalar or dict-like, optional
            Value to use for newly missing values. If a dict-like,
            maps variable names (including coordinates) to fill values.
        sparse : bool, default: False
            use sparse-array.
        **indexers_kwargs : {dim: indexer, ...}, optional
            Keyword arguments in the same form as ``indexers``.
            One of indexers or indexers_kwargs must be provided.

        Returns
        -------
        reindexed : Dataset
            Another dataset, with this dataset's data but replaced coordinates.

        See Also
        --------
        Dataset.reindex_like
        align
        pandas.Index.get_indexer

        Examples
        --------
        Create a dataset with some fictional data.

        >>> import xarray as xr
        >>> import pandas as pd
        >>> x = xr.Dataset(
        ...     {
        ...         "temperature": ("station", 20 * np.random.rand(4)),
        ...         "pressure": ("station", 500 * np.random.rand(4)),
        ...     },
        ...     coords={"station": ["boston", "nyc", "seattle", "denver"]},
        ... )
        >>> x
        <xarray.Dataset>
        Dimensions:      (station: 4)
        Coordinates:
          * station      (station) <U7 'boston' 'nyc' 'seattle' 'denver'
        Data variables:
            temperature  (station) float64 10.98 14.3 12.06 10.9
            pressure     (station) float64 211.8 322.9 218.8 445.9
        >>> x.indexes
        station: Index(['boston', 'nyc', 'seattle', 'denver'], dtype='object', name='station')

        Create a new index and reindex the dataset. By default values in the new index that
        do not have corresponding records in the dataset are assigned `NaN`.

        >>> new_index = ["boston", "austin", "seattle", "lincoln"]
        >>> x.reindex({"station": new_index})
        <xarray.Dataset>
        Dimensions:      (station: 4)
        Coordinates:
          * station      (station) <U7 'boston' 'austin' 'seattle' 'lincoln'
        Data variables:
            temperature  (station) float64 10.98 nan 12.06 nan
            pressure     (station) float64 211.8 nan 218.8 nan

        We can fill in the missing values by passing a value to the keyword `fill_value`.

        >>> x.reindex({"station": new_index}, fill_value=0)
        <xarray.Dataset>
        Dimensions:      (station: 4)
        Coordinates:
          * station      (station) <U7 'boston' 'austin' 'seattle' 'lincoln'
        Data variables:
            temperature  (station) float64 10.98 0.0 12.06 0.0
            pressure     (station) float64 211.8 0.0 218.8 0.0

        We can also use different fill values for each variable.

        >>> x.reindex(
        ...     {"station": new_index}, fill_value={"temperature": 0, "pressure": 100}
        ... )
        <xarray.Dataset>
        Dimensions:      (station: 4)
        Coordinates:
          * station      (station) <U7 'boston' 'austin' 'seattle' 'lincoln'
        Data variables:
            temperature  (station) float64 10.98 0.0 12.06 0.0
            pressure     (station) float64 211.8 100.0 218.8 100.0

        Because the index is not monotonically increasing or decreasing, we cannot use arguments
        to the keyword method to fill the `NaN` values.

        >>> x.reindex({"station": new_index}, method="nearest")
        Traceback (most recent call last):
        ...
            raise ValueError('index must be monotonic increasing or decreasing')
        ValueError: index must be monotonic increasing or decreasing

        To further illustrate the filling functionality in reindex, we will create a
        dataset with a monotonically increasing index (for example, a sequence of dates).

        >>> x2 = xr.Dataset(
        ...     {
        ...         "temperature": (
        ...             "time",
        ...             [15.57, 12.77, np.nan, 0.3081, 16.59, 15.12],
        ...         ),
        ...         "pressure": ("time", 500 * np.random.rand(6)),
        ...     },
        ...     coords={"time": pd.date_range("01/01/2019", periods=6, freq="D")},
        ... )
        >>> x2
        <xarray.Dataset>
        Dimensions:      (time: 6)
        Coordinates:
          * time         (time) datetime64[ns] 2019-01-01 2019-01-02 ... 2019-01-06
        Data variables:
            temperature  (time) float64 15.57 12.77 nan 0.3081 16.59 15.12
            pressure     (time) float64 481.8 191.7 395.9 264.4 284.0 462.8

        Suppose we decide to expand the dataset to cover a wider date range.

        >>> time_index2 = pd.date_range("12/29/2018", periods=10, freq="D")
        >>> x2.reindex({"time": time_index2})
        <xarray.Dataset>
        Dimensions:      (time: 10)
        Coordinates:
          * time         (time) datetime64[ns] 2018-12-29 2018-12-30 ... 2019-01-07
        Data variables:
            temperature  (time) float64 nan nan nan 15.57 ... 0.3081 16.59 15.12 nan
            pressure     (time) float64 nan nan nan 481.8 ... 264.4 284.0 462.8 nan

        The index entries that did not have a value in the original data frame (for example, `2018-12-29`)
        are by default filled with NaN. If desired, we can fill in the missing values using one of several options.

        For example, to back-propagate the last valid value to fill the `NaN` values,
        pass `bfill` as an argument to the `method` keyword.

        >>> x3 = x2.reindex({"time": time_index2}, method="bfill")
        >>> x3
        <xarray.Dataset>
        Dimensions:      (time: 10)
        Coordinates:
          * time         (time) datetime64[ns] 2018-12-29 2018-12-30 ... 2019-01-07
        Data variables:
            temperature  (time) float64 15.57 15.57 15.57 15.57 ... 16.59 15.12 nan
            pressure     (time) float64 481.8 481.8 481.8 481.8 ... 284.0 462.8 nan

        Please note that the `NaN` value present in the original dataset (at index value `2019-01-03`)
        will not be filled by any of the value propagation schemes.

        >>> x2.where(x2.temperature.isnull(), drop=True)
        <xarray.Dataset>
        Dimensions:      (time: 1)
        Coordinates:
          * time         (time) datetime64[ns] 2019-01-03
        Data variables:
            temperature  (time) float64 nan
            pressure     (time) float64 395.9
        >>> x3.where(x3.temperature.isnull(), drop=True)
        <xarray.Dataset>
        Dimensions:      (time: 2)
        Coordinates:
          * time         (time) datetime64[ns] 2019-01-03 2019-01-07
        Data variables:
            temperature  (time) float64 nan nan
            pressure     (time) float64 395.9 nan

        This is because filling while reindexing does not look at dataset values, but only compares
        the original and desired indexes. If you do want to fill in the `NaN` values present in the
        original dataset, use the :py:meth:`~Dataset.fillna()` method.

        """
        return self._reindex(
            indexers,
            method,
            tolerance,
            copy,
            fill_value,
            sparse=False,
            **indexers_kwargs,
        )

    def _reindex(
        self,
        indexers: Mapping[Hashable, Any] = None,
        method: str = None,
        tolerance: Number = None,
        copy: bool = True,
        fill_value: Any = dtypes.NA,
        sparse: bool = False,
        **indexers_kwargs: Any,
    ) -> "Dataset":
        """
        same to _reindex but support sparse option
        """
        indexers = utils.either_dict_or_kwargs(indexers, indexers_kwargs, "reindex")

        bad_dims = [d for d in indexers if d not in self.dims]
        if bad_dims:
            raise ValueError("invalid reindex dimensions: %s" % bad_dims)

        variables, indexes = alignment.reindex_variables(
            self.variables,
            self.sizes,
            self.indexes,
            indexers,
            method,
            tolerance,
            copy=copy,
            fill_value=fill_value,
            sparse=sparse,
        )
        coord_names = set(self._coord_names)
        coord_names.update(indexers)
        return self._replace_with_new_dims(variables, coord_names, indexes=indexes)

    def interp(
        self,
        coords: Mapping[Hashable, Any] = None,
        method: str = "linear",
        assume_sorted: bool = False,
        kwargs: Mapping[str, Any] = None,
        **coords_kwargs: Any,
    ) -> "Dataset":
        """Multidimensional interpolation of Dataset.

        Parameters
        ----------
        coords : dict, optional
            Mapping from dimension names to the new coordinates.
            New coordinate can be a scalar, array-like or DataArray.
            If DataArrays are passed as new coordinates, their dimensions are
            used for the broadcasting. Missing values are skipped.
        method : str, optional
            {"linear", "nearest"} for multidimensional array,
            {"linear", "nearest", "zero", "slinear", "quadratic", "cubic"}
            for 1-dimensional array. "linear" is used by default.
        assume_sorted : bool, optional
            If False, values of coordinates that are interpolated over can be
            in any order and they are sorted first. If True, interpolated
            coordinates are assumed to be an array of monotonically increasing
            values.
        kwargs : dict, optional
            Additional keyword arguments passed to scipy's interpolator. Valid
            options and their behavior depend on if 1-dimensional or
            multi-dimensional interpolation is used.
        **coords_kwargs : {dim: coordinate, ...}, optional
            The keyword arguments form of ``coords``.
            One of coords or coords_kwargs must be provided.

        Returns
        -------
        interpolated : Dataset
            New dataset on the new coordinates.

        Notes
        -----
        scipy is required.

        See Also
        --------
        scipy.interpolate.interp1d
        scipy.interpolate.interpn

        Examples
        --------
        >>> ds = xr.Dataset(
        ...     data_vars={
        ...         "a": ("x", [5, 7, 4]),
        ...         "b": (
        ...             ("x", "y"),
        ...             [[1, 4, 2, 9], [2, 7, 6, np.nan], [6, np.nan, 5, 8]],
        ...         ),
        ...     },
        ...     coords={"x": [0, 1, 2], "y": [10, 12, 14, 16]},
        ... )
        >>> ds
        <xarray.Dataset>
        Dimensions:  (x: 3, y: 4)
        Coordinates:
          * x        (x) int64 0 1 2
          * y        (y) int64 10 12 14 16
        Data variables:
            a        (x) int64 5 7 4
            b        (x, y) float64 1.0 4.0 2.0 9.0 2.0 7.0 6.0 nan 6.0 nan 5.0 8.0

        1D interpolation with the default method (linear):

        >>> ds.interp(x=[0, 0.75, 1.25, 1.75])
        <xarray.Dataset>
        Dimensions:  (x: 4, y: 4)
        Coordinates:
          * y        (y) int64 10 12 14 16
          * x        (x) float64 0.0 0.75 1.25 1.75
        Data variables:
            a        (x) float64 5.0 6.5 6.25 4.75
            b        (x, y) float64 1.0 4.0 2.0 nan 1.75 6.25 ... nan 5.0 nan 5.25 nan

        1D interpolation with a different method:

        >>> ds.interp(x=[0, 0.75, 1.25, 1.75], method="nearest")
        <xarray.Dataset>
        Dimensions:  (x: 4, y: 4)
        Coordinates:
          * y        (y) int64 10 12 14 16
          * x        (x) float64 0.0 0.75 1.25 1.75
        Data variables:
            a        (x) float64 5.0 7.0 7.0 4.0
            b        (x, y) float64 1.0 4.0 2.0 9.0 2.0 7.0 ... 6.0 nan 6.0 nan 5.0 8.0

        1D extrapolation:

        >>> ds.interp(
        ...     x=[1, 1.5, 2.5, 3.5],
        ...     method="linear",
        ...     kwargs={"fill_value": "extrapolate"},
        ... )
        <xarray.Dataset>
        Dimensions:  (x: 4, y: 4)
        Coordinates:
          * y        (y) int64 10 12 14 16
          * x        (x) float64 1.0 1.5 2.5 3.5
        Data variables:
            a        (x) float64 7.0 5.5 2.5 -0.5
            b        (x, y) float64 2.0 7.0 6.0 nan 4.0 nan ... 4.5 nan 12.0 nan 3.5 nan

        2D interpolation:

        >>> ds.interp(x=[0, 0.75, 1.25, 1.75], y=[11, 13, 15], method="linear")
        <xarray.Dataset>
        Dimensions:  (x: 4, y: 3)
        Coordinates:
          * x        (x) float64 0.0 0.75 1.25 1.75
          * y        (y) int64 11 13 15
        Data variables:
            a        (x) float64 5.0 6.5 6.25 4.75
            b        (x, y) float64 2.5 3.0 nan 4.0 5.625 nan nan nan nan nan nan nan
        """
        from . import missing

        if kwargs is None:
            kwargs = {}

        coords = either_dict_or_kwargs(coords, coords_kwargs, "interp")
        indexers = dict(self._validate_interp_indexers(coords))

        if coords:
            # This avoids broadcasting over coordinates that are both in
            # the original array AND in the indexing array. It essentially
            # forces interpolation along the shared coordinates.
            sdims = (
                set(self.dims)
                .intersection(*[set(nx.dims) for nx in indexers.values()])
                .difference(coords.keys())
            )
            indexers.update({d: self.variables[d] for d in sdims})

        obj = self if assume_sorted else self.sortby([k for k in coords])

        def maybe_variable(obj, k):
            # workaround to get variable for dimension without coordinate.
            try:
                return obj._variables[k]
            except KeyError:
                return as_variable((k, range(obj.dims[k])))

        def _validate_interp_indexer(x, new_x):
            # In the case of datetimes, the restrictions placed on indexers
            # used with interp are stronger than those which are placed on
            # isel, so we need an additional check after _validate_indexers.
            if _contains_datetime_like_objects(
                x
            ) and not _contains_datetime_like_objects(new_x):
                raise TypeError(
                    "When interpolating over a datetime-like "
                    "coordinate, the coordinates to "
                    "interpolate to must be either datetime "
                    "strings or datetimes. "
                    "Instead got\n{}".format(new_x)
                )
            return x, new_x

        variables: Dict[Hashable, Variable] = {}
        for name, var in obj._variables.items():
            if name in indexers:
                continue

            if var.dtype.kind in "uifc":
                var_indexers = {
                    k: _validate_interp_indexer(maybe_variable(obj, k), v)
                    for k, v in indexers.items()
                    if k in var.dims
                }
                variables[name] = missing.interp(var, var_indexers, method, **kwargs)
            elif all(d not in indexers for d in var.dims):
                # keep unrelated object array
                variables[name] = var

        coord_names = obj._coord_names & variables.keys()
        indexes = {k: v for k, v in obj.indexes.items() if k not in indexers}
        selected = self._replace_with_new_dims(
            variables.copy(), coord_names, indexes=indexes
        )

        # attach indexer as coordinate
        variables.update(indexers)
        for k, v in indexers.items():
            assert isinstance(v, Variable)
            if v.dims == (k,):
                indexes[k] = v.to_index()

        # Extract coordinates from indexers
        coord_vars, new_indexes = selected._get_indexers_coords_and_indexes(coords)
        variables.update(coord_vars)
        indexes.update(new_indexes)

        coord_names = obj._coord_names & variables.keys() | coord_vars.keys()
        return self._replace_with_new_dims(variables, coord_names, indexes=indexes)

    def interp_like(
        self,
        other: Union["Dataset", "DataArray"],
        method: str = "linear",
        assume_sorted: bool = False,
        kwargs: Mapping[str, Any] = None,
    ) -> "Dataset":
        """Interpolate this object onto the coordinates of another object,
        filling the out of range values with NaN.

        Parameters
        ----------
        other : Dataset or DataArray
            Object with an 'indexes' attribute giving a mapping from dimension
            names to an 1d array-like, which provides coordinates upon
            which to index the variables in this dataset. Missing values are skipped.
        method : str, optional
            {"linear", "nearest"} for multidimensional array,
            {"linear", "nearest", "zero", "slinear", "quadratic", "cubic"}
            for 1-dimensional array. 'linear' is used by default.
        assume_sorted : bool, optional
            If False, values of coordinates that are interpolated over can be
            in any order and they are sorted first. If True, interpolated
            coordinates are assumed to be an array of monotonically increasing
            values.
        kwargs : dict, optional
            Additional keyword passed to scipy's interpolator.

        Returns
        -------
        interpolated : Dataset
            Another dataset by interpolating this dataset's data along the
            coordinates of the other object.

        Notes
        -----
        scipy is required.
        If the dataset has object-type coordinates, reindex is used for these
        coordinates instead of the interpolation.

        See Also
        --------
        Dataset.interp
        Dataset.reindex_like
        """
        if kwargs is None:
            kwargs = {}
        coords = alignment.reindex_like_indexers(self, other)

        numeric_coords: Dict[Hashable, pd.Index] = {}
        object_coords: Dict[Hashable, pd.Index] = {}
        for k, v in coords.items():
            if v.dtype.kind in "uifcMm":
                numeric_coords[k] = v
            else:
                object_coords[k] = v

        ds = self
        if object_coords:
            # We do not support interpolation along object coordinate.
            # reindex instead.
            ds = self.reindex(object_coords)
        return ds.interp(numeric_coords, method, assume_sorted, kwargs)

    # Helper methods for rename()
    def _rename_vars(self, name_dict, dims_dict):
        variables = {}
        coord_names = set()
        for k, v in self.variables.items():
            var = v.copy(deep=False)
            var.dims = tuple(dims_dict.get(dim, dim) for dim in v.dims)
            name = name_dict.get(k, k)
            if name in variables:
                raise ValueError(f"the new name {name!r} conflicts")
            variables[name] = var
            if k in self._coord_names:
                coord_names.add(name)
        return variables, coord_names

    def _rename_dims(self, name_dict):
        return {name_dict.get(k, k): v for k, v in self.dims.items()}

    def _rename_indexes(self, name_dict, dims_set):
        if self._indexes is None:
            return None
        indexes = {}
        for k, v in self.indexes.items():
            new_name = name_dict.get(k, k)
            if new_name not in dims_set:
                continue
            if isinstance(v, pd.MultiIndex):
                new_names = [name_dict.get(k, k) for k in v.names]
                index = v.rename(names=new_names)
            else:
                index = v.rename(new_name)
            indexes[new_name] = index
        return indexes

    def _rename_all(self, name_dict, dims_dict):
        variables, coord_names = self._rename_vars(name_dict, dims_dict)
        dims = self._rename_dims(dims_dict)
        indexes = self._rename_indexes(name_dict, dims.keys())
        return variables, coord_names, dims, indexes

    def rename(
        self,
        name_dict: Mapping[Hashable, Hashable] = None,
        **names: Hashable,
    ) -> "Dataset":
        """Returns a new object with renamed variables and dimensions.

        Parameters
        ----------
        name_dict : dict-like, optional
            Dictionary whose keys are current variable or dimension names and
            whose values are the desired names.
        **names : optional
            Keyword form of ``name_dict``.
            One of name_dict or names must be provided.

        Returns
        -------
        renamed : Dataset
            Dataset with renamed variables and dimensions.

        See Also
        --------
        Dataset.swap_dims
        Dataset.rename_vars
        Dataset.rename_dims
        DataArray.rename
        """
        name_dict = either_dict_or_kwargs(name_dict, names, "rename")
        for k in name_dict.keys():
            if k not in self and k not in self.dims:
                raise ValueError(
                    "cannot rename %r because it is not a "
                    "variable or dimension in this dataset" % k
                )

        variables, coord_names, dims, indexes = self._rename_all(
            name_dict=name_dict, dims_dict=name_dict
        )
        assert_unique_multiindex_level_names(variables)
        return self._replace(variables, coord_names, dims=dims, indexes=indexes)

    def rename_dims(
        self, dims_dict: Mapping[Hashable, Hashable] = None, **dims: Hashable
    ) -> "Dataset":
        """Returns a new object with renamed dimensions only.

        Parameters
        ----------
        dims_dict : dict-like, optional
            Dictionary whose keys are current dimension names and
            whose values are the desired names. The desired names must
            not be the name of an existing dimension or Variable in the Dataset.
        **dims : optional
            Keyword form of ``dims_dict``.
            One of dims_dict or dims must be provided.

        Returns
        -------
        renamed : Dataset
            Dataset with renamed dimensions.

        See Also
        --------
        Dataset.swap_dims
        Dataset.rename
        Dataset.rename_vars
        DataArray.rename
        """
        dims_dict = either_dict_or_kwargs(dims_dict, dims, "rename_dims")
        for k, v in dims_dict.items():
            if k not in self.dims:
                raise ValueError(
                    "cannot rename %r because it is not a "
                    "dimension in this dataset" % k
                )
            if v in self.dims or v in self:
                raise ValueError(
                    f"Cannot rename {k} to {v} because {v} already exists. "
                    "Try using swap_dims instead."
                )

        variables, coord_names, sizes, indexes = self._rename_all(
            name_dict={}, dims_dict=dims_dict
        )
        return self._replace(variables, coord_names, dims=sizes, indexes=indexes)

    def rename_vars(
        self, name_dict: Mapping[Hashable, Hashable] = None, **names: Hashable
    ) -> "Dataset":
        """Returns a new object with renamed variables including coordinates

        Parameters
        ----------
        name_dict : dict-like, optional
            Dictionary whose keys are current variable or coordinate names and
            whose values are the desired names.
        **names : optional
            Keyword form of ``name_dict``.
            One of name_dict or names must be provided.

        Returns
        -------
        renamed : Dataset
            Dataset with renamed variables including coordinates

        See Also
        --------
        Dataset.swap_dims
        Dataset.rename
        Dataset.rename_dims
        DataArray.rename
        """
        name_dict = either_dict_or_kwargs(name_dict, names, "rename_vars")
        for k in name_dict:
            if k not in self:
                raise ValueError(
                    "cannot rename %r because it is not a "
                    "variable or coordinate in this dataset" % k
                )
        variables, coord_names, dims, indexes = self._rename_all(
            name_dict=name_dict, dims_dict={}
        )
        return self._replace(variables, coord_names, dims=dims, indexes=indexes)

    def swap_dims(
        self, dims_dict: Mapping[Hashable, Hashable] = None, **dims_kwargs
    ) -> "Dataset":
        """Returns a new object with swapped dimensions.

        Parameters
        ----------
        dims_dict : dict-like
            Dictionary whose keys are current dimension names and whose values
            are new names.
        **dims_kwargs : {existing_dim: new_dim, ...}, optional
            The keyword arguments form of ``dims_dict``.
            One of dims_dict or dims_kwargs must be provided.

        Returns
        -------
        swapped : Dataset
            Dataset with swapped dimensions.

        Examples
        --------
        >>> ds = xr.Dataset(
        ...     data_vars={"a": ("x", [5, 7]), "b": ("x", [0.1, 2.4])},
        ...     coords={"x": ["a", "b"], "y": ("x", [0, 1])},
        ... )
        >>> ds
        <xarray.Dataset>
        Dimensions:  (x: 2)
        Coordinates:
          * x        (x) <U1 'a' 'b'
            y        (x) int64 0 1
        Data variables:
            a        (x) int64 5 7
            b        (x) float64 0.1 2.4

        >>> ds.swap_dims({"x": "y"})
        <xarray.Dataset>
        Dimensions:  (y: 2)
        Coordinates:
            x        (y) <U1 'a' 'b'
          * y        (y) int64 0 1
        Data variables:
            a        (y) int64 5 7
            b        (y) float64 0.1 2.4

        >>> ds.swap_dims({"x": "z"})
        <xarray.Dataset>
        Dimensions:  (z: 2)
        Coordinates:
            x        (z) <U1 'a' 'b'
            y        (z) int64 0 1
        Dimensions without coordinates: z
        Data variables:
            a        (z) int64 5 7
            b        (z) float64 0.1 2.4

        See Also
        --------
        Dataset.rename
        DataArray.swap_dims
        """
        # TODO: deprecate this method in favor of a (less confusing)
        # rename_dims() method that only renames dimensions.

        dims_dict = either_dict_or_kwargs(dims_dict, dims_kwargs, "swap_dims")
        for k, v in dims_dict.items():
            if k not in self.dims:
                raise ValueError(
                    "cannot swap from dimension %r because it is "
                    "not an existing dimension" % k
                )
            if v in self.variables and self.variables[v].dims != (k,):
                raise ValueError(
                    "replacement dimension %r is not a 1D "
                    "variable along the old dimension %r" % (v, k)
                )

        result_dims = {dims_dict.get(dim, dim) for dim in self.dims}

        coord_names = self._coord_names.copy()
        coord_names.update({dim for dim in dims_dict.values() if dim in self.variables})

        variables: Dict[Hashable, Variable] = {}
        indexes: Dict[Hashable, pd.Index] = {}
        for k, v in self.variables.items():
            dims = tuple(dims_dict.get(dim, dim) for dim in v.dims)
            if k in result_dims:
                var = v.to_index_variable()
                if k in self.indexes:
                    indexes[k] = self.indexes[k]
                else:
                    new_index = var.to_index()
                    if new_index.nlevels == 1:
                        # make sure index name matches dimension name
                        new_index = new_index.rename(k)
                    indexes[k] = new_index
            else:
                var = v.to_base_variable()
            var.dims = dims
            variables[k] = var

        return self._replace_with_new_dims(variables, coord_names, indexes=indexes)

    def expand_dims(
        self,
        dim: Union[None, Hashable, Sequence[Hashable], Mapping[Hashable, Any]] = None,
        axis: Union[None, int, Sequence[int]] = None,
        **dim_kwargs: Any,
    ) -> "Dataset":
        """Return a new object with an additional axis (or axes) inserted at
        the corresponding position in the array shape.  The new object is a
        view into the underlying array, not a copy.

        If dim is already a scalar coordinate, it will be promoted to a 1D
        coordinate consisting of a single value.

        Parameters
        ----------
        dim : hashable, sequence of hashable, mapping, or None
            Dimensions to include on the new variable. If provided as hashable
            or sequence of hashable, then dimensions are inserted with length
            1. If provided as a mapping, then the keys are the new dimensions
            and the values are either integers (giving the length of the new
            dimensions) or array-like (giving the coordinates of the new
            dimensions).
        axis : int, sequence of int, or None
            Axis position(s) where new axis is to be inserted (position(s) on
            the result array). If a list (or tuple) of integers is passed,
            multiple axes are inserted. In this case, dim arguments should be
            same length list. If axis=None is passed, all the axes will be
            inserted to the start of the result array.
        **dim_kwargs : int or sequence or ndarray
            The keywords are arbitrary dimensions being inserted and the values
            are either the lengths of the new dims (if int is given), or their
            coordinates. Note, this is an alternative to passing a dict to the
            dim kwarg and will only be used if dim is None.

        Returns
        -------
        expanded : same type as caller
            This object, but with an additional dimension(s).
        """
        if dim is None:
            pass
        elif isinstance(dim, Mapping):
            # We're later going to modify dim in place; don't tamper with
            # the input
            dim = dict(dim)
        elif isinstance(dim, int):
            raise TypeError(
                "dim should be hashable or sequence of hashables or mapping"
            )
        elif isinstance(dim, str) or not isinstance(dim, Sequence):
            dim = {dim: 1}
        elif isinstance(dim, Sequence):
            if len(dim) != len(set(dim)):
                raise ValueError("dims should not contain duplicate values.")
            dim = {d: 1 for d in dim}

        dim = either_dict_or_kwargs(dim, dim_kwargs, "expand_dims")
        assert isinstance(dim, MutableMapping)

        if axis is None:
            axis = list(range(len(dim)))
        elif not isinstance(axis, Sequence):
            axis = [axis]

        if len(dim) != len(axis):
            raise ValueError("lengths of dim and axis should be identical.")
        for d in dim:
            if d in self.dims:
                raise ValueError(f"Dimension {d} already exists.")
            if d in self._variables and not utils.is_scalar(self._variables[d]):
                raise ValueError(
                    "{dim} already exists as coordinate or"
                    " variable name.".format(dim=d)
                )

        variables: Dict[Hashable, Variable] = {}
        coord_names = self._coord_names.copy()
        # If dim is a dict, then ensure that the values are either integers
        # or iterables.
        for k, v in dim.items():
            if hasattr(v, "__iter__"):
                # If the value for the new dimension is an iterable, then
                # save the coordinates to the variables dict, and set the
                # value within the dim dict to the length of the iterable
                # for later use.
                variables[k] = xr.IndexVariable((k,), v)
                coord_names.add(k)
                dim[k] = variables[k].size
            elif isinstance(v, int):
                pass  # Do nothing if the dimensions value is just an int
            else:
                raise TypeError(
                    "The value of new dimension {k} must be "
                    "an iterable or an int".format(k=k)
                )

        for k, v in self._variables.items():
            if k not in dim:
                if k in coord_names:  # Do not change coordinates
                    variables[k] = v
                else:
                    result_ndim = len(v.dims) + len(axis)
                    for a in axis:
                        if a < -result_ndim or result_ndim - 1 < a:
                            raise IndexError(
                                f"Axis {a} of variable {k} is out of bounds of the "
                                f"expanded dimension size {result_ndim}"
                            )

                    axis_pos = [a if a >= 0 else result_ndim + a for a in axis]
                    if len(axis_pos) != len(set(axis_pos)):
                        raise ValueError("axis should not contain duplicate values")
                    # We need to sort them to make sure `axis` equals to the
                    # axis positions of the result array.
                    zip_axis_dim = sorted(zip(axis_pos, dim.items()))

                    all_dims = list(zip(v.dims, v.shape))
                    for d, c in zip_axis_dim:
                        all_dims.insert(d, c)
                    variables[k] = v.set_dims(dict(all_dims))
            else:
                # If dims includes a label of a non-dimension coordinate,
                # it will be promoted to a 1D coordinate with a single value.
                variables[k] = v.set_dims(k).to_index_variable()

        new_dims = self._dims.copy()
        new_dims.update(dim)

        return self._replace_vars_and_dims(
            variables, dims=new_dims, coord_names=coord_names
        )

    def set_index(
        self,
        indexes: Mapping[Hashable, Union[Hashable, Sequence[Hashable]]] = None,
        append: bool = False,
        **indexes_kwargs: Union[Hashable, Sequence[Hashable]],
    ) -> "Dataset":
        """Set Dataset (multi-)indexes using one or more existing coordinates
        or variables.

        Parameters
        ----------
        indexes : {dim: index, ...}
            Mapping from names matching dimensions and values given
            by (lists of) the names of existing coordinates or variables to set
            as new (multi-)index.
        append : bool, optional
            If True, append the supplied index(es) to the existing index(es).
            Otherwise replace the existing index(es) (default).
        **indexes_kwargs : optional
            The keyword arguments form of ``indexes``.
            One of indexes or indexes_kwargs must be provided.

        Returns
        -------
        obj : Dataset
            Another dataset, with this dataset's data but replaced coordinates.

        Examples
        --------
        >>> arr = xr.DataArray(
        ...     data=np.ones((2, 3)),
        ...     dims=["x", "y"],
        ...     coords={"x": range(2), "y": range(3), "a": ("x", [3, 4])},
        ... )
        >>> ds = xr.Dataset({"v": arr})
        >>> ds
        <xarray.Dataset>
        Dimensions:  (x: 2, y: 3)
        Coordinates:
          * x        (x) int64 0 1
          * y        (y) int64 0 1 2
            a        (x) int64 3 4
        Data variables:
            v        (x, y) float64 1.0 1.0 1.0 1.0 1.0 1.0
        >>> ds.set_index(x="a")
        <xarray.Dataset>
        Dimensions:  (x: 2, y: 3)
        Coordinates:
          * x        (x) int64 3 4
          * y        (y) int64 0 1 2
        Data variables:
            v        (x, y) float64 1.0 1.0 1.0 1.0 1.0 1.0

        See Also
        --------
        Dataset.reset_index
        Dataset.swap_dims
        """
        indexes = either_dict_or_kwargs(indexes, indexes_kwargs, "set_index")
        variables, coord_names = merge_indexes(
            indexes, self._variables, self._coord_names, append=append
        )
        return self._replace_vars_and_dims(variables, coord_names=coord_names)

    def reset_index(
        self,
        dims_or_levels: Union[Hashable, Sequence[Hashable]],
        drop: bool = False,
    ) -> "Dataset":
        """Reset the specified index(es) or multi-index level(s).

        Parameters
        ----------
        dims_or_levels : str or list
            Name(s) of the dimension(s) and/or multi-index level(s) that will
            be reset.
        drop : bool, optional
            If True, remove the specified indexes and/or multi-index levels
            instead of extracting them as new coordinates (default: False).

        Returns
        -------
        obj : Dataset
            Another dataset, with this dataset's data but replaced coordinates.

        See Also
        --------
        Dataset.set_index
        """
        variables, coord_names = split_indexes(
            dims_or_levels,
            self._variables,
            self._coord_names,
            cast(Mapping[Hashable, Hashable], self._level_coords),
            drop=drop,
        )
        return self._replace_vars_and_dims(variables, coord_names=coord_names)

    def reorder_levels(
        self,
        dim_order: Mapping[Hashable, Sequence[int]] = None,
        **dim_order_kwargs: Sequence[int],
    ) -> "Dataset":
        """Rearrange index levels using input order.

        Parameters
        ----------
        dim_order : optional
            Mapping from names matching dimensions and values given
            by lists representing new level orders. Every given dimension
            must have a multi-index.
        **dim_order_kwargs : optional
            The keyword arguments form of ``dim_order``.
            One of dim_order or dim_order_kwargs must be provided.

        Returns
        -------
        obj : Dataset
            Another dataset, with this dataset's data but replaced
            coordinates.
        """
        dim_order = either_dict_or_kwargs(dim_order, dim_order_kwargs, "reorder_levels")
        variables = self._variables.copy()
        indexes = dict(self.indexes)
        for dim, order in dim_order.items():
            coord = self._variables[dim]
            index = self.indexes[dim]
            if not isinstance(index, pd.MultiIndex):
                raise ValueError(f"coordinate {dim} has no MultiIndex")
            new_index = index.reorder_levels(order)
            variables[dim] = IndexVariable(coord.dims, new_index)
            indexes[dim] = new_index

        return self._replace(variables, indexes=indexes)

    def _stack_once(self, dims, new_dim):
        if ... in dims:
            dims = list(infix_dims(dims, self.dims))
        variables = {}
        for name, var in self.variables.items():
            if name not in dims:
                if any(d in var.dims for d in dims):
                    add_dims = [d for d in dims if d not in var.dims]
                    vdims = list(var.dims) + add_dims
                    shape = [self.dims[d] for d in vdims]
                    exp_var = var.set_dims(vdims, shape)
                    stacked_var = exp_var.stack(**{new_dim: dims})
                    variables[name] = stacked_var
                else:
                    variables[name] = var.copy(deep=False)

        # consider dropping levels that are unused?
        levels = [self.get_index(dim) for dim in dims]
        idx = utils.multiindex_from_product_levels(levels, names=dims)
        variables[new_dim] = IndexVariable(new_dim, idx)

        coord_names = set(self._coord_names) - set(dims) | {new_dim}

        indexes = {k: v for k, v in self.indexes.items() if k not in dims}
        indexes[new_dim] = idx

        return self._replace_with_new_dims(
            variables, coord_names=coord_names, indexes=indexes
        )

    def stack(
        self,
        dimensions: Mapping[Hashable, Sequence[Hashable]] = None,
        **dimensions_kwargs: Sequence[Hashable],
    ) -> "Dataset":
        """
        Stack any number of existing dimensions into a single new dimension.

        New dimensions will be added at the end, and the corresponding
        coordinate variables will be combined into a MultiIndex.

        Parameters
        ----------
        dimensions : mapping of hashable to sequence of hashable
            Mapping of the form `new_name=(dim1, dim2, ...)`. Names of new
            dimensions, and the existing dimensions that they replace. An
            ellipsis (`...`) will be replaced by all unlisted dimensions.
            Passing a list containing an ellipsis (`stacked_dim=[...]`) will stack over
            all dimensions.
        **dimensions_kwargs
            The keyword arguments form of ``dimensions``.
            One of dimensions or dimensions_kwargs must be provided.

        Returns
        -------
        stacked : Dataset
            Dataset with stacked data.

        See Also
        --------
        Dataset.unstack
        """
        dimensions = either_dict_or_kwargs(dimensions, dimensions_kwargs, "stack")
        result = self
        for new_dim, dims in dimensions.items():
            result = result._stack_once(dims, new_dim)
        return result

    def to_stacked_array(
        self,
        new_dim: Hashable,
        sample_dims: Sequence[Hashable],
        variable_dim: str = "variable",
        name: Hashable = None,
    ) -> "DataArray":
        """Combine variables of differing dimensionality into a DataArray
        without broadcasting.

        This method is similar to Dataset.to_array but does not broadcast the
        variables.

        Parameters
        ----------
        new_dim : hashable
            Name of the new stacked coordinate
        sample_dims : sequence of hashable
            Dimensions that **will not** be stacked. Each array in the dataset
            must share these dimensions. For machine learning applications,
            these define the dimensions over which samples are drawn.
        variable_dim : str, optional
            Name of the level in the stacked coordinate which corresponds to
            the variables.
        name : str, optional
            Name of the new data array.

        Returns
        -------
        stacked : DataArray
            DataArray with the specified dimensions and data variables
            stacked together. The stacked coordinate is named ``new_dim``
            and represented by a MultiIndex object with a level containing the
            data variable names. The name of this level is controlled using
            the ``variable_dim`` argument.

        See Also
        --------
        Dataset.to_array
        Dataset.stack
        DataArray.to_unstacked_dataset

        Examples
        --------
        >>> data = xr.Dataset(
        ...     data_vars={
        ...         "a": (("x", "y"), [[0, 1, 2], [3, 4, 5]]),
        ...         "b": ("x", [6, 7]),
        ...     },
        ...     coords={"y": ["u", "v", "w"]},
        ... )

        >>> data
        <xarray.Dataset>
        Dimensions:  (x: 2, y: 3)
        Coordinates:
          * y        (y) <U1 'u' 'v' 'w'
        Dimensions without coordinates: x
        Data variables:
            a        (x, y) int64 0 1 2 3 4 5
            b        (x) int64 6 7

        >>> data.to_stacked_array("z", sample_dims=["x"])
        <xarray.DataArray 'a' (x: 2, z: 4)>
        array([[0, 1, 2, 6],
               [3, 4, 5, 7]])
        Coordinates:
          * z         (z) MultiIndex
          - variable  (z) object 'a' 'a' 'a' 'b'
          - y         (z) object 'u' 'v' 'w' nan
        Dimensions without coordinates: x

        """
        stacking_dims = tuple(dim for dim in self.dims if dim not in sample_dims)

        for variable in self:
            dims = self[variable].dims
            dims_include_sample_dims = set(sample_dims) <= set(dims)
            if not dims_include_sample_dims:
                raise ValueError(
                    "All variables in the dataset must contain the "
                    "dimensions {}.".format(dims)
                )

        def ensure_stackable(val):
            assign_coords = {variable_dim: val.name}
            for dim in stacking_dims:
                if dim not in val.dims:
                    assign_coords[dim] = None

            expand_dims = set(stacking_dims).difference(set(val.dims))
            expand_dims.add(variable_dim)
            # must be list for .expand_dims
            expand_dims = list(expand_dims)

            return (
                val.assign_coords(**assign_coords)
                .expand_dims(expand_dims)
                .stack({new_dim: (variable_dim,) + stacking_dims})
            )

        # concatenate the arrays
        stackable_vars = [ensure_stackable(self[key]) for key in self.data_vars]
        data_array = xr.concat(stackable_vars, dim=new_dim)

        # coerce the levels of the MultiIndex to have the same type as the
        # input dimensions. This code is messy, so it might be better to just
        # input a dummy value for the singleton dimension.
        idx = data_array.indexes[new_dim]
        levels = [idx.levels[0]] + [
            level.astype(self[level.name].dtype) for level in idx.levels[1:]
        ]
        new_idx = idx.set_levels(levels)
        data_array[new_dim] = IndexVariable(new_dim, new_idx)

        if name is not None:
            data_array.name = name

        return data_array

    def _unstack_once(self, dim: Hashable, fill_value) -> "Dataset":
        index = self.get_index(dim)
        index = remove_unused_levels_categories(index)

        variables: Dict[Hashable, Variable] = {}
        indexes = {k: v for k, v in self.indexes.items() if k != dim}

        for name, var in self.variables.items():
            if name != dim:
                if dim in var.dims:
                    if isinstance(fill_value, Mapping):
                        fill_value_ = fill_value[name]
                    else:
                        fill_value_ = fill_value

                    variables[name] = var._unstack_once(
                        index=index, dim=dim, fill_value=fill_value_
                    )
                else:
                    variables[name] = var

        for name, lev in zip(index.names, index.levels):
            variables[name] = IndexVariable(name, lev)
            indexes[name] = lev

        coord_names = set(self._coord_names) - {dim} | set(index.names)

        return self._replace_with_new_dims(
            variables, coord_names=coord_names, indexes=indexes
        )

    def _unstack_full_reindex(
        self, dim: Hashable, fill_value, sparse: bool
    ) -> "Dataset":
        index = self.get_index(dim)
        index = remove_unused_levels_categories(index)
        full_idx = pd.MultiIndex.from_product(index.levels, names=index.names)

        # take a shortcut in case the MultiIndex was not modified.
        if index.equals(full_idx):
            obj = self
        else:
            obj = self._reindex(
                {dim: full_idx}, copy=False, fill_value=fill_value, sparse=sparse
            )

        new_dim_names = index.names
        new_dim_sizes = [lev.size for lev in index.levels]

        variables: Dict[Hashable, Variable] = {}
        indexes = {k: v for k, v in self.indexes.items() if k != dim}

        for name, var in obj.variables.items():
            if name != dim:
                if dim in var.dims:
                    new_dims = dict(zip(new_dim_names, new_dim_sizes))
                    variables[name] = var.unstack({dim: new_dims})
                else:
                    variables[name] = var

        for name, lev in zip(new_dim_names, index.levels):
            variables[name] = IndexVariable(name, lev)
            indexes[name] = lev

        coord_names = set(self._coord_names) - {dim} | set(new_dim_names)

        return self._replace_with_new_dims(
            variables, coord_names=coord_names, indexes=indexes
        )

    def unstack(
        self,
        dim: Union[Hashable, Iterable[Hashable]] = None,
        fill_value: Any = dtypes.NA,
        sparse: bool = False,
    ) -> "Dataset":
        """
        Unstack existing dimensions corresponding to MultiIndexes into
        multiple new dimensions.

        New dimensions will be added at the end.

        Parameters
        ----------
        dim : hashable or iterable of hashable, optional
            Dimension(s) over which to unstack. By default unstacks all
            MultiIndexes.
        fill_value : scalar or dict-like, default: nan
            value to be filled. If a dict-like, maps variable names to
            fill values. If not provided or if the dict-like does not
            contain all variables, the dtype's NA value will be used.
        sparse : bool, default: False
            use sparse-array if True

        Returns
        -------
        unstacked : Dataset
            Dataset with unstacked data.

        See Also
        --------
        Dataset.stack
        """
        if dim is None:
            dims = [
                d for d in self.dims if isinstance(self.get_index(d), pd.MultiIndex)
            ]
        else:
            if isinstance(dim, str) or not isinstance(dim, Iterable):
                dims = [dim]
            else:
                dims = list(dim)

            missing_dims = [d for d in dims if d not in self.dims]
            if missing_dims:
                raise ValueError(
                    "Dataset does not contain the dimensions: %s" % missing_dims
                )

            non_multi_dims = [
                d for d in dims if not isinstance(self.get_index(d), pd.MultiIndex)
            ]
            if non_multi_dims:
                raise ValueError(
                    "cannot unstack dimensions that do not "
                    "have a MultiIndex: %s" % non_multi_dims
                )

        result = self.copy(deep=False)
        for dim in dims:

            if (
                # Dask arrays don't support assignment by index, which the fast unstack
                # function requires.
                # https://github.com/pydata/xarray/pull/4746#issuecomment-753282125
                any(is_duck_dask_array(v.data) for v in self.variables.values())
                # Sparse doesn't currently support (though we could special-case
                # it)
                # https://github.com/pydata/sparse/issues/422
                or any(
                    isinstance(v.data, sparse_array_type)
                    for v in self.variables.values()
                )
                or sparse
                # numpy full_like only added `shape` in 1.17
                or LooseVersion(np.__version__) < LooseVersion("1.17")
                # Until https://github.com/pydata/xarray/pull/4751 is resolved,
                # we check explicitly whether it's a numpy array. Once that is
                # resolved, explicitly exclude pint arrays.
                # # pint doesn't implement `np.full_like` in a way that's
                # # currently compatible.
                # # https://github.com/pydata/xarray/pull/4746#issuecomment-753425173
                # # or any(
                # #     isinstance(v.data, pint_array_type) for v in self.variables.values()
                # # )
                or any(
                    not isinstance(v.data, np.ndarray) for v in self.variables.values()
                )
            ):
                result = result._unstack_full_reindex(dim, fill_value, sparse)
            else:
                result = result._unstack_once(dim, fill_value)
        return result

    def update(self, other: "CoercibleMapping") -> "Dataset":
        """Update this dataset's variables with those from another dataset.

        Just like :py:meth:`dict.update` this is a in-place operation.

        Parameters
        ----------
        other : Dataset or mapping
            Variables with which to update this dataset. One of:

            - Dataset
            - mapping {var name: DataArray}
            - mapping {var name: Variable}
            - mapping {var name: (dimension name, array-like)}
            - mapping {var name: (tuple of dimension names, array-like)}

        Returns
        -------
        updated : Dataset
            Updated dataset. Note that since the update is in-place this is the input
            dataset.

            It is deprecated since version 0.17 and scheduled to be removed in 0.19.

        Raises
        ------
        ValueError
            If any dimensions would have inconsistent sizes in the updated
            dataset.

        See Also
        --------
        Dataset.assign
        """
        merge_result = dataset_update_method(self, other)
        return self._replace(inplace=True, **merge_result._asdict())

    def merge(
        self,
        other: Union["CoercibleMapping", "DataArray"],
        overwrite_vars: Union[Hashable, Iterable[Hashable]] = frozenset(),
        compat: str = "no_conflicts",
        join: str = "outer",
        fill_value: Any = dtypes.NA,
        combine_attrs: str = "override",
    ) -> "Dataset":
        """Merge the arrays of two datasets into a single dataset.

        This method generally does not allow for overriding data, with the
        exception of attributes, which are ignored on the second dataset.
        Variables with the same name are checked for conflicts via the equals
        or identical methods.

        Parameters
        ----------
        other : Dataset or mapping
            Dataset or variables to merge with this dataset.
        overwrite_vars : hashable or iterable of hashable, optional
            If provided, update variables of these name(s) without checking for
            conflicts in this dataset.
        compat : {"broadcast_equals", "equals", "identical", \
                  "no_conflicts"}, optional
            String indicating how to compare variables of the same name for
            potential conflicts:

            - 'broadcast_equals': all values must be equal when variables are
              broadcast against each other to ensure common dimensions.
            - 'equals': all values and dimensions must be the same.
            - 'identical': all values, dimensions and attributes must be the
              same.
            - 'no_conflicts': only values which are not null in both datasets
              must be equal. The returned dataset then contains the combination
              of all non-null values.
        join : {"outer", "inner", "left", "right", "exact"}, optional
            Method for joining ``self`` and ``other`` along shared dimensions:

            - 'outer': use the union of the indexes
            - 'inner': use the intersection of the indexes
            - 'left': use indexes from ``self``
            - 'right': use indexes from ``other``
            - 'exact': error instead of aligning non-equal indexes
        fill_value : scalar or dict-like, optional
            Value to use for newly missing values. If a dict-like, maps
            variable names (including coordinates) to fill values.
        combine_attrs : {"drop", "identical", "no_conflicts", "drop_conflicts", \
                        "override"}, default: "override"
            String indicating how to combine attrs of the objects being merged:

            - "drop": empty attrs on returned Dataset.
            - "identical": all attrs must be the same on every object.
            - "no_conflicts": attrs from all objects are combined, any that have
              the same name must also have the same value.
            - "drop_conflicts": attrs from all objects are combined, any that have
              the same name but different values are dropped.
            - "override": skip comparing and copy attrs from the first dataset to
              the result.

        Returns
        -------
        merged : Dataset
            Merged dataset.

        Raises
        ------
        MergeError
            If any variables conflict (see ``compat``).
        """
        other = other.to_dataset() if isinstance(other, xr.DataArray) else other
        merge_result = dataset_merge_method(
            self,
            other,
            overwrite_vars=overwrite_vars,
            compat=compat,
            join=join,
            fill_value=fill_value,
            combine_attrs=combine_attrs,
        )
        return self._replace(**merge_result._asdict())

    def _assert_all_in_dataset(
        self, names: Iterable[Hashable], virtual_okay: bool = False
    ) -> None:
        bad_names = set(names) - set(self._variables)
        if virtual_okay:
            bad_names -= self.virtual_variables
        if bad_names:
            raise ValueError(
                "One or more of the specified variables "
                "cannot be found in this dataset"
            )

    def drop_vars(
        self, names: Union[Hashable, Iterable[Hashable]], *, errors: str = "raise"
    ) -> "Dataset":
        """Drop variables from this dataset.

        Parameters
        ----------
        names : hashable or iterable of hashable
            Name(s) of variables to drop.
        errors : {"raise", "ignore"}, optional
            If 'raise' (default), raises a ValueError error if any of the variable
            passed are not in the dataset. If 'ignore', any given names that are in the
            dataset are dropped and no error is raised.

        Returns
        -------
        dropped : Dataset

        """
        # the Iterable check is required for mypy
        if is_scalar(names) or not isinstance(names, Iterable):
            names = {names}
        else:
            names = set(names)
        if errors == "raise":
            self._assert_all_in_dataset(names)

        variables = {k: v for k, v in self._variables.items() if k not in names}
        coord_names = {k for k in self._coord_names if k in variables}
        indexes = {k: v for k, v in self.indexes.items() if k not in names}
        return self._replace_with_new_dims(
            variables, coord_names=coord_names, indexes=indexes
        )

    def drop(self, labels=None, dim=None, *, errors="raise", **labels_kwargs):
        """Backward compatible method based on `drop_vars` and `drop_sel`

        Using either `drop_vars` or `drop_sel` is encouraged

        See Also
        --------
        Dataset.drop_vars
        Dataset.drop_sel
        """
        if errors not in ["raise", "ignore"]:
            raise ValueError('errors must be either "raise" or "ignore"')

        if is_dict_like(labels) and not isinstance(labels, dict):
            warnings.warn(
                "dropping coordinates using `drop` is be deprecated; use drop_vars.",
                FutureWarning,
                stacklevel=2,
            )
            return self.drop_vars(labels, errors=errors)

        if labels_kwargs or isinstance(labels, dict):
            if dim is not None:
                raise ValueError("cannot specify dim and dict-like arguments.")
            labels = either_dict_or_kwargs(labels, labels_kwargs, "drop")

        if dim is None and (is_scalar(labels) or isinstance(labels, Iterable)):
            warnings.warn(
                "dropping variables using `drop` will be deprecated; using drop_vars is encouraged.",
                PendingDeprecationWarning,
                stacklevel=2,
            )
            return self.drop_vars(labels, errors=errors)
        if dim is not None:
            warnings.warn(
                "dropping labels using list-like labels is deprecated; using "
                "dict-like arguments with `drop_sel`, e.g. `ds.drop_sel(dim=[labels]).",
                DeprecationWarning,
                stacklevel=2,
            )
            return self.drop_sel({dim: labels}, errors=errors, **labels_kwargs)

        warnings.warn(
            "dropping labels using `drop` will be deprecated; using drop_sel is encouraged.",
            PendingDeprecationWarning,
            stacklevel=2,
        )
        return self.drop_sel(labels, errors=errors)

    def drop_sel(self, labels=None, *, errors="raise", **labels_kwargs):
        """Drop index labels from this dataset.

        Parameters
        ----------
        labels : mapping of hashable to Any
            Index labels to drop
        errors : {"raise", "ignore"}, optional
            If 'raise' (default), raises a ValueError error if
            any of the index labels passed are not
            in the dataset. If 'ignore', any given labels that are in the
            dataset are dropped and no error is raised.
        **labels_kwargs : {dim: label, ...}, optional
            The keyword arguments form of ``dim`` and ``labels``

        Returns
        -------
        dropped : Dataset

        Examples
        --------
        >>> data = np.arange(6).reshape(2, 3)
        >>> labels = ["a", "b", "c"]
        >>> ds = xr.Dataset({"A": (["x", "y"], data), "y": labels})
        >>> ds
        <xarray.Dataset>
        Dimensions:  (x: 2, y: 3)
        Coordinates:
          * y        (y) <U1 'a' 'b' 'c'
        Dimensions without coordinates: x
        Data variables:
            A        (x, y) int64 0 1 2 3 4 5
        >>> ds.drop_sel(y=["a", "c"])
        <xarray.Dataset>
        Dimensions:  (x: 2, y: 1)
        Coordinates:
          * y        (y) <U1 'b'
        Dimensions without coordinates: x
        Data variables:
            A        (x, y) int64 1 4
        >>> ds.drop_sel(y="b")
        <xarray.Dataset>
        Dimensions:  (x: 2, y: 2)
        Coordinates:
          * y        (y) <U1 'a' 'c'
        Dimensions without coordinates: x
        Data variables:
            A        (x, y) int64 0 2 3 5
        """
        if errors not in ["raise", "ignore"]:
            raise ValueError('errors must be either "raise" or "ignore"')

        labels = either_dict_or_kwargs(labels, labels_kwargs, "drop_sel")

        ds = self
        for dim, labels_for_dim in labels.items():
            # Don't cast to set, as it would harm performance when labels
            # is a large numpy array
            if utils.is_scalar(labels_for_dim):
                labels_for_dim = [labels_for_dim]
            labels_for_dim = np.asarray(labels_for_dim)
            try:
                index = self.get_index(dim)
            except KeyError:
                raise ValueError("dimension %r does not have coordinate labels" % dim)
            new_index = index.drop(labels_for_dim, errors=errors)
            ds = ds.loc[{dim: new_index}]
        return ds

    def drop_isel(self, indexers=None, **indexers_kwargs):
        """Drop index positions from this Dataset.

        Parameters
        ----------
        indexers : mapping of hashable to Any
            Index locations to drop
        **indexers_kwargs : {dim: position, ...}, optional
            The keyword arguments form of ``dim`` and ``positions``

        Returns
        -------
        dropped : Dataset

        Raises
        ------
        IndexError

        Examples
        --------
        >>> data = np.arange(6).reshape(2, 3)
        >>> labels = ["a", "b", "c"]
        >>> ds = xr.Dataset({"A": (["x", "y"], data), "y": labels})
        >>> ds
        <xarray.Dataset>
        Dimensions:  (x: 2, y: 3)
        Coordinates:
          * y        (y) <U1 'a' 'b' 'c'
        Dimensions without coordinates: x
        Data variables:
            A        (x, y) int64 0 1 2 3 4 5
        >>> ds.drop_isel(y=[0, 2])
        <xarray.Dataset>
        Dimensions:  (x: 2, y: 1)
        Coordinates:
          * y        (y) <U1 'b'
        Dimensions without coordinates: x
        Data variables:
            A        (x, y) int64 1 4
        >>> ds.drop_isel(y=1)
        <xarray.Dataset>
        Dimensions:  (x: 2, y: 2)
        Coordinates:
          * y        (y) <U1 'a' 'c'
        Dimensions without coordinates: x
        Data variables:
            A        (x, y) int64 0 2 3 5
        """

        indexers = either_dict_or_kwargs(indexers, indexers_kwargs, "drop_isel")

        ds = self
        dimension_index = {}
        for dim, pos_for_dim in indexers.items():
            # Don't cast to set, as it would harm performance when labels
            # is a large numpy array
            if utils.is_scalar(pos_for_dim):
                pos_for_dim = [pos_for_dim]
            pos_for_dim = np.asarray(pos_for_dim)
            index = self.get_index(dim)
            new_index = index.delete(pos_for_dim)
            dimension_index[dim] = new_index
        ds = ds.loc[dimension_index]
        return ds

    def drop_dims(
        self, drop_dims: Union[Hashable, Iterable[Hashable]], *, errors: str = "raise"
    ) -> "Dataset":
        """Drop dimensions and associated variables from this dataset.

        Parameters
        ----------
        drop_dims : hashable or iterable of hashable
            Dimension or dimensions to drop.
        errors : {"raise", "ignore"}, optional
            If 'raise' (default), raises a ValueError error if any of the
            dimensions passed are not in the dataset. If 'ignore', any given
            labels that are in the dataset are dropped and no error is raised.

        Returns
        -------
        obj : Dataset
            The dataset without the given dimensions (or any variables
            containing those dimensions)
        errors : {"raise", "ignore"}, optional
            If 'raise' (default), raises a ValueError error if
            any of the dimensions passed are not
            in the dataset. If 'ignore', any given dimensions that are in the
            dataset are dropped and no error is raised.
        """
        if errors not in ["raise", "ignore"]:
            raise ValueError('errors must be either "raise" or "ignore"')

        if isinstance(drop_dims, str) or not isinstance(drop_dims, Iterable):
            drop_dims = {drop_dims}
        else:
            drop_dims = set(drop_dims)

        if errors == "raise":
            missing_dims = drop_dims - set(self.dims)
            if missing_dims:
                raise ValueError(
                    "Dataset does not contain the dimensions: %s" % missing_dims
                )

        drop_vars = {k for k, v in self._variables.items() if set(v.dims) & drop_dims}
        return self.drop_vars(drop_vars)

    def transpose(self, *dims: Hashable) -> "Dataset":
        """Return a new Dataset object with all array dimensions transposed.

        Although the order of dimensions on each array will change, the dataset
        dimensions themselves will remain in fixed (sorted) order.

        Parameters
        ----------
        *dims : hashable, optional
            By default, reverse the dimensions on each array. Otherwise,
            reorder the dimensions to this order.

        Returns
        -------
        transposed : Dataset
            Each array in the dataset (including) coordinates will be
            transposed to the given order.

        Notes
        -----
        This operation returns a view of each array's data. It is
        lazy for dask-backed DataArrays but not for numpy-backed DataArrays
        -- the data will be fully loaded into memory.

        See Also
        --------
        numpy.transpose
        DataArray.transpose
        """
        if dims:
            if set(dims) ^ set(self.dims) and ... not in dims:
                raise ValueError(
                    "arguments to transpose (%s) must be "
                    "permuted dataset dimensions (%s)" % (dims, tuple(self.dims))
                )
        ds = self.copy()
        for name, var in self._variables.items():
            var_dims = tuple(dim for dim in dims if dim in (var.dims + (...,)))
            ds._variables[name] = var.transpose(*var_dims)
        return ds

    def dropna(
        self,
        dim: Hashable,
        how: str = "any",
        thresh: int = None,
        subset: Iterable[Hashable] = None,
    ):
        """Returns a new dataset with dropped labels for missing values along
        the provided dimension.

        Parameters
        ----------
        dim : hashable
            Dimension along which to drop missing values. Dropping along
            multiple dimensions simultaneously is not yet supported.
        how : {"any", "all"}, default: "any"
            * any : if any NA values are present, drop that label
            * all : if all values are NA, drop that label
        thresh : int, default: None
            If supplied, require this many non-NA values.
        subset : iterable of hashable, optional
            Which variables to check for missing values. By default, all
            variables in the dataset are checked.

        Returns
        -------
        Dataset
        """
        # TODO: consider supporting multiple dimensions? Or not, given that
        # there are some ugly edge cases, e.g., pandas's dropna differs
        # depending on the order of the supplied axes.

        if dim not in self.dims:
            raise ValueError("%s must be a single dataset dimension" % dim)

        if subset is None:
            subset = iter(self.data_vars)

        count = np.zeros(self.dims[dim], dtype=np.int64)
        size = np.int_(0)  # for type checking

        for k in subset:
            array = self._variables[k]
            if dim in array.dims:
                dims = [d for d in array.dims if d != dim]
                count += np.asarray(array.count(dims))  # type: ignore
                size += np.prod([self.dims[d] for d in dims])

        if thresh is not None:
            mask = count >= thresh
        elif how == "any":
            mask = count == size
        elif how == "all":
            mask = count > 0
        elif how is not None:
            raise ValueError("invalid how option: %s" % how)
        else:
            raise TypeError("must specify how or thresh")

        return self.isel({dim: mask})

    def fillna(self, value: Any) -> "Dataset":
        """Fill missing values in this object.

        This operation follows the normal broadcasting and alignment rules that
        xarray uses for binary arithmetic, except the result is aligned to this
        object (``join='left'``) instead of aligned to the intersection of
        index coordinates (``join='inner'``).

        Parameters
        ----------
        value : scalar, ndarray, DataArray, dict or Dataset
            Used to fill all matching missing values in this dataset's data
            variables. Scalars, ndarrays or DataArrays arguments are used to
            fill all data with aligned coordinates (for DataArrays).
            Dictionaries or datasets match data variables and then align
            coordinates if necessary.

        Returns
        -------
        Dataset

        Examples
        --------
        >>> import numpy as np
        >>> import xarray as xr
        >>> ds = xr.Dataset(
        ...     {
        ...         "A": ("x", [np.nan, 2, np.nan, 0]),
        ...         "B": ("x", [3, 4, np.nan, 1]),
        ...         "C": ("x", [np.nan, np.nan, np.nan, 5]),
        ...         "D": ("x", [np.nan, 3, np.nan, 4]),
        ...     },
        ...     coords={"x": [0, 1, 2, 3]},
        ... )
        >>> ds
        <xarray.Dataset>
        Dimensions:  (x: 4)
        Coordinates:
          * x        (x) int64 0 1 2 3
        Data variables:
            A        (x) float64 nan 2.0 nan 0.0
            B        (x) float64 3.0 4.0 nan 1.0
            C        (x) float64 nan nan nan 5.0
            D        (x) float64 nan 3.0 nan 4.0

        Replace all `NaN` values with 0s.

        >>> ds.fillna(0)
        <xarray.Dataset>
        Dimensions:  (x: 4)
        Coordinates:
          * x        (x) int64 0 1 2 3
        Data variables:
            A        (x) float64 0.0 2.0 0.0 0.0
            B        (x) float64 3.0 4.0 0.0 1.0
            C        (x) float64 0.0 0.0 0.0 5.0
            D        (x) float64 0.0 3.0 0.0 4.0

        Replace all `NaN` elements in column ‘A’, ‘B’, ‘C’, and ‘D’, with 0, 1, 2, and 3 respectively.

        >>> values = {"A": 0, "B": 1, "C": 2, "D": 3}
        >>> ds.fillna(value=values)
        <xarray.Dataset>
        Dimensions:  (x: 4)
        Coordinates:
          * x        (x) int64 0 1 2 3
        Data variables:
            A        (x) float64 0.0 2.0 0.0 0.0
            B        (x) float64 3.0 4.0 1.0 1.0
            C        (x) float64 2.0 2.0 2.0 5.0
            D        (x) float64 3.0 3.0 3.0 4.0
        """
        if utils.is_dict_like(value):
            value_keys = getattr(value, "data_vars", value).keys()
            if not set(value_keys) <= set(self.data_vars.keys()):
                raise ValueError(
                    "all variables in the argument to `fillna` "
                    "must be contained in the original dataset"
                )
        out = ops.fillna(self, value)
        return out

    def interpolate_na(
        self,
        dim: Hashable = None,
        method: str = "linear",
        limit: int = None,
        use_coordinate: Union[bool, Hashable] = True,
        max_gap: Union[
            int, float, str, pd.Timedelta, np.timedelta64, datetime.timedelta
        ] = None,
        **kwargs: Any,
    ) -> "Dataset":
        """Fill in NaNs by interpolating according to different methods.

        Parameters
        ----------
        dim : str
            Specifies the dimension along which to interpolate.
        method : str, optional
            String indicating which method to use for interpolation:

            - 'linear': linear interpolation (Default). Additional keyword
              arguments are passed to :py:func:`numpy.interp`
            - 'nearest', 'zero', 'slinear', 'quadratic', 'cubic', 'polynomial':
              are passed to :py:func:`scipy.interpolate.interp1d`. If
              ``method='polynomial'``, the ``order`` keyword argument must also be
              provided.
            - 'barycentric', 'krog', 'pchip', 'spline', 'akima': use their
              respective :py:class:`scipy.interpolate` classes.
        use_coordinate : bool, str, default: True
            Specifies which index to use as the x values in the interpolation
            formulated as `y = f(x)`. If False, values are treated as if
            eqaully-spaced along ``dim``. If True, the IndexVariable `dim` is
            used. If ``use_coordinate`` is a string, it specifies the name of a
            coordinate variariable to use as the index.
        limit : int, default: None
            Maximum number of consecutive NaNs to fill. Must be greater than 0
            or None for no limit. This filling is done regardless of the size of
            the gap in the data. To only interpolate over gaps less than a given length,
            see ``max_gap``.
        max_gap : int, float, str, pandas.Timedelta, numpy.timedelta64, datetime.timedelta, default: None
            Maximum size of gap, a continuous sequence of NaNs, that will be filled.
            Use None for no limit. When interpolating along a datetime64 dimension
            and ``use_coordinate=True``, ``max_gap`` can be one of the following:

            - a string that is valid input for pandas.to_timedelta
            - a :py:class:`numpy.timedelta64` object
            - a :py:class:`pandas.Timedelta` object
            - a :py:class:`datetime.timedelta` object

            Otherwise, ``max_gap`` must be an int or a float. Use of ``max_gap`` with unlabeled
            dimensions has not been implemented yet. Gap length is defined as the difference
            between coordinate values at the first data point after a gap and the last value
            before a gap. For gaps at the beginning (end), gap length is defined as the difference
            between coordinate values at the first (last) valid data point and the first (last) NaN.
            For example, consider::

                <xarray.DataArray (x: 9)>
                array([nan, nan, nan,  1., nan, nan,  4., nan, nan])
                Coordinates:
                  * x        (x) int64 0 1 2 3 4 5 6 7 8

            The gap lengths are 3-0 = 3; 6-3 = 3; and 8-6 = 2 respectively
        kwargs : dict, optional
            parameters passed verbatim to the underlying interpolation function

        Returns
        -------
        interpolated: Dataset
            Filled in Dataset.

        See Also
        --------
        numpy.interp
        scipy.interpolate

        Examples
        --------
        >>> ds = xr.Dataset(
        ...     {
        ...         "A": ("x", [np.nan, 2, 3, np.nan, 0]),
        ...         "B": ("x", [3, 4, np.nan, 1, 7]),
        ...         "C": ("x", [np.nan, np.nan, np.nan, 5, 0]),
        ...         "D": ("x", [np.nan, 3, np.nan, -1, 4]),
        ...     },
        ...     coords={"x": [0, 1, 2, 3, 4]},
        ... )
        >>> ds
        <xarray.Dataset>
        Dimensions:  (x: 5)
        Coordinates:
          * x        (x) int64 0 1 2 3 4
        Data variables:
            A        (x) float64 nan 2.0 3.0 nan 0.0
            B        (x) float64 3.0 4.0 nan 1.0 7.0
            C        (x) float64 nan nan nan 5.0 0.0
            D        (x) float64 nan 3.0 nan -1.0 4.0

        >>> ds.interpolate_na(dim="x", method="linear")
        <xarray.Dataset>
        Dimensions:  (x: 5)
        Coordinates:
          * x        (x) int64 0 1 2 3 4
        Data variables:
            A        (x) float64 nan 2.0 3.0 1.5 0.0
            B        (x) float64 3.0 4.0 2.5 1.0 7.0
            C        (x) float64 nan nan nan 5.0 0.0
            D        (x) float64 nan 3.0 1.0 -1.0 4.0

        >>> ds.interpolate_na(dim="x", method="linear", fill_value="extrapolate")
        <xarray.Dataset>
        Dimensions:  (x: 5)
        Coordinates:
          * x        (x) int64 0 1 2 3 4
        Data variables:
            A        (x) float64 1.0 2.0 3.0 1.5 0.0
            B        (x) float64 3.0 4.0 2.5 1.0 7.0
            C        (x) float64 20.0 15.0 10.0 5.0 0.0
            D        (x) float64 5.0 3.0 1.0 -1.0 4.0
        """
        from .missing import _apply_over_vars_with_dim, interp_na

        new = _apply_over_vars_with_dim(
            interp_na,
            self,
            dim=dim,
            method=method,
            limit=limit,
            use_coordinate=use_coordinate,
            max_gap=max_gap,
            **kwargs,
        )
        return new

    def ffill(self, dim: Hashable, limit: int = None) -> "Dataset":
        """Fill NaN values by propogating values forward

        *Requires bottleneck.*

        Parameters
        ----------
        dim : Hashable
            Specifies the dimension along which to propagate values when
            filling.
        limit : int, default: None
            The maximum number of consecutive NaN values to forward fill. In
            other words, if there is a gap with more than this number of
            consecutive NaNs, it will only be partially filled. Must be greater
            than 0 or None for no limit.

        Returns
        -------
        Dataset
        """
        from .missing import _apply_over_vars_with_dim, ffill

        new = _apply_over_vars_with_dim(ffill, self, dim=dim, limit=limit)
        return new

    def bfill(self, dim: Hashable, limit: int = None) -> "Dataset":
        """Fill NaN values by propogating values backward

        *Requires bottleneck.*

        Parameters
        ----------
        dim : str
            Specifies the dimension along which to propagate values when
            filling.
        limit : int, default: None
            The maximum number of consecutive NaN values to backward fill. In
            other words, if there is a gap with more than this number of
            consecutive NaNs, it will only be partially filled. Must be greater
            than 0 or None for no limit.

        Returns
        -------
        Dataset
        """
        from .missing import _apply_over_vars_with_dim, bfill

        new = _apply_over_vars_with_dim(bfill, self, dim=dim, limit=limit)
        return new

    def combine_first(self, other: "Dataset") -> "Dataset":
        """Combine two Datasets, default to data_vars of self.

        The new coordinates follow the normal broadcasting and alignment rules
        of ``join='outer'``.  Vacant cells in the expanded coordinates are
        filled with np.nan.

        Parameters
        ----------
        other : Dataset
            Used to fill all matching missing values in this array.

        Returns
        -------
        Dataset
        """
        out = ops.fillna(self, other, join="outer", dataset_join="outer")
        return out

    def reduce(
        self,
        func: Callable,
        dim: Union[Hashable, Iterable[Hashable]] = None,
        keep_attrs: bool = None,
        keepdims: bool = False,
        numeric_only: bool = False,
        **kwargs: Any,
    ) -> "Dataset":
        """Reduce this dataset by applying `func` along some dimension(s).

        Parameters
        ----------
        func : callable
            Function which can be called in the form
            `f(x, axis=axis, **kwargs)` to return the result of reducing an
            np.ndarray over an integer valued axis.
        dim : str or sequence of str, optional
            Dimension(s) over which to apply `func`.  By default `func` is
            applied over all dimensions.
        keep_attrs : bool, optional
            If True, the dataset's attributes (`attrs`) will be copied from
            the original object to the new one.  If False (default), the new
            object will be returned without attributes.
        keepdims : bool, default: False
            If True, the dimensions which are reduced are left in the result
            as dimensions of size one. Coordinates that use these dimensions
            are removed.
        numeric_only : bool, optional
            If True, only apply ``func`` to variables with a numeric dtype.
        **kwargs : Any
            Additional keyword arguments passed on to ``func``.

        Returns
        -------
        reduced : Dataset
            Dataset with this object's DataArrays replaced with new DataArrays
            of summarized data and the indicated dimension(s) removed.
        """
        if "axis" in kwargs:
            raise ValueError(
                "passing 'axis' to Dataset reduce methods is ambiguous."
                " Please use 'dim' instead."
            )

        if dim is None or dim is ...:
            dims = set(self.dims)
        elif isinstance(dim, str) or not isinstance(dim, Iterable):
            dims = {dim}
        else:
            dims = set(dim)

        missing_dimensions = [d for d in dims if d not in self.dims]
        if missing_dimensions:
            raise ValueError(
                "Dataset does not contain the dimensions: %s" % missing_dimensions
            )

        if keep_attrs is None:
            keep_attrs = _get_keep_attrs(default=False)

        variables: Dict[Hashable, Variable] = {}
        for name, var in self._variables.items():
            reduce_dims = [d for d in var.dims if d in dims]
            if name in self.coords:
                if not reduce_dims:
                    variables[name] = var
            else:
                if (
                    not numeric_only
                    or np.issubdtype(var.dtype, np.number)
                    or (var.dtype == np.bool_)
                ):
                    if len(reduce_dims) == 1:
                        # unpack dimensions for the benefit of functions
                        # like np.argmin which can't handle tuple arguments
                        (reduce_dims,) = reduce_dims
                    elif len(reduce_dims) == var.ndim:
                        # prefer to aggregate over axis=None rather than
                        # axis=(0, 1) if they will be equivalent, because
                        # the former is often more efficient
                        reduce_dims = None  # type: ignore
                    variables[name] = var.reduce(
                        func,
                        dim=reduce_dims,
                        keep_attrs=keep_attrs,
                        keepdims=keepdims,
                        **kwargs,
                    )

        coord_names = {k for k in self.coords if k in variables}
        indexes = {k: v for k, v in self.indexes.items() if k in variables}
        attrs = self.attrs if keep_attrs else None
        return self._replace_with_new_dims(
            variables, coord_names=coord_names, attrs=attrs, indexes=indexes
        )

    def map(
        self,
        func: Callable,
        keep_attrs: bool = None,
        args: Iterable[Any] = (),
        **kwargs: Any,
    ) -> "Dataset":
        """Apply a function to each variable in this dataset

        Parameters
        ----------
        func : callable
            Function which can be called in the form `func(x, *args, **kwargs)`
            to transform each DataArray `x` in this dataset into another
            DataArray.
        keep_attrs : bool, optional
            If True, the dataset's attributes (`attrs`) will be copied from
            the original object to the new one. If False, the new object will
            be returned without attributes.
        args : tuple, optional
            Positional arguments passed on to `func`.
        **kwargs : Any
            Keyword arguments passed on to `func`.

        Returns
        -------
        applied : Dataset
            Resulting dataset from applying ``func`` to each data variable.

        Examples
        --------
        >>> da = xr.DataArray(np.random.randn(2, 3))
        >>> ds = xr.Dataset({"foo": da, "bar": ("x", [-1, 2])})
        >>> ds
        <xarray.Dataset>
        Dimensions:  (dim_0: 2, dim_1: 3, x: 2)
        Dimensions without coordinates: dim_0, dim_1, x
        Data variables:
            foo      (dim_0, dim_1) float64 1.764 0.4002 0.9787 2.241 1.868 -0.9773
            bar      (x) int64 -1 2
        >>> ds.map(np.fabs)
        <xarray.Dataset>
        Dimensions:  (dim_0: 2, dim_1: 3, x: 2)
        Dimensions without coordinates: dim_0, dim_1, x
        Data variables:
            foo      (dim_0, dim_1) float64 1.764 0.4002 0.9787 2.241 1.868 0.9773
            bar      (x) float64 1.0 2.0
        """
        if keep_attrs is None:
            keep_attrs = _get_keep_attrs(default=False)
        variables = {
            k: maybe_wrap_array(v, func(v, *args, **kwargs))
            for k, v in self.data_vars.items()
        }
        if keep_attrs:
            for k, v in variables.items():
                v._copy_attrs_from(self.data_vars[k])
        attrs = self.attrs if keep_attrs else None
        return type(self)(variables, attrs=attrs)

    def apply(
        self,
        func: Callable,
        keep_attrs: bool = None,
        args: Iterable[Any] = (),
        **kwargs: Any,
    ) -> "Dataset":
        """
        Backward compatible implementation of ``map``

        See Also
        --------
        Dataset.map
        """
        warnings.warn(
            "Dataset.apply may be deprecated in the future. Using Dataset.map is encouraged",
            PendingDeprecationWarning,
            stacklevel=2,
        )
        return self.map(func, keep_attrs, args, **kwargs)

    def assign(
        self, variables: Mapping[Hashable, Any] = None, **variables_kwargs: Hashable
    ) -> "Dataset":
        """Assign new data variables to a Dataset, returning a new object
        with all the original variables in addition to the new ones.

        Parameters
        ----------
        variables : mapping of hashable to Any
            Mapping from variables names to the new values. If the new values
            are callable, they are computed on the Dataset and assigned to new
            data variables. If the values are not callable, (e.g. a DataArray,
            scalar, or array), they are simply assigned.
        **variables_kwargs
            The keyword arguments form of ``variables``.
            One of variables or variables_kwargs must be provided.

        Returns
        -------
        ds : Dataset
            A new Dataset with the new variables in addition to all the
            existing variables.

        Notes
        -----
        Since ``kwargs`` is a dictionary, the order of your arguments may not
        be preserved, and so the order of the new variables is not well
        defined. Assigning multiple variables within the same ``assign`` is
        possible, but you cannot reference other variables created within the
        same ``assign`` call.

        See Also
        --------
        pandas.DataFrame.assign

        Examples
        --------
        >>> x = xr.Dataset(
        ...     {
        ...         "temperature_c": (
        ...             ("lat", "lon"),
        ...             20 * np.random.rand(4).reshape(2, 2),
        ...         ),
        ...         "precipitation": (("lat", "lon"), np.random.rand(4).reshape(2, 2)),
        ...     },
        ...     coords={"lat": [10, 20], "lon": [150, 160]},
        ... )
        >>> x
        <xarray.Dataset>
        Dimensions:        (lat: 2, lon: 2)
        Coordinates:
          * lat            (lat) int64 10 20
          * lon            (lon) int64 150 160
        Data variables:
            temperature_c  (lat, lon) float64 10.98 14.3 12.06 10.9
            precipitation  (lat, lon) float64 0.4237 0.6459 0.4376 0.8918

        Where the value is a callable, evaluated on dataset:

        >>> x.assign(temperature_f=lambda x: x.temperature_c * 9 / 5 + 32)
        <xarray.Dataset>
        Dimensions:        (lat: 2, lon: 2)
        Coordinates:
          * lat            (lat) int64 10 20
          * lon            (lon) int64 150 160
        Data variables:
            temperature_c  (lat, lon) float64 10.98 14.3 12.06 10.9
            precipitation  (lat, lon) float64 0.4237 0.6459 0.4376 0.8918
            temperature_f  (lat, lon) float64 51.76 57.75 53.7 51.62

        Alternatively, the same behavior can be achieved by directly referencing an existing dataarray:

        >>> x.assign(temperature_f=x["temperature_c"] * 9 / 5 + 32)
        <xarray.Dataset>
        Dimensions:        (lat: 2, lon: 2)
        Coordinates:
          * lat            (lat) int64 10 20
          * lon            (lon) int64 150 160
        Data variables:
            temperature_c  (lat, lon) float64 10.98 14.3 12.06 10.9
            precipitation  (lat, lon) float64 0.4237 0.6459 0.4376 0.8918
            temperature_f  (lat, lon) float64 51.76 57.75 53.7 51.62

        """
        variables = either_dict_or_kwargs(variables, variables_kwargs, "assign")
        data = self.copy()
        # do all calculations first...
        results = data._calc_assign_results(variables)
        # ... and then assign
        data.update(results)
        return data

    def to_array(self, dim="variable", name=None):
        """Convert this dataset into an xarray.DataArray

        The data variables of this dataset will be broadcast against each other
        and stacked along the first axis of the new array. All coordinates of
        this dataset will remain coordinates.

        Parameters
        ----------
        dim : str, optional
            Name of the new dimension.
        name : str, optional
            Name of the new data array.

        Returns
        -------
        array : xarray.DataArray
        """
        from .dataarray import DataArray

        data_vars = [self.variables[k] for k in self.data_vars]
        broadcast_vars = broadcast_variables(*data_vars)
        data = duck_array_ops.stack([b.data for b in broadcast_vars], axis=0)

        coords = dict(self.coords)
        coords[dim] = list(self.data_vars)
        indexes = propagate_indexes(self._indexes)

        dims = (dim,) + broadcast_vars[0].dims

        return DataArray(
            data, coords, dims, attrs=self.attrs, name=name, indexes=indexes
        )

    def _normalize_dim_order(
        self, dim_order: List[Hashable] = None
    ) -> Dict[Hashable, int]:
        """
        Check the validity of the provided dimensions if any and return the mapping
        between dimension name and their size.

        Parameters
        ----------
        dim_order
            Dimension order to validate (default to the alphabetical order if None).

        Returns
        -------
        result
            Validated dimensions mapping.

        """
        if dim_order is None:
            dim_order = list(self.dims)
        elif set(dim_order) != set(self.dims):
            raise ValueError(
                "dim_order {} does not match the set of dimensions of this "
                "Dataset: {}".format(dim_order, list(self.dims))
            )

        ordered_dims = {k: self.dims[k] for k in dim_order}

        return ordered_dims

    def _to_dataframe(self, ordered_dims: Mapping[Hashable, int]):
        columns = [k for k in self.variables if k not in self.dims]
        data = [
            self._variables[k].set_dims(ordered_dims).values.reshape(-1)
            for k in columns
        ]
        index = self.coords.to_index([*ordered_dims])
        return pd.DataFrame(dict(zip(columns, data)), index=index)

    def to_dataframe(self, dim_order: List[Hashable] = None) -> pd.DataFrame:
        """Convert this dataset into a pandas.DataFrame.

        Non-index variables in this dataset form the columns of the
        DataFrame. The DataFrame is indexed by the Cartesian product of
        this dataset's indices.

        Parameters
        ----------
        dim_order
            Hierarchical dimension order for the resulting dataframe. All
            arrays are transposed to this order and then written out as flat
            vectors in contiguous order, so the last dimension in this list
            will be contiguous in the resulting DataFrame. This has a major
            influence on which operations are efficient on the resulting
            dataframe.

            If provided, must include all dimensions of this dataset. By
            default, dimensions are sorted alphabetically.

        Returns
        -------
        result
            Dataset as a pandas DataFrame.

        """

        ordered_dims = self._normalize_dim_order(dim_order=dim_order)

        return self._to_dataframe(ordered_dims=ordered_dims)

    def _set_sparse_data_from_dataframe(
        self, idx: pd.Index, arrays: List[Tuple[Hashable, np.ndarray]], dims: tuple
    ) -> None:
        from sparse import COO

        if isinstance(idx, pd.MultiIndex):
            coords = np.stack([np.asarray(code) for code in idx.codes], axis=0)
            is_sorted = idx.is_lexsorted()
            shape = tuple(lev.size for lev in idx.levels)
        else:
            coords = np.arange(idx.size).reshape(1, -1)
            is_sorted = True
            shape = (idx.size,)

        for name, values in arrays:
            # In virtually all real use cases, the sparse array will now have
            # missing values and needs a fill_value. For consistency, don't
            # special case the rare exceptions (e.g., dtype=int without a
            # MultiIndex).
            dtype, fill_value = dtypes.maybe_promote(values.dtype)
            values = np.asarray(values, dtype=dtype)

            data = COO(
                coords,
                values,
                shape,
                has_duplicates=False,
                sorted=is_sorted,
                fill_value=fill_value,
            )
            self[name] = (dims, data)

    def _set_numpy_data_from_dataframe(
        self, idx: pd.Index, arrays: List[Tuple[Hashable, np.ndarray]], dims: tuple
    ) -> None:
        if not isinstance(idx, pd.MultiIndex):
            for name, values in arrays:
                self[name] = (dims, values)
            return

        # NB: similar, more general logic, now exists in
        # variable.unstack_once; we could consider combining them at some
        # point.

        shape = tuple(lev.size for lev in idx.levels)
        indexer = tuple(idx.codes)

        # We already verified that the MultiIndex has all unique values, so
        # there are missing values if and only if the size of output arrays is
        # larger that the index.
        missing_values = np.prod(shape) > idx.shape[0]

        for name, values in arrays:
            # NumPy indexing is much faster than using DataFrame.reindex() to
            # fill in missing values:
            # https://stackoverflow.com/a/35049899/809705
            if missing_values:
                dtype, fill_value = dtypes.maybe_promote(values.dtype)
                data = np.full(shape, fill_value, dtype)
            else:
                # If there are no missing values, keep the existing dtype
                # instead of promoting to support NA, e.g., keep integer
                # columns as integers.
                # TODO: consider removing this special case, which doesn't
                # exist for sparse=True.
                data = np.zeros(shape, values.dtype)
            data[indexer] = values
            self[name] = (dims, data)

    @classmethod
    def from_dataframe(cls, dataframe: pd.DataFrame, sparse: bool = False) -> "Dataset":
        """Convert a pandas.DataFrame into an xarray.Dataset

        Each column will be converted into an independent variable in the
        Dataset. If the dataframe's index is a MultiIndex, it will be expanded
        into a tensor product of one-dimensional indices (filling in missing
        values with NaN). This method will produce a Dataset very similar to
        that on which the 'to_dataframe' method was called, except with
        possibly redundant dimensions (since all dataset variables will have
        the same dimensionality)

        Parameters
        ----------
        dataframe : DataFrame
            DataFrame from which to copy data and indices.
        sparse : bool, default: False
            If true, create a sparse arrays instead of dense numpy arrays. This
            can potentially save a large amount of memory if the DataFrame has
            a MultiIndex. Requires the sparse package (sparse.pydata.org).

        Returns
        -------
        New Dataset.

        See Also
        --------
        xarray.DataArray.from_series
        pandas.DataFrame.to_xarray
        """
        # TODO: Add an option to remove dimensions along which the variables
        # are constant, to enable consistent serialization to/from a dataframe,
        # even if some variables have different dimensionality.

        if not dataframe.columns.is_unique:
            raise ValueError("cannot convert DataFrame with non-unique columns")

        idx = remove_unused_levels_categories(dataframe.index)

        if isinstance(idx, pd.MultiIndex) and not idx.is_unique:
            raise ValueError(
                "cannot convert a DataFrame with a non-unique MultiIndex into xarray"
            )

        # Cast to a NumPy array first, in case the Series is a pandas Extension
        # array (which doesn't have a valid NumPy dtype)
        # TODO: allow users to control how this casting happens, e.g., by
        # forwarding arguments to pandas.Series.to_numpy?
        arrays = [(k, np.asarray(v)) for k, v in dataframe.items()]

        obj = cls()

        if isinstance(idx, pd.MultiIndex):
            dims = tuple(
                name if name is not None else "level_%i" % n
                for n, name in enumerate(idx.names)
            )
            for dim, lev in zip(dims, idx.levels):
                obj[dim] = (dim, lev)
        else:
            index_name = idx.name if idx.name is not None else "index"
            dims = (index_name,)
            obj[index_name] = (dims, idx)

        if sparse:
            obj._set_sparse_data_from_dataframe(idx, arrays, dims)
        else:
            obj._set_numpy_data_from_dataframe(idx, arrays, dims)
        return obj

    def to_dask_dataframe(self, dim_order=None, set_index=False):
        """
        Convert this dataset into a dask.dataframe.DataFrame.

        The dimensions, coordinates and data variables in this dataset form
        the columns of the DataFrame.

        Parameters
        ----------
        dim_order : list, optional
            Hierarchical dimension order for the resulting dataframe. All
            arrays are transposed to this order and then written out as flat
            vectors in contiguous order, so the last dimension in this list
            will be contiguous in the resulting DataFrame. This has a major
            influence on which operations are efficient on the resulting dask
            dataframe.

            If provided, must include all dimensions of this dataset. By
            default, dimensions are sorted alphabetically.
        set_index : bool, optional
            If set_index=True, the dask DataFrame is indexed by this dataset's
            coordinate. Since dask DataFrames do not support multi-indexes,
            set_index only works if the dataset only contains one dimension.

        Returns
        -------
        dask.dataframe.DataFrame
        """

        import dask.array as da
        import dask.dataframe as dd

        ordered_dims = self._normalize_dim_order(dim_order=dim_order)

        columns = list(ordered_dims)
        columns.extend(k for k in self.coords if k not in self.dims)
        columns.extend(self.data_vars)

        series_list = []
        for name in columns:
            try:
                var = self.variables[name]
            except KeyError:
                # dimension without a matching coordinate
                size = self.dims[name]
                data = da.arange(size, chunks=size, dtype=np.int64)
                var = Variable((name,), data)

            # IndexVariable objects have a dummy .chunk() method
            if isinstance(var, IndexVariable):
                var = var.to_base_variable()

            dask_array = var.set_dims(ordered_dims).chunk(self.chunks).data
            series = dd.from_array(dask_array.reshape(-1), columns=[name])
            series_list.append(series)

        df = dd.concat(series_list, axis=1)

        if set_index:
            dim_order = [*ordered_dims]

            if len(dim_order) == 1:
                (dim,) = dim_order
                df = df.set_index(dim)
            else:
                # triggers an error about multi-indexes, even if only one
                # dimension is passed
                df = df.set_index(dim_order)

        return df

    def to_dict(self, data=True):
        """
        Convert this dataset to a dictionary following xarray naming
        conventions.

        Converts all variables and attributes to native Python objects
        Useful for converting to json. To avoid datetime incompatibility
        use decode_times=False kwarg in xarrray.open_dataset.

        Parameters
        ----------
        data : bool, optional
            Whether to include the actual data in the dictionary. When set to
            False, returns just the schema.

        See Also
        --------
        Dataset.from_dict
        """
        d = {
            "coords": {},
            "attrs": decode_numpy_dict_values(self.attrs),
            "dims": dict(self.dims),
            "data_vars": {},
        }
        for k in self.coords:
            d["coords"].update({k: self[k].variable.to_dict(data=data)})
        for k in self.data_vars:
            d["data_vars"].update({k: self[k].variable.to_dict(data=data)})
        return d

    @classmethod
    def from_dict(cls, d):
        """
        Convert a dictionary into an xarray.Dataset.

        Input dict can take several forms:

        .. code:: python

            d = {
                "t": {"dims": ("t"), "data": t},
                "a": {"dims": ("t"), "data": x},
                "b": {"dims": ("t"), "data": y},
            }

            d = {
                "coords": {"t": {"dims": "t", "data": t, "attrs": {"units": "s"}}},
                "attrs": {"title": "air temperature"},
                "dims": "t",
                "data_vars": {
                    "a": {"dims": "t", "data": x},
                    "b": {"dims": "t", "data": y},
                },
            }

        where "t" is the name of the dimesion, "a" and "b" are names of data
        variables and t, x, and y are lists, numpy.arrays or pandas objects.

        Parameters
        ----------
        d : dict-like
            Mapping with a minimum structure of
                ``{"var_0": {"dims": [..], "data": [..]}, \
                            ...}``

        Returns
        -------
        obj : xarray.Dataset

        See also
        --------
        Dataset.to_dict
        DataArray.from_dict
        """

        if not {"coords", "data_vars"}.issubset(set(d)):
            variables = d.items()
        else:
            import itertools

            variables = itertools.chain(
                d.get("coords", {}).items(), d.get("data_vars", {}).items()
            )
        try:
            variable_dict = {
                k: (v["dims"], v["data"], v.get("attrs")) for k, v in variables
            }
        except KeyError as e:
            raise ValueError(
                "cannot convert dict without the key "
                "'{dims_data}'".format(dims_data=str(e.args[0]))
            )
        obj = cls(variable_dict)

        # what if coords aren't dims?
        coords = set(d.get("coords", {})) - set(d.get("dims", {}))
        obj = obj.set_coords(coords)

        obj.attrs.update(d.get("attrs", {}))

        return obj

    def _unary_op(self, f, *args, **kwargs):
        variables = {}
        keep_attrs = kwargs.pop("keep_attrs", None)
        if keep_attrs is None:
            keep_attrs = _get_keep_attrs(default=True)
        for k, v in self._variables.items():
            if k in self._coord_names:
                variables[k] = v
            else:
                variables[k] = f(v, *args, **kwargs)
                if keep_attrs:
                    variables[k].attrs = v._attrs
        attrs = self._attrs if keep_attrs else None
        return self._replace_with_new_dims(variables, attrs=attrs)

    def _binary_op(self, other, f, reflexive=False, join=None):
        from .dataarray import DataArray

        if isinstance(other, groupby.GroupBy):
            return NotImplemented
        align_type = OPTIONS["arithmetic_join"] if join is None else join
        if isinstance(other, (DataArray, Dataset)):
            self, other = align(self, other, join=align_type, copy=False)
        g = f if not reflexive else lambda x, y: f(y, x)
        ds = self._calculate_binary_op(g, other, join=align_type)
        return ds

    def _inplace_binary_op(self, other, f):
        from .dataarray import DataArray

        if isinstance(other, groupby.GroupBy):
            raise TypeError(
                "in-place operations between a Dataset and "
                "a grouped object are not permitted"
            )
        # we don't actually modify arrays in-place with in-place Dataset
        # arithmetic -- this lets us automatically align things
        if isinstance(other, (DataArray, Dataset)):
            other = other.reindex_like(self, copy=False)
        g = ops.inplace_to_noninplace_op(f)
        ds = self._calculate_binary_op(g, other, inplace=True)
        self._replace_with_new_dims(
            ds._variables,
            ds._coord_names,
            attrs=ds._attrs,
            indexes=ds._indexes,
            inplace=True,
        )
        return self

    def _calculate_binary_op(self, f, other, join="inner", inplace=False):
        def apply_over_both(lhs_data_vars, rhs_data_vars, lhs_vars, rhs_vars):
            if inplace and set(lhs_data_vars) != set(rhs_data_vars):
                raise ValueError(
                    "datasets must have the same data variables "
                    "for in-place arithmetic operations: %s, %s"
                    % (list(lhs_data_vars), list(rhs_data_vars))
                )

            dest_vars = {}

            for k in lhs_data_vars:
                if k in rhs_data_vars:
                    dest_vars[k] = f(lhs_vars[k], rhs_vars[k])
                elif join in ["left", "outer"]:
                    dest_vars[k] = f(lhs_vars[k], np.nan)
            for k in rhs_data_vars:
                if k not in dest_vars and join in ["right", "outer"]:
                    dest_vars[k] = f(rhs_vars[k], np.nan)
            return dest_vars

        if utils.is_dict_like(other) and not isinstance(other, Dataset):
            # can't use our shortcut of doing the binary operation with
            # Variable objects, so apply over our data vars instead.
            new_data_vars = apply_over_both(
                self.data_vars, other, self.data_vars, other
            )
            return Dataset(new_data_vars)

        other_coords = getattr(other, "coords", None)
        ds = self.coords.merge(other_coords)

        if isinstance(other, Dataset):
            new_vars = apply_over_both(
                self.data_vars, other.data_vars, self.variables, other.variables
            )
        else:
            other_variable = getattr(other, "variable", other)
            new_vars = {k: f(self.variables[k], other_variable) for k in self.data_vars}
        ds._variables.update(new_vars)
        ds._dims = calculate_dimensions(ds._variables)
        return ds

    def _copy_attrs_from(self, other):
        self.attrs = other.attrs
        for v in other.variables:
            if v in self.variables:
                self.variables[v].attrs = other.variables[v].attrs

    def diff(self, dim, n=1, label="upper"):
        """Calculate the n-th order discrete difference along given axis.

        Parameters
        ----------
        dim : str
            Dimension over which to calculate the finite difference.
        n : int, optional
            The number of times values are differenced.
        label : str, optional
            The new coordinate in dimension ``dim`` will have the
            values of either the minuend's or subtrahend's coordinate
            for values 'upper' and 'lower', respectively.  Other
            values are not supported.

        Returns
        -------
        difference : same type as caller
            The n-th order finite difference of this object.
        .. note::
            `n` matches numpy's behavior and is different from pandas' first
            argument named `periods`.

        Examples
        --------
        >>> ds = xr.Dataset({"foo": ("x", [5, 5, 6, 6])})
        >>> ds.diff("x")
        <xarray.Dataset>
        Dimensions:  (x: 3)
        Dimensions without coordinates: x
        Data variables:
            foo      (x) int64 0 1 0
        >>> ds.diff("x", 2)
        <xarray.Dataset>
        Dimensions:  (x: 2)
        Dimensions without coordinates: x
        Data variables:
            foo      (x) int64 1 -1

        See Also
        --------
        Dataset.differentiate
        """
        if n == 0:
            return self
        if n < 0:
            raise ValueError(f"order `n` must be non-negative but got {n}")

        # prepare slices
        kwargs_start = {dim: slice(None, -1)}
        kwargs_end = {dim: slice(1, None)}

        # prepare new coordinate
        if label == "upper":
            kwargs_new = kwargs_end
        elif label == "lower":
            kwargs_new = kwargs_start
        else:
            raise ValueError("The 'label' argument has to be either 'upper' or 'lower'")

        variables = {}

        for name, var in self.variables.items():
            if dim in var.dims:
                if name in self.data_vars:
                    variables[name] = var.isel(**kwargs_end) - var.isel(**kwargs_start)
                else:
                    variables[name] = var.isel(**kwargs_new)
            else:
                variables[name] = var

        indexes = dict(self.indexes)
        if dim in indexes:
            indexes[dim] = indexes[dim][kwargs_new[dim]]

        difference = self._replace_with_new_dims(variables, indexes=indexes)

        if n > 1:
            return difference.diff(dim, n - 1)
        else:
            return difference

    def shift(self, shifts=None, fill_value=dtypes.NA, **shifts_kwargs):
        """Shift this dataset by an offset along one or more dimensions.

        Only data variables are moved; coordinates stay in place. This is
        consistent with the behavior of ``shift`` in pandas.

        Parameters
        ----------
        shifts : mapping of hashable to int
            Integer offset to shift along each of the given dimensions.
            Positive offsets shift to the right; negative offsets shift to the
            left.
        fill_value : scalar or dict-like, optional
            Value to use for newly missing values. If a dict-like, maps
            variable names (including coordinates) to fill values.
        **shifts_kwargs
            The keyword arguments form of ``shifts``.
            One of shifts or shifts_kwargs must be provided.

        Returns
        -------
        shifted : Dataset
            Dataset with the same coordinates and attributes but shifted data
            variables.

        See Also
        --------
        roll

        Examples
        --------
        >>> ds = xr.Dataset({"foo": ("x", list("abcde"))})
        >>> ds.shift(x=2)
        <xarray.Dataset>
        Dimensions:  (x: 5)
        Dimensions without coordinates: x
        Data variables:
            foo      (x) object nan nan 'a' 'b' 'c'
        """
        shifts = either_dict_or_kwargs(shifts, shifts_kwargs, "shift")
        invalid = [k for k in shifts if k not in self.dims]
        if invalid:
            raise ValueError("dimensions %r do not exist" % invalid)

        variables = {}
        for name, var in self.variables.items():
            if name in self.data_vars:
                fill_value_ = (
                    fill_value.get(name, dtypes.NA)
                    if isinstance(fill_value, dict)
                    else fill_value
                )

                var_shifts = {k: v for k, v in shifts.items() if k in var.dims}
                variables[name] = var.shift(fill_value=fill_value_, shifts=var_shifts)
            else:
                variables[name] = var

        return self._replace(variables)

    def roll(self, shifts=None, roll_coords=None, **shifts_kwargs):
        """Roll this dataset by an offset along one or more dimensions.

        Unlike shift, roll may rotate all variables, including coordinates
        if specified. The direction of rotation is consistent with
        :py:func:`numpy.roll`.

        Parameters
        ----------
        shifts : dict, optional
            A dict with keys matching dimensions and values given
            by integers to rotate each of the given dimensions. Positive
            offsets roll to the right; negative offsets roll to the left.
        roll_coords : bool
            Indicates whether to  roll the coordinates by the offset
            The current default of roll_coords (None, equivalent to True) is
            deprecated and will change to False in a future version.
            Explicitly pass roll_coords to silence the warning.
        **shifts_kwargs : {dim: offset, ...}, optional
            The keyword arguments form of ``shifts``.
            One of shifts or shifts_kwargs must be provided.
        Returns
        -------
        rolled : Dataset
            Dataset with the same coordinates and attributes but rolled
            variables.

        See Also
        --------
        shift

        Examples
        --------
        >>> ds = xr.Dataset({"foo": ("x", list("abcde"))})
        >>> ds.roll(x=2)
        <xarray.Dataset>
        Dimensions:  (x: 5)
        Dimensions without coordinates: x
        Data variables:
            foo      (x) <U1 'd' 'e' 'a' 'b' 'c'
        """
        shifts = either_dict_or_kwargs(shifts, shifts_kwargs, "roll")
        invalid = [k for k in shifts if k not in self.dims]
        if invalid:
            raise ValueError("dimensions %r do not exist" % invalid)

        if roll_coords is None:
            warnings.warn(
                "roll_coords will be set to False in the future."
                " Explicitly set roll_coords to silence warning.",
                FutureWarning,
                stacklevel=2,
            )
            roll_coords = True

        unrolled_vars = () if roll_coords else self.coords

        variables = {}
        for k, v in self.variables.items():
            if k not in unrolled_vars:
                variables[k] = v.roll(
                    **{k: s for k, s in shifts.items() if k in v.dims}
                )
            else:
                variables[k] = v

        if roll_coords:
            indexes = {}
            for k, v in self.indexes.items():
                (dim,) = self.variables[k].dims
                if dim in shifts:
                    indexes[k] = roll_index(v, shifts[dim])
                else:
                    indexes[k] = v
        else:
            indexes = dict(self.indexes)

        return self._replace(variables, indexes=indexes)

    def sortby(self, variables, ascending=True):
        """
        Sort object by labels or values (along an axis).

        Sorts the dataset, either along specified dimensions,
        or according to values of 1-D dataarrays that share dimension
        with calling object.

        If the input variables are dataarrays, then the dataarrays are aligned
        (via left-join) to the calling object prior to sorting by cell values.
        NaNs are sorted to the end, following Numpy convention.

        If multiple sorts along the same dimension is
        given, numpy's lexsort is performed along that dimension:
        https://docs.scipy.org/doc/numpy/reference/generated/numpy.lexsort.html
        and the FIRST key in the sequence is used as the primary sort key,
        followed by the 2nd key, etc.

        Parameters
        ----------
        variables : str, DataArray, or list of str or DataArray
            1D DataArray objects or name(s) of 1D variable(s) in
            coords/data_vars whose values are used to sort the dataset.
        ascending : bool, optional
            Whether to sort by ascending or descending order.

        Returns
        -------
        sorted : Dataset
            A new dataset where all the specified dims are sorted by dim
            labels.
        """
        from .dataarray import DataArray

        if not isinstance(variables, list):
            variables = [variables]
        else:
            variables = variables
        variables = [v if isinstance(v, DataArray) else self[v] for v in variables]
        aligned_vars = align(self, *variables, join="left")
        aligned_self = aligned_vars[0]
        aligned_other_vars = aligned_vars[1:]
        vars_by_dim = defaultdict(list)
        for data_array in aligned_other_vars:
            if data_array.ndim != 1:
                raise ValueError("Input DataArray is not 1-D.")
            (key,) = data_array.dims
            vars_by_dim[key].append(data_array)

        indices = {}
        for key, arrays in vars_by_dim.items():
            order = np.lexsort(tuple(reversed(arrays)))
            indices[key] = order if ascending else order[::-1]
        return aligned_self.isel(**indices)

    def quantile(
        self,
        q,
        dim=None,
        interpolation="linear",
        numeric_only=False,
        keep_attrs=None,
        skipna=True,
    ):
        """Compute the qth quantile of the data along the specified dimension.

        Returns the qth quantiles(s) of the array elements for each variable
        in the Dataset.

        Parameters
        ----------
        q : float or array-like of float
            Quantile to compute, which must be between 0 and 1 inclusive.
        dim : str or sequence of str, optional
            Dimension(s) over which to apply quantile.
        interpolation : {"linear", "lower", "higher", "midpoint", "nearest"}, default: "linear"
            This optional parameter specifies the interpolation method to
            use when the desired quantile lies between two data points
            ``i < j``:

                * linear: ``i + (j - i) * fraction``, where ``fraction`` is
                  the fractional part of the index surrounded by ``i`` and
                  ``j``.
                * lower: ``i``.
                * higher: ``j``.
                * nearest: ``i`` or ``j``, whichever is nearest.
                * midpoint: ``(i + j) / 2``.
        keep_attrs : bool, optional
            If True, the dataset's attributes (`attrs`) will be copied from
            the original object to the new one.  If False (default), the new
            object will be returned without attributes.
        numeric_only : bool, optional
            If True, only apply ``func`` to variables with a numeric dtype.
        skipna : bool, optional
            Whether to skip missing values when aggregating.

        Returns
        -------
        quantiles : Dataset
            If `q` is a single quantile, then the result is a scalar for each
            variable in data_vars. If multiple percentiles are given, first
            axis of the result corresponds to the quantile and a quantile
            dimension is added to the return Dataset. The other dimensions are
            the dimensions that remain after the reduction of the array.

        See Also
        --------
        numpy.nanquantile, numpy.quantile, pandas.Series.quantile, DataArray.quantile

        Examples
        --------
        >>> ds = xr.Dataset(
        ...     {"a": (("x", "y"), [[0.7, 4.2, 9.4, 1.5], [6.5, 7.3, 2.6, 1.9]])},
        ...     coords={"x": [7, 9], "y": [1, 1.5, 2, 2.5]},
        ... )
        >>> ds.quantile(0)  # or ds.quantile(0, dim=...)
        <xarray.Dataset>
        Dimensions:   ()
        Coordinates:
            quantile  float64 0.0
        Data variables:
            a         float64 0.7
        >>> ds.quantile(0, dim="x")
        <xarray.Dataset>
        Dimensions:   (y: 4)
        Coordinates:
          * y         (y) float64 1.0 1.5 2.0 2.5
            quantile  float64 0.0
        Data variables:
            a         (y) float64 0.7 4.2 2.6 1.5
        >>> ds.quantile([0, 0.5, 1])
        <xarray.Dataset>
        Dimensions:   (quantile: 3)
        Coordinates:
          * quantile  (quantile) float64 0.0 0.5 1.0
        Data variables:
            a         (quantile) float64 0.7 3.4 9.4
        >>> ds.quantile([0, 0.5, 1], dim="x")
        <xarray.Dataset>
        Dimensions:   (quantile: 3, y: 4)
        Coordinates:
          * y         (y) float64 1.0 1.5 2.0 2.5
          * quantile  (quantile) float64 0.0 0.5 1.0
        Data variables:
            a         (quantile, y) float64 0.7 4.2 2.6 1.5 3.6 ... 1.7 6.5 7.3 9.4 1.9
        """

        if isinstance(dim, str):
            dims = {dim}
        elif dim in [None, ...]:
            dims = set(self.dims)
        else:
            dims = set(dim)

        _assert_empty(
            [d for d in dims if d not in self.dims],
            "Dataset does not contain the dimensions: %s",
        )

        q = np.asarray(q, dtype=np.float64)

        variables = {}
        for name, var in self.variables.items():
            reduce_dims = [d for d in var.dims if d in dims]
            if reduce_dims or not var.dims:
                if name not in self.coords:
                    if (
                        not numeric_only
                        or np.issubdtype(var.dtype, np.number)
                        or var.dtype == np.bool_
                    ):
                        if len(reduce_dims) == var.ndim:
                            # prefer to aggregate over axis=None rather than
                            # axis=(0, 1) if they will be equivalent, because
                            # the former is often more efficient
                            reduce_dims = None
                        variables[name] = var.quantile(
                            q,
                            dim=reduce_dims,
                            interpolation=interpolation,
                            keep_attrs=keep_attrs,
                            skipna=skipna,
                        )

            else:
                variables[name] = var

        # construct the new dataset
        coord_names = {k for k in self.coords if k in variables}
        indexes = {k: v for k, v in self.indexes.items() if k in variables}
        if keep_attrs is None:
            keep_attrs = _get_keep_attrs(default=False)
        attrs = self.attrs if keep_attrs else None
        new = self._replace_with_new_dims(
            variables, coord_names=coord_names, attrs=attrs, indexes=indexes
        )
        return new.assign_coords(quantile=q)

    def rank(self, dim, pct=False, keep_attrs=None):
        """Ranks the data.

        Equal values are assigned a rank that is the average of the ranks that
        would have been otherwise assigned to all of the values within
        that set.
        Ranks begin at 1, not 0. If pct is True, computes percentage ranks.

        NaNs in the input array are returned as NaNs.

        The `bottleneck` library is required.

        Parameters
        ----------
        dim : str
            Dimension over which to compute rank.
        pct : bool, optional
            If True, compute percentage ranks, otherwise compute integer ranks.
        keep_attrs : bool, optional
            If True, the dataset's attributes (`attrs`) will be copied from
            the original object to the new one.  If False (default), the new
            object will be returned without attributes.

        Returns
        -------
        ranked : Dataset
            Variables that do not depend on `dim` are dropped.
        """
        if dim not in self.dims:
            raise ValueError("Dataset does not contain the dimension: %s" % dim)

        variables = {}
        for name, var in self.variables.items():
            if name in self.data_vars:
                if dim in var.dims:
                    variables[name] = var.rank(dim, pct=pct)
            else:
                variables[name] = var

        coord_names = set(self.coords)
        if keep_attrs is None:
            keep_attrs = _get_keep_attrs(default=False)
        attrs = self.attrs if keep_attrs else None
        return self._replace(variables, coord_names, attrs=attrs)

    def differentiate(self, coord, edge_order=1, datetime_unit=None):
        """ Differentiate with the second order accurate central
        differences.

        .. note::
            This feature is limited to simple cartesian geometry, i.e. coord
            must be one dimensional.

        Parameters
        ----------
        coord : str
            The coordinate to be used to compute the gradient.
        edge_order : {1, 2}, default: 1
            N-th order accurate differences at the boundaries.
        datetime_unit : None or {"Y", "M", "W", "D", "h", "m", "s", "ms", \
            "us", "ns", "ps", "fs", "as"}, default: None
            Unit to compute gradient. Only valid for datetime coordinate.

        Returns
        -------
        differentiated: Dataset

        See also
        --------
        numpy.gradient: corresponding numpy function
        """
        from .variable import Variable

        if coord not in self.variables and coord not in self.dims:
            raise ValueError(f"Coordinate {coord} does not exist.")

        coord_var = self[coord].variable
        if coord_var.ndim != 1:
            raise ValueError(
                "Coordinate {} must be 1 dimensional but is {}"
                " dimensional".format(coord, coord_var.ndim)
            )

        dim = coord_var.dims[0]
        if _contains_datetime_like_objects(coord_var):
            if coord_var.dtype.kind in "mM" and datetime_unit is None:
                datetime_unit, _ = np.datetime_data(coord_var.dtype)
            elif datetime_unit is None:
                datetime_unit = "s"  # Default to seconds for cftime objects
            coord_var = coord_var._to_numeric(datetime_unit=datetime_unit)

        variables = {}
        for k, v in self.variables.items():
            if k in self.data_vars and dim in v.dims and k not in self.coords:
                if _contains_datetime_like_objects(v):
                    v = v._to_numeric(datetime_unit=datetime_unit)
                grad = duck_array_ops.gradient(
                    v.data, coord_var, edge_order=edge_order, axis=v.get_axis_num(dim)
                )
                variables[k] = Variable(v.dims, grad)
            else:
                variables[k] = v
        return self._replace(variables)

    def integrate(
        self, coord: Union[Hashable, Sequence[Hashable]], datetime_unit: str = None
    ) -> "Dataset":
        """Integrate along the given coordinate using the trapezoidal rule.

        .. note::
            This feature is limited to simple cartesian geometry, i.e. coord
            must be one dimensional.

        Parameters
        ----------
        coord : hashable, or sequence of hashable
            Coordinate(s) used for the integration.
        datetime_unit : {'Y', 'M', 'W', 'D', 'h', 'm', 's', 'ms', 'us', 'ns', \
                        'ps', 'fs', 'as'}, optional
            Specify the unit if datetime coordinate is used.

        Returns
        -------
        integrated : Dataset

        See also
        --------
        DataArray.integrate
        numpy.trapz : corresponding numpy function

        Examples
        --------
        >>> ds = xr.Dataset(
        ...     data_vars={"a": ("x", [5, 5, 6, 6]), "b": ("x", [1, 2, 1, 0])},
        ...     coords={"x": [0, 1, 2, 3], "y": ("x", [1, 7, 3, 5])},
        ... )
        >>> ds
        <xarray.Dataset>
        Dimensions:  (x: 4)
        Coordinates:
          * x        (x) int64 0 1 2 3
            y        (x) int64 1 7 3 5
        Data variables:
            a        (x) int64 5 5 6 6
            b        (x) int64 1 2 1 0
        >>> ds.integrate("x")
        <xarray.Dataset>
        Dimensions:  ()
        Data variables:
            a        float64 16.5
            b        float64 3.5
        >>> ds.integrate("y")
        <xarray.Dataset>
        Dimensions:  ()
        Data variables:
            a        float64 20.0
            b        float64 4.0
        """
        if not isinstance(coord, (list, tuple)):
            coord = (coord,)
        result = self
        for c in coord:
            result = result._integrate_one(c, datetime_unit=datetime_unit)
        return result

    def _integrate_one(self, coord, datetime_unit=None):
        from .variable import Variable

        if coord not in self.variables and coord not in self.dims:
            raise ValueError(f"Coordinate {coord} does not exist.")

        coord_var = self[coord].variable
        if coord_var.ndim != 1:
            raise ValueError(
                "Coordinate {} must be 1 dimensional but is {}"
                " dimensional".format(coord, coord_var.ndim)
            )

        dim = coord_var.dims[0]
        if _contains_datetime_like_objects(coord_var):
            if coord_var.dtype.kind in "mM" and datetime_unit is None:
                datetime_unit, _ = np.datetime_data(coord_var.dtype)
            elif datetime_unit is None:
                datetime_unit = "s"  # Default to seconds for cftime objects
            coord_var = coord_var._replace(
                data=datetime_to_numeric(coord_var.data, datetime_unit=datetime_unit)
            )

        variables = {}
        coord_names = set()
        for k, v in self.variables.items():
            if k in self.coords:
                if dim not in v.dims:
                    variables[k] = v
                    coord_names.add(k)
            else:
                if k in self.data_vars and dim in v.dims:
                    if _contains_datetime_like_objects(v):
                        v = datetime_to_numeric(v, datetime_unit=datetime_unit)
                    integ = duck_array_ops.trapz(
                        v.data, coord_var.data, axis=v.get_axis_num(dim)
                    )
                    v_dims = list(v.dims)
                    v_dims.remove(dim)
                    variables[k] = Variable(v_dims, integ)
                else:
                    variables[k] = v
        indexes = {k: v for k, v in self.indexes.items() if k in variables}
        return self._replace_with_new_dims(
            variables, coord_names=coord_names, indexes=indexes
        )

    @property
    def real(self):
        return self.map(lambda x: x.real, keep_attrs=True)

    @property
    def imag(self):
        return self.map(lambda x: x.imag, keep_attrs=True)

    plot = utils.UncachedAccessor(_Dataset_PlotMethods)

    def filter_by_attrs(self, **kwargs):
        """Returns a ``Dataset`` with variables that match specific conditions.

        Can pass in ``key=value`` or ``key=callable``.  A Dataset is returned
        containing only the variables for which all the filter tests pass.
        These tests are either ``key=value`` for which the attribute ``key``
        has the exact value ``value`` or the callable passed into
        ``key=callable`` returns True. The callable will be passed a single
        value, either the value of the attribute ``key`` or ``None`` if the
        DataArray does not have an attribute with the name ``key``.

        Parameters
        ----------
        **kwargs
            key : str
                Attribute name.
            value : callable or obj
                If value is a callable, it should return a boolean in the form
                of bool = func(attr) where attr is da.attrs[key].
                Otherwise, value will be compared to the each
                DataArray's attrs[key].

        Returns
        -------
        new : Dataset
            New dataset with variables filtered by attribute.

        Examples
        --------
        >>> # Create an example dataset:
        >>> temp = 15 + 8 * np.random.randn(2, 2, 3)
        >>> precip = 10 * np.random.rand(2, 2, 3)
        >>> lon = [[-99.83, -99.32], [-99.79, -99.23]]
        >>> lat = [[42.25, 42.21], [42.63, 42.59]]
        >>> dims = ["x", "y", "time"]
        >>> temp_attr = dict(standard_name="air_potential_temperature")
        >>> precip_attr = dict(standard_name="convective_precipitation_flux")
        >>> ds = xr.Dataset(
        ...     {
        ...         "temperature": (dims, temp, temp_attr),
        ...         "precipitation": (dims, precip, precip_attr),
        ...     },
        ...     coords={
        ...         "lon": (["x", "y"], lon),
        ...         "lat": (["x", "y"], lat),
        ...         "time": pd.date_range("2014-09-06", periods=3),
        ...         "reference_time": pd.Timestamp("2014-09-05"),
        ...     },
        ... )
        >>> # Get variables matching a specific standard_name.
        >>> ds.filter_by_attrs(standard_name="convective_precipitation_flux")
        <xarray.Dataset>
        Dimensions:         (time: 3, x: 2, y: 2)
        Coordinates:
            lon             (x, y) float64 -99.83 -99.32 -99.79 -99.23
            lat             (x, y) float64 42.25 42.21 42.63 42.59
          * time            (time) datetime64[ns] 2014-09-06 2014-09-07 2014-09-08
            reference_time  datetime64[ns] 2014-09-05
        Dimensions without coordinates: x, y
        Data variables:
            precipitation   (x, y, time) float64 5.68 9.256 0.7104 ... 7.992 4.615 7.805
        >>> # Get all variables that have a standard_name attribute.
        >>> standard_name = lambda v: v is not None
        >>> ds.filter_by_attrs(standard_name=standard_name)
        <xarray.Dataset>
        Dimensions:         (time: 3, x: 2, y: 2)
        Coordinates:
            lon             (x, y) float64 -99.83 -99.32 -99.79 -99.23
            lat             (x, y) float64 42.25 42.21 42.63 42.59
          * time            (time) datetime64[ns] 2014-09-06 2014-09-07 2014-09-08
            reference_time  datetime64[ns] 2014-09-05
        Dimensions without coordinates: x, y
        Data variables:
            temperature     (x, y, time) float64 29.11 18.2 22.83 ... 18.28 16.15 26.63
            precipitation   (x, y, time) float64 5.68 9.256 0.7104 ... 7.992 4.615 7.805

        """
        selection = []
        for var_name, variable in self.variables.items():
            has_value_flag = False
            for attr_name, pattern in kwargs.items():
                attr_value = variable.attrs.get(attr_name)
                if (callable(pattern) and pattern(attr_value)) or attr_value == pattern:
                    has_value_flag = True
                else:
                    has_value_flag = False
                    break
            if has_value_flag is True:
                selection.append(var_name)
        return self[selection]

    def unify_chunks(self) -> "Dataset":
        """Unify chunk size along all chunked dimensions of this Dataset.

        Returns
        -------
        Dataset with consistent chunk sizes for all dask-array variables

        See Also
        --------
        dask.array.core.unify_chunks
        """

        try:
            self.chunks
        except ValueError:  # "inconsistent chunks"
            pass
        else:
            # No variables with dask backend, or all chunks are already aligned
            return self.copy()

        # import dask is placed after the quick exit test above to allow
        # running this method if dask isn't installed and there are no chunks
        import dask.array

        ds = self.copy()

        dims_pos_map = {dim: index for index, dim in enumerate(ds.dims)}

        dask_array_names = []
        dask_unify_args = []
        for name, variable in ds.variables.items():
            if isinstance(variable.data, dask.array.Array):
                dims_tuple = [dims_pos_map[dim] for dim in variable.dims]
                dask_array_names.append(name)
                dask_unify_args.append(variable.data)
                dask_unify_args.append(dims_tuple)

        _, rechunked_arrays = dask.array.core.unify_chunks(*dask_unify_args)

        for name, new_array in zip(dask_array_names, rechunked_arrays):
            ds.variables[name]._data = new_array

        return ds

    def map_blocks(
        self,
        func: "Callable[..., T_DSorDA]",
        args: Sequence[Any] = (),
        kwargs: Mapping[str, Any] = None,
        template: Union["DataArray", "Dataset"] = None,
    ) -> "T_DSorDA":
        """
        Apply a function to each block of this Dataset.

        .. warning::
            This method is experimental and its signature may change.

        Parameters
        ----------
        func : callable
            User-provided function that accepts a Dataset as its first
            parameter. The function will receive a subset or 'block' of this Dataset (see below),
            corresponding to one chunk along each chunked dimension. ``func`` will be
            executed as ``func(subset_dataset, *subset_args, **kwargs)``.

            This function must return either a single DataArray or a single Dataset.

            This function cannot add a new chunked dimension.
        args : sequence
            Passed to func after unpacking and subsetting any xarray objects by blocks.
            xarray objects in args must be aligned with obj, otherwise an error is raised.
        kwargs : mapping
            Passed verbatim to func after unpacking. xarray objects, if any, will not be
            subset to blocks. Passing dask collections in kwargs is not allowed.
        template : DataArray or Dataset, optional
            xarray object representing the final result after compute is called. If not provided,
            the function will be first run on mocked-up data, that looks like this object but
            has sizes 0, to determine properties of the returned object such as dtype,
            variable names, attributes, new dimensions and new indexes (if any).
            ``template`` must be provided if the function changes the size of existing dimensions.
            When provided, ``attrs`` on variables in `template` are copied over to the result. Any
            ``attrs`` set by ``func`` will be ignored.

        Returns
        -------
        A single DataArray or Dataset with dask backend, reassembled from the outputs of the
        function.

        Notes
        -----
        This function is designed for when ``func`` needs to manipulate a whole xarray object
        subset to each block. In the more common case where ``func`` can work on numpy arrays, it is
        recommended to use ``apply_ufunc``.

        If none of the variables in this object is backed by dask arrays, calling this function is
        equivalent to calling ``func(obj, *args, **kwargs)``.

        See Also
        --------
        dask.array.map_blocks, xarray.apply_ufunc, xarray.Dataset.map_blocks
        xarray.DataArray.map_blocks

        Examples
        --------
        Calculate an anomaly from climatology using ``.groupby()``. Using
        ``xr.map_blocks()`` allows for parallel operations with knowledge of ``xarray``,
        its indices, and its methods like ``.groupby()``.

        >>> def calculate_anomaly(da, groupby_type="time.month"):
        ...     gb = da.groupby(groupby_type)
        ...     clim = gb.mean(dim="time")
        ...     return gb - clim
        ...
        >>> time = xr.cftime_range("1990-01", "1992-01", freq="M")
        >>> month = xr.DataArray(time.month, coords={"time": time}, dims=["time"])
        >>> np.random.seed(123)
        >>> array = xr.DataArray(
        ...     np.random.rand(len(time)),
        ...     dims=["time"],
        ...     coords={"time": time, "month": month},
        ... ).chunk()
        >>> ds = xr.Dataset({"a": array})
        >>> ds.map_blocks(calculate_anomaly, template=ds).compute()
        <xarray.Dataset>
        Dimensions:  (time: 24)
        Coordinates:
          * time     (time) object 1990-01-31 00:00:00 ... 1991-12-31 00:00:00
            month    (time) int64 1 2 3 4 5 6 7 8 9 10 11 12 1 2 3 4 5 6 7 8 9 10 11 12
        Data variables:
            a        (time) float64 0.1289 0.1132 -0.0856 ... 0.2287 0.1906 -0.05901

        Note that one must explicitly use ``args=[]`` and ``kwargs={}`` to pass arguments
        to the function being applied in ``xr.map_blocks()``:

        >>> ds.map_blocks(
        ...     calculate_anomaly,
        ...     kwargs={"groupby_type": "time.year"},
        ...     template=ds,
        ... )
        <xarray.Dataset>
        Dimensions:  (time: 24)
        Coordinates:
          * time     (time) object 1990-01-31 00:00:00 ... 1991-12-31 00:00:00
            month    (time) int64 dask.array<chunksize=(24,), meta=np.ndarray>
        Data variables:
            a        (time) float64 dask.array<chunksize=(24,), meta=np.ndarray>
        """
        from .parallel import map_blocks

        return map_blocks(func, self, args, kwargs, template)

    def polyfit(
        self,
        dim: Hashable,
        deg: int,
        skipna: bool = None,
        rcond: float = None,
        w: Union[Hashable, Any] = None,
        full: bool = False,
        cov: Union[bool, str] = False,
    ):
        """
        Least squares polynomial fit.

        This replicates the behaviour of `numpy.polyfit` but differs by skipping
        invalid values when `skipna = True`.

        Parameters
        ----------
        dim : hashable
            Coordinate along which to fit the polynomials.
        deg : int
            Degree of the fitting polynomial.
        skipna : bool, optional
            If True, removes all invalid values before fitting each 1D slices of the array.
            Default is True if data is stored in a dask.array or if there is any
            invalid values, False otherwise.
        rcond : float, optional
            Relative condition number to the fit.
        w : hashable or Any, optional
            Weights to apply to the y-coordinate of the sample points.
            Can be an array-like object or the name of a coordinate in the dataset.
        full : bool, optional
            Whether to return the residuals, matrix rank and singular values in addition
            to the coefficients.
        cov : bool or str, optional
            Whether to return to the covariance matrix in addition to the coefficients.
            The matrix is not scaled if `cov='unscaled'`.

        Returns
        -------
        polyfit_results : Dataset
            A single dataset which contains (for each "var" in the input dataset):

            [var]_polyfit_coefficients
                The coefficients of the best fit for each variable in this dataset.
            [var]_polyfit_residuals
                The residuals of the least-square computation for each variable (only included if `full=True`)
                When the matrix rank is deficient, np.nan is returned.
            [dim]_matrix_rank
                The effective rank of the scaled Vandermonde coefficient matrix (only included if `full=True`)
                The rank is computed ignoring the NaN values that might be skipped.
            [dim]_singular_values
                The singular values of the scaled Vandermonde coefficient matrix (only included if `full=True`)
            [var]_polyfit_covariance
                The covariance matrix of the polynomial coefficient estimates (only included if `full=False` and `cov=True`)

        Warns
        -----
        RankWarning
            The rank of the coefficient matrix in the least-squares fit is deficient.
            The warning is not raised with in-memory (not dask) data and `full=True`.

        See Also
        --------
        numpy.polyfit
        numpy.polyval
        xarray.polyval
        """
        variables = {}
        skipna_da = skipna

        x = get_clean_interp_index(self, dim, strict=False)
        xname = "{}_".format(self[dim].name)
        order = int(deg) + 1
        lhs = np.vander(x, order)

        if rcond is None:
            rcond = x.shape[0] * np.core.finfo(x.dtype).eps  # type: ignore

        # Weights:
        if w is not None:
            if isinstance(w, Hashable):
                w = self.coords[w]
            w = np.asarray(w)
            if w.ndim != 1:
                raise TypeError("Expected a 1-d array for weights.")
            if w.shape[0] != lhs.shape[0]:
                raise TypeError("Expected w and {} to have the same length".format(dim))
            lhs *= w[:, np.newaxis]

        # Scaling
        scale = np.sqrt((lhs * lhs).sum(axis=0))
        lhs /= scale

        degree_dim = utils.get_temp_dimname(self.dims, "degree")

        rank = np.linalg.matrix_rank(lhs)

        if full:
            rank = xr.DataArray(rank, name=xname + "matrix_rank")
            variables[rank.name] = rank
            sing = np.linalg.svd(lhs, compute_uv=False)
            sing = xr.DataArray(
                sing,
                dims=(degree_dim,),
                coords={degree_dim: np.arange(rank - 1, -1, -1)},
                name=xname + "singular_values",
            )
            variables[sing.name] = sing

        for name, da in self.data_vars.items():
            if dim not in da.dims:
                continue

            if is_duck_dask_array(da.data) and (
                rank != order or full or skipna is None
            ):
                # Current algorithm with dask and skipna=False neither supports
                # deficient ranks nor does it output the "full" info (issue dask/dask#6516)
                skipna_da = True
            elif skipna is None:
                skipna_da = bool(np.any(da.isnull()))

            dims_to_stack = [dimname for dimname in da.dims if dimname != dim]
            stacked_coords: Dict[Hashable, DataArray] = {}
            if dims_to_stack:
                stacked_dim = utils.get_temp_dimname(dims_to_stack, "stacked")
                rhs = da.transpose(dim, *dims_to_stack).stack(
                    {stacked_dim: dims_to_stack}
                )
                stacked_coords = {stacked_dim: rhs[stacked_dim]}
                scale_da = scale[:, np.newaxis]
            else:
                rhs = da
                scale_da = scale

            if w is not None:
                rhs *= w[:, np.newaxis]

            with warnings.catch_warnings():
                if full:  # Copy np.polyfit behavior
                    warnings.simplefilter("ignore", np.RankWarning)
                else:  # Raise only once per variable
                    warnings.simplefilter("once", np.RankWarning)

                coeffs, residuals = duck_array_ops.least_squares(
                    lhs, rhs.data, rcond=rcond, skipna=skipna_da
                )

            if isinstance(name, str):
                name = "{}_".format(name)
            else:
                # Thus a ReprObject => polyfit was called on a DataArray
                name = ""

            coeffs = xr.DataArray(
                coeffs / scale_da,
                dims=[degree_dim] + list(stacked_coords.keys()),
                coords={degree_dim: np.arange(order)[::-1], **stacked_coords},
                name=name + "polyfit_coefficients",
            )
            if dims_to_stack:
                coeffs = coeffs.unstack(stacked_dim)
            variables[coeffs.name] = coeffs

            if full or (cov is True):
                residuals = xr.DataArray(
                    residuals if dims_to_stack else residuals.squeeze(),
                    dims=list(stacked_coords.keys()),
                    coords=stacked_coords,
                    name=name + "polyfit_residuals",
                )
                if dims_to_stack:
                    residuals = residuals.unstack(stacked_dim)
                variables[residuals.name] = residuals

            if cov:
                Vbase = np.linalg.inv(np.dot(lhs.T, lhs))
                Vbase /= np.outer(scale, scale)
                if cov == "unscaled":
                    fac = 1
                else:
                    if x.shape[0] <= order:
                        raise ValueError(
                            "The number of data points must exceed order to scale the covariance matrix."
                        )
                    fac = residuals / (x.shape[0] - order)
                covariance = xr.DataArray(Vbase, dims=("cov_i", "cov_j")) * fac
                variables[name + "polyfit_covariance"] = covariance

        return Dataset(data_vars=variables, attrs=self.attrs.copy())

    def pad(
        self,
        pad_width: Mapping[Hashable, Union[int, Tuple[int, int]]] = None,
        mode: str = "constant",
        stat_length: Union[
            int, Tuple[int, int], Mapping[Hashable, Tuple[int, int]]
        ] = None,
        constant_values: Union[
            int, Tuple[int, int], Mapping[Hashable, Tuple[int, int]]
        ] = None,
        end_values: Union[
            int, Tuple[int, int], Mapping[Hashable, Tuple[int, int]]
        ] = None,
        reflect_type: str = None,
        **pad_width_kwargs: Any,
    ) -> "Dataset":
        """Pad this dataset along one or more dimensions.

        .. warning::
            This function is experimental and its behaviour is likely to change
            especially regarding padding of dimension coordinates (or IndexVariables).

        When using one of the modes ("edge", "reflect", "symmetric", "wrap"),
        coordinates will be padded with the same mode, otherwise coordinates
        are padded using the "constant" mode with fill_value dtypes.NA.

        Parameters
        ----------
        pad_width : mapping of hashable to tuple of int
            Mapping with the form of {dim: (pad_before, pad_after)}
            describing the number of values padded along each dimension.
            {dim: pad} is a shortcut for pad_before = pad_after = pad
        mode : str, default: "constant"
            One of the following string values (taken from numpy docs).

            'constant' (default)
                Pads with a constant value.
            'edge'
                Pads with the edge values of array.
            'linear_ramp'
                Pads with the linear ramp between end_value and the
                array edge value.
            'maximum'
                Pads with the maximum value of all or part of the
                vector along each axis.
            'mean'
                Pads with the mean value of all or part of the
                vector along each axis.
            'median'
                Pads with the median value of all or part of the
                vector along each axis.
            'minimum'
                Pads with the minimum value of all or part of the
                vector along each axis.
            'reflect'
                Pads with the reflection of the vector mirrored on
                the first and last values of the vector along each
                axis.
            'symmetric'
                Pads with the reflection of the vector mirrored
                along the edge of the array.
            'wrap'
                Pads with the wrap of the vector along the axis.
                The first values are used to pad the end and the
                end values are used to pad the beginning.
        stat_length : int, tuple or mapping of hashable to tuple, default: None
            Used in 'maximum', 'mean', 'median', and 'minimum'.  Number of
            values at edge of each axis used to calculate the statistic value.
            {dim_1: (before_1, after_1), ... dim_N: (before_N, after_N)} unique
            statistic lengths along each dimension.
            ((before, after),) yields same before and after statistic lengths
            for each dimension.
            (stat_length,) or int is a shortcut for before = after = statistic
            length for all axes.
            Default is ``None``, to use the entire axis.
        constant_values : scalar, tuple or mapping of hashable to tuple, default: 0
            Used in 'constant'.  The values to set the padded values for each
            axis.
            ``{dim_1: (before_1, after_1), ... dim_N: (before_N, after_N)}`` unique
            pad constants along each dimension.
            ``((before, after),)`` yields same before and after constants for each
            dimension.
            ``(constant,)`` or ``constant`` is a shortcut for ``before = after = constant`` for
            all dimensions.
            Default is 0.
        end_values : scalar, tuple or mapping of hashable to tuple, default: 0
            Used in 'linear_ramp'.  The values used for the ending value of the
            linear_ramp and that will form the edge of the padded array.
            ``{dim_1: (before_1, after_1), ... dim_N: (before_N, after_N)}`` unique
            end values along each dimension.
            ``((before, after),)`` yields same before and after end values for each
            axis.
            ``(constant,)`` or ``constant`` is a shortcut for ``before = after = constant`` for
            all axes.
            Default is 0.
        reflect_type : {"even", "odd"}, optional
            Used in "reflect", and "symmetric".  The "even" style is the
            default with an unaltered reflection around the edge value.  For
            the "odd" style, the extended part of the array is created by
            subtracting the reflected values from two times the edge value.
        **pad_width_kwargs
            The keyword arguments form of ``pad_width``.
            One of ``pad_width`` or ``pad_width_kwargs`` must be provided.

        Returns
        -------
        padded : Dataset
            Dataset with the padded coordinates and data.

        See Also
        --------
        Dataset.shift, Dataset.roll, Dataset.bfill, Dataset.ffill, numpy.pad, dask.array.pad

        Notes
        -----
        By default when ``mode="constant"`` and ``constant_values=None``, integer types will be
        promoted to ``float`` and padded with ``np.nan``. To avoid type promotion
        specify ``constant_values=np.nan``

        Examples
        --------
        >>> ds = xr.Dataset({"foo": ("x", range(5))})
        >>> ds.pad(x=(1, 2))
        <xarray.Dataset>
        Dimensions:  (x: 8)
        Dimensions without coordinates: x
        Data variables:
            foo      (x) float64 nan 0.0 1.0 2.0 3.0 4.0 nan nan
        """
        pad_width = either_dict_or_kwargs(pad_width, pad_width_kwargs, "pad")

        if mode in ("edge", "reflect", "symmetric", "wrap"):
            coord_pad_mode = mode
            coord_pad_options = {
                "stat_length": stat_length,
                "constant_values": constant_values,
                "end_values": end_values,
                "reflect_type": reflect_type,
            }
        else:
            coord_pad_mode = "constant"
            coord_pad_options = {}

        variables = {}
        for name, var in self.variables.items():
            var_pad_width = {k: v for k, v in pad_width.items() if k in var.dims}
            if not var_pad_width:
                variables[name] = var
            elif name in self.data_vars:
                variables[name] = var.pad(
                    pad_width=var_pad_width,
                    mode=mode,
                    stat_length=stat_length,
                    constant_values=constant_values,
                    end_values=end_values,
                    reflect_type=reflect_type,
                )
            else:
                variables[name] = var.pad(
                    pad_width=var_pad_width,
                    mode=coord_pad_mode,
                    **coord_pad_options,  # type: ignore
                )

        return self._replace_vars_and_dims(variables)

    def idxmin(
        self,
        dim: Hashable = None,
        skipna: bool = None,
        fill_value: Any = dtypes.NA,
        keep_attrs: bool = None,
    ) -> "Dataset":
        """Return the coordinate label of the minimum value along a dimension.

        Returns a new `Dataset` named after the dimension with the values of
        the coordinate labels along that dimension corresponding to minimum
        values along that dimension.

        In comparison to :py:meth:`~Dataset.argmin`, this returns the
        coordinate label while :py:meth:`~Dataset.argmin` returns the index.

        Parameters
        ----------
        dim : str, optional
            Dimension over which to apply `idxmin`.  This is optional for 1D
            variables, but required for variables with 2 or more dimensions.
        skipna : bool or None, default: None
            If True, skip missing values (as marked by NaN). By default, only
            skips missing values for ``float``, ``complex``, and ``object``
            dtypes; other dtypes either do not have a sentinel missing value
            (``int``) or ``skipna=True`` has not been implemented
            (``datetime64`` or ``timedelta64``).
        fill_value : Any, default: NaN
            Value to be filled in case all of the values along a dimension are
            null.  By default this is NaN.  The fill value and result are
            automatically converted to a compatible dtype if possible.
            Ignored if ``skipna`` is False.
        keep_attrs : bool, default: False
            If True, the attributes (``attrs``) will be copied from the
            original object to the new one.  If False (default), the new object
            will be returned without attributes.

        Returns
        -------
        reduced : Dataset
            New `Dataset` object with `idxmin` applied to its data and the
            indicated dimension removed.

        See Also
        --------
        DataArray.idxmin, Dataset.idxmax, Dataset.min, Dataset.argmin

        Examples
        --------
        >>> array1 = xr.DataArray(
        ...     [0, 2, 1, 0, -2], dims="x", coords={"x": ["a", "b", "c", "d", "e"]}
        ... )
        >>> array2 = xr.DataArray(
        ...     [
        ...         [2.0, 1.0, 2.0, 0.0, -2.0],
        ...         [-4.0, np.NaN, 2.0, np.NaN, -2.0],
        ...         [np.NaN, np.NaN, 1.0, np.NaN, np.NaN],
        ...     ],
        ...     dims=["y", "x"],
        ...     coords={"y": [-1, 0, 1], "x": ["a", "b", "c", "d", "e"]},
        ... )
        >>> ds = xr.Dataset({"int": array1, "float": array2})
        >>> ds.min(dim="x")
        <xarray.Dataset>
        Dimensions:  (y: 3)
        Coordinates:
          * y        (y) int64 -1 0 1
        Data variables:
            int      int64 -2
            float    (y) float64 -2.0 -4.0 1.0
        >>> ds.argmin(dim="x")
        <xarray.Dataset>
        Dimensions:  (y: 3)
        Coordinates:
          * y        (y) int64 -1 0 1
        Data variables:
            int      int64 4
            float    (y) int64 4 0 2
        >>> ds.idxmin(dim="x")
        <xarray.Dataset>
        Dimensions:  (y: 3)
        Coordinates:
          * y        (y) int64 -1 0 1
        Data variables:
            int      <U1 'e'
            float    (y) object 'e' 'a' 'c'
        """
        return self.map(
            methodcaller(
                "idxmin",
                dim=dim,
                skipna=skipna,
                fill_value=fill_value,
                keep_attrs=keep_attrs,
            )
        )

    def idxmax(
        self,
        dim: Hashable = None,
        skipna: bool = None,
        fill_value: Any = dtypes.NA,
        keep_attrs: bool = None,
    ) -> "Dataset":
        """Return the coordinate label of the maximum value along a dimension.

        Returns a new `Dataset` named after the dimension with the values of
        the coordinate labels along that dimension corresponding to maximum
        values along that dimension.

        In comparison to :py:meth:`~Dataset.argmax`, this returns the
        coordinate label while :py:meth:`~Dataset.argmax` returns the index.

        Parameters
        ----------
        dim : str, optional
            Dimension over which to apply `idxmax`.  This is optional for 1D
            variables, but required for variables with 2 or more dimensions.
        skipna : bool or None, default: None
            If True, skip missing values (as marked by NaN). By default, only
            skips missing values for ``float``, ``complex``, and ``object``
            dtypes; other dtypes either do not have a sentinel missing value
            (``int``) or ``skipna=True`` has not been implemented
            (``datetime64`` or ``timedelta64``).
        fill_value : Any, default: NaN
            Value to be filled in case all of the values along a dimension are
            null.  By default this is NaN.  The fill value and result are
            automatically converted to a compatible dtype if possible.
            Ignored if ``skipna`` is False.
        keep_attrs : bool, default: False
            If True, the attributes (``attrs``) will be copied from the
            original object to the new one.  If False (default), the new object
            will be returned without attributes.

        Returns
        -------
        reduced : Dataset
            New `Dataset` object with `idxmax` applied to its data and the
            indicated dimension removed.

        See Also
        --------
        DataArray.idxmax, Dataset.idxmin, Dataset.max, Dataset.argmax

        Examples
        --------
        >>> array1 = xr.DataArray(
        ...     [0, 2, 1, 0, -2], dims="x", coords={"x": ["a", "b", "c", "d", "e"]}
        ... )
        >>> array2 = xr.DataArray(
        ...     [
        ...         [2.0, 1.0, 2.0, 0.0, -2.0],
        ...         [-4.0, np.NaN, 2.0, np.NaN, -2.0],
        ...         [np.NaN, np.NaN, 1.0, np.NaN, np.NaN],
        ...     ],
        ...     dims=["y", "x"],
        ...     coords={"y": [-1, 0, 1], "x": ["a", "b", "c", "d", "e"]},
        ... )
        >>> ds = xr.Dataset({"int": array1, "float": array2})
        >>> ds.max(dim="x")
        <xarray.Dataset>
        Dimensions:  (y: 3)
        Coordinates:
          * y        (y) int64 -1 0 1
        Data variables:
            int      int64 2
            float    (y) float64 2.0 2.0 1.0
        >>> ds.argmax(dim="x")
        <xarray.Dataset>
        Dimensions:  (y: 3)
        Coordinates:
          * y        (y) int64 -1 0 1
        Data variables:
            int      int64 1
            float    (y) int64 0 2 2
        >>> ds.idxmax(dim="x")
        <xarray.Dataset>
        Dimensions:  (y: 3)
        Coordinates:
          * y        (y) int64 -1 0 1
        Data variables:
            int      <U1 'b'
            float    (y) object 'a' 'c' 'c'
        """
        return self.map(
            methodcaller(
                "idxmax",
                dim=dim,
                skipna=skipna,
                fill_value=fill_value,
                keep_attrs=keep_attrs,
            )
        )

    def argmin(self, dim=None, **kwargs):
        """Indices of the minima of the member variables.

        If there are multiple minima, the indices of the first one found will be
        returned.

        Parameters
        ----------
        dim : str, optional
            The dimension over which to find the minimum. By default, finds minimum over
            all dimensions - for now returning an int for backward compatibility, but
            this is deprecated, in future will be an error, since DataArray.argmin will
            return a dict with indices for all dimensions, which does not make sense for
            a Dataset.
        keep_attrs : bool, optional
            If True, the attributes (`attrs`) will be copied from the original
            object to the new one.  If False (default), the new object will be
            returned without attributes.
        skipna : bool, optional
            If True, skip missing values (as marked by NaN). By default, only
            skips missing values for float dtypes; other dtypes either do not
            have a sentinel missing value (int) or skipna=True has not been
            implemented (object, datetime64 or timedelta64).

        Returns
        -------
        result : Dataset

        See Also
        --------
        DataArray.argmin
        """
        if dim is None:
            warnings.warn(
                "Once the behaviour of DataArray.argmin() and Variable.argmin() without "
                "dim changes to return a dict of indices of each dimension, for "
                "consistency it will be an error to call Dataset.argmin() with no argument,"
                "since we don't return a dict of Datasets.",
                DeprecationWarning,
                stacklevel=2,
            )
        if (
            dim is None
            or (not isinstance(dim, Sequence) and dim is not ...)
            or isinstance(dim, str)
        ):
            # Return int index if single dimension is passed, and is not part of a
            # sequence
            argmin_func = getattr(duck_array_ops, "argmin")
            return self.reduce(argmin_func, dim=dim, **kwargs)
        else:
            raise ValueError(
                "When dim is a sequence or ..., DataArray.argmin() returns a dict. "
                "dicts cannot be contained in a Dataset, so cannot call "
                "Dataset.argmin() with a sequence or ... for dim"
            )

    def argmax(self, dim=None, **kwargs):
        """Indices of the maxima of the member variables.

        If there are multiple maxima, the indices of the first one found will be
        returned.

        Parameters
        ----------
        dim : str, optional
            The dimension over which to find the maximum. By default, finds maximum over
            all dimensions - for now returning an int for backward compatibility, but
            this is deprecated, in future will be an error, since DataArray.argmax will
            return a dict with indices for all dimensions, which does not make sense for
            a Dataset.
        keep_attrs : bool, optional
            If True, the attributes (`attrs`) will be copied from the original
            object to the new one.  If False (default), the new object will be
            returned without attributes.
        skipna : bool, optional
            If True, skip missing values (as marked by NaN). By default, only
            skips missing values for float dtypes; other dtypes either do not
            have a sentinel missing value (int) or skipna=True has not been
            implemented (object, datetime64 or timedelta64).

        Returns
        -------
        result : Dataset

        See Also
        --------
        DataArray.argmax

        """
        if dim is None:
            warnings.warn(
                "Once the behaviour of DataArray.argmin() and Variable.argmin() without "
                "dim changes to return a dict of indices of each dimension, for "
                "consistency it will be an error to call Dataset.argmin() with no argument,"
                "since we don't return a dict of Datasets.",
                DeprecationWarning,
                stacklevel=2,
            )
        if (
            dim is None
            or (not isinstance(dim, Sequence) and dim is not ...)
            or isinstance(dim, str)
        ):
            # Return int index if single dimension is passed, and is not part of a
            # sequence
            argmax_func = getattr(duck_array_ops, "argmax")
            return self.reduce(argmax_func, dim=dim, **kwargs)
        else:
            raise ValueError(
                "When dim is a sequence or ..., DataArray.argmin() returns a dict. "
                "dicts cannot be contained in a Dataset, so cannot call "
                "Dataset.argmin() with a sequence or ... for dim"
<<<<<<< HEAD
            )
=======
            )

    def query(
        self,
        queries: Mapping[Hashable, Any] = None,
        parser: str = "pandas",
        engine: str = None,
        missing_dims: str = "raise",
        **queries_kwargs: Any,
    ) -> "Dataset":
        """Return a new dataset with each array indexed along the specified
        dimension(s), where the indexers are given as strings containing
        Python expressions to be evaluated against the data variables in the
        dataset.

        Parameters
        ----------
        queries : dict, optional
            A dict with keys matching dimensions and values given by strings
            containing Python expressions to be evaluated against the data variables
            in the dataset. The expressions will be evaluated using the pandas
            eval() function, and can contain any valid Python expressions but cannot
            contain any Python statements.
        parser : {"pandas", "python"}, default: "pandas"
            The parser to use to construct the syntax tree from the expression.
            The default of 'pandas' parses code slightly different than standard
            Python. Alternatively, you can parse an expression using the 'python'
            parser to retain strict Python semantics.
        engine: {"python", "numexpr", None}, default: None
            The engine used to evaluate the expression. Supported engines are:
            - None: tries to use numexpr, falls back to python
            - "numexpr": evaluates expressions using numexpr
            - "python": performs operations as if you had eval’d in top level python
        missing_dims : {"raise", "warn", "ignore"}, default: "raise"
            What to do if dimensions that should be selected from are not present in the
            Dataset:
            - "raise": raise an exception
            - "warning": raise a warning, and ignore the missing dimensions
            - "ignore": ignore the missing dimensions
        **queries_kwargs : {dim: query, ...}, optional
            The keyword arguments form of ``queries``.
            One of queries or queries_kwargs must be provided.

        Returns
        -------
        obj : Dataset
            A new Dataset with the same contents as this dataset, except each
            array and dimension is indexed by the results of the appropriate
            queries.

        See Also
        --------
        Dataset.isel
        pandas.eval

        """

        # allow queries to be given either as a dict or as kwargs
        queries = either_dict_or_kwargs(queries, queries_kwargs, "query")

        # check queries
        for dim, expr in queries.items():
            if not isinstance(expr, str):
                msg = f"expr for dim {dim} must be a string to be evaluated, {type(expr)} given"
                raise ValueError(msg)

        # evaluate the queries to create the indexers
        indexers = {
            dim: pd.eval(expr, resolvers=[self], parser=parser, engine=engine)
            for dim, expr in queries.items()
        }

        # apply the selection
        return self.isel(indexers, missing_dims=missing_dims)


ops.inject_all_ops_and_reduce_methods(Dataset, array_only=False)
>>>>>>> fbd48d43
<|MERGE_RESOLUTION|>--- conflicted
+++ resolved
@@ -6980,9 +6980,6 @@
                 "When dim is a sequence or ..., DataArray.argmin() returns a dict. "
                 "dicts cannot be contained in a Dataset, so cannot call "
                 "Dataset.argmin() with a sequence or ... for dim"
-<<<<<<< HEAD
-            )
-=======
             )
 
     def query(
@@ -7056,8 +7053,4 @@
         }
 
         # apply the selection
-        return self.isel(indexers, missing_dims=missing_dims)
-
-
-ops.inject_all_ops_and_reduce_methods(Dataset, array_only=False)
->>>>>>> fbd48d43
+        return self.isel(indexers, missing_dims=missing_dims)