--- conflicted
+++ resolved
@@ -17,12 +17,8 @@
     rolling, utils)
 from .. import conventions
 from .alignment import align
-<<<<<<< HEAD
-from .common import (BaseDataObject, ImplementsDatasetReduce,
+from .common import (DataWithCoords, ImplementsDatasetReduce,
                      _contains_datetime_like_objects)
-=======
-from .common import DataWithCoords, ImplementsDatasetReduce
->>>>>>> e1dc5157
 from .coordinates import (
     DatasetCoordinates, Indexes, LevelCoordinatesSource,
     assert_coordinate_consistent, remap_label_indexers)
