--- conflicted
+++ resolved
@@ -1,10 +1,7 @@
 import copy
 import datetime
-<<<<<<< HEAD
-=======
 import functools
 import inspect
->>>>>>> 3cbd21aa
 import sys
 import warnings
 from collections import defaultdict
@@ -7117,11 +7114,8 @@
         }
 
         # apply the selection
-<<<<<<< HEAD
         return self.isel(indexers, missing_dims=missing_dims)
-=======
-        return self.isel(indexers, missing_dims=missing_dims)
-
+      
     def curvefit(
         self,
         coords: Union[Union[str, "DataArray"], Iterable[Union[str, "DataArray"]]],
@@ -7295,8 +7289,4 @@
         )
         result.attrs = self.attrs.copy()
 
-        return result
-
-
-ops.inject_all_ops_and_reduce_methods(Dataset, array_only=False)
->>>>>>> 3cbd21aa
+        return result