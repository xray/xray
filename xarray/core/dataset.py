from __future__ import annotations

import copy
import datetime
import inspect
import itertools
import math
import sys
import warnings
from collections import defaultdict
from collections.abc import (
    Callable,
    Collection,
    Hashable,
    Iterable,
    Iterator,
    Mapping,
    MutableMapping,
    Sequence,
)
from functools import partial
from html import escape
from numbers import Number
from operator import methodcaller
from os import PathLike
from types import EllipsisType
from typing import IO, TYPE_CHECKING, Any, Generic, Literal, cast, overload

import numpy as np
from pandas.api.types import is_extension_array_dtype

# remove once numpy 2.0 is the oldest supported version
try:
    from numpy.exceptions import RankWarning
except ImportError:
    from numpy import RankWarning  # type: ignore[no-redef,attr-defined,unused-ignore]

import pandas as pd

from xarray.coding.calendar_ops import convert_calendar, interp_calendar
from xarray.coding.cftimeindex import CFTimeIndex, _parse_array_of_cftime_strings
from xarray.core import (
    alignment,
    duck_array_ops,
    formatting,
    formatting_html,
    ops,
    utils,
)
from xarray.core import dtypes as xrdtypes
from xarray.core._aggregations import DatasetAggregations
from xarray.core.alignment import (
    _broadcast_helper,
    _get_broadcast_dims_map_common_coords,
    align,
)
from xarray.core.arithmetic import DatasetArithmetic
from xarray.core.common import (
    DataWithCoords,
    _contains_datetime_like_objects,
    get_chunksizes,
)
from xarray.core.computation import unify_chunks
from xarray.core.coordinates import (
    Coordinates,
    DatasetCoordinates,
    assert_coordinate_consistent,
    create_coords_with_default_indexes,
)
from xarray.core.duck_array_ops import datetime_to_numeric
from xarray.core.indexes import (
    Index,
    Indexes,
    PandasIndex,
    PandasMultiIndex,
    assert_no_index_corrupted,
    create_default_index_implicit,
    filter_indexes_from_coords,
    isel_indexes,
    remove_unused_levels_categories,
    roll_indexes,
)
from xarray.core.indexing import is_fancy_indexer, map_index_queries
from xarray.core.merge import (
    dataset_merge_method,
    dataset_update_method,
    merge_coordinates_without_align,
    merge_core,
)
from xarray.core.missing import get_clean_interp_index
from xarray.core.options import OPTIONS, _get_keep_attrs
from xarray.core.types import (
    Bins,
    NetcdfWriteModes,
    QuantileMethods,
    Self,
    T_ChunkDim,
    T_ChunksFreq,
    T_DataArray,
    T_DataArrayOrSet,
    T_Dataset,
    ZarrWriteModes,
)
from xarray.core.utils import (
    Default,
    Frozen,
    FrozenMappingWarningOnValuesAccess,
    HybridMappingProxy,
    OrderedSet,
    _default,
    decode_numpy_dict_values,
    drop_dims_from_indexers,
    either_dict_or_kwargs,
    emit_user_level_warning,
    infix_dims,
    is_dict_like,
    is_duck_array,
    is_duck_dask_array,
    is_scalar,
    maybe_wrap_array,
)
from xarray.core.variable import (
    IndexVariable,
    Variable,
    as_variable,
    broadcast_variables,
    calculate_dimensions,
)
from xarray.namedarray.parallelcompat import get_chunked_array_type, guess_chunkmanager
from xarray.namedarray.pycompat import array_type, is_chunked_array
from xarray.plot.accessor import DatasetPlotAccessor
from xarray.util.deprecation_helpers import _deprecate_positional_args, deprecate_dims

if TYPE_CHECKING:
    from dask.dataframe import DataFrame as DaskDataFrame
    from dask.delayed import Delayed
    from numpy.typing import ArrayLike

    from xarray.backends import AbstractDataStore, ZarrStore
    from xarray.backends.api import T_NetcdfEngine, T_NetcdfTypes
    from xarray.core.dataarray import DataArray
    from xarray.core.groupby import DatasetGroupBy
    from xarray.core.merge import CoercibleMapping, CoercibleValue, _MergeResult
    from xarray.core.resample import DatasetResample
    from xarray.core.rolling import DatasetCoarsen, DatasetRolling
    from xarray.core.types import (
        CFCalendar,
        CoarsenBoundaryOptions,
        CombineAttrsOptions,
        CompatOptions,
        DataVars,
        DatetimeLike,
        DatetimeUnitOptions,
        Dims,
        DsCompatible,
        ErrorOptions,
        ErrorOptionsWithWarn,
        GroupInput,
        InterpOptions,
        JoinOptions,
        PadModeOptions,
        PadReflectOptions,
        QueryEngineOptions,
        QueryParserOptions,
        ReindexMethodOptions,
        ResampleCompatible,
        SideOptions,
        T_ChunkDimFreq,
        T_DatasetPadConstantValues,
        T_Xarray,
    )
    from xarray.core.weighted import DatasetWeighted
    from xarray.groupers import Grouper, Resampler
    from xarray.namedarray.parallelcompat import ChunkManagerEntrypoint


# list of attributes of pd.DatetimeIndex that are ndarrays of time info
_DATETIMEINDEX_COMPONENTS = [
    "year",
    "month",
    "day",
    "hour",
    "minute",
    "second",
    "microsecond",
    "nanosecond",
    "date",
    "time",
    "dayofyear",
    "weekofyear",
    "dayofweek",
    "quarter",
]


def _get_virtual_variable(
    variables, key: Hashable, dim_sizes: Mapping | None = None
) -> tuple[Hashable, Hashable, Variable]:
    """Get a virtual variable (e.g., 'time.year') from a dict of xarray.Variable
    objects (if possible)

    """
    from xarray.core.dataarray import DataArray

    if dim_sizes is None:
        dim_sizes = {}

    if key in dim_sizes:
        data = pd.Index(range(dim_sizes[key]), name=key)
        variable = IndexVariable((key,), data)
        return key, key, variable

    if not isinstance(key, str):
        raise KeyError(key)

    split_key = key.split(".", 1)
    if len(split_key) != 2:
        raise KeyError(key)

    ref_name, var_name = split_key
    ref_var = variables[ref_name]

    if _contains_datetime_like_objects(ref_var):
        ref_var = DataArray(ref_var)
        data = getattr(ref_var.dt, var_name).data
    else:
        data = getattr(ref_var, var_name).data
    virtual_var = Variable(ref_var.dims, data)

    return ref_name, var_name, virtual_var


def _get_chunk(var: Variable, chunks, chunkmanager: ChunkManagerEntrypoint):
    """
    Return map from each dim to chunk sizes, accounting for backend's preferred chunks.
    """

    if isinstance(var, IndexVariable):
        return {}
    dims = var.dims
    shape = var.shape

    # Determine the explicit requested chunks.
    preferred_chunks = var.encoding.get("preferred_chunks", {})
    preferred_chunk_shape = tuple(
        preferred_chunks.get(dim, size) for dim, size in zip(dims, shape, strict=True)
    )
    if isinstance(chunks, Number) or (chunks == "auto"):
        chunks = dict.fromkeys(dims, chunks)
    chunk_shape = tuple(
        chunks.get(dim, None) or preferred_chunk_sizes
        for dim, preferred_chunk_sizes in zip(dims, preferred_chunk_shape, strict=True)
    )

    chunk_shape = chunkmanager.normalize_chunks(
        chunk_shape, shape=shape, dtype=var.dtype, previous_chunks=preferred_chunk_shape
    )

    # Warn where requested chunks break preferred chunks, provided that the variable
    # contains data.
    if var.size:
        for dim, size, chunk_sizes in zip(dims, shape, chunk_shape, strict=True):
            try:
                preferred_chunk_sizes = preferred_chunks[dim]
            except KeyError:
                continue
            # Determine the stop indices of the preferred chunks, but omit the last stop
            # (equal to the dim size).  In particular, assume that when a sequence
            # expresses the preferred chunks, the sequence sums to the size.
            preferred_stops = (
                range(preferred_chunk_sizes, size, preferred_chunk_sizes)
                if isinstance(preferred_chunk_sizes, int)
                else itertools.accumulate(preferred_chunk_sizes[:-1])
            )
            # Gather any stop indices of the specified chunks that are not a stop index
            # of a preferred chunk.  Again, omit the last stop, assuming that it equals
            # the dim size.
            breaks = set(itertools.accumulate(chunk_sizes[:-1])).difference(
                preferred_stops
            )
            if breaks:
                warnings.warn(
                    "The specified chunks separate the stored chunks along "
                    f'dimension "{dim}" starting at index {min(breaks)}. This could '
                    "degrade performance. Instead, consider rechunking after loading."
                )

    return dict(zip(dims, chunk_shape, strict=True))


def _maybe_chunk(
    name: Hashable,
    var: Variable,
    chunks: Mapping[Any, T_ChunkDim] | None,
    token=None,
    lock=None,
    name_prefix: str = "xarray-",
    overwrite_encoded_chunks: bool = False,
    inline_array: bool = False,
    chunked_array_type: str | ChunkManagerEntrypoint | None = None,
    from_array_kwargs=None,
) -> Variable:
    from xarray.namedarray.daskmanager import DaskManager

    if chunks is not None:
        chunks = {dim: chunks[dim] for dim in var.dims if dim in chunks}

    if var.ndim:
        chunked_array_type = guess_chunkmanager(
            chunked_array_type
        )  # coerce string to ChunkManagerEntrypoint type
        if isinstance(chunked_array_type, DaskManager):
            from dask.base import tokenize

            # when rechunking by different amounts, make sure dask names change
            # by providing chunks as an input to tokenize.
            # subtle bugs result otherwise. see GH3350
            # we use str() for speed, and use the name for the final array name on the next line
            token2 = tokenize(token if token else var._data, str(chunks))
            name2 = f"{name_prefix}{name}-{token2}"

            from_array_kwargs = utils.consolidate_dask_from_array_kwargs(
                from_array_kwargs,
                name=name2,
                lock=lock,
                inline_array=inline_array,
            )

        var = var.chunk(
            chunks,
            chunked_array_type=chunked_array_type,
            from_array_kwargs=from_array_kwargs,
        )

        if overwrite_encoded_chunks and var.chunks is not None:
            var.encoding["chunks"] = tuple(x[0] for x in var.chunks)
        return var
    else:
        return var


def as_dataset(obj: Any) -> Dataset:
    """Cast the given object to a Dataset.

    Handles Datasets, DataArrays and dictionaries of variables. A new Dataset
    object is only created if the provided object is not already one.
    """
    if hasattr(obj, "to_dataset"):
        obj = obj.to_dataset()
    if not isinstance(obj, Dataset):
        obj = Dataset(obj)
    return obj


def _get_func_args(func, param_names):
    """Use `inspect.signature` to try accessing `func` args. Otherwise, ensure
    they are provided by user.
    """
    try:
        func_args = inspect.signature(func).parameters
    except ValueError:
        func_args = {}
        if not param_names:
            raise ValueError(
                "Unable to inspect `func` signature, and `param_names` was not provided."
            )
    if param_names:
        params = param_names
    else:
        params = list(func_args)[1:]
        if any(
            [(p.kind in [p.VAR_POSITIONAL, p.VAR_KEYWORD]) for p in func_args.values()]
        ):
            raise ValueError(
                "`param_names` must be provided because `func` takes variable length arguments."
            )
    return params, func_args


def _initialize_curvefit_params(params, p0, bounds, func_args):
    """Set initial guess and bounds for curvefit.
    Priority: 1) passed args 2) func signature 3) scipy defaults
    """
    from xarray.core.computation import where

    def _initialize_feasible(lb, ub):
        # Mimics functionality of scipy.optimize.minpack._initialize_feasible
        lb_finite = np.isfinite(lb)
        ub_finite = np.isfinite(ub)
        p0 = where(
            lb_finite,
            where(
                ub_finite,
                0.5 * (lb + ub),  # both bounds finite
                lb + 1,  # lower bound finite, upper infinite
            ),
            where(
                ub_finite,
                ub - 1,  # lower bound infinite, upper finite
                0,  # both bounds infinite
            ),
        )
        return p0

    param_defaults = {p: 1 for p in params}
    bounds_defaults = {p: (-np.inf, np.inf) for p in params}
    for p in params:
        if p in func_args and func_args[p].default is not func_args[p].empty:
            param_defaults[p] = func_args[p].default
        if p in bounds:
            lb, ub = bounds[p]
            bounds_defaults[p] = (lb, ub)
            param_defaults[p] = where(
                (param_defaults[p] < lb) | (param_defaults[p] > ub),
                _initialize_feasible(lb, ub),
                param_defaults[p],
            )
        if p in p0:
            param_defaults[p] = p0[p]
    return param_defaults, bounds_defaults


def merge_data_and_coords(data_vars: DataVars, coords) -> _MergeResult:
    """Used in Dataset.__init__."""
    if isinstance(coords, Coordinates):
        coords = coords.copy()
    else:
        coords = create_coords_with_default_indexes(coords, data_vars)

    # exclude coords from alignment (all variables in a Coordinates object should
    # already be aligned together) and use coordinates' indexes to align data_vars
    return merge_core(
        [data_vars, coords],
        compat="broadcast_equals",
        join="outer",
        explicit_coords=tuple(coords),
        indexes=coords.xindexes,
        priority_arg=1,
        skip_align_args=[1],
    )


class DataVariables(Mapping[Any, "DataArray"]):
    __slots__ = ("_dataset",)

    def __init__(self, dataset: Dataset):
        self._dataset = dataset

    def __iter__(self) -> Iterator[Hashable]:
        return (
            key
            for key in self._dataset._variables
            if key not in self._dataset._coord_names
        )

    def __len__(self) -> int:
        length = len(self._dataset._variables) - len(self._dataset._coord_names)
        assert length >= 0, "something is wrong with Dataset._coord_names"
        return length

    def __contains__(self, key: Hashable) -> bool:
        return key in self._dataset._variables and key not in self._dataset._coord_names

    def __getitem__(self, key: Hashable) -> DataArray:
        if key not in self._dataset._coord_names:
            return self._dataset[key]
        raise KeyError(key)

    def __repr__(self) -> str:
        return formatting.data_vars_repr(self)

    @property
    def variables(self) -> Mapping[Hashable, Variable]:
        all_variables = self._dataset.variables
        return Frozen({k: all_variables[k] for k in self})

    @property
    def dtypes(self) -> Frozen[Hashable, np.dtype]:
        """Mapping from data variable names to dtypes.

        Cannot be modified directly, but is updated when adding new variables.

        See Also
        --------
        Dataset.dtype
        """
        return self._dataset.dtypes

    def _ipython_key_completions_(self):
        """Provide method for the key-autocompletions in IPython."""
        return [
            key
            for key in self._dataset._ipython_key_completions_()
            if key not in self._dataset._coord_names
        ]


class _LocIndexer(Generic[T_Dataset]):
    __slots__ = ("dataset",)

    def __init__(self, dataset: T_Dataset):
        self.dataset = dataset

    def __getitem__(self, key: Mapping[Any, Any]) -> T_Dataset:
        if not utils.is_dict_like(key):
            raise TypeError("can only lookup dictionaries from Dataset.loc")
        return self.dataset.sel(key)

    def __setitem__(self, key, value) -> None:
        if not utils.is_dict_like(key):
            raise TypeError(
                "can only set locations defined by dictionaries from Dataset.loc."
                f" Got: {key}"
            )

        # set new values
        dim_indexers = map_index_queries(self.dataset, key).dim_indexers
        self.dataset[dim_indexers] = value


class Dataset(
    DataWithCoords,
    DatasetAggregations,
    DatasetArithmetic,
    Mapping[Hashable, "DataArray"],
):
    """A multi-dimensional, in memory, array database.

    A dataset resembles an in-memory representation of a NetCDF file,
    and consists of variables, coordinates and attributes which
    together form a self describing dataset.

    Dataset implements the mapping interface with keys given by variable
    names and values given by DataArray objects for each variable name.

    By default, pandas indexes are created for one dimensional variables with
    name equal to their dimension (i.e., :term:`Dimension coordinate`) so those
    variables can be readily used as coordinates for label based indexing. When a
    :py:class:`~xarray.Coordinates` object is passed to ``coords``, any existing
    index(es) built from those coordinates will be added to the Dataset.

    To load data from a file or file-like object, use the `open_dataset`
    function.

    Parameters
    ----------
    data_vars : dict-like, optional
        A mapping from variable names to :py:class:`~xarray.DataArray`
        objects, :py:class:`~xarray.Variable` objects or to tuples of
        the form ``(dims, data[, attrs])`` which can be used as
        arguments to create a new ``Variable``. Each dimension must
        have the same length in all variables in which it appears.

        The following notations are accepted:

        - mapping {var name: DataArray}
        - mapping {var name: Variable}
        - mapping {var name: (dimension name, array-like)}
        - mapping {var name: (tuple of dimension names, array-like)}
        - mapping {dimension name: array-like}
          (if array-like is not a scalar it will be automatically moved to coords,
          see below)

        Each dimension must have the same length in all variables in
        which it appears.
    coords : :py:class:`~xarray.Coordinates` or dict-like, optional
        A :py:class:`~xarray.Coordinates` object or another mapping in
        similar form as the `data_vars` argument, except that each item
        is saved on the dataset as a "coordinate".
        These variables have an associated meaning: they describe
        constant/fixed/independent quantities, unlike the
        varying/measured/dependent quantities that belong in
        `variables`.

        The following notations are accepted for arbitrary mappings:

        - mapping {coord name: DataArray}
        - mapping {coord name: Variable}
        - mapping {coord name: (dimension name, array-like)}
        - mapping {coord name: (tuple of dimension names, array-like)}
        - mapping {dimension name: array-like}
          (the dimension name is implicitly set to be the same as the
          coord name)

        The last notation implies either that the coordinate value is a scalar
        or that it is a 1-dimensional array and the coord name is the same as
        the dimension name (i.e., a :term:`Dimension coordinate`). In the latter
        case, the 1-dimensional array will be assumed to give index values
        along the dimension with the same name.

        Alternatively, a :py:class:`~xarray.Coordinates` object may be used in
        order to explicitly pass indexes (e.g., a multi-index or any custom
        Xarray index) or to bypass the creation of a default index for any
        :term:`Dimension coordinate` included in that object.

    attrs : dict-like, optional
        Global attributes to save on this dataset.

    Examples
    --------
    In this example dataset, we will represent measurements of the temperature
    and pressure that were made under various conditions:

    * the measurements were made on four different days;
    * they were made at two separate locations, which we will represent using
      their latitude and longitude; and
    * they were made using three instrument developed by three different
      manufacturers, which we will refer to using the strings `'manufac1'`,
      `'manufac2'`, and `'manufac3'`.

    >>> np.random.seed(0)
    >>> temperature = 15 + 8 * np.random.randn(2, 3, 4)
    >>> precipitation = 10 * np.random.rand(2, 3, 4)
    >>> lon = [-99.83, -99.32]
    >>> lat = [42.25, 42.21]
    >>> instruments = ["manufac1", "manufac2", "manufac3"]
    >>> time = pd.date_range("2014-09-06", periods=4)
    >>> reference_time = pd.Timestamp("2014-09-05")

    Here, we initialize the dataset with multiple dimensions. We use the string
    `"loc"` to represent the location dimension of the data, the string
    `"instrument"` to represent the instrument manufacturer dimension, and the
    string `"time"` for the time dimension.

    >>> ds = xr.Dataset(
    ...     data_vars=dict(
    ...         temperature=(["loc", "instrument", "time"], temperature),
    ...         precipitation=(["loc", "instrument", "time"], precipitation),
    ...     ),
    ...     coords=dict(
    ...         lon=("loc", lon),
    ...         lat=("loc", lat),
    ...         instrument=instruments,
    ...         time=time,
    ...         reference_time=reference_time,
    ...     ),
    ...     attrs=dict(description="Weather related data."),
    ... )
    >>> ds
    <xarray.Dataset> Size: 552B
    Dimensions:         (loc: 2, instrument: 3, time: 4)
    Coordinates:
        lon             (loc) float64 16B -99.83 -99.32
        lat             (loc) float64 16B 42.25 42.21
      * instrument      (instrument) <U8 96B 'manufac1' 'manufac2' 'manufac3'
      * time            (time) datetime64[ns] 32B 2014-09-06 ... 2014-09-09
        reference_time  datetime64[ns] 8B 2014-09-05
    Dimensions without coordinates: loc
    Data variables:
        temperature     (loc, instrument, time) float64 192B 29.11 18.2 ... 9.063
        precipitation   (loc, instrument, time) float64 192B 4.562 5.684 ... 1.613
    Attributes:
        description:  Weather related data.

    Find out where the coldest temperature was and what values the
    other variables had:

    >>> ds.isel(ds.temperature.argmin(...))
    <xarray.Dataset> Size: 80B
    Dimensions:         ()
    Coordinates:
        lon             float64 8B -99.32
        lat             float64 8B 42.21
        instrument      <U8 32B 'manufac3'
        time            datetime64[ns] 8B 2014-09-06
        reference_time  datetime64[ns] 8B 2014-09-05
    Data variables:
        temperature     float64 8B -5.424
        precipitation   float64 8B 9.884
    Attributes:
        description:  Weather related data.

    """

    _attrs: dict[Hashable, Any] | None
    _cache: dict[str, Any]
    _coord_names: set[Hashable]
    _dims: dict[Hashable, int]
    _encoding: dict[Hashable, Any] | None
    _close: Callable[[], None] | None
    _indexes: dict[Hashable, Index]
    _variables: dict[Hashable, Variable]

    __slots__ = (
        "_attrs",
        "_cache",
        "_coord_names",
        "_dims",
        "_encoding",
        "_close",
        "_indexes",
        "_variables",
        "__weakref__",
    )

    def __init__(
        self,
        # could make a VariableArgs to use more generally, and refine these
        # categories
        data_vars: DataVars | None = None,
        coords: Mapping[Any, Any] | None = None,
        attrs: Mapping[Any, Any] | None = None,
    ) -> None:
        if data_vars is None:
            data_vars = {}
        if coords is None:
            coords = {}

        both_data_and_coords = set(data_vars) & set(coords)
        if both_data_and_coords:
            raise ValueError(
                f"variables {both_data_and_coords!r} are found in both data_vars and coords"
            )

        if isinstance(coords, Dataset):
            coords = coords._variables

        variables, coord_names, dims, indexes, _ = merge_data_and_coords(
            data_vars, coords
        )

        self._attrs = dict(attrs) if attrs else None
        self._close = None
        self._encoding = None
        self._variables = variables
        self._coord_names = coord_names
        self._dims = dims
        self._indexes = indexes

    # TODO: dirty workaround for mypy 1.5 error with inherited DatasetOpsMixin vs. Mapping
    # related to https://github.com/python/mypy/issues/9319?
    def __eq__(self, other: DsCompatible) -> Self:  # type: ignore[override]
        return super().__eq__(other)

    @classmethod
    def load_store(cls, store, decoder=None) -> Self:
        """Create a new dataset from the contents of a backends.*DataStore
        object
        """
        variables, attributes = store.load()
        if decoder:
            variables, attributes = decoder(variables, attributes)
        obj = cls(variables, attrs=attributes)
        obj.set_close(store.close)
        return obj

    @property
    def variables(self) -> Frozen[Hashable, Variable]:
        """Low level interface to Dataset contents as dict of Variable objects.

        This ordered dictionary is frozen to prevent mutation that could
        violate Dataset invariants. It contains all variable objects
        constituting the Dataset, including both data variables and
        coordinates.
        """
        return Frozen(self._variables)

    @property
    def attrs(self) -> dict[Any, Any]:
        """Dictionary of global attributes on this dataset"""
        if self._attrs is None:
            self._attrs = {}
        return self._attrs

    @attrs.setter
    def attrs(self, value: Mapping[Any, Any]) -> None:
        self._attrs = dict(value) if value else None

    @property
    def encoding(self) -> dict[Any, Any]:
        """Dictionary of global encoding attributes on this dataset"""
        if self._encoding is None:
            self._encoding = {}
        return self._encoding

    @encoding.setter
    def encoding(self, value: Mapping[Any, Any]) -> None:
        self._encoding = dict(value)

    def reset_encoding(self) -> Self:
        warnings.warn(
            "reset_encoding is deprecated since 2023.11, use `drop_encoding` instead"
        )
        return self.drop_encoding()

    def drop_encoding(self) -> Self:
        """Return a new Dataset without encoding on the dataset or any of its
        variables/coords."""
        variables = {k: v.drop_encoding() for k, v in self.variables.items()}
        return self._replace(variables=variables, encoding={})

    @property
    def dims(self) -> Frozen[Hashable, int]:
        """Mapping from dimension names to lengths.

        Cannot be modified directly, but is updated when adding new variables.

        Note that type of this object differs from `DataArray.dims`.
        See `Dataset.sizes` and `DataArray.sizes` for consistently named
        properties. This property will be changed to return a type more consistent with
        `DataArray.dims` in the future, i.e. a set of dimension names.

        See Also
        --------
        Dataset.sizes
        DataArray.dims
        """
        return FrozenMappingWarningOnValuesAccess(self._dims)

    @property
    def sizes(self) -> Frozen[Hashable, int]:
        """Mapping from dimension names to lengths.

        Cannot be modified directly, but is updated when adding new variables.

        This is an alias for `Dataset.dims` provided for the benefit of
        consistency with `DataArray.sizes`.

        See Also
        --------
        DataArray.sizes
        """
        return Frozen(self._dims)

    @property
    def dtypes(self) -> Frozen[Hashable, np.dtype]:
        """Mapping from data variable names to dtypes.

        Cannot be modified directly, but is updated when adding new variables.

        See Also
        --------
        DataArray.dtype
        """
        return Frozen(
            {
                n: v.dtype
                for n, v in self._variables.items()
                if n not in self._coord_names
            }
        )

    def load(self, **kwargs) -> Self:
        """Manually trigger loading and/or computation of this dataset's data
        from disk or a remote source into memory and return this dataset.
        Unlike compute, the original dataset is modified and returned.

        Normally, it should not be necessary to call this method in user code,
        because all xarray functions should either work on deferred data or
        load data automatically. However, this method can be necessary when
        working with many file objects on disk.

        Parameters
        ----------
        **kwargs : dict
            Additional keyword arguments passed on to ``dask.compute``.

        See Also
        --------
        dask.compute
        """
        # access .data to coerce everything to numpy or dask arrays
        lazy_data = {
            k: v._data for k, v in self.variables.items() if is_chunked_array(v._data)
        }
        if lazy_data:
            chunkmanager = get_chunked_array_type(*lazy_data.values())

            # evaluate all the chunked arrays simultaneously
            evaluated_data: tuple[np.ndarray[Any, Any], ...] = chunkmanager.compute(
                *lazy_data.values(), **kwargs
            )

            for k, data in zip(lazy_data, evaluated_data, strict=False):
                self.variables[k].data = data

        # load everything else sequentially
        for k, v in self.variables.items():
            if k not in lazy_data:
                v.load()

        return self

    def __dask_tokenize__(self) -> object:
        from dask.base import normalize_token

        return normalize_token(
            (type(self), self._variables, self._coord_names, self._attrs or None)
        )

    def __dask_graph__(self):
        graphs = {k: v.__dask_graph__() for k, v in self.variables.items()}
        graphs = {k: v for k, v in graphs.items() if v is not None}
        if not graphs:
            return None
        else:
            try:
                from dask.highlevelgraph import HighLevelGraph

                return HighLevelGraph.merge(*graphs.values())
            except ImportError:
                from dask import sharedict

                return sharedict.merge(*graphs.values())

    def __dask_keys__(self):
        import dask

        return [
            v.__dask_keys__()
            for v in self.variables.values()
            if dask.is_dask_collection(v)
        ]

    def __dask_layers__(self):
        import dask

        return sum(
            (
                v.__dask_layers__()
                for v in self.variables.values()
                if dask.is_dask_collection(v)
            ),
            (),
        )

    @property
    def __dask_optimize__(self):
        import dask.array as da

        return da.Array.__dask_optimize__

    @property
    def __dask_scheduler__(self):
        import dask.array as da

        return da.Array.__dask_scheduler__

    def __dask_postcompute__(self):
        return self._dask_postcompute, ()

    def __dask_postpersist__(self):
        return self._dask_postpersist, ()

    def _dask_postcompute(self, results: Iterable[Variable]) -> Self:
        import dask

        variables = {}
        results_iter = iter(results)

        for k, v in self._variables.items():
            if dask.is_dask_collection(v):
                rebuild, args = v.__dask_postcompute__()
                v = rebuild(next(results_iter), *args)
            variables[k] = v

        return type(self)._construct_direct(
            variables,
            self._coord_names,
            self._dims,
            self._attrs,
            self._indexes,
            self._encoding,
            self._close,
        )

    def _dask_postpersist(
        self, dsk: Mapping, *, rename: Mapping[str, str] | None = None
    ) -> Self:
        from dask import is_dask_collection
        from dask.highlevelgraph import HighLevelGraph
        from dask.optimization import cull

        variables = {}

        for k, v in self._variables.items():
            if not is_dask_collection(v):
                variables[k] = v
                continue

            if isinstance(dsk, HighLevelGraph):
                # dask >= 2021.3
                # __dask_postpersist__() was called by dask.highlevelgraph.
                # Don't use dsk.cull(), as we need to prevent partial layers:
                # https://github.com/dask/dask/issues/7137
                layers = v.__dask_layers__()
                if rename:
                    layers = [rename.get(k, k) for k in layers]
                dsk2 = dsk.cull_layers(layers)
            elif rename:  # pragma: nocover
                # At the moment of writing, this is only for forward compatibility.
                # replace_name_in_key requires dask >= 2021.3.
                from dask.base import flatten, replace_name_in_key

                keys = [
                    replace_name_in_key(k, rename) for k in flatten(v.__dask_keys__())
                ]
                dsk2, _ = cull(dsk, keys)
            else:
                # __dask_postpersist__() was called by dask.optimize or dask.persist
                dsk2, _ = cull(dsk, v.__dask_keys__())

            rebuild, args = v.__dask_postpersist__()
            # rename was added in dask 2021.3
            kwargs = {"rename": rename} if rename else {}
            variables[k] = rebuild(dsk2, *args, **kwargs)

        return type(self)._construct_direct(
            variables,
            self._coord_names,
            self._dims,
            self._attrs,
            self._indexes,
            self._encoding,
            self._close,
        )

    def compute(self, **kwargs) -> Self:
        """Manually trigger loading and/or computation of this dataset's data
        from disk or a remote source into memory and return a new dataset.
        Unlike load, the original dataset is left unaltered.

        Normally, it should not be necessary to call this method in user code,
        because all xarray functions should either work on deferred data or
        load data automatically. However, this method can be necessary when
        working with many file objects on disk.

        Parameters
        ----------
        **kwargs : dict
            Additional keyword arguments passed on to ``dask.compute``.

        Returns
        -------
        object : Dataset
            New object with lazy data variables and coordinates as in-memory arrays.

        See Also
        --------
        dask.compute
        """
        new = self.copy(deep=False)
        return new.load(**kwargs)

    def _persist_inplace(self, **kwargs) -> Self:
        """Persist all Dask arrays in memory"""
        # access .data to coerce everything to numpy or dask arrays
        lazy_data = {
            k: v._data for k, v in self.variables.items() if is_duck_dask_array(v._data)
        }
        if lazy_data:
            import dask

            # evaluate all the dask arrays simultaneously
            evaluated_data = dask.persist(*lazy_data.values(), **kwargs)

            for k, data in zip(lazy_data, evaluated_data, strict=False):
                self.variables[k].data = data

        return self

    def persist(self, **kwargs) -> Self:
        """Trigger computation, keeping data as dask arrays

        This operation can be used to trigger computation on underlying dask
        arrays, similar to ``.compute()`` or ``.load()``.  However this
        operation keeps the data as dask arrays. This is particularly useful
        when using the dask.distributed scheduler and you want to load a large
        amount of data into distributed memory.
        Like compute (but unlike load), the original dataset is left unaltered.

        Parameters
        ----------
        **kwargs : dict
            Additional keyword arguments passed on to ``dask.persist``.

        Returns
        -------
        object : Dataset
            New object with all dask-backed coordinates and data variables as persisted dask arrays.

        See Also
        --------
        dask.persist
        """
        new = self.copy(deep=False)
        return new._persist_inplace(**kwargs)

    @classmethod
    def _construct_direct(
        cls,
        variables: dict[Any, Variable],
        coord_names: set[Hashable],
        dims: dict[Any, int] | None = None,
        attrs: dict | None = None,
        indexes: dict[Any, Index] | None = None,
        encoding: dict | None = None,
        close: Callable[[], None] | None = None,
    ) -> Self:
        """Shortcut around __init__ for internal use when we want to skip
        costly validation
        """
        if dims is None:
            dims = calculate_dimensions(variables)
        if indexes is None:
            indexes = {}
        obj = object.__new__(cls)
        obj._variables = variables
        obj._coord_names = coord_names
        obj._dims = dims
        obj._indexes = indexes
        obj._attrs = attrs
        obj._close = close
        obj._encoding = encoding
        return obj

    def _replace(
        self,
        variables: dict[Hashable, Variable] | None = None,
        coord_names: set[Hashable] | None = None,
        dims: dict[Any, int] | None = None,
        attrs: dict[Hashable, Any] | None | Default = _default,
        indexes: dict[Hashable, Index] | None = None,
        encoding: dict | None | Default = _default,
        inplace: bool = False,
    ) -> Self:
        """Fastpath constructor for internal use.

        Returns an object with optionally with replaced attributes.

        Explicitly passed arguments are *not* copied when placed on the new
        dataset. It is up to the caller to ensure that they have the right type
        and are not used elsewhere.
        """
        if inplace:
            if variables is not None:
                self._variables = variables
            if coord_names is not None:
                self._coord_names = coord_names
            if dims is not None:
                self._dims = dims
            if attrs is not _default:
                self._attrs = attrs
            if indexes is not None:
                self._indexes = indexes
            if encoding is not _default:
                self._encoding = encoding
            obj = self
        else:
            if variables is None:
                variables = self._variables.copy()
            if coord_names is None:
                coord_names = self._coord_names.copy()
            if dims is None:
                dims = self._dims.copy()
            if attrs is _default:
                attrs = copy.copy(self._attrs)
            if indexes is None:
                indexes = self._indexes.copy()
            if encoding is _default:
                encoding = copy.copy(self._encoding)
            obj = self._construct_direct(
                variables, coord_names, dims, attrs, indexes, encoding
            )
        return obj

    def _replace_with_new_dims(
        self,
        variables: dict[Hashable, Variable],
        coord_names: set | None = None,
        attrs: dict[Hashable, Any] | None | Default = _default,
        indexes: dict[Hashable, Index] | None = None,
        inplace: bool = False,
    ) -> Self:
        """Replace variables with recalculated dimensions."""
        dims = calculate_dimensions(variables)
        return self._replace(
            variables, coord_names, dims, attrs, indexes, inplace=inplace
        )

    def _replace_vars_and_dims(
        self,
        variables: dict[Hashable, Variable],
        coord_names: set | None = None,
        dims: dict[Hashable, int] | None = None,
        attrs: dict[Hashable, Any] | None | Default = _default,
        inplace: bool = False,
    ) -> Self:
        """Deprecated version of _replace_with_new_dims().

        Unlike _replace_with_new_dims(), this method always recalculates
        indexes from variables.
        """
        if dims is None:
            dims = calculate_dimensions(variables)
        return self._replace(
            variables, coord_names, dims, attrs, indexes=None, inplace=inplace
        )

    def _overwrite_indexes(
        self,
        indexes: Mapping[Hashable, Index],
        variables: Mapping[Hashable, Variable] | None = None,
        drop_variables: list[Hashable] | None = None,
        drop_indexes: list[Hashable] | None = None,
        rename_dims: Mapping[Hashable, Hashable] | None = None,
    ) -> Self:
        """Maybe replace indexes.

        This function may do a lot more depending on index query
        results.

        """
        if not indexes:
            return self

        if variables is None:
            variables = {}
        if drop_variables is None:
            drop_variables = []
        if drop_indexes is None:
            drop_indexes = []

        new_variables = self._variables.copy()
        new_coord_names = self._coord_names.copy()
        new_indexes = dict(self._indexes)

        index_variables = {}
        no_index_variables = {}
        for name, var in variables.items():
            old_var = self._variables.get(name)
            if old_var is not None:
                var.attrs.update(old_var.attrs)
                var.encoding.update(old_var.encoding)
            if name in indexes:
                index_variables[name] = var
            else:
                no_index_variables[name] = var

        for name in indexes:
            new_indexes[name] = indexes[name]

        for name, var in index_variables.items():
            new_coord_names.add(name)
            new_variables[name] = var

        # append no-index variables at the end
        for k in no_index_variables:
            new_variables.pop(k)
        new_variables.update(no_index_variables)

        for name in drop_indexes:
            new_indexes.pop(name)

        for name in drop_variables:
            new_variables.pop(name)
            new_indexes.pop(name, None)
            new_coord_names.remove(name)

        replaced = self._replace(
            variables=new_variables, coord_names=new_coord_names, indexes=new_indexes
        )

        if rename_dims:
            # skip rename indexes: they should already have the right name(s)
            dims = replaced._rename_dims(rename_dims)
            new_variables, new_coord_names = replaced._rename_vars({}, rename_dims)
            return replaced._replace(
                variables=new_variables, coord_names=new_coord_names, dims=dims
            )
        else:
            return replaced

    def copy(self, deep: bool = False, data: DataVars | None = None) -> Self:
        """Returns a copy of this dataset.

        If `deep=True`, a deep copy is made of each of the component variables.
        Otherwise, a shallow copy of each of the component variable is made, so
        that the underlying memory region of the new dataset is the same as in
        the original dataset.

        Use `data` to create a new object with the same structure as
        original but entirely new data.

        Parameters
        ----------
        deep : bool, default: False
            Whether each component variable is loaded into memory and copied onto
            the new object. Default is False.
        data : dict-like or None, optional
            Data to use in the new object. Each item in `data` must have same
            shape as corresponding data variable in original. When `data` is
            used, `deep` is ignored for the data variables and only used for
            coords.

        Returns
        -------
        object : Dataset
            New object with dimensions, attributes, coordinates, name, encoding,
            and optionally data copied from original.

        Examples
        --------
        Shallow copy versus deep copy

        >>> da = xr.DataArray(np.random.randn(2, 3))
        >>> ds = xr.Dataset(
        ...     {"foo": da, "bar": ("x", [-1, 2])},
        ...     coords={"x": ["one", "two"]},
        ... )
        >>> ds.copy()
        <xarray.Dataset> Size: 88B
        Dimensions:  (dim_0: 2, dim_1: 3, x: 2)
        Coordinates:
          * x        (x) <U3 24B 'one' 'two'
        Dimensions without coordinates: dim_0, dim_1
        Data variables:
            foo      (dim_0, dim_1) float64 48B 1.764 0.4002 0.9787 2.241 1.868 -0.9773
            bar      (x) int64 16B -1 2

        >>> ds_0 = ds.copy(deep=False)
        >>> ds_0["foo"][0, 0] = 7
        >>> ds_0
        <xarray.Dataset> Size: 88B
        Dimensions:  (dim_0: 2, dim_1: 3, x: 2)
        Coordinates:
          * x        (x) <U3 24B 'one' 'two'
        Dimensions without coordinates: dim_0, dim_1
        Data variables:
            foo      (dim_0, dim_1) float64 48B 7.0 0.4002 0.9787 2.241 1.868 -0.9773
            bar      (x) int64 16B -1 2

        >>> ds
        <xarray.Dataset> Size: 88B
        Dimensions:  (dim_0: 2, dim_1: 3, x: 2)
        Coordinates:
          * x        (x) <U3 24B 'one' 'two'
        Dimensions without coordinates: dim_0, dim_1
        Data variables:
            foo      (dim_0, dim_1) float64 48B 7.0 0.4002 0.9787 2.241 1.868 -0.9773
            bar      (x) int64 16B -1 2

        Changing the data using the ``data`` argument maintains the
        structure of the original object, but with the new data. Original
        object is unaffected.

        >>> ds.copy(data={"foo": np.arange(6).reshape(2, 3), "bar": ["a", "b"]})
        <xarray.Dataset> Size: 80B
        Dimensions:  (dim_0: 2, dim_1: 3, x: 2)
        Coordinates:
          * x        (x) <U3 24B 'one' 'two'
        Dimensions without coordinates: dim_0, dim_1
        Data variables:
            foo      (dim_0, dim_1) int64 48B 0 1 2 3 4 5
            bar      (x) <U1 8B 'a' 'b'

        >>> ds
        <xarray.Dataset> Size: 88B
        Dimensions:  (dim_0: 2, dim_1: 3, x: 2)
        Coordinates:
          * x        (x) <U3 24B 'one' 'two'
        Dimensions without coordinates: dim_0, dim_1
        Data variables:
            foo      (dim_0, dim_1) float64 48B 7.0 0.4002 0.9787 2.241 1.868 -0.9773
            bar      (x) int64 16B -1 2

        See Also
        --------
        pandas.DataFrame.copy
        """
        return self._copy(deep=deep, data=data)

    def _copy(
        self,
        deep: bool = False,
        data: DataVars | None = None,
        memo: dict[int, Any] | None = None,
    ) -> Self:
        if data is None:
            data = {}
        elif not utils.is_dict_like(data):
            raise ValueError("Data must be dict-like")

        if data:
            var_keys = set(self.data_vars.keys())
            data_keys = set(data.keys())
            keys_not_in_vars = data_keys - var_keys
            if keys_not_in_vars:
                raise ValueError(
                    "Data must only contain variables in original "
                    f"dataset. Extra variables: {keys_not_in_vars}"
                )
            keys_missing_from_data = var_keys - data_keys
            if keys_missing_from_data:
                raise ValueError(
                    "Data must contain all variables in original "
                    f"dataset. Data is missing {keys_missing_from_data}"
                )

        indexes, index_vars = self.xindexes.copy_indexes(deep=deep)

        variables = {}
        for k, v in self._variables.items():
            if k in index_vars:
                variables[k] = index_vars[k]
            else:
                variables[k] = v._copy(deep=deep, data=data.get(k), memo=memo)

        attrs = copy.deepcopy(self._attrs, memo) if deep else copy.copy(self._attrs)
        encoding = (
            copy.deepcopy(self._encoding, memo) if deep else copy.copy(self._encoding)
        )

        return self._replace(variables, indexes=indexes, attrs=attrs, encoding=encoding)

    def __copy__(self) -> Self:
        return self._copy(deep=False)

    def __deepcopy__(self, memo: dict[int, Any] | None = None) -> Self:
        return self._copy(deep=True, memo=memo)

    def as_numpy(self) -> Self:
        """
        Coerces wrapped data and coordinates into numpy arrays, returning a Dataset.

        See also
        --------
        DataArray.as_numpy
        DataArray.to_numpy : Returns only the data as a numpy.ndarray object.
        """
        numpy_variables = {k: v.as_numpy() for k, v in self.variables.items()}
        return self._replace(variables=numpy_variables)

    def _copy_listed(self, names: Iterable[Hashable]) -> Self:
        """Create a new Dataset with the listed variables from this dataset and
        the all relevant coordinates. Skips all validation.
        """
        variables: dict[Hashable, Variable] = {}
        coord_names = set()
        indexes: dict[Hashable, Index] = {}

        for name in names:
            try:
                variables[name] = self._variables[name]
            except KeyError:
                ref_name, var_name, var = _get_virtual_variable(
                    self._variables, name, self.sizes
                )
                variables[var_name] = var
                if ref_name in self._coord_names or ref_name in self.dims:
                    coord_names.add(var_name)
                if (var_name,) == var.dims:
                    index, index_vars = create_default_index_implicit(var, names)
                    indexes.update({k: index for k in index_vars})
                    variables.update(index_vars)
                    coord_names.update(index_vars)

        needed_dims: OrderedSet[Hashable] = OrderedSet()
        for v in variables.values():
            needed_dims.update(v.dims)

        dims = {k: self.sizes[k] for k in needed_dims}

        # preserves ordering of coordinates
        for k in self._variables:
            if k not in self._coord_names:
                continue

            if set(self.variables[k].dims) <= needed_dims:
                variables[k] = self._variables[k]
                coord_names.add(k)

        indexes.update(filter_indexes_from_coords(self._indexes, coord_names))

        return self._replace(variables, coord_names, dims, indexes=indexes)

    def _construct_dataarray(self, name: Hashable) -> DataArray:
        """Construct a DataArray by indexing this dataset"""
        from xarray.core.dataarray import DataArray

        try:
            variable = self._variables[name]
        except KeyError:
            _, name, variable = _get_virtual_variable(self._variables, name, self.sizes)

        needed_dims = set(variable.dims)

        coords: dict[Hashable, Variable] = {}
        # preserve ordering
        for k in self._variables:
            if k in self._coord_names and set(self._variables[k].dims) <= needed_dims:
                coords[k] = self._variables[k]

        indexes = filter_indexes_from_coords(self._indexes, set(coords))

        return DataArray(variable, coords, name=name, indexes=indexes, fastpath=True)

    @property
    def _attr_sources(self) -> Iterable[Mapping[Hashable, Any]]:
        """Places to look-up items for attribute-style access"""
        yield from self._item_sources
        yield self.attrs

    @property
    def _item_sources(self) -> Iterable[Mapping[Hashable, Any]]:
        """Places to look-up items for key-completion"""
        yield self.data_vars
        yield HybridMappingProxy(keys=self._coord_names, mapping=self.coords)

        # virtual coordinates
        yield HybridMappingProxy(keys=self.sizes, mapping=self)

    def __contains__(self, key: object) -> bool:
        """The 'in' operator will return true or false depending on whether
        'key' is an array in the dataset or not.
        """
        return key in self._variables

    def __len__(self) -> int:
        return len(self.data_vars)

    def __bool__(self) -> bool:
        return bool(self.data_vars)

    def __iter__(self) -> Iterator[Hashable]:
        return iter(self.data_vars)

    if TYPE_CHECKING:
        # needed because __getattr__ is returning Any and otherwise
        # this class counts as part of the SupportsArray Protocol
        __array__ = None  # type: ignore[var-annotated,unused-ignore]

    else:

        def __array__(self, dtype=None, copy=None):
            raise TypeError(
                "cannot directly convert an xarray.Dataset into a "
                "numpy array. Instead, create an xarray.DataArray "
                "first, either with indexing on the Dataset or by "
                "invoking the `to_dataarray()` method."
            )

    @property
    def nbytes(self) -> int:
        """
        Total bytes consumed by the data arrays of all variables in this dataset.

        If the backend array for any variable does not include ``nbytes``, estimates
        the total bytes for that array based on the ``size`` and ``dtype``.
        """
        return sum(v.nbytes for v in self.variables.values())

    @property
    def loc(self) -> _LocIndexer[Self]:
        """Attribute for location based indexing. Only supports __getitem__,
        and only when the key is a dict of the form {dim: labels}.
        """
        return _LocIndexer(self)

    @overload
    def __getitem__(self, key: Hashable) -> DataArray: ...

    # Mapping is Iterable
    @overload
    def __getitem__(self, key: Iterable[Hashable]) -> Self: ...

    def __getitem__(
        self, key: Mapping[Any, Any] | Hashable | Iterable[Hashable]
    ) -> Self | DataArray:
        """Access variables or coordinates of this dataset as a
        :py:class:`~xarray.DataArray` or a subset of variables or a indexed dataset.

        Indexing with a list of names will return a new ``Dataset`` object.
        """
        from xarray.core.formatting import shorten_list_repr

        if utils.is_dict_like(key):
            return self.isel(**key)
        if utils.hashable(key):
            try:
                return self._construct_dataarray(key)
            except KeyError as e:
                message = f"No variable named {key!r}. Variables on the dataset include {shorten_list_repr(list(self.variables.keys()), max_items=10)}"
                # If someone attempts `ds['foo' , 'bar']` instead of `ds[['foo', 'bar']]`
                if isinstance(key, tuple):
                    message += f"\nHint: use a list to select multiple variables, for example `ds[{[d for d in key]}]`"
                raise KeyError(message) from e

        if utils.iterable_of_hashable(key):
            return self._copy_listed(key)
        raise ValueError(f"Unsupported key-type {type(key)}")

    def __setitem__(
        self, key: Hashable | Iterable[Hashable] | Mapping, value: Any
    ) -> None:
        """Add an array to this dataset.
        Multiple arrays can be added at the same time, in which case each of
        the following operations is applied to the respective value.

        If key is dict-like, update all variables in the dataset
        one by one with the given value at the given location.
        If the given value is also a dataset, select corresponding variables
        in the given value and in the dataset to be changed.

        If value is a `
        from .dataarray import DataArray`, call its `select_vars()` method, rename it
        to `key` and merge the contents of the resulting dataset into this
        dataset.

        If value is a `Variable` object (or tuple of form
        ``(dims, data[, attrs])``), add it to this dataset as a new
        variable.
        """
        from xarray.core.dataarray import DataArray

        if utils.is_dict_like(key):
            # check for consistency and convert value to dataset
            value = self._setitem_check(key, value)
            # loop over dataset variables and set new values
            processed = []
            for name, var in self.items():
                try:
                    var[key] = value[name]
                    processed.append(name)
                except Exception as e:
                    if processed:
                        raise RuntimeError(
                            "An error occurred while setting values of the"
                            f" variable '{name}'. The following variables have"
                            f" been successfully updated:\n{processed}"
                        ) from e
                    else:
                        raise e

        elif utils.hashable(key):
            if isinstance(value, Dataset):
                raise TypeError(
                    "Cannot assign a Dataset to a single key - only a DataArray or Variable "
                    "object can be stored under a single key."
                )
            self.update({key: value})

        elif utils.iterable_of_hashable(key):
            keylist = list(key)
            if len(keylist) == 0:
                raise ValueError("Empty list of variables to be set")
            if len(keylist) == 1:
                self.update({keylist[0]: value})
            else:
                if len(keylist) != len(value):
                    raise ValueError(
                        f"Different lengths of variables to be set "
                        f"({len(keylist)}) and data used as input for "
                        f"setting ({len(value)})"
                    )
                if isinstance(value, Dataset):
                    self.update(
                        dict(zip(keylist, value.data_vars.values(), strict=True))
                    )
                elif isinstance(value, DataArray):
                    raise ValueError("Cannot assign single DataArray to multiple keys")
                else:
                    self.update(dict(zip(keylist, value, strict=True)))

        else:
            raise ValueError(f"Unsupported key-type {type(key)}")

    def _setitem_check(self, key, value):
        """Consistency check for __setitem__

        When assigning values to a subset of a Dataset, do consistency check beforehand
        to avoid leaving the dataset in a partially updated state when an error occurs.
        """
        from xarray.core.alignment import align
        from xarray.core.dataarray import DataArray

        if isinstance(value, Dataset):
            missing_vars = [
                name for name in value.data_vars if name not in self.data_vars
            ]
            if missing_vars:
                raise ValueError(
                    f"Variables {missing_vars} in new values"
                    f" not available in original dataset:\n{self}"
                )
        elif not any([isinstance(value, t) for t in [DataArray, Number, str]]):
            raise TypeError(
                "Dataset assignment only accepts DataArrays, Datasets, and scalars."
            )

        new_value = Dataset()
        for name, var in self.items():
            # test indexing
            try:
                var_k = var[key]
            except Exception as e:
                raise ValueError(
                    f"Variable '{name}': indexer {key} not available"
                ) from e

            if isinstance(value, Dataset):
                val = value[name]
            else:
                val = value

            if isinstance(val, DataArray):
                # check consistency of dimensions
                for dim in val.dims:
                    if dim not in var_k.dims:
                        raise KeyError(
                            f"Variable '{name}': dimension '{dim}' appears in new values "
                            f"but not in the indexed original data"
                        )
                dims = tuple(dim for dim in var_k.dims if dim in val.dims)
                if dims != val.dims:
                    raise ValueError(
                        f"Variable '{name}': dimension order differs between"
                        f" original and new data:\n{dims}\nvs.\n{val.dims}"
                    )
            else:
                val = np.array(val)

            # type conversion
            new_value[name] = duck_array_ops.astype(val, dtype=var_k.dtype, copy=False)

        # check consistency of dimension sizes and dimension coordinates
        if isinstance(value, DataArray) or isinstance(value, Dataset):
            align(self[key], value, join="exact", copy=False)

        return new_value

    def __delitem__(self, key: Hashable) -> None:
        """Remove a variable from this dataset."""
        assert_no_index_corrupted(self.xindexes, {key})

        if key in self._indexes:
            del self._indexes[key]
        del self._variables[key]
        self._coord_names.discard(key)
        self._dims = calculate_dimensions(self._variables)

    # mutable objects should not be hashable
    # https://github.com/python/mypy/issues/4266
    __hash__ = None  # type: ignore[assignment]

    def _all_compat(self, other: Self, compat_str: str) -> bool:
        """Helper function for equals and identical"""

        # some stores (e.g., scipy) do not seem to preserve order, so don't
        # require matching order for equality
        def compat(x: Variable, y: Variable) -> bool:
            return getattr(x, compat_str)(y)

        return self._coord_names == other._coord_names and utils.dict_equiv(
            self._variables, other._variables, compat=compat
        )

    def broadcast_equals(self, other: Self) -> bool:
        """Two Datasets are broadcast equal if they are equal after
        broadcasting all variables against each other.

        For example, variables that are scalar in one dataset but non-scalar in
        the other dataset can still be broadcast equal if the the non-scalar
        variable is a constant.

        Examples
        --------

        # 2D array with shape (1, 3)

        >>> data = np.array([[1, 2, 3]])
        >>> a = xr.Dataset(
        ...     {"variable_name": (("space", "time"), data)},
        ...     coords={"space": [0], "time": [0, 1, 2]},
        ... )
        >>> a
        <xarray.Dataset> Size: 56B
        Dimensions:        (space: 1, time: 3)
        Coordinates:
          * space          (space) int64 8B 0
          * time           (time) int64 24B 0 1 2
        Data variables:
            variable_name  (space, time) int64 24B 1 2 3

        # 2D array with shape (3, 1)

        >>> data = np.array([[1], [2], [3]])
        >>> b = xr.Dataset(
        ...     {"variable_name": (("time", "space"), data)},
        ...     coords={"time": [0, 1, 2], "space": [0]},
        ... )
        >>> b
        <xarray.Dataset> Size: 56B
        Dimensions:        (time: 3, space: 1)
        Coordinates:
          * time           (time) int64 24B 0 1 2
          * space          (space) int64 8B 0
        Data variables:
            variable_name  (time, space) int64 24B 1 2 3

        .equals returns True if two Datasets have the same values, dimensions, and coordinates. .broadcast_equals returns True if the
        results of broadcasting two Datasets against each other have the same values, dimensions, and coordinates.

        >>> a.equals(b)
        False

        >>> a.broadcast_equals(b)
        True

        >>> a2, b2 = xr.broadcast(a, b)
        >>> a2.equals(b2)
        True

        See Also
        --------
        Dataset.equals
        Dataset.identical
        Dataset.broadcast
        """
        try:
            return self._all_compat(other, "broadcast_equals")
        except (TypeError, AttributeError):
            return False

    def equals(self, other: Self) -> bool:
        """Two Datasets are equal if they have matching variables and
        coordinates, all of which are equal.

        Datasets can still be equal (like pandas objects) if they have NaN
        values in the same locations.

        This method is necessary because `v1 == v2` for ``Dataset``
        does element-wise comparisons (like numpy.ndarrays).

        Examples
        --------

        # 2D array with shape (1, 3)

        >>> data = np.array([[1, 2, 3]])
        >>> dataset1 = xr.Dataset(
        ...     {"variable_name": (("space", "time"), data)},
        ...     coords={"space": [0], "time": [0, 1, 2]},
        ... )
        >>> dataset1
        <xarray.Dataset> Size: 56B
        Dimensions:        (space: 1, time: 3)
        Coordinates:
          * space          (space) int64 8B 0
          * time           (time) int64 24B 0 1 2
        Data variables:
            variable_name  (space, time) int64 24B 1 2 3

        # 2D array with shape (3, 1)

        >>> data = np.array([[1], [2], [3]])
        >>> dataset2 = xr.Dataset(
        ...     {"variable_name": (("time", "space"), data)},
        ...     coords={"time": [0, 1, 2], "space": [0]},
        ... )
        >>> dataset2
        <xarray.Dataset> Size: 56B
        Dimensions:        (time: 3, space: 1)
        Coordinates:
          * time           (time) int64 24B 0 1 2
          * space          (space) int64 8B 0
        Data variables:
            variable_name  (time, space) int64 24B 1 2 3
        >>> dataset1.equals(dataset2)
        False

        >>> dataset1.broadcast_equals(dataset2)
        True

        .equals returns True if two Datasets have the same values, dimensions, and coordinates. .broadcast_equals returns True if the
        results of broadcasting two Datasets against each other have the same values, dimensions, and coordinates.

        Similar for missing values too:

        >>> ds1 = xr.Dataset(
        ...     {
        ...         "temperature": (["x", "y"], [[1, np.nan], [3, 4]]),
        ...     },
        ...     coords={"x": [0, 1], "y": [0, 1]},
        ... )

        >>> ds2 = xr.Dataset(
        ...     {
        ...         "temperature": (["x", "y"], [[1, np.nan], [3, 4]]),
        ...     },
        ...     coords={"x": [0, 1], "y": [0, 1]},
        ... )
        >>> ds1.equals(ds2)
        True

        See Also
        --------
        Dataset.broadcast_equals
        Dataset.identical
        """
        try:
            return self._all_compat(other, "equals")
        except (TypeError, AttributeError):
            return False

    def identical(self, other: Self) -> bool:
        """Like equals, but also checks all dataset attributes and the
        attributes on all variables and coordinates.

        Example
        -------

        >>> a = xr.Dataset(
        ...     {"Width": ("X", [1, 2, 3])},
        ...     coords={"X": [1, 2, 3]},
        ...     attrs={"units": "m"},
        ... )
        >>> b = xr.Dataset(
        ...     {"Width": ("X", [1, 2, 3])},
        ...     coords={"X": [1, 2, 3]},
        ...     attrs={"units": "m"},
        ... )
        >>> c = xr.Dataset(
        ...     {"Width": ("X", [1, 2, 3])},
        ...     coords={"X": [1, 2, 3]},
        ...     attrs={"units": "ft"},
        ... )
        >>> a
        <xarray.Dataset> Size: 48B
        Dimensions:  (X: 3)
        Coordinates:
          * X        (X) int64 24B 1 2 3
        Data variables:
            Width    (X) int64 24B 1 2 3
        Attributes:
            units:    m

        >>> b
        <xarray.Dataset> Size: 48B
        Dimensions:  (X: 3)
        Coordinates:
          * X        (X) int64 24B 1 2 3
        Data variables:
            Width    (X) int64 24B 1 2 3
        Attributes:
            units:    m

        >>> c
        <xarray.Dataset> Size: 48B
        Dimensions:  (X: 3)
        Coordinates:
          * X        (X) int64 24B 1 2 3
        Data variables:
            Width    (X) int64 24B 1 2 3
        Attributes:
            units:    ft

        >>> a.equals(b)
        True

        >>> a.identical(b)
        True

        >>> a.equals(c)
        True

        >>> a.identical(c)
        False

        See Also
        --------
        Dataset.broadcast_equals
        Dataset.equals
        """
        try:
            return utils.dict_equiv(self.attrs, other.attrs) and self._all_compat(
                other, "identical"
            )
        except (TypeError, AttributeError):
            return False

    @property
    def indexes(self) -> Indexes[pd.Index]:
        """Mapping of pandas.Index objects used for label based indexing.

        Raises an error if this Dataset has indexes that cannot be coerced
        to pandas.Index objects.

        See Also
        --------
        Dataset.xindexes

        """
        return self.xindexes.to_pandas_indexes()

    @property
    def xindexes(self) -> Indexes[Index]:
        """Mapping of :py:class:`~xarray.indexes.Index` objects
        used for label based indexing.
        """
        return Indexes(self._indexes, {k: self._variables[k] for k in self._indexes})

    @property
    def coords(self) -> DatasetCoordinates:
        """Mapping of :py:class:`~xarray.DataArray` objects corresponding to
        coordinate variables.

        See Also
        --------
        Coordinates
        """
        return DatasetCoordinates(self)

    @property
    def data_vars(self) -> DataVariables:
        """Dictionary of DataArray objects corresponding to data variables"""
        return DataVariables(self)

    def set_coords(self, names: Hashable | Iterable[Hashable]) -> Self:
        """Given names of one or more variables, set them as coordinates

        Parameters
        ----------
        names : hashable or iterable of hashable
            Name(s) of variables in this dataset to convert into coordinates.

        Examples
        --------
        >>> dataset = xr.Dataset(
        ...     {
        ...         "pressure": ("time", [1.013, 1.2, 3.5]),
        ...         "time": pd.date_range("2023-01-01", periods=3),
        ...     }
        ... )
        >>> dataset
        <xarray.Dataset> Size: 48B
        Dimensions:   (time: 3)
        Coordinates:
          * time      (time) datetime64[ns] 24B 2023-01-01 2023-01-02 2023-01-03
        Data variables:
            pressure  (time) float64 24B 1.013 1.2 3.5

        >>> dataset.set_coords("pressure")
        <xarray.Dataset> Size: 48B
        Dimensions:   (time: 3)
        Coordinates:
            pressure  (time) float64 24B 1.013 1.2 3.5
          * time      (time) datetime64[ns] 24B 2023-01-01 2023-01-02 2023-01-03
        Data variables:
            *empty*

        On calling ``set_coords`` , these data variables are converted to coordinates, as shown in the final dataset.

        Returns
        -------
        Dataset

        See Also
        --------
        Dataset.swap_dims
        Dataset.assign_coords
        """
        # TODO: allow inserting new coordinates with this method, like
        # DataFrame.set_index?
        # nb. check in self._variables, not self.data_vars to insure that the
        # operation is idempotent
        if isinstance(names, str) or not isinstance(names, Iterable):
            names = [names]
        else:
            names = list(names)
        self._assert_all_in_dataset(names)
        obj = self.copy()
        obj._coord_names.update(names)
        return obj

    def reset_coords(
        self,
        names: Dims = None,
        drop: bool = False,
    ) -> Self:
        """Given names of coordinates, reset them to become variables

        Parameters
        ----------
        names : str, Iterable of Hashable or None, optional
            Name(s) of non-index coordinates in this dataset to reset into
            variables. By default, all non-index coordinates are reset.
        drop : bool, default: False
            If True, remove coordinates instead of converting them into
            variables.

        Examples
        --------
        >>> dataset = xr.Dataset(
        ...     {
        ...         "temperature": (
        ...             ["time", "lat", "lon"],
        ...             [[[25, 26], [27, 28]], [[29, 30], [31, 32]]],
        ...         ),
        ...         "precipitation": (
        ...             ["time", "lat", "lon"],
        ...             [[[0.5, 0.8], [0.2, 0.4]], [[0.3, 0.6], [0.7, 0.9]]],
        ...         ),
        ...     },
        ...     coords={
        ...         "time": pd.date_range(start="2023-01-01", periods=2),
        ...         "lat": [40, 41],
        ...         "lon": [-80, -79],
        ...         "altitude": 1000,
        ...     },
        ... )

        # Dataset before resetting coordinates

        >>> dataset
        <xarray.Dataset> Size: 184B
        Dimensions:        (time: 2, lat: 2, lon: 2)
        Coordinates:
          * time           (time) datetime64[ns] 16B 2023-01-01 2023-01-02
          * lat            (lat) int64 16B 40 41
          * lon            (lon) int64 16B -80 -79
            altitude       int64 8B 1000
        Data variables:
            temperature    (time, lat, lon) int64 64B 25 26 27 28 29 30 31 32
            precipitation  (time, lat, lon) float64 64B 0.5 0.8 0.2 0.4 0.3 0.6 0.7 0.9

        # Reset the 'altitude' coordinate

        >>> dataset_reset = dataset.reset_coords("altitude")

        # Dataset after resetting coordinates

        >>> dataset_reset
        <xarray.Dataset> Size: 184B
        Dimensions:        (time: 2, lat: 2, lon: 2)
        Coordinates:
          * time           (time) datetime64[ns] 16B 2023-01-01 2023-01-02
          * lat            (lat) int64 16B 40 41
          * lon            (lon) int64 16B -80 -79
        Data variables:
            temperature    (time, lat, lon) int64 64B 25 26 27 28 29 30 31 32
            precipitation  (time, lat, lon) float64 64B 0.5 0.8 0.2 0.4 0.3 0.6 0.7 0.9
            altitude       int64 8B 1000

        Returns
        -------
        Dataset

        See Also
        --------
        Dataset.set_coords
        """
        if names is None:
            names = self._coord_names - set(self._indexes)
        else:
            if isinstance(names, str) or not isinstance(names, Iterable):
                names = [names]
            else:
                names = list(names)
            self._assert_all_in_dataset(names)
            bad_coords = set(names) & set(self._indexes)
            if bad_coords:
                raise ValueError(
                    f"cannot remove index coordinates with reset_coords: {bad_coords}"
                )
        obj = self.copy()
        obj._coord_names.difference_update(names)
        if drop:
            for name in names:
                del obj._variables[name]
        return obj

    def dump_to_store(self, store: AbstractDataStore, **kwargs) -> None:
        """Store dataset contents to a backends.*DataStore object."""
        from xarray.backends.api import dump_to_store

        # TODO: rename and/or cleanup this method to make it more consistent
        # with to_netcdf()
        dump_to_store(self, store, **kwargs)

    # path=None writes to bytes
    @overload
    def to_netcdf(
        self,
        path: None = None,
        mode: NetcdfWriteModes = "w",
        format: T_NetcdfTypes | None = None,
        group: str | None = None,
        engine: T_NetcdfEngine | None = None,
        encoding: Mapping[Any, Mapping[str, Any]] | None = None,
        unlimited_dims: Iterable[Hashable] | None = None,
        compute: bool = True,
        invalid_netcdf: bool = False,
    ) -> bytes: ...

    # compute=False returns dask.Delayed
    @overload
    def to_netcdf(
        self,
        path: str | PathLike,
        mode: NetcdfWriteModes = "w",
        format: T_NetcdfTypes | None = None,
        group: str | None = None,
        engine: T_NetcdfEngine | None = None,
        encoding: Mapping[Any, Mapping[str, Any]] | None = None,
        unlimited_dims: Iterable[Hashable] | None = None,
        *,
        compute: Literal[False],
        invalid_netcdf: bool = False,
    ) -> Delayed: ...

    # default return None
    @overload
    def to_netcdf(
        self,
        path: str | PathLike,
        mode: NetcdfWriteModes = "w",
        format: T_NetcdfTypes | None = None,
        group: str | None = None,
        engine: T_NetcdfEngine | None = None,
        encoding: Mapping[Any, Mapping[str, Any]] | None = None,
        unlimited_dims: Iterable[Hashable] | None = None,
        compute: Literal[True] = True,
        invalid_netcdf: bool = False,
    ) -> None: ...

    # if compute cannot be evaluated at type check time
    # we may get back either Delayed or None
    @overload
    def to_netcdf(
        self,
        path: str | PathLike,
        mode: NetcdfWriteModes = "w",
        format: T_NetcdfTypes | None = None,
        group: str | None = None,
        engine: T_NetcdfEngine | None = None,
        encoding: Mapping[Any, Mapping[str, Any]] | None = None,
        unlimited_dims: Iterable[Hashable] | None = None,
        compute: bool = True,
        invalid_netcdf: bool = False,
    ) -> Delayed | None: ...

    def to_netcdf(
        self,
        path: str | PathLike | None = None,
        mode: NetcdfWriteModes = "w",
        format: T_NetcdfTypes | None = None,
        group: str | None = None,
        engine: T_NetcdfEngine | None = None,
        encoding: Mapping[Any, Mapping[str, Any]] | None = None,
        unlimited_dims: Iterable[Hashable] | None = None,
        compute: bool = True,
        invalid_netcdf: bool = False,
    ) -> bytes | Delayed | None:
        """Write dataset contents to a netCDF file.

        Parameters
        ----------
        path : str, path-like or file-like, optional
            Path to which to save this dataset. File-like objects are only
            supported by the scipy engine. If no path is provided, this
            function returns the resulting netCDF file as bytes; in this case,
            we need to use scipy, which does not support netCDF version 4 (the
            default format becomes NETCDF3_64BIT).
        mode : {"w", "a"}, default: "w"
            Write ('w') or append ('a') mode. If mode='w', any existing file at
            this location will be overwritten. If mode='a', existing variables
            will be overwritten.
        format : {"NETCDF4", "NETCDF4_CLASSIC", "NETCDF3_64BIT", \
                  "NETCDF3_CLASSIC"}, optional
            File format for the resulting netCDF file:

            * NETCDF4: Data is stored in an HDF5 file, using netCDF4 API
              features.
            * NETCDF4_CLASSIC: Data is stored in an HDF5 file, using only
              netCDF 3 compatible API features.
            * NETCDF3_64BIT: 64-bit offset version of the netCDF 3 file format,
              which fully supports 2+ GB files, but is only compatible with
              clients linked against netCDF version 3.6.0 or later.
            * NETCDF3_CLASSIC: The classic netCDF 3 file format. It does not
              handle 2+ GB files very well.

            All formats are supported by the netCDF4-python library.
            scipy.io.netcdf only supports the last two formats.

            The default format is NETCDF4 if you are saving a file to disk and
            have the netCDF4-python library available. Otherwise, xarray falls
            back to using scipy to write netCDF files and defaults to the
            NETCDF3_64BIT format (scipy does not support netCDF4).
        group : str, optional
            Path to the netCDF4 group in the given file to open (only works for
            format='NETCDF4'). The group(s) will be created if necessary.
        engine : {"netcdf4", "scipy", "h5netcdf"}, optional
            Engine to use when writing netCDF files. If not provided, the
            default engine is chosen based on available dependencies, with a
            preference for 'netcdf4' if writing to a file on disk.
        encoding : dict, optional
            Nested dictionary with variable names as keys and dictionaries of
            variable specific encodings as values, e.g.,
            ``{"my_variable": {"dtype": "int16", "scale_factor": 0.1,
            "zlib": True}, ...}``.
            If ``encoding`` is specified the original encoding of the variables of
            the dataset is ignored.

            The `h5netcdf` engine supports both the NetCDF4-style compression
            encoding parameters ``{"zlib": True, "complevel": 9}`` and the h5py
            ones ``{"compression": "gzip", "compression_opts": 9}``.
            This allows using any compression plugin installed in the HDF5
            library, e.g. LZF.

        unlimited_dims : iterable of hashable, optional
            Dimension(s) that should be serialized as unlimited dimensions.
            By default, no dimensions are treated as unlimited dimensions.
            Note that unlimited_dims may also be set via
            ``dataset.encoding["unlimited_dims"]``.
        compute: bool, default: True
            If true compute immediately, otherwise return a
            ``dask.delayed.Delayed`` object that can be computed later.
        invalid_netcdf: bool, default: False
            Only valid along with ``engine="h5netcdf"``. If True, allow writing
            hdf5 files which are invalid netcdf as described in
            https://github.com/h5netcdf/h5netcdf.

        Returns
        -------
            * ``bytes`` if path is None
            * ``dask.delayed.Delayed`` if compute is False
            * None otherwise

        See Also
        --------
        DataArray.to_netcdf
        """
        if encoding is None:
            encoding = {}
        from xarray.backends.api import to_netcdf

        return to_netcdf(  # type: ignore[return-value]  # mypy cannot resolve the overloads:(
            self,
            path,
            mode=mode,
            format=format,
            group=group,
            engine=engine,
            encoding=encoding,
            unlimited_dims=unlimited_dims,
            compute=compute,
            multifile=False,
            invalid_netcdf=invalid_netcdf,
        )

    # compute=True (default) returns ZarrStore
    @overload
    def to_zarr(
        self,
        store: MutableMapping | str | PathLike[str] | None = None,
        chunk_store: MutableMapping | str | PathLike | None = None,
        mode: ZarrWriteModes | None = None,
        synchronizer=None,
        group: str | None = None,
        encoding: Mapping | None = None,
        *,
        compute: Literal[True] = True,
        consolidated: bool | None = None,
        append_dim: Hashable | None = None,
        region: Mapping[str, slice | Literal["auto"]] | Literal["auto"] | None = None,
        safe_chunks: bool = True,
        storage_options: dict[str, str] | None = None,
        zarr_version: int | None = None,
        write_empty_chunks: bool | None = None,
        chunkmanager_store_kwargs: dict[str, Any] | None = None,
    ) -> ZarrStore: ...

    # compute=False returns dask.Delayed
    @overload
    def to_zarr(
        self,
        store: MutableMapping | str | PathLike[str] | None = None,
        chunk_store: MutableMapping | str | PathLike | None = None,
        mode: ZarrWriteModes | None = None,
        synchronizer=None,
        group: str | None = None,
        encoding: Mapping | None = None,
        *,
        compute: Literal[False],
        consolidated: bool | None = None,
        append_dim: Hashable | None = None,
        region: Mapping[str, slice | Literal["auto"]] | Literal["auto"] | None = None,
        safe_chunks: bool = True,
        storage_options: dict[str, str] | None = None,
        zarr_version: int | None = None,
        write_empty_chunks: bool | None = None,
        chunkmanager_store_kwargs: dict[str, Any] | None = None,
    ) -> Delayed: ...

    def to_zarr(
        self,
        store: MutableMapping | str | PathLike[str] | None = None,
        chunk_store: MutableMapping | str | PathLike | None = None,
        mode: ZarrWriteModes | None = None,
        synchronizer=None,
        group: str | None = None,
        encoding: Mapping | None = None,
        *,
        compute: bool = True,
        consolidated: bool | None = None,
        append_dim: Hashable | None = None,
        region: Mapping[str, slice | Literal["auto"]] | Literal["auto"] | None = None,
        safe_chunks: bool = True,
        storage_options: dict[str, str] | None = None,
        zarr_version: int | None = None,
        write_empty_chunks: bool | None = None,
        chunkmanager_store_kwargs: dict[str, Any] | None = None,
    ) -> ZarrStore | Delayed:
        """Write dataset contents to a zarr group.

        Zarr chunks are determined in the following way:

        - From the ``chunks`` attribute in each variable's ``encoding``
          (can be set via `Dataset.chunk`).
        - If the variable is a Dask array, from the dask chunks
        - If neither Dask chunks nor encoding chunks are present, chunks will
          be determined automatically by Zarr
        - If both Dask chunks and encoding chunks are present, encoding chunks
          will be used, provided that there is a many-to-one relationship between
          encoding chunks and dask chunks (i.e. Dask chunks are bigger than and
          evenly divide encoding chunks); otherwise raise a ``ValueError``.
          This restriction ensures that no synchronization / locks are required
          when writing. To disable this restriction, use ``safe_chunks=False``.

        Parameters
        ----------
        store : MutableMapping, str or path-like, optional
            Store or path to directory in local or remote file system.
        chunk_store : MutableMapping, str or path-like, optional
            Store or path to directory in local or remote file system only for Zarr
            array chunks. Requires zarr-python v2.4.0 or later.
        mode : {"w", "w-", "a", "a-", r+", None}, optional
            Persistence mode: "w" means create (overwrite if exists);
            "w-" means create (fail if exists);
            "a" means override all existing variables including dimension coordinates (create if does not exist);
            "a-" means only append those variables that have ``append_dim``.
            "r+" means modify existing array *values* only (raise an error if
            any metadata or shapes would change).
            The default mode is "a" if ``append_dim`` is set. Otherwise, it is
            "r+" if ``region`` is set and ``w-`` otherwise.
        synchronizer : object, optional
            Zarr array synchronizer.
        group : str, optional
            Group path. (a.k.a. `path` in zarr terminology.)
        encoding : dict, optional
            Nested dictionary with variable names as keys and dictionaries of
            variable specific encodings as values, e.g.,
            ``{"my_variable": {"dtype": "int16", "scale_factor": 0.1,}, ...}``
        compute : bool, default: True
            If True write array data immediately, otherwise return a
            ``dask.delayed.Delayed`` object that can be computed to write
            array data later. Metadata is always updated eagerly.
        consolidated : bool, optional
            If True, apply :func:`zarr.convenience.consolidate_metadata`
            after writing metadata and read existing stores with consolidated
            metadata; if False, do not. The default (`consolidated=None`) means
            write consolidated metadata and attempt to read consolidated
            metadata for existing stores (falling back to non-consolidated).

            When the experimental ``zarr_version=3``, ``consolidated`` must be
            either be ``None`` or ``False``.
        append_dim : hashable, optional
            If set, the dimension along which the data will be appended. All
            other dimensions on overridden variables must remain the same size.
        region : dict or "auto", optional
            Optional mapping from dimension names to either a) ``"auto"``, or b) integer
            slices, indicating the region of existing zarr array(s) in which to write
            this dataset's data.

            If ``"auto"`` is provided the existing store will be opened and the region
            inferred by matching indexes. ``"auto"`` can be used as a single string,
            which will automatically infer the region for all dimensions, or as
            dictionary values for specific dimensions mixed together with explicit
            slices for other dimensions.

            Alternatively integer slices can be provided; for example, ``{'x': slice(0,
            1000), 'y': slice(10000, 11000)}`` would indicate that values should be
            written to the region ``0:1000`` along ``x`` and ``10000:11000`` along
            ``y``.

            Two restrictions apply to the use of ``region``:

            - If ``region`` is set, _all_ variables in a dataset must have at
              least one dimension in common with the region. Other variables
              should be written in a separate single call to ``to_zarr()``.
            - Dimensions cannot be included in both ``region`` and
              ``append_dim`` at the same time. To create empty arrays to fill
              in with ``region``, use a separate call to ``to_zarr()`` with
              ``compute=False``. See "Appending to existing Zarr stores" in
              the reference documentation for full details.

            Users are expected to ensure that the specified region aligns with
            Zarr chunk boundaries, and that dask chunks are also aligned.
            Xarray makes limited checks that these multiple chunk boundaries line up.
            It is possible to write incomplete chunks and corrupt the data with this
            option if you are not careful.
        safe_chunks : bool, default: True
            If True, only allow writes to when there is a many-to-one relationship
            between Zarr chunks (specified in encoding) and Dask chunks.
            Set False to override this restriction; however, data may become corrupted
            if Zarr arrays are written in parallel. This option may be useful in combination
            with ``compute=False`` to initialize a Zarr from an existing
            Dataset with arbitrary chunk structure.
        storage_options : dict, optional
            Any additional parameters for the storage backend (ignored for local
            paths).
        zarr_version : int or None, optional
            The desired zarr spec version to target (currently 2 or 3). The
            default of None will attempt to determine the zarr version from
            ``store`` when possible, otherwise defaulting to 2.
        write_empty_chunks : bool or None, optional
            If True, all chunks will be stored regardless of their
            contents. If False, each chunk is compared to the array's fill value
            prior to storing. If a chunk is uniformly equal to the fill value, then
            that chunk is not be stored, and the store entry for that chunk's key
            is deleted. This setting enables sparser storage, as only chunks with
            non-fill-value data are stored, at the expense of overhead associated
            with checking the data of each chunk. If None (default) fall back to
            specification(s) in ``encoding`` or Zarr defaults. A ``ValueError``
            will be raised if the value of this (if not None) differs with
            ``encoding``.
        chunkmanager_store_kwargs : dict, optional
            Additional keyword arguments passed on to the `ChunkManager.store` method used to store
            chunked arrays. For example for a dask array additional kwargs will be passed eventually to
            :py:func:`dask.array.store()`. Experimental API that should not be relied upon.

        Returns
        -------
            * ``dask.delayed.Delayed`` if compute is False
            * ZarrStore otherwise

        References
        ----------
        https://zarr.readthedocs.io/

        Notes
        -----
        Zarr chunking behavior:
            If chunks are found in the encoding argument or attribute
            corresponding to any DataArray, those chunks are used.
            If a DataArray is a dask array, it is written with those chunks.
            If not other chunks are found, Zarr uses its own heuristics to
            choose automatic chunk sizes.

        encoding:
            The encoding attribute (if exists) of the DataArray(s) will be
            used. Override any existing encodings by providing the ``encoding`` kwarg.

        See Also
        --------
        :ref:`io.zarr`
            The I/O user guide, with more details and examples.
        """
        from xarray.backends.api import to_zarr

        return to_zarr(  # type: ignore[call-overload,misc]
            self,
            store=store,
            chunk_store=chunk_store,
            storage_options=storage_options,
            mode=mode,
            synchronizer=synchronizer,
            group=group,
            encoding=encoding,
            compute=compute,
            consolidated=consolidated,
            append_dim=append_dim,
            region=region,
            safe_chunks=safe_chunks,
            zarr_version=zarr_version,
            write_empty_chunks=write_empty_chunks,
            chunkmanager_store_kwargs=chunkmanager_store_kwargs,
        )

    def __repr__(self) -> str:
        return formatting.dataset_repr(self)

    def _repr_html_(self) -> str:
        if OPTIONS["display_style"] == "text":
            return f"<pre>{escape(repr(self))}</pre>"
        return formatting_html.dataset_repr(self)

    def info(self, buf: IO | None = None) -> None:
        """
        Concise summary of a Dataset variables and attributes.

        Parameters
        ----------
        buf : file-like, default: sys.stdout
            writable buffer

        See Also
        --------
        pandas.DataFrame.assign
        ncdump : netCDF's ncdump
        """
        if buf is None:  # pragma: no cover
            buf = sys.stdout

        lines = []
        lines.append("xarray.Dataset {")
        lines.append("dimensions:")
        for name, size in self.sizes.items():
            lines.append(f"\t{name} = {size} ;")
        lines.append("\nvariables:")
        for name, da in self.variables.items():
            dims = ", ".join(map(str, da.dims))
            lines.append(f"\t{da.dtype} {name}({dims}) ;")
            for k, v in da.attrs.items():
                lines.append(f"\t\t{name}:{k} = {v} ;")
        lines.append("\n// global attributes:")
        for k, v in self.attrs.items():
            lines.append(f"\t:{k} = {v} ;")
        lines.append("}")

        buf.write("\n".join(lines))

    @property
    def chunks(self) -> Mapping[Hashable, tuple[int, ...]]:
        """
        Mapping from dimension names to block lengths for this dataset's data, or None if
        the underlying data is not a dask array.
        Cannot be modified directly, but can be modified by calling .chunk().

        Same as Dataset.chunksizes, but maintained for backwards compatibility.

        See Also
        --------
        Dataset.chunk
        Dataset.chunksizes
        xarray.unify_chunks
        """
        return get_chunksizes(self.variables.values())

    @property
    def chunksizes(self) -> Mapping[Hashable, tuple[int, ...]]:
        """
        Mapping from dimension names to block lengths for this dataset's data, or None if
        the underlying data is not a dask array.
        Cannot be modified directly, but can be modified by calling .chunk().

        Same as Dataset.chunks.

        See Also
        --------
        Dataset.chunk
        Dataset.chunks
        xarray.unify_chunks
        """
        return get_chunksizes(self.variables.values())

    def chunk(
        self,
        chunks: T_ChunksFreq = {},  # {} even though it's technically unsafe, is being used intentionally here (#4667)
        name_prefix: str = "xarray-",
        token: str | None = None,
        lock: bool = False,
        inline_array: bool = False,
        chunked_array_type: str | ChunkManagerEntrypoint | None = None,
        from_array_kwargs=None,
        **chunks_kwargs: T_ChunkDimFreq,
    ) -> Self:
        """Coerce all arrays in this dataset into dask arrays with the given
        chunks.

        Non-dask arrays in this dataset will be converted to dask arrays. Dask
        arrays will be rechunked to the given chunk sizes.

        If neither chunks is not provided for one or more dimensions, chunk
        sizes along that dimension will not be updated; non-dask arrays will be
        converted into dask arrays with a single block.

        Along datetime-like dimensions, a :py:class:`groupers.TimeResampler` object is also accepted.

        Parameters
        ----------
        chunks : int, tuple of int, "auto" or mapping of hashable to int or a TimeResampler, optional
            Chunk sizes along each dimension, e.g., ``5``, ``"auto"``, or
            ``{"x": 5, "y": 5}`` or ``{"x": 5, "time": TimeResampler(freq="YE")}``.
        name_prefix : str, default: "xarray-"
            Prefix for the name of any new dask arrays.
        token : str, optional
            Token uniquely identifying this dataset.
        lock : bool, default: False
            Passed on to :py:func:`dask.array.from_array`, if the array is not
            already as dask array.
        inline_array: bool, default: False
            Passed on to :py:func:`dask.array.from_array`, if the array is not
            already as dask array.
        chunked_array_type: str, optional
            Which chunked array type to coerce this datasets' arrays to.
            Defaults to 'dask' if installed, else whatever is registered via the `ChunkManagerEntryPoint` system.
            Experimental API that should not be relied upon.
        from_array_kwargs: dict, optional
            Additional keyword arguments passed on to the `ChunkManagerEntrypoint.from_array` method used to create
            chunked arrays, via whichever chunk manager is specified through the `chunked_array_type` kwarg.
            For example, with dask as the default chunked array type, this method would pass additional kwargs
            to :py:func:`dask.array.from_array`. Experimental API that should not be relied upon.
        **chunks_kwargs : {dim: chunks, ...}, optional
            The keyword arguments form of ``chunks``.
            One of chunks or chunks_kwargs must be provided

        Returns
        -------
        chunked : xarray.Dataset

        See Also
        --------
        Dataset.chunks
        Dataset.chunksizes
        xarray.unify_chunks
        dask.array.from_array
        """
        from xarray.core.dataarray import DataArray
        from xarray.groupers import TimeResampler

        if chunks is None and not chunks_kwargs:
            warnings.warn(
                "None value for 'chunks' is deprecated. "
                "It will raise an error in the future. Use instead '{}'",
                category=DeprecationWarning,
            )
            chunks = {}
        chunks_mapping: Mapping[Any, Any]
        if not isinstance(chunks, Mapping) and chunks is not None:
            if isinstance(chunks, tuple | list):
                utils.emit_user_level_warning(
                    "Supplying chunks as dimension-order tuples is deprecated. "
                    "It will raise an error in the future. Instead use a dict with dimensions as keys.",
                    category=DeprecationWarning,
                )
            chunks_mapping = dict.fromkeys(self.dims, chunks)
        else:
            chunks_mapping = either_dict_or_kwargs(chunks, chunks_kwargs, "chunk")

        bad_dims = chunks_mapping.keys() - self.sizes.keys()
        if bad_dims:
            raise ValueError(
                f"chunks keys {tuple(bad_dims)} not found in data dimensions {tuple(self.sizes.keys())}"
            )

        def _resolve_frequency(
            name: Hashable, resampler: TimeResampler
        ) -> tuple[int, ...]:
            variable = self._variables.get(name, None)
            if variable is None:
                raise ValueError(
                    f"Cannot chunk by resampler {resampler!r} for virtual variables."
                )
            elif not _contains_datetime_like_objects(variable):
                raise ValueError(
                    f"chunks={resampler!r} only supported for datetime variables. "
                    f"Received variable {name!r} with dtype {variable.dtype!r} instead."
                )

            assert variable.ndim == 1
            chunks = (
                DataArray(
                    np.ones(variable.shape, dtype=int),
                    dims=(name,),
                    coords={name: variable},
                )
                .resample({name: resampler})
                .sum()
            )
            # When bins (binning) or time periods are missing (resampling)
            # we can end up with NaNs. Drop them.
            if chunks.dtype.kind == "f":
                chunks = chunks.dropna(name).astype(int)
            chunks_tuple: tuple[int, ...] = tuple(chunks.data.tolist())
            return chunks_tuple

        chunks_mapping_ints: Mapping[Any, T_ChunkDim] = {
            name: (
                _resolve_frequency(name, chunks)
                if isinstance(chunks, TimeResampler)
                else chunks
            )
            for name, chunks in chunks_mapping.items()
        }

        chunkmanager = guess_chunkmanager(chunked_array_type)
        if from_array_kwargs is None:
            from_array_kwargs = {}

        variables = {
            k: _maybe_chunk(
                k,
                v,
                chunks_mapping_ints,
                token,
                lock,
                name_prefix,
                inline_array=inline_array,
                chunked_array_type=chunkmanager,
                from_array_kwargs=from_array_kwargs.copy(),
            )
            for k, v in self.variables.items()
        }
        return self._replace(variables)

    def _validate_indexers(
        self, indexers: Mapping[Any, Any], missing_dims: ErrorOptionsWithWarn = "raise"
    ) -> Iterator[tuple[Hashable, int | slice | np.ndarray | Variable]]:
        """Here we make sure
        + indexer has a valid keys
        + indexer is in a valid data type
        + string indexers are cast to the appropriate date type if the
          associated index is a DatetimeIndex or CFTimeIndex
        """
        from xarray.coding.cftimeindex import CFTimeIndex
        from xarray.core.dataarray import DataArray

        indexers = drop_dims_from_indexers(indexers, self.dims, missing_dims)

        # all indexers should be int, slice, np.ndarrays, or Variable
        for k, v in indexers.items():
            if isinstance(v, int | slice | Variable):
                yield k, v
            elif isinstance(v, DataArray):
                yield k, v.variable
            elif isinstance(v, tuple):
                yield k, as_variable(v)
            elif isinstance(v, Dataset):
                raise TypeError("cannot use a Dataset as an indexer")
            elif isinstance(v, Sequence) and len(v) == 0:
                yield k, np.empty((0,), dtype="int64")
            else:
                if not is_duck_array(v):
                    v = np.asarray(v)

                if v.dtype.kind in "US":
                    index = self._indexes[k].to_pandas_index()
                    if isinstance(index, pd.DatetimeIndex):
                        v = duck_array_ops.astype(v, dtype="datetime64[ns]")
                    elif isinstance(index, CFTimeIndex):
                        v = _parse_array_of_cftime_strings(v, index.date_type)

                if v.ndim > 1:
                    raise IndexError(
                        "Unlabeled multi-dimensional array cannot be "
                        f"used for indexing: {k}"
                    )
                yield k, v

    def _validate_interp_indexers(
        self, indexers: Mapping[Any, Any]
    ) -> Iterator[tuple[Hashable, Variable]]:
        """Variant of _validate_indexers to be used for interpolation"""
        for k, v in self._validate_indexers(indexers):
            if isinstance(v, Variable):
                if v.ndim == 1:
                    yield k, v.to_index_variable()
                else:
                    yield k, v
            elif isinstance(v, int):
                yield k, Variable((), v, attrs=self.coords[k].attrs)
            elif isinstance(v, np.ndarray):
                if v.ndim == 0:
                    yield k, Variable((), v, attrs=self.coords[k].attrs)
                elif v.ndim == 1:
                    yield k, IndexVariable((k,), v, attrs=self.coords[k].attrs)
                else:
                    raise AssertionError()  # Already tested by _validate_indexers
            else:
                raise TypeError(type(v))

    def _get_indexers_coords_and_indexes(self, indexers):
        """Extract coordinates and indexes from indexers.

        Only coordinate with a name different from any of self.variables will
        be attached.
        """
        from xarray.core.dataarray import DataArray

        coords_list = []
        for k, v in indexers.items():
            if isinstance(v, DataArray):
                if v.dtype.kind == "b":
                    if v.ndim != 1:  # we only support 1-d boolean array
                        raise ValueError(
                            f"{v.ndim:d}d-boolean array is used for indexing along "
                            f"dimension {k!r}, but only 1d boolean arrays are "
                            "supported."
                        )
                    # Make sure in case of boolean DataArray, its
                    # coordinate also should be indexed.
                    v_coords = v[v.values.nonzero()[0]].coords
                else:
                    v_coords = v.coords
                coords_list.append(v_coords)

        # we don't need to call align() explicitly or check indexes for
        # alignment, because merge_variables already checks for exact alignment
        # between dimension coordinates
        coords, indexes = merge_coordinates_without_align(coords_list)
        assert_coordinate_consistent(self, coords)

        # silently drop the conflicted variables.
        attached_coords = {k: v for k, v in coords.items() if k not in self._variables}
        attached_indexes = {
            k: v for k, v in indexes.items() if k not in self._variables
        }
        return attached_coords, attached_indexes

    def isel(
        self,
        indexers: Mapping[Any, Any] | None = None,
        drop: bool = False,
        missing_dims: ErrorOptionsWithWarn = "raise",
        **indexers_kwargs: Any,
    ) -> Self:
        """Returns a new dataset with each array indexed along the specified
        dimension(s).

        This method selects values from each array using its `__getitem__`
        method, except this method does not require knowing the order of
        each array's dimensions.

        Parameters
        ----------
        indexers : dict, optional
            A dict with keys matching dimensions and values given
            by integers, slice objects or arrays.
            indexer can be a integer, slice, array-like or DataArray.
            If DataArrays are passed as indexers, xarray-style indexing will be
            carried out. See :ref:`indexing` for the details.
            One of indexers or indexers_kwargs must be provided.
        drop : bool, default: False
            If ``drop=True``, drop coordinates variables indexed by integers
            instead of making them scalar.
        missing_dims : {"raise", "warn", "ignore"}, default: "raise"
            What to do if dimensions that should be selected from are not present in the
            Dataset:
            - "raise": raise an exception
            - "warn": raise a warning, and ignore the missing dimensions
            - "ignore": ignore the missing dimensions

        **indexers_kwargs : {dim: indexer, ...}, optional
            The keyword arguments form of ``indexers``.
            One of indexers or indexers_kwargs must be provided.

        Returns
        -------
        obj : Dataset
            A new Dataset with the same contents as this dataset, except each
            array and dimension is indexed by the appropriate indexers.
            If indexer DataArrays have coordinates that do not conflict with
            this object, then these coordinates will be attached.
            In general, each array's data will be a view of the array's data
            in this dataset, unless vectorized indexing was triggered by using
            an array indexer, in which case the data will be a copy.

        Examples
        --------

        >>> dataset = xr.Dataset(
        ...     {
        ...         "math_scores": (
        ...             ["student", "test"],
        ...             [[90, 85, 92], [78, 80, 85], [95, 92, 98]],
        ...         ),
        ...         "english_scores": (
        ...             ["student", "test"],
        ...             [[88, 90, 92], [75, 82, 79], [93, 96, 91]],
        ...         ),
        ...     },
        ...     coords={
        ...         "student": ["Alice", "Bob", "Charlie"],
        ...         "test": ["Test 1", "Test 2", "Test 3"],
        ...     },
        ... )

        # A specific element from the dataset is selected

        >>> dataset.isel(student=1, test=0)
        <xarray.Dataset> Size: 68B
        Dimensions:         ()
        Coordinates:
            student         <U7 28B 'Bob'
            test            <U6 24B 'Test 1'
        Data variables:
            math_scores     int64 8B 78
            english_scores  int64 8B 75

        # Indexing with a slice using isel

        >>> slice_of_data = dataset.isel(student=slice(0, 2), test=slice(0, 2))
        >>> slice_of_data
        <xarray.Dataset> Size: 168B
        Dimensions:         (student: 2, test: 2)
        Coordinates:
          * student         (student) <U7 56B 'Alice' 'Bob'
          * test            (test) <U6 48B 'Test 1' 'Test 2'
        Data variables:
            math_scores     (student, test) int64 32B 90 85 78 80
            english_scores  (student, test) int64 32B 88 90 75 82

        >>> index_array = xr.DataArray([0, 2], dims="student")
        >>> indexed_data = dataset.isel(student=index_array)
        >>> indexed_data
        <xarray.Dataset> Size: 224B
        Dimensions:         (student: 2, test: 3)
        Coordinates:
          * student         (student) <U7 56B 'Alice' 'Charlie'
          * test            (test) <U6 72B 'Test 1' 'Test 2' 'Test 3'
        Data variables:
            math_scores     (student, test) int64 48B 90 85 92 95 92 98
            english_scores  (student, test) int64 48B 88 90 92 93 96 91

        See Also
        --------
        Dataset.sel
        DataArray.isel

        :doc:`xarray-tutorial:intermediate/indexing/indexing`
            Tutorial material on indexing with Xarray objects

        :doc:`xarray-tutorial:fundamentals/02.1_indexing_Basic`
            Tutorial material on basics of indexing

        """
        indexers = either_dict_or_kwargs(indexers, indexers_kwargs, "isel")
        if any(is_fancy_indexer(idx) for idx in indexers.values()):
            return self._isel_fancy(indexers, drop=drop, missing_dims=missing_dims)

        # Much faster algorithm for when all indexers are ints, slices, one-dimensional
        # lists, or zero or one-dimensional np.ndarray's
        indexers = drop_dims_from_indexers(indexers, self.dims, missing_dims)

        variables = {}
        dims: dict[Hashable, int] = {}
        coord_names = self._coord_names.copy()

        indexes, index_variables = isel_indexes(self.xindexes, indexers)
        all_keys = set(indexers.keys())

        for name, var in self._variables.items():
            # preserve variable order
            if name in index_variables:
                var = index_variables[name]
                dims.update(zip(var.dims, var.shape))
            # Fastpath, skip all this metadata analysis for variables
            # with no dimensions
            # Keep the result of var.dims cached for future accesss to it
            #
            # Optimization Note from hmaarrfk - 2024/06
            #     https://github.com/pydata/xarray/pull/9003#discussion_r1592767493
            # It was found that accessing var.dims is faster than
            # using var.shape or var.ndim since resolving both is typically
            # left to the underlying array that each Xarray structure wraps.
            # By using var.dims, we can avoid the cost of resolving the
            # underlying array's shape and ndim since the dims are already
            # cached by the Variable
            elif len(var_dims := var.dims):
                # Large datasets with alot of metadata may have many scalars
                # without any relevant dimensions for slicing.
                # Pick those out quickly and avoid paying the cost below
                # of resolving the var_indexers variables
                if var_indexer_keys := all_keys.intersection(var_dims):
                    var_indexers = {k: indexers[k] for k in var_indexer_keys}
                    var = var.isel(var_indexers)
                    if drop and var.ndim == 0 and name in coord_names:
                        coord_names.remove(name)
                        continue
                    # Update our reference to `var_dims` after the call to isel
                    var_dims = var.dims
                dims.update(zip(var_dims, var.shape))
            variables[name] = var
<<<<<<< HEAD
=======
            dims.update(zip(var.dims, var.shape, strict=True))
>>>>>>> 9cb9958d

        return self._construct_direct(
            variables=variables,
            coord_names=coord_names,
            dims=dims,
            attrs=self._attrs,
            indexes=indexes,
            encoding=self._encoding,
            close=self._close,
        )

    def _isel_fancy(
        self,
        indexers: Mapping[Any, Any],
        *,
        drop: bool,
        missing_dims: ErrorOptionsWithWarn = "raise",
    ) -> Self:
        valid_indexers = dict(self._validate_indexers(indexers, missing_dims))

        variables: dict[Hashable, Variable] = {}
        indexes, index_variables = isel_indexes(self.xindexes, valid_indexers)

        for name, var in self.variables.items():
            if name in index_variables:
                new_var = index_variables[name]
            else:
                var_indexers = {
                    k: v for k, v in valid_indexers.items() if k in var.dims
                }
                if var_indexers:
                    new_var = var.isel(indexers=var_indexers)
                    # drop scalar coordinates
                    # https://github.com/pydata/xarray/issues/6554
                    if name in self.coords and drop and new_var.ndim == 0:
                        continue
                else:
                    new_var = var.copy(deep=False)
                if name not in indexes:
                    new_var = new_var.to_base_variable()
            variables[name] = new_var

        coord_names = self._coord_names & variables.keys()
        selected = self._replace_with_new_dims(variables, coord_names, indexes)

        # Extract coordinates from indexers
        coord_vars, new_indexes = selected._get_indexers_coords_and_indexes(indexers)
        variables.update(coord_vars)
        indexes.update(new_indexes)
        coord_names = self._coord_names & variables.keys() | coord_vars.keys()
        return self._replace_with_new_dims(variables, coord_names, indexes=indexes)

    def sel(
        self,
        indexers: Mapping[Any, Any] | None = None,
        method: str | None = None,
        tolerance: int | float | Iterable[int | float] | None = None,
        drop: bool = False,
        **indexers_kwargs: Any,
    ) -> Self:
        """Returns a new dataset with each array indexed by tick labels
        along the specified dimension(s).

        In contrast to `Dataset.isel`, indexers for this method should use
        labels instead of integers.

        Under the hood, this method is powered by using pandas's powerful Index
        objects. This makes label based indexing essentially just as fast as
        using integer indexing.

        It also means this method uses pandas's (well documented) logic for
        indexing. This means you can use string shortcuts for datetime indexes
        (e.g., '2000-01' to select all values in January 2000). It also means
        that slices are treated as inclusive of both the start and stop values,
        unlike normal Python indexing.

        Parameters
        ----------
        indexers : dict, optional
            A dict with keys matching dimensions and values given
            by scalars, slices or arrays of tick labels. For dimensions with
            multi-index, the indexer may also be a dict-like object with keys
            matching index level names.
            If DataArrays are passed as indexers, xarray-style indexing will be
            carried out. See :ref:`indexing` for the details.
            One of indexers or indexers_kwargs must be provided.
        method : {None, "nearest", "pad", "ffill", "backfill", "bfill"}, optional
            Method to use for inexact matches:

            * None (default): only exact matches
            * pad / ffill: propagate last valid index value forward
            * backfill / bfill: propagate next valid index value backward
            * nearest: use nearest valid index value
        tolerance : optional
            Maximum distance between original and new labels for inexact
            matches. The values of the index at the matching locations must
            satisfy the equation ``abs(index[indexer] - target) <= tolerance``.
        drop : bool, optional
            If ``drop=True``, drop coordinates variables in `indexers` instead
            of making them scalar.
        **indexers_kwargs : {dim: indexer, ...}, optional
            The keyword arguments form of ``indexers``.
            One of indexers or indexers_kwargs must be provided.

        Returns
        -------
        obj : Dataset
            A new Dataset with the same contents as this dataset, except each
            variable and dimension is indexed by the appropriate indexers.
            If indexer DataArrays have coordinates that do not conflict with
            this object, then these coordinates will be attached.
            In general, each array's data will be a view of the array's data
            in this dataset, unless vectorized indexing was triggered by using
            an array indexer, in which case the data will be a copy.

        See Also
        --------
        Dataset.isel
        DataArray.sel

        :doc:`xarray-tutorial:intermediate/indexing/indexing`
            Tutorial material on indexing with Xarray objects

        :doc:`xarray-tutorial:fundamentals/02.1_indexing_Basic`
            Tutorial material on basics of indexing

        """
        indexers = either_dict_or_kwargs(indexers, indexers_kwargs, "sel")
        query_results = map_index_queries(
            self, indexers=indexers, method=method, tolerance=tolerance
        )

        if drop:
            no_scalar_variables = {}
            for k, v in query_results.variables.items():
                if v.dims:
                    no_scalar_variables[k] = v
                else:
                    if k in self._coord_names:
                        query_results.drop_coords.append(k)
            query_results.variables = no_scalar_variables

        result = self.isel(indexers=query_results.dim_indexers, drop=drop)
        return result._overwrite_indexes(*query_results.as_tuple()[1:])

    def head(
        self,
        indexers: Mapping[Any, int] | int | None = None,
        **indexers_kwargs: Any,
    ) -> Self:
        """Returns a new dataset with the first `n` values of each array
        for the specified dimension(s).

        Parameters
        ----------
        indexers : dict or int, default: 5
            A dict with keys matching dimensions and integer values `n`
            or a single integer `n` applied over all dimensions.
            One of indexers or indexers_kwargs must be provided.
        **indexers_kwargs : {dim: n, ...}, optional
            The keyword arguments form of ``indexers``.
            One of indexers or indexers_kwargs must be provided.

        Examples
        --------
        >>> dates = pd.date_range(start="2023-01-01", periods=5)
        >>> pageviews = [1200, 1500, 900, 1800, 2000]
        >>> visitors = [800, 1000, 600, 1200, 1500]
        >>> dataset = xr.Dataset(
        ...     {
        ...         "pageviews": (("date"), pageviews),
        ...         "visitors": (("date"), visitors),
        ...     },
        ...     coords={"date": dates},
        ... )
        >>> busiest_days = dataset.sortby("pageviews", ascending=False)
        >>> busiest_days.head()
        <xarray.Dataset> Size: 120B
        Dimensions:    (date: 5)
        Coordinates:
          * date       (date) datetime64[ns] 40B 2023-01-05 2023-01-04 ... 2023-01-03
        Data variables:
            pageviews  (date) int64 40B 2000 1800 1500 1200 900
            visitors   (date) int64 40B 1500 1200 1000 800 600

        # Retrieve the 3 most busiest days in terms of pageviews

        >>> busiest_days.head(3)
        <xarray.Dataset> Size: 72B
        Dimensions:    (date: 3)
        Coordinates:
          * date       (date) datetime64[ns] 24B 2023-01-05 2023-01-04 2023-01-02
        Data variables:
            pageviews  (date) int64 24B 2000 1800 1500
            visitors   (date) int64 24B 1500 1200 1000

        # Using a dictionary to specify the number of elements for specific dimensions

        >>> busiest_days.head({"date": 3})
        <xarray.Dataset> Size: 72B
        Dimensions:    (date: 3)
        Coordinates:
          * date       (date) datetime64[ns] 24B 2023-01-05 2023-01-04 2023-01-02
        Data variables:
            pageviews  (date) int64 24B 2000 1800 1500
            visitors   (date) int64 24B 1500 1200 1000

        See Also
        --------
        Dataset.tail
        Dataset.thin
        DataArray.head
        """
        if not indexers_kwargs:
            if indexers is None:
                indexers = 5
            if not isinstance(indexers, int) and not is_dict_like(indexers):
                raise TypeError("indexers must be either dict-like or a single integer")
        if isinstance(indexers, int):
            indexers = {dim: indexers for dim in self.dims}
        indexers = either_dict_or_kwargs(indexers, indexers_kwargs, "head")
        for k, v in indexers.items():
            if not isinstance(v, int):
                raise TypeError(
                    "expected integer type indexer for "
                    f"dimension {k!r}, found {type(v)!r}"
                )
            elif v < 0:
                raise ValueError(
                    "expected positive integer as indexer "
                    f"for dimension {k!r}, found {v}"
                )
        indexers_slices = {k: slice(val) for k, val in indexers.items()}
        return self.isel(indexers_slices)

    def tail(
        self,
        indexers: Mapping[Any, int] | int | None = None,
        **indexers_kwargs: Any,
    ) -> Self:
        """Returns a new dataset with the last `n` values of each array
        for the specified dimension(s).

        Parameters
        ----------
        indexers : dict or int, default: 5
            A dict with keys matching dimensions and integer values `n`
            or a single integer `n` applied over all dimensions.
            One of indexers or indexers_kwargs must be provided.
        **indexers_kwargs : {dim: n, ...}, optional
            The keyword arguments form of ``indexers``.
            One of indexers or indexers_kwargs must be provided.

        Examples
        --------
        >>> activity_names = ["Walking", "Running", "Cycling", "Swimming", "Yoga"]
        >>> durations = [30, 45, 60, 45, 60]  # in minutes
        >>> energies = [150, 300, 250, 400, 100]  # in calories
        >>> dataset = xr.Dataset(
        ...     {
        ...         "duration": (["activity"], durations),
        ...         "energy_expenditure": (["activity"], energies),
        ...     },
        ...     coords={"activity": activity_names},
        ... )
        >>> sorted_dataset = dataset.sortby("energy_expenditure", ascending=False)
        >>> sorted_dataset
        <xarray.Dataset> Size: 240B
        Dimensions:             (activity: 5)
        Coordinates:
          * activity            (activity) <U8 160B 'Swimming' 'Running' ... 'Yoga'
        Data variables:
            duration            (activity) int64 40B 45 45 60 30 60
            energy_expenditure  (activity) int64 40B 400 300 250 150 100

        # Activities with the least energy expenditures using tail()

        >>> sorted_dataset.tail(3)
        <xarray.Dataset> Size: 144B
        Dimensions:             (activity: 3)
        Coordinates:
          * activity            (activity) <U8 96B 'Cycling' 'Walking' 'Yoga'
        Data variables:
            duration            (activity) int64 24B 60 30 60
            energy_expenditure  (activity) int64 24B 250 150 100

        >>> sorted_dataset.tail({"activity": 3})
        <xarray.Dataset> Size: 144B
        Dimensions:             (activity: 3)
        Coordinates:
          * activity            (activity) <U8 96B 'Cycling' 'Walking' 'Yoga'
        Data variables:
            duration            (activity) int64 24B 60 30 60
            energy_expenditure  (activity) int64 24B 250 150 100

        See Also
        --------
        Dataset.head
        Dataset.thin
        DataArray.tail
        """
        if not indexers_kwargs:
            if indexers is None:
                indexers = 5
            if not isinstance(indexers, int) and not is_dict_like(indexers):
                raise TypeError("indexers must be either dict-like or a single integer")
        if isinstance(indexers, int):
            indexers = {dim: indexers for dim in self.dims}
        indexers = either_dict_or_kwargs(indexers, indexers_kwargs, "tail")
        for k, v in indexers.items():
            if not isinstance(v, int):
                raise TypeError(
                    "expected integer type indexer for "
                    f"dimension {k!r}, found {type(v)!r}"
                )
            elif v < 0:
                raise ValueError(
                    "expected positive integer as indexer "
                    f"for dimension {k!r}, found {v}"
                )
        indexers_slices = {
            k: slice(-val, None) if val != 0 else slice(val)
            for k, val in indexers.items()
        }
        return self.isel(indexers_slices)

    def thin(
        self,
        indexers: Mapping[Any, int] | int | None = None,
        **indexers_kwargs: Any,
    ) -> Self:
        """Returns a new dataset with each array indexed along every `n`-th
        value for the specified dimension(s)

        Parameters
        ----------
        indexers : dict or int
            A dict with keys matching dimensions and integer values `n`
            or a single integer `n` applied over all dimensions.
            One of indexers or indexers_kwargs must be provided.
        **indexers_kwargs : {dim: n, ...}, optional
            The keyword arguments form of ``indexers``.
            One of indexers or indexers_kwargs must be provided.

        Examples
        --------
        >>> x_arr = np.arange(0, 26)
        >>> x_arr
        array([ 0,  1,  2,  3,  4,  5,  6,  7,  8,  9, 10, 11, 12, 13, 14, 15, 16,
               17, 18, 19, 20, 21, 22, 23, 24, 25])
        >>> x = xr.DataArray(
        ...     np.reshape(x_arr, (2, 13)),
        ...     dims=("x", "y"),
        ...     coords={"x": [0, 1], "y": np.arange(0, 13)},
        ... )
        >>> x_ds = xr.Dataset({"foo": x})
        >>> x_ds
        <xarray.Dataset> Size: 328B
        Dimensions:  (x: 2, y: 13)
        Coordinates:
          * x        (x) int64 16B 0 1
          * y        (y) int64 104B 0 1 2 3 4 5 6 7 8 9 10 11 12
        Data variables:
            foo      (x, y) int64 208B 0 1 2 3 4 5 6 7 8 ... 17 18 19 20 21 22 23 24 25

        >>> x_ds.thin(3)
        <xarray.Dataset> Size: 88B
        Dimensions:  (x: 1, y: 5)
        Coordinates:
          * x        (x) int64 8B 0
          * y        (y) int64 40B 0 3 6 9 12
        Data variables:
            foo      (x, y) int64 40B 0 3 6 9 12
        >>> x.thin({"x": 2, "y": 5})
        <xarray.DataArray (x: 1, y: 3)> Size: 24B
        array([[ 0,  5, 10]])
        Coordinates:
          * x        (x) int64 8B 0
          * y        (y) int64 24B 0 5 10

        See Also
        --------
        Dataset.head
        Dataset.tail
        DataArray.thin
        """
        if (
            not indexers_kwargs
            and not isinstance(indexers, int)
            and not is_dict_like(indexers)
        ):
            raise TypeError("indexers must be either dict-like or a single integer")
        if isinstance(indexers, int):
            indexers = {dim: indexers for dim in self.dims}
        indexers = either_dict_or_kwargs(indexers, indexers_kwargs, "thin")
        for k, v in indexers.items():
            if not isinstance(v, int):
                raise TypeError(
                    "expected integer type indexer for "
                    f"dimension {k!r}, found {type(v)!r}"
                )
            elif v < 0:
                raise ValueError(
                    "expected positive integer as indexer "
                    f"for dimension {k!r}, found {v}"
                )
            elif v == 0:
                raise ValueError("step cannot be zero")
        indexers_slices = {k: slice(None, None, val) for k, val in indexers.items()}
        return self.isel(indexers_slices)

    def broadcast_like(
        self,
        other: T_DataArrayOrSet,
        exclude: Iterable[Hashable] | None = None,
    ) -> Self:
        """Broadcast this DataArray against another Dataset or DataArray.
        This is equivalent to xr.broadcast(other, self)[1]

        Parameters
        ----------
        other : Dataset or DataArray
            Object against which to broadcast this array.
        exclude : iterable of hashable, optional
            Dimensions that must not be broadcasted

        """
        if exclude is None:
            exclude = set()
        else:
            exclude = set(exclude)
        args = align(other, self, join="outer", copy=False, exclude=exclude)

        dims_map, common_coords = _get_broadcast_dims_map_common_coords(args, exclude)

        return _broadcast_helper(args[1], exclude, dims_map, common_coords)

    def _reindex_callback(
        self,
        aligner: alignment.Aligner,
        dim_pos_indexers: dict[Hashable, Any],
        variables: dict[Hashable, Variable],
        indexes: dict[Hashable, Index],
        fill_value: Any,
        exclude_dims: frozenset[Hashable],
        exclude_vars: frozenset[Hashable],
    ) -> Self:
        """Callback called from ``Aligner`` to create a new reindexed Dataset."""

        new_variables = variables.copy()
        new_indexes = indexes.copy()

        # re-assign variable metadata
        for name, new_var in new_variables.items():
            var = self._variables.get(name)
            if var is not None:
                new_var.attrs = var.attrs
                new_var.encoding = var.encoding

        # pass through indexes from excluded dimensions
        # no extra check needed for multi-coordinate indexes, potential conflicts
        # should already have been detected when aligning the indexes
        for name, idx in self._indexes.items():
            var = self._variables[name]
            if set(var.dims) <= exclude_dims:
                new_indexes[name] = idx
                new_variables[name] = var

        if not dim_pos_indexers:
            # fast path for no reindexing necessary
            if set(new_indexes) - set(self._indexes):
                # this only adds new indexes and their coordinate variables
                reindexed = self._overwrite_indexes(new_indexes, new_variables)
            else:
                reindexed = self.copy(deep=aligner.copy)
        else:
            to_reindex = {
                k: v
                for k, v in self.variables.items()
                if k not in variables and k not in exclude_vars
            }
            reindexed_vars = alignment.reindex_variables(
                to_reindex,
                dim_pos_indexers,
                copy=aligner.copy,
                fill_value=fill_value,
                sparse=aligner.sparse,
            )
            new_variables.update(reindexed_vars)
            new_coord_names = self._coord_names | set(new_indexes)
            reindexed = self._replace_with_new_dims(
                new_variables, new_coord_names, indexes=new_indexes
            )

        reindexed.encoding = self.encoding

        return reindexed

    def reindex_like(
        self,
        other: T_Xarray,
        method: ReindexMethodOptions = None,
        tolerance: float | Iterable[float] | str | None = None,
        copy: bool = True,
        fill_value: Any = xrdtypes.NA,
    ) -> Self:
        """
        Conform this object onto the indexes of another object, for indexes which the
        objects share. Missing values are filled with ``fill_value``. The default fill
        value is NaN.

        Parameters
        ----------
        other : Dataset or DataArray
            Object with an 'indexes' attribute giving a mapping from dimension
            names to pandas.Index objects, which provides coordinates upon
            which to index the variables in this dataset. The indexes on this
            other object need not be the same as the indexes on this
            dataset. Any mis-matched index values will be filled in with
            NaN, and any mis-matched dimension names will simply be ignored.
        method : {None, "nearest", "pad", "ffill", "backfill", "bfill", None}, optional
            Method to use for filling index values from other not found in this
            dataset:

            - None (default): don't fill gaps
            - "pad" / "ffill": propagate last valid index value forward
            - "backfill" / "bfill": propagate next valid index value backward
            - "nearest": use nearest valid index value

        tolerance : float | Iterable[float] | str | None, default: None
            Maximum distance between original and new labels for inexact
            matches. The values of the index at the matching locations must
            satisfy the equation ``abs(index[indexer] - target) <= tolerance``.
            Tolerance may be a scalar value, which applies the same tolerance
            to all values, or list-like, which applies variable tolerance per
            element. List-like must be the same size as the index and its dtype
            must exactly match the index’s type.
        copy : bool, default: True
            If ``copy=True``, data in the return value is always copied. If
            ``copy=False`` and reindexing is unnecessary, or can be performed
            with only slice operations, then the output may share memory with
            the input. In either case, a new xarray object is always returned.
        fill_value : scalar or dict-like, optional
            Value to use for newly missing values. If a dict-like maps
            variable names to fill values.

        Returns
        -------
        reindexed : Dataset
            Another dataset, with this dataset's data but coordinates from the
            other object.

        See Also
        --------
        Dataset.reindex
        DataArray.reindex_like
        align

        """
        return alignment.reindex_like(
            self,
            other=other,
            method=method,
            tolerance=tolerance,
            copy=copy,
            fill_value=fill_value,
        )

    def reindex(
        self,
        indexers: Mapping[Any, Any] | None = None,
        method: ReindexMethodOptions = None,
        tolerance: float | Iterable[float] | str | None = None,
        copy: bool = True,
        fill_value: Any = xrdtypes.NA,
        **indexers_kwargs: Any,
    ) -> Self:
        """Conform this object onto a new set of indexes, filling in
        missing values with ``fill_value``. The default fill value is NaN.

        Parameters
        ----------
        indexers : dict, optional
            Dictionary with keys given by dimension names and values given by
            arrays of coordinates tick labels. Any mis-matched coordinate
            values will be filled in with NaN, and any mis-matched dimension
            names will simply be ignored.
            One of indexers or indexers_kwargs must be provided.
        method : {None, "nearest", "pad", "ffill", "backfill", "bfill", None}, optional
            Method to use for filling index values in ``indexers`` not found in
            this dataset:

            - None (default): don't fill gaps
            - "pad" / "ffill": propagate last valid index value forward
            - "backfill" / "bfill": propagate next valid index value backward
            - "nearest": use nearest valid index value

        tolerance : float | Iterable[float] | str | None, default: None
            Maximum distance between original and new labels for inexact
            matches. The values of the index at the matching locations must
            satisfy the equation ``abs(index[indexer] - target) <= tolerance``.
            Tolerance may be a scalar value, which applies the same tolerance
            to all values, or list-like, which applies variable tolerance per
            element. List-like must be the same size as the index and its dtype
            must exactly match the index’s type.
        copy : bool, default: True
            If ``copy=True``, data in the return value is always copied. If
            ``copy=False`` and reindexing is unnecessary, or can be performed
            with only slice operations, then the output may share memory with
            the input. In either case, a new xarray object is always returned.
        fill_value : scalar or dict-like, optional
            Value to use for newly missing values. If a dict-like,
            maps variable names (including coordinates) to fill values.
        sparse : bool, default: False
            use sparse-array.
        **indexers_kwargs : {dim: indexer, ...}, optional
            Keyword arguments in the same form as ``indexers``.
            One of indexers or indexers_kwargs must be provided.

        Returns
        -------
        reindexed : Dataset
            Another dataset, with this dataset's data but replaced coordinates.

        See Also
        --------
        Dataset.reindex_like
        align
        pandas.Index.get_indexer

        Examples
        --------
        Create a dataset with some fictional data.

        >>> x = xr.Dataset(
        ...     {
        ...         "temperature": ("station", 20 * np.random.rand(4)),
        ...         "pressure": ("station", 500 * np.random.rand(4)),
        ...     },
        ...     coords={"station": ["boston", "nyc", "seattle", "denver"]},
        ... )
        >>> x
        <xarray.Dataset> Size: 176B
        Dimensions:      (station: 4)
        Coordinates:
          * station      (station) <U7 112B 'boston' 'nyc' 'seattle' 'denver'
        Data variables:
            temperature  (station) float64 32B 10.98 14.3 12.06 10.9
            pressure     (station) float64 32B 211.8 322.9 218.8 445.9
        >>> x.indexes
        Indexes:
            station  Index(['boston', 'nyc', 'seattle', 'denver'], dtype='object', name='station')

        Create a new index and reindex the dataset. By default values in the new index that
        do not have corresponding records in the dataset are assigned `NaN`.

        >>> new_index = ["boston", "austin", "seattle", "lincoln"]
        >>> x.reindex({"station": new_index})
        <xarray.Dataset> Size: 176B
        Dimensions:      (station: 4)
        Coordinates:
          * station      (station) <U7 112B 'boston' 'austin' 'seattle' 'lincoln'
        Data variables:
            temperature  (station) float64 32B 10.98 nan 12.06 nan
            pressure     (station) float64 32B 211.8 nan 218.8 nan

        We can fill in the missing values by passing a value to the keyword `fill_value`.

        >>> x.reindex({"station": new_index}, fill_value=0)
        <xarray.Dataset> Size: 176B
        Dimensions:      (station: 4)
        Coordinates:
          * station      (station) <U7 112B 'boston' 'austin' 'seattle' 'lincoln'
        Data variables:
            temperature  (station) float64 32B 10.98 0.0 12.06 0.0
            pressure     (station) float64 32B 211.8 0.0 218.8 0.0

        We can also use different fill values for each variable.

        >>> x.reindex(
        ...     {"station": new_index}, fill_value={"temperature": 0, "pressure": 100}
        ... )
        <xarray.Dataset> Size: 176B
        Dimensions:      (station: 4)
        Coordinates:
          * station      (station) <U7 112B 'boston' 'austin' 'seattle' 'lincoln'
        Data variables:
            temperature  (station) float64 32B 10.98 0.0 12.06 0.0
            pressure     (station) float64 32B 211.8 100.0 218.8 100.0

        Because the index is not monotonically increasing or decreasing, we cannot use arguments
        to the keyword method to fill the `NaN` values.

        >>> x.reindex({"station": new_index}, method="nearest")
        Traceback (most recent call last):
        ...
            raise ValueError('index must be monotonic increasing or decreasing')
        ValueError: index must be monotonic increasing or decreasing

        To further illustrate the filling functionality in reindex, we will create a
        dataset with a monotonically increasing index (for example, a sequence of dates).

        >>> x2 = xr.Dataset(
        ...     {
        ...         "temperature": (
        ...             "time",
        ...             [15.57, 12.77, np.nan, 0.3081, 16.59, 15.12],
        ...         ),
        ...         "pressure": ("time", 500 * np.random.rand(6)),
        ...     },
        ...     coords={"time": pd.date_range("01/01/2019", periods=6, freq="D")},
        ... )
        >>> x2
        <xarray.Dataset> Size: 144B
        Dimensions:      (time: 6)
        Coordinates:
          * time         (time) datetime64[ns] 48B 2019-01-01 2019-01-02 ... 2019-01-06
        Data variables:
            temperature  (time) float64 48B 15.57 12.77 nan 0.3081 16.59 15.12
            pressure     (time) float64 48B 481.8 191.7 395.9 264.4 284.0 462.8

        Suppose we decide to expand the dataset to cover a wider date range.

        >>> time_index2 = pd.date_range("12/29/2018", periods=10, freq="D")
        >>> x2.reindex({"time": time_index2})
        <xarray.Dataset> Size: 240B
        Dimensions:      (time: 10)
        Coordinates:
          * time         (time) datetime64[ns] 80B 2018-12-29 2018-12-30 ... 2019-01-07
        Data variables:
            temperature  (time) float64 80B nan nan nan 15.57 ... 0.3081 16.59 15.12 nan
            pressure     (time) float64 80B nan nan nan 481.8 ... 264.4 284.0 462.8 nan

        The index entries that did not have a value in the original data frame (for example, `2018-12-29`)
        are by default filled with NaN. If desired, we can fill in the missing values using one of several options.

        For example, to back-propagate the last valid value to fill the `NaN` values,
        pass `bfill` as an argument to the `method` keyword.

        >>> x3 = x2.reindex({"time": time_index2}, method="bfill")
        >>> x3
        <xarray.Dataset> Size: 240B
        Dimensions:      (time: 10)
        Coordinates:
          * time         (time) datetime64[ns] 80B 2018-12-29 2018-12-30 ... 2019-01-07
        Data variables:
            temperature  (time) float64 80B 15.57 15.57 15.57 15.57 ... 16.59 15.12 nan
            pressure     (time) float64 80B 481.8 481.8 481.8 481.8 ... 284.0 462.8 nan

        Please note that the `NaN` value present in the original dataset (at index value `2019-01-03`)
        will not be filled by any of the value propagation schemes.

        >>> x2.where(x2.temperature.isnull(), drop=True)
        <xarray.Dataset> Size: 24B
        Dimensions:      (time: 1)
        Coordinates:
          * time         (time) datetime64[ns] 8B 2019-01-03
        Data variables:
            temperature  (time) float64 8B nan
            pressure     (time) float64 8B 395.9
        >>> x3.where(x3.temperature.isnull(), drop=True)
        <xarray.Dataset> Size: 48B
        Dimensions:      (time: 2)
        Coordinates:
          * time         (time) datetime64[ns] 16B 2019-01-03 2019-01-07
        Data variables:
            temperature  (time) float64 16B nan nan
            pressure     (time) float64 16B 395.9 nan

        This is because filling while reindexing does not look at dataset values, but only compares
        the original and desired indexes. If you do want to fill in the `NaN` values present in the
        original dataset, use the :py:meth:`~Dataset.fillna()` method.

        """
        indexers = utils.either_dict_or_kwargs(indexers, indexers_kwargs, "reindex")
        return alignment.reindex(
            self,
            indexers=indexers,
            method=method,
            tolerance=tolerance,
            copy=copy,
            fill_value=fill_value,
        )

    def _reindex(
        self,
        indexers: Mapping[Any, Any] | None = None,
        method: str | None = None,
        tolerance: int | float | Iterable[int | float] | None = None,
        copy: bool = True,
        fill_value: Any = xrdtypes.NA,
        sparse: bool = False,
        **indexers_kwargs: Any,
    ) -> Self:
        """
        Same as reindex but supports sparse option.
        """
        indexers = utils.either_dict_or_kwargs(indexers, indexers_kwargs, "reindex")
        return alignment.reindex(
            self,
            indexers=indexers,
            method=method,
            tolerance=tolerance,
            copy=copy,
            fill_value=fill_value,
            sparse=sparse,
        )

    def interp(
        self,
        coords: Mapping[Any, Any] | None = None,
        method: InterpOptions = "linear",
        assume_sorted: bool = False,
        kwargs: Mapping[str, Any] | None = None,
        method_non_numeric: str = "nearest",
        **coords_kwargs: Any,
    ) -> Self:
        """Interpolate a Dataset onto new coordinates

        Performs univariate or multivariate interpolation of a Dataset onto
        new coordinates using scipy's interpolation routines. If interpolating
        along an existing dimension, :py:class:`scipy.interpolate.interp1d` is
        called.  When interpolating along multiple existing dimensions, an
        attempt is made to decompose the interpolation into multiple
        1-dimensional interpolations. If this is possible,
        :py:class:`scipy.interpolate.interp1d` is called. Otherwise,
        :py:func:`scipy.interpolate.interpn` is called.

        Parameters
        ----------
        coords : dict, optional
            Mapping from dimension names to the new coordinates.
            New coordinate can be a scalar, array-like or DataArray.
            If DataArrays are passed as new coordinates, their dimensions are
            used for the broadcasting. Missing values are skipped.
        method : {"linear", "nearest", "zero", "slinear", "quadratic", "cubic", "polynomial", \
            "barycentric", "krogh", "pchip", "spline", "akima"}, default: "linear"
            String indicating which method to use for interpolation:

            - 'linear': linear interpolation. Additional keyword
              arguments are passed to :py:func:`numpy.interp`
            - 'nearest', 'zero', 'slinear', 'quadratic', 'cubic', 'polynomial':
              are passed to :py:func:`scipy.interpolate.interp1d`. If
              ``method='polynomial'``, the ``order`` keyword argument must also be
              provided.
            - 'barycentric', 'krogh', 'pchip', 'spline', 'akima': use their
              respective :py:class:`scipy.interpolate` classes.

        assume_sorted : bool, default: False
            If False, values of coordinates that are interpolated over can be
            in any order and they are sorted first. If True, interpolated
            coordinates are assumed to be an array of monotonically increasing
            values.
        kwargs : dict, optional
            Additional keyword arguments passed to scipy's interpolator. Valid
            options and their behavior depend whether ``interp1d`` or
            ``interpn`` is used.
        method_non_numeric : {"nearest", "pad", "ffill", "backfill", "bfill"}, optional
            Method for non-numeric types. Passed on to :py:meth:`Dataset.reindex`.
            ``"nearest"`` is used by default.
        **coords_kwargs : {dim: coordinate, ...}, optional
            The keyword arguments form of ``coords``.
            One of coords or coords_kwargs must be provided.

        Returns
        -------
        interpolated : Dataset
            New dataset on the new coordinates.

        Notes
        -----
        scipy is required.

        See Also
        --------
        scipy.interpolate.interp1d
        scipy.interpolate.interpn

        :doc:`xarray-tutorial:fundamentals/02.2_manipulating_dimensions`
            Tutorial material on manipulating data resolution using :py:func:`~xarray.Dataset.interp`

        Examples
        --------
        >>> ds = xr.Dataset(
        ...     data_vars={
        ...         "a": ("x", [5, 7, 4]),
        ...         "b": (
        ...             ("x", "y"),
        ...             [[1, 4, 2, 9], [2, 7, 6, np.nan], [6, np.nan, 5, 8]],
        ...         ),
        ...     },
        ...     coords={"x": [0, 1, 2], "y": [10, 12, 14, 16]},
        ... )
        >>> ds
        <xarray.Dataset> Size: 176B
        Dimensions:  (x: 3, y: 4)
        Coordinates:
          * x        (x) int64 24B 0 1 2
          * y        (y) int64 32B 10 12 14 16
        Data variables:
            a        (x) int64 24B 5 7 4
            b        (x, y) float64 96B 1.0 4.0 2.0 9.0 2.0 7.0 6.0 nan 6.0 nan 5.0 8.0

        1D interpolation with the default method (linear):

        >>> ds.interp(x=[0, 0.75, 1.25, 1.75])
        <xarray.Dataset> Size: 224B
        Dimensions:  (x: 4, y: 4)
        Coordinates:
          * y        (y) int64 32B 10 12 14 16
          * x        (x) float64 32B 0.0 0.75 1.25 1.75
        Data variables:
            a        (x) float64 32B 5.0 6.5 6.25 4.75
            b        (x, y) float64 128B 1.0 4.0 2.0 nan 1.75 ... nan 5.0 nan 5.25 nan

        1D interpolation with a different method:

        >>> ds.interp(x=[0, 0.75, 1.25, 1.75], method="nearest")
        <xarray.Dataset> Size: 224B
        Dimensions:  (x: 4, y: 4)
        Coordinates:
          * y        (y) int64 32B 10 12 14 16
          * x        (x) float64 32B 0.0 0.75 1.25 1.75
        Data variables:
            a        (x) float64 32B 5.0 7.0 7.0 4.0
            b        (x, y) float64 128B 1.0 4.0 2.0 9.0 2.0 7.0 ... nan 6.0 nan 5.0 8.0

        1D extrapolation:

        >>> ds.interp(
        ...     x=[1, 1.5, 2.5, 3.5],
        ...     method="linear",
        ...     kwargs={"fill_value": "extrapolate"},
        ... )
        <xarray.Dataset> Size: 224B
        Dimensions:  (x: 4, y: 4)
        Coordinates:
          * y        (y) int64 32B 10 12 14 16
          * x        (x) float64 32B 1.0 1.5 2.5 3.5
        Data variables:
            a        (x) float64 32B 7.0 5.5 2.5 -0.5
            b        (x, y) float64 128B 2.0 7.0 6.0 nan 4.0 ... nan 12.0 nan 3.5 nan

        2D interpolation:

        >>> ds.interp(x=[0, 0.75, 1.25, 1.75], y=[11, 13, 15], method="linear")
        <xarray.Dataset> Size: 184B
        Dimensions:  (x: 4, y: 3)
        Coordinates:
          * x        (x) float64 32B 0.0 0.75 1.25 1.75
          * y        (y) int64 24B 11 13 15
        Data variables:
            a        (x) float64 32B 5.0 6.5 6.25 4.75
            b        (x, y) float64 96B 2.5 3.0 nan 4.0 5.625 ... nan nan nan nan nan
        """
        from xarray.core import missing

        if kwargs is None:
            kwargs = {}

        coords = either_dict_or_kwargs(coords, coords_kwargs, "interp")
        indexers = dict(self._validate_interp_indexers(coords))

        if coords:
            # This avoids broadcasting over coordinates that are both in
            # the original array AND in the indexing array. It essentially
            # forces interpolation along the shared coordinates.
            sdims = (
                set(self.dims)
                .intersection(*[set(nx.dims) for nx in indexers.values()])
                .difference(coords.keys())
            )
            indexers.update({d: self.variables[d] for d in sdims})

        obj = self if assume_sorted else self.sortby([k for k in coords])

        def maybe_variable(obj, k):
            # workaround to get variable for dimension without coordinate.
            try:
                return obj._variables[k]
            except KeyError:
                return as_variable((k, range(obj.sizes[k])))

        def _validate_interp_indexer(x, new_x):
            # In the case of datetimes, the restrictions placed on indexers
            # used with interp are stronger than those which are placed on
            # isel, so we need an additional check after _validate_indexers.
            if _contains_datetime_like_objects(
                x
            ) and not _contains_datetime_like_objects(new_x):
                raise TypeError(
                    "When interpolating over a datetime-like "
                    "coordinate, the coordinates to "
                    "interpolate to must be either datetime "
                    "strings or datetimes. "
                    f"Instead got\n{new_x}"
                )
            return x, new_x

        validated_indexers = {
            k: _validate_interp_indexer(maybe_variable(obj, k), v)
            for k, v in indexers.items()
        }

        # optimization: subset to coordinate range of the target index
        if method in ["linear", "nearest"]:
            for k, v in validated_indexers.items():
                obj, newidx = missing._localize(obj, {k: v})
                validated_indexers[k] = newidx[k]

        # optimization: create dask coordinate arrays once per Dataset
        # rather than once per Variable when dask.array.unify_chunks is called later
        # GH4739
        if obj.__dask_graph__():
            dask_indexers = {
                k: (index.to_base_variable().chunk(), dest.to_base_variable().chunk())
                for k, (index, dest) in validated_indexers.items()
            }

        variables: dict[Hashable, Variable] = {}
        reindex: bool = False
        for name, var in obj._variables.items():
            if name in indexers:
                continue

            if is_duck_dask_array(var.data):
                use_indexers = dask_indexers
            else:
                use_indexers = validated_indexers

            dtype_kind = var.dtype.kind
            if dtype_kind in "uifc":
                # For normal number types do the interpolation:
                var_indexers = {k: v for k, v in use_indexers.items() if k in var.dims}
                variables[name] = missing.interp(var, var_indexers, method, **kwargs)
            elif dtype_kind in "ObU" and (use_indexers.keys() & var.dims):
                # For types that we do not understand do stepwise
                # interpolation to avoid modifying the elements.
                # reindex the variable instead because it supports
                # booleans and objects and retains the dtype but inside
                # this loop there might be some duplicate code that slows it
                # down, therefore collect these signals and run it later:
                reindex = True
            elif all(d not in indexers for d in var.dims):
                # For anything else we can only keep variables if they
                # are not dependent on any coords that are being
                # interpolated along:
                variables[name] = var

        if reindex:
            reindex_indexers = {
                k: v for k, (_, v) in validated_indexers.items() if v.dims == (k,)
            }
            reindexed = alignment.reindex(
                obj,
                indexers=reindex_indexers,
                method=method_non_numeric,
                exclude_vars=variables.keys(),
            )
            indexes = dict(reindexed._indexes)
            variables.update(reindexed.variables)
        else:
            # Get the indexes that are not being interpolated along
            indexes = {k: v for k, v in obj._indexes.items() if k not in indexers}

        # Get the coords that also exist in the variables:
        coord_names = obj._coord_names & variables.keys()
        selected = self._replace_with_new_dims(
            variables.copy(), coord_names, indexes=indexes
        )

        # Attach indexer as coordinate
        for k, v in indexers.items():
            assert isinstance(v, Variable)
            if v.dims == (k,):
                index = PandasIndex(v, k, coord_dtype=v.dtype)
                index_vars = index.create_variables({k: v})
                indexes[k] = index
                variables.update(index_vars)
            else:
                variables[k] = v

        # Extract coordinates from indexers
        coord_vars, new_indexes = selected._get_indexers_coords_and_indexes(coords)
        variables.update(coord_vars)
        indexes.update(new_indexes)

        coord_names = obj._coord_names & variables.keys() | coord_vars.keys()
        return self._replace_with_new_dims(variables, coord_names, indexes=indexes)

    def interp_like(
        self,
        other: T_Xarray,
        method: InterpOptions = "linear",
        assume_sorted: bool = False,
        kwargs: Mapping[str, Any] | None = None,
        method_non_numeric: str = "nearest",
    ) -> Self:
        """Interpolate this object onto the coordinates of another object,
        filling the out of range values with NaN.

        If interpolating along a single existing dimension,
        :py:class:`scipy.interpolate.interp1d` is called. When interpolating
        along multiple existing dimensions, an attempt is made to decompose the
        interpolation into multiple 1-dimensional interpolations. If this is
        possible, :py:class:`scipy.interpolate.interp1d` is called. Otherwise,
        :py:func:`scipy.interpolate.interpn` is called.

        Parameters
        ----------
        other : Dataset or DataArray
            Object with an 'indexes' attribute giving a mapping from dimension
            names to an 1d array-like, which provides coordinates upon
            which to index the variables in this dataset. Missing values are skipped.
        method : {"linear", "nearest", "zero", "slinear", "quadratic", "cubic", "polynomial", \
            "barycentric", "krogh", "pchip", "spline", "akima"}, default: "linear"
            String indicating which method to use for interpolation:

            - 'linear': linear interpolation. Additional keyword
              arguments are passed to :py:func:`numpy.interp`
            - 'nearest', 'zero', 'slinear', 'quadratic', 'cubic', 'polynomial':
              are passed to :py:func:`scipy.interpolate.interp1d`. If
              ``method='polynomial'``, the ``order`` keyword argument must also be
              provided.
            - 'barycentric', 'krogh', 'pchip', 'spline', 'akima': use their
              respective :py:class:`scipy.interpolate` classes.

        assume_sorted : bool, default: False
            If False, values of coordinates that are interpolated over can be
            in any order and they are sorted first. If True, interpolated
            coordinates are assumed to be an array of monotonically increasing
            values.
        kwargs : dict, optional
            Additional keyword passed to scipy's interpolator.
        method_non_numeric : {"nearest", "pad", "ffill", "backfill", "bfill"}, optional
            Method for non-numeric types. Passed on to :py:meth:`Dataset.reindex`.
            ``"nearest"`` is used by default.

        Returns
        -------
        interpolated : Dataset
            Another dataset by interpolating this dataset's data along the
            coordinates of the other object.

        Notes
        -----
        scipy is required.
        If the dataset has object-type coordinates, reindex is used for these
        coordinates instead of the interpolation.

        See Also
        --------
        Dataset.interp
        Dataset.reindex_like
        """
        if kwargs is None:
            kwargs = {}

        # pick only dimension coordinates with a single index
        coords: dict[Hashable, Variable] = {}
        other_indexes = other.xindexes
        for dim in self.dims:
            other_dim_coords = other_indexes.get_all_coords(dim, errors="ignore")
            if len(other_dim_coords) == 1:
                coords[dim] = other_dim_coords[dim]

        numeric_coords: dict[Hashable, Variable] = {}
        object_coords: dict[Hashable, Variable] = {}
        for k, v in coords.items():
            if v.dtype.kind in "uifcMm":
                numeric_coords[k] = v
            else:
                object_coords[k] = v

        ds = self
        if object_coords:
            # We do not support interpolation along object coordinate.
            # reindex instead.
            ds = self.reindex(object_coords)
        return ds.interp(
            coords=numeric_coords,
            method=method,
            assume_sorted=assume_sorted,
            kwargs=kwargs,
            method_non_numeric=method_non_numeric,
        )

    # Helper methods for rename()
    def _rename_vars(
        self, name_dict, dims_dict
    ) -> tuple[dict[Hashable, Variable], set[Hashable]]:
        variables = {}
        coord_names = set()
        for k, v in self.variables.items():
            var = v.copy(deep=False)
            var.dims = tuple(dims_dict.get(dim, dim) for dim in v.dims)
            name = name_dict.get(k, k)
            if name in variables:
                raise ValueError(f"the new name {name!r} conflicts")
            variables[name] = var
            if k in self._coord_names:
                coord_names.add(name)
        return variables, coord_names

    def _rename_dims(self, name_dict: Mapping[Any, Hashable]) -> dict[Hashable, int]:
        return {name_dict.get(k, k): v for k, v in self.sizes.items()}

    def _rename_indexes(
        self, name_dict: Mapping[Any, Hashable], dims_dict: Mapping[Any, Hashable]
    ) -> tuple[dict[Hashable, Index], dict[Hashable, Variable]]:
        if not self._indexes:
            return {}, {}

        indexes = {}
        variables = {}

        for index, coord_names in self.xindexes.group_by_index():
            new_index = index.rename(name_dict, dims_dict)
            new_coord_names = [name_dict.get(k, k) for k in coord_names]
            indexes.update({k: new_index for k in new_coord_names})
            new_index_vars = new_index.create_variables(
                {
                    new: self._variables[old]
                    for old, new in zip(coord_names, new_coord_names, strict=True)
                }
            )
            variables.update(new_index_vars)

        return indexes, variables

    def _rename_all(
        self, name_dict: Mapping[Any, Hashable], dims_dict: Mapping[Any, Hashable]
    ) -> tuple[
        dict[Hashable, Variable],
        set[Hashable],
        dict[Hashable, int],
        dict[Hashable, Index],
    ]:
        variables, coord_names = self._rename_vars(name_dict, dims_dict)
        dims = self._rename_dims(dims_dict)

        indexes, index_vars = self._rename_indexes(name_dict, dims_dict)
        variables = {k: index_vars.get(k, v) for k, v in variables.items()}

        return variables, coord_names, dims, indexes

    def _rename(
        self,
        name_dict: Mapping[Any, Hashable] | None = None,
        **names: Hashable,
    ) -> Self:
        """Also used internally by DataArray so that the warning (if any)
        is raised at the right stack level.
        """
        name_dict = either_dict_or_kwargs(name_dict, names, "rename")
        for k in name_dict.keys():
            if k not in self and k not in self.dims:
                raise ValueError(
                    f"cannot rename {k!r} because it is not a "
                    "variable or dimension in this dataset"
                )

            create_dim_coord = False
            new_k = name_dict[k]

            if k == new_k:
                continue  # Same name, nothing to do

            if k in self.dims and new_k in self._coord_names:
                coord_dims = self._variables[name_dict[k]].dims
                if coord_dims == (k,):
                    create_dim_coord = True
            elif k in self._coord_names and new_k in self.dims:
                coord_dims = self._variables[k].dims
                if coord_dims == (new_k,):
                    create_dim_coord = True

            if create_dim_coord:
                warnings.warn(
                    f"rename {k!r} to {name_dict[k]!r} does not create an index "
                    "anymore. Try using swap_dims instead or use set_index "
                    "after rename to create an indexed coordinate.",
                    UserWarning,
                    stacklevel=3,
                )

        variables, coord_names, dims, indexes = self._rename_all(
            name_dict=name_dict, dims_dict=name_dict
        )
        return self._replace(variables, coord_names, dims=dims, indexes=indexes)

    def rename(
        self,
        name_dict: Mapping[Any, Hashable] | None = None,
        **names: Hashable,
    ) -> Self:
        """Returns a new object with renamed variables, coordinates and dimensions.

        Parameters
        ----------
        name_dict : dict-like, optional
            Dictionary whose keys are current variable, coordinate or dimension names and
            whose values are the desired names.
        **names : optional
            Keyword form of ``name_dict``.
            One of name_dict or names must be provided.

        Returns
        -------
        renamed : Dataset
            Dataset with renamed variables, coordinates and dimensions.

        See Also
        --------
        Dataset.swap_dims
        Dataset.rename_vars
        Dataset.rename_dims
        DataArray.rename
        """
        return self._rename(name_dict=name_dict, **names)

    def rename_dims(
        self,
        dims_dict: Mapping[Any, Hashable] | None = None,
        **dims: Hashable,
    ) -> Self:
        """Returns a new object with renamed dimensions only.

        Parameters
        ----------
        dims_dict : dict-like, optional
            Dictionary whose keys are current dimension names and
            whose values are the desired names. The desired names must
            not be the name of an existing dimension or Variable in the Dataset.
        **dims : optional
            Keyword form of ``dims_dict``.
            One of dims_dict or dims must be provided.

        Returns
        -------
        renamed : Dataset
            Dataset with renamed dimensions.

        See Also
        --------
        Dataset.swap_dims
        Dataset.rename
        Dataset.rename_vars
        DataArray.rename
        """
        dims_dict = either_dict_or_kwargs(dims_dict, dims, "rename_dims")
        for k, v in dims_dict.items():
            if k not in self.dims:
                raise ValueError(
                    f"cannot rename {k!r} because it is not found "
                    f"in the dimensions of this dataset {tuple(self.dims)}"
                )
            if v in self.dims or v in self:
                raise ValueError(
                    f"Cannot rename {k} to {v} because {v} already exists. "
                    "Try using swap_dims instead."
                )

        variables, coord_names, sizes, indexes = self._rename_all(
            name_dict={}, dims_dict=dims_dict
        )
        return self._replace(variables, coord_names, dims=sizes, indexes=indexes)

    def rename_vars(
        self,
        name_dict: Mapping[Any, Hashable] | None = None,
        **names: Hashable,
    ) -> Self:
        """Returns a new object with renamed variables including coordinates

        Parameters
        ----------
        name_dict : dict-like, optional
            Dictionary whose keys are current variable or coordinate names and
            whose values are the desired names.
        **names : optional
            Keyword form of ``name_dict``.
            One of name_dict or names must be provided.

        Returns
        -------
        renamed : Dataset
            Dataset with renamed variables including coordinates

        See Also
        --------
        Dataset.swap_dims
        Dataset.rename
        Dataset.rename_dims
        DataArray.rename
        """
        name_dict = either_dict_or_kwargs(name_dict, names, "rename_vars")
        for k in name_dict:
            if k not in self:
                raise ValueError(
                    f"cannot rename {k!r} because it is not a "
                    "variable or coordinate in this dataset"
                )
        variables, coord_names, dims, indexes = self._rename_all(
            name_dict=name_dict, dims_dict={}
        )
        return self._replace(variables, coord_names, dims=dims, indexes=indexes)

    def swap_dims(
        self, dims_dict: Mapping[Any, Hashable] | None = None, **dims_kwargs
    ) -> Self:
        """Returns a new object with swapped dimensions.

        Parameters
        ----------
        dims_dict : dict-like
            Dictionary whose keys are current dimension names and whose values
            are new names.
        **dims_kwargs : {existing_dim: new_dim, ...}, optional
            The keyword arguments form of ``dims_dict``.
            One of dims_dict or dims_kwargs must be provided.

        Returns
        -------
        swapped : Dataset
            Dataset with swapped dimensions.

        Examples
        --------
        >>> ds = xr.Dataset(
        ...     data_vars={"a": ("x", [5, 7]), "b": ("x", [0.1, 2.4])},
        ...     coords={"x": ["a", "b"], "y": ("x", [0, 1])},
        ... )
        >>> ds
        <xarray.Dataset> Size: 56B
        Dimensions:  (x: 2)
        Coordinates:
          * x        (x) <U1 8B 'a' 'b'
            y        (x) int64 16B 0 1
        Data variables:
            a        (x) int64 16B 5 7
            b        (x) float64 16B 0.1 2.4

        >>> ds.swap_dims({"x": "y"})
        <xarray.Dataset> Size: 56B
        Dimensions:  (y: 2)
        Coordinates:
            x        (y) <U1 8B 'a' 'b'
          * y        (y) int64 16B 0 1
        Data variables:
            a        (y) int64 16B 5 7
            b        (y) float64 16B 0.1 2.4

        >>> ds.swap_dims({"x": "z"})
        <xarray.Dataset> Size: 56B
        Dimensions:  (z: 2)
        Coordinates:
            x        (z) <U1 8B 'a' 'b'
            y        (z) int64 16B 0 1
        Dimensions without coordinates: z
        Data variables:
            a        (z) int64 16B 5 7
            b        (z) float64 16B 0.1 2.4

        See Also
        --------
        Dataset.rename
        DataArray.swap_dims
        """
        # TODO: deprecate this method in favor of a (less confusing)
        # rename_dims() method that only renames dimensions.

        dims_dict = either_dict_or_kwargs(dims_dict, dims_kwargs, "swap_dims")
        for current_name, new_name in dims_dict.items():
            if current_name not in self.dims:
                raise ValueError(
                    f"cannot swap from dimension {current_name!r} because it is "
                    f"not one of the dimensions of this dataset {tuple(self.dims)}"
                )
            if new_name in self.variables and self.variables[new_name].dims != (
                current_name,
            ):
                raise ValueError(
                    f"replacement dimension {new_name!r} is not a 1D "
                    f"variable along the old dimension {current_name!r}"
                )

        result_dims = {dims_dict.get(dim, dim) for dim in self.dims}

        coord_names = self._coord_names.copy()
        coord_names.update({dim for dim in dims_dict.values() if dim in self.variables})

        variables: dict[Hashable, Variable] = {}
        indexes: dict[Hashable, Index] = {}
        for current_name, current_variable in self.variables.items():
            dims = tuple(dims_dict.get(dim, dim) for dim in current_variable.dims)
            var: Variable
            if current_name in result_dims:
                var = current_variable.to_index_variable()
                var.dims = dims
                if current_name in self._indexes:
                    indexes[current_name] = self._indexes[current_name]
                    variables[current_name] = var
                else:
                    index, index_vars = create_default_index_implicit(var)
                    indexes.update({name: index for name in index_vars})
                    variables.update(index_vars)
                    coord_names.update(index_vars)
            else:
                var = current_variable.to_base_variable()
                var.dims = dims
                variables[current_name] = var

        return self._replace_with_new_dims(variables, coord_names, indexes=indexes)

    def expand_dims(
        self,
        dim: None | Hashable | Sequence[Hashable] | Mapping[Any, Any] = None,
        axis: None | int | Sequence[int] = None,
        create_index_for_new_dim: bool = True,
        **dim_kwargs: Any,
    ) -> Self:
        """Return a new object with an additional axis (or axes) inserted at
        the corresponding position in the array shape.  The new object is a
        view into the underlying array, not a copy.

        If dim is already a scalar coordinate, it will be promoted to a 1D
        coordinate consisting of a single value.

        The automatic creation of indexes to back new 1D coordinate variables
        controlled by the create_index_for_new_dim kwarg.

        Parameters
        ----------
        dim : hashable, sequence of hashable, mapping, or None
            Dimensions to include on the new variable. If provided as hashable
            or sequence of hashable, then dimensions are inserted with length
            1. If provided as a mapping, then the keys are the new dimensions
            and the values are either integers (giving the length of the new
            dimensions) or array-like (giving the coordinates of the new
            dimensions).
        axis : int, sequence of int, or None, default: None
            Axis position(s) where new axis is to be inserted (position(s) on
            the result array). If a sequence of integers is passed,
            multiple axes are inserted. In this case, dim arguments should be
            same length list. If axis=None is passed, all the axes will be
            inserted to the start of the result array.
        create_index_for_new_dim : bool, default: True
            Whether to create new ``PandasIndex`` objects when the object being expanded contains scalar variables with names in ``dim``.
        **dim_kwargs : int or sequence or ndarray
            The keywords are arbitrary dimensions being inserted and the values
            are either the lengths of the new dims (if int is given), or their
            coordinates. Note, this is an alternative to passing a dict to the
            dim kwarg and will only be used if dim is None.

        Returns
        -------
        expanded : Dataset
            This object, but with additional dimension(s).

        Examples
        --------
        >>> dataset = xr.Dataset({"temperature": ([], 25.0)})
        >>> dataset
        <xarray.Dataset> Size: 8B
        Dimensions:      ()
        Data variables:
            temperature  float64 8B 25.0

        # Expand the dataset with a new dimension called "time"

        >>> dataset.expand_dims(dim="time")
        <xarray.Dataset> Size: 8B
        Dimensions:      (time: 1)
        Dimensions without coordinates: time
        Data variables:
            temperature  (time) float64 8B 25.0

        # 1D data

        >>> temperature_1d = xr.DataArray([25.0, 26.5, 24.8], dims="x")
        >>> dataset_1d = xr.Dataset({"temperature": temperature_1d})
        >>> dataset_1d
        <xarray.Dataset> Size: 24B
        Dimensions:      (x: 3)
        Dimensions without coordinates: x
        Data variables:
            temperature  (x) float64 24B 25.0 26.5 24.8

        # Expand the dataset with a new dimension called "time" using axis argument

        >>> dataset_1d.expand_dims(dim="time", axis=0)
        <xarray.Dataset> Size: 24B
        Dimensions:      (time: 1, x: 3)
        Dimensions without coordinates: time, x
        Data variables:
            temperature  (time, x) float64 24B 25.0 26.5 24.8

        # 2D data

        >>> temperature_2d = xr.DataArray(np.random.rand(3, 4), dims=("y", "x"))
        >>> dataset_2d = xr.Dataset({"temperature": temperature_2d})
        >>> dataset_2d
        <xarray.Dataset> Size: 96B
        Dimensions:      (y: 3, x: 4)
        Dimensions without coordinates: y, x
        Data variables:
            temperature  (y, x) float64 96B 0.5488 0.7152 0.6028 ... 0.7917 0.5289

        # Expand the dataset with a new dimension called "time" using axis argument

        >>> dataset_2d.expand_dims(dim="time", axis=2)
        <xarray.Dataset> Size: 96B
        Dimensions:      (y: 3, x: 4, time: 1)
        Dimensions without coordinates: y, x, time
        Data variables:
            temperature  (y, x, time) float64 96B 0.5488 0.7152 0.6028 ... 0.7917 0.5289

        # Expand a scalar variable along a new dimension of the same name with and without creating a new index

        >>> ds = xr.Dataset(coords={"x": 0})
        >>> ds
        <xarray.Dataset> Size: 8B
        Dimensions:  ()
        Coordinates:
            x        int64 8B 0
        Data variables:
            *empty*

        >>> ds.expand_dims("x")
        <xarray.Dataset> Size: 8B
        Dimensions:  (x: 1)
        Coordinates:
          * x        (x) int64 8B 0
        Data variables:
            *empty*

        >>> ds.expand_dims("x").indexes
        Indexes:
            x        Index([0], dtype='int64', name='x')

        >>> ds.expand_dims("x", create_index_for_new_dim=False).indexes
        Indexes:
            *empty*

        See Also
        --------
        DataArray.expand_dims
        """
        if dim is None:
            pass
        elif isinstance(dim, Mapping):
            # We're later going to modify dim in place; don't tamper with
            # the input
            dim = dict(dim)
        elif isinstance(dim, int):
            raise TypeError(
                "dim should be hashable or sequence of hashables or mapping"
            )
        elif isinstance(dim, str) or not isinstance(dim, Sequence):
            dim = {dim: 1}
        elif isinstance(dim, Sequence):
            if len(dim) != len(set(dim)):
                raise ValueError("dims should not contain duplicate values.")
            dim = {d: 1 for d in dim}

        dim = either_dict_or_kwargs(dim, dim_kwargs, "expand_dims")
        assert isinstance(dim, MutableMapping)

        if axis is None:
            axis = list(range(len(dim)))
        elif not isinstance(axis, Sequence):
            axis = [axis]

        if len(dim) != len(axis):
            raise ValueError("lengths of dim and axis should be identical.")
        for d in dim:
            if d in self.dims:
                raise ValueError(f"Dimension {d} already exists.")
            if d in self._variables and not utils.is_scalar(self._variables[d]):
                raise ValueError(
                    f"{d} already exists as coordinate or" " variable name."
                )

        variables: dict[Hashable, Variable] = {}
        indexes: dict[Hashable, Index] = dict(self._indexes)
        coord_names = self._coord_names.copy()
        # If dim is a dict, then ensure that the values are either integers
        # or iterables.
        for k, v in dim.items():
            if hasattr(v, "__iter__"):
                # If the value for the new dimension is an iterable, then
                # save the coordinates to the variables dict, and set the
                # value within the dim dict to the length of the iterable
                # for later use.

                if create_index_for_new_dim:
                    index = PandasIndex(v, k)
                    indexes[k] = index
                    name_and_new_1d_var = index.create_variables()
                else:
                    name_and_new_1d_var = {k: Variable(data=v, dims=k)}
                variables.update(name_and_new_1d_var)
                coord_names.add(k)
                dim[k] = variables[k].size
            elif isinstance(v, int):
                pass  # Do nothing if the dimensions value is just an int
            else:
                raise TypeError(
                    f"The value of new dimension {k} must be " "an iterable or an int"
                )

        for k, v in self._variables.items():
            if k not in dim:
                if k in coord_names:  # Do not change coordinates
                    variables[k] = v
                else:
                    result_ndim = len(v.dims) + len(axis)
                    for a in axis:
                        if a < -result_ndim or result_ndim - 1 < a:
                            raise IndexError(
                                f"Axis {a} of variable {k} is out of bounds of the "
                                f"expanded dimension size {result_ndim}"
                            )

                    axis_pos = [a if a >= 0 else result_ndim + a for a in axis]
                    if len(axis_pos) != len(set(axis_pos)):
                        raise ValueError("axis should not contain duplicate values")
                    # We need to sort them to make sure `axis` equals to the
                    # axis positions of the result array.
                    zip_axis_dim = sorted(zip(axis_pos, dim.items(), strict=True))

                    all_dims = list(zip(v.dims, v.shape, strict=True))
                    for d, c in zip_axis_dim:
                        all_dims.insert(d, c)
                    variables[k] = v.set_dims(dict(all_dims))
            else:
                if k not in variables:
                    if k in coord_names and create_index_for_new_dim:
                        # If dims includes a label of a non-dimension coordinate,
                        # it will be promoted to a 1D coordinate with a single value.
                        index, index_vars = create_default_index_implicit(v.set_dims(k))
                        indexes[k] = index
                        variables.update(index_vars)
                    else:
                        if create_index_for_new_dim:
                            warnings.warn(
                                f"No index created for dimension {k} because variable {k} is not a coordinate. "
                                f"To create an index for {k}, please first call `.set_coords('{k}')` on this object.",
                                UserWarning,
                            )

                        # create 1D variable without creating a new index
                        new_1d_var = v.set_dims(k)
                        variables.update({k: new_1d_var})

        return self._replace_with_new_dims(
            variables, coord_names=coord_names, indexes=indexes
        )

    def set_index(
        self,
        indexes: Mapping[Any, Hashable | Sequence[Hashable]] | None = None,
        append: bool = False,
        **indexes_kwargs: Hashable | Sequence[Hashable],
    ) -> Self:
        """Set Dataset (multi-)indexes using one or more existing coordinates
        or variables.

        This legacy method is limited to pandas (multi-)indexes and
        1-dimensional "dimension" coordinates. See
        :py:meth:`~Dataset.set_xindex` for setting a pandas or a custom
        Xarray-compatible index from one or more arbitrary coordinates.

        Parameters
        ----------
        indexes : {dim: index, ...}
            Mapping from names matching dimensions and values given
            by (lists of) the names of existing coordinates or variables to set
            as new (multi-)index.
        append : bool, default: False
            If True, append the supplied index(es) to the existing index(es).
            Otherwise replace the existing index(es) (default).
        **indexes_kwargs : optional
            The keyword arguments form of ``indexes``.
            One of indexes or indexes_kwargs must be provided.

        Returns
        -------
        obj : Dataset
            Another dataset, with this dataset's data but replaced coordinates.

        Examples
        --------
        >>> arr = xr.DataArray(
        ...     data=np.ones((2, 3)),
        ...     dims=["x", "y"],
        ...     coords={"x": range(2), "y": range(3), "a": ("x", [3, 4])},
        ... )
        >>> ds = xr.Dataset({"v": arr})
        >>> ds
        <xarray.Dataset> Size: 104B
        Dimensions:  (x: 2, y: 3)
        Coordinates:
          * x        (x) int64 16B 0 1
          * y        (y) int64 24B 0 1 2
            a        (x) int64 16B 3 4
        Data variables:
            v        (x, y) float64 48B 1.0 1.0 1.0 1.0 1.0 1.0
        >>> ds.set_index(x="a")
        <xarray.Dataset> Size: 88B
        Dimensions:  (x: 2, y: 3)
        Coordinates:
          * x        (x) int64 16B 3 4
          * y        (y) int64 24B 0 1 2
        Data variables:
            v        (x, y) float64 48B 1.0 1.0 1.0 1.0 1.0 1.0

        See Also
        --------
        Dataset.reset_index
        Dataset.set_xindex
        Dataset.swap_dims
        """
        dim_coords = either_dict_or_kwargs(indexes, indexes_kwargs, "set_index")

        new_indexes: dict[Hashable, Index] = {}
        new_variables: dict[Hashable, Variable] = {}
        drop_indexes: set[Hashable] = set()
        drop_variables: set[Hashable] = set()
        replace_dims: dict[Hashable, Hashable] = {}
        all_var_names: set[Hashable] = set()

        for dim, _var_names in dim_coords.items():
            if isinstance(_var_names, str) or not isinstance(_var_names, Sequence):
                var_names = [_var_names]
            else:
                var_names = list(_var_names)

            invalid_vars = set(var_names) - set(self._variables)
            if invalid_vars:
                raise ValueError(
                    ", ".join([str(v) for v in invalid_vars])
                    + " variable(s) do not exist"
                )

            all_var_names.update(var_names)
            drop_variables.update(var_names)

            # drop any pre-existing index involved and its corresponding coordinates
            index_coord_names = self.xindexes.get_all_coords(dim, errors="ignore")
            all_index_coord_names = set(index_coord_names)
            for k in var_names:
                all_index_coord_names.update(
                    self.xindexes.get_all_coords(k, errors="ignore")
                )

            drop_indexes.update(all_index_coord_names)
            drop_variables.update(all_index_coord_names)

            if len(var_names) == 1 and (not append or dim not in self._indexes):
                var_name = var_names[0]
                var = self._variables[var_name]
                # an error with a better message will be raised for scalar variables
                # when creating the PandasIndex
                if var.ndim > 0 and var.dims != (dim,):
                    raise ValueError(
                        f"dimension mismatch: try setting an index for dimension {dim!r} with "
                        f"variable {var_name!r} that has dimensions {var.dims}"
                    )
                idx = PandasIndex.from_variables({dim: var}, options={})
                idx_vars = idx.create_variables({var_name: var})

                # trick to preserve coordinate order in this case
                if dim in self._coord_names:
                    drop_variables.remove(dim)
            else:
                if append:
                    current_variables = {
                        k: self._variables[k] for k in index_coord_names
                    }
                else:
                    current_variables = {}
                idx, idx_vars = PandasMultiIndex.from_variables_maybe_expand(
                    dim,
                    current_variables,
                    {k: self._variables[k] for k in var_names},
                )
                for n in idx.index.names:
                    replace_dims[n] = dim

            new_indexes.update({k: idx for k in idx_vars})
            new_variables.update(idx_vars)

        # re-add deindexed coordinates (convert to base variables)
        for k in drop_variables:
            if (
                k not in new_variables
                and k not in all_var_names
                and k in self._coord_names
            ):
                new_variables[k] = self._variables[k].to_base_variable()

        indexes_: dict[Any, Index] = {
            k: v for k, v in self._indexes.items() if k not in drop_indexes
        }
        indexes_.update(new_indexes)

        variables = {
            k: v for k, v in self._variables.items() if k not in drop_variables
        }
        variables.update(new_variables)

        # update dimensions if necessary, GH: 3512
        for k, v in variables.items():
            if any(d in replace_dims for d in v.dims):
                new_dims = [replace_dims.get(d, d) for d in v.dims]
                variables[k] = v._replace(dims=new_dims)

        coord_names = self._coord_names - drop_variables | set(new_variables)

        return self._replace_with_new_dims(
            variables, coord_names=coord_names, indexes=indexes_
        )

    @_deprecate_positional_args("v2023.10.0")
    def reset_index(
        self,
        dims_or_levels: Hashable | Sequence[Hashable],
        *,
        drop: bool = False,
    ) -> Self:
        """Reset the specified index(es) or multi-index level(s).

        This legacy method is specific to pandas (multi-)indexes and
        1-dimensional "dimension" coordinates. See the more generic
        :py:meth:`~Dataset.drop_indexes` and :py:meth:`~Dataset.set_xindex`
        method to respectively drop and set pandas or custom indexes for
        arbitrary coordinates.

        Parameters
        ----------
        dims_or_levels : Hashable or Sequence of Hashable
            Name(s) of the dimension(s) and/or multi-index level(s) that will
            be reset.
        drop : bool, default: False
            If True, remove the specified indexes and/or multi-index levels
            instead of extracting them as new coordinates (default: False).

        Returns
        -------
        obj : Dataset
            Another dataset, with this dataset's data but replaced coordinates.

        See Also
        --------
        Dataset.set_index
        Dataset.set_xindex
        Dataset.drop_indexes
        """
        if isinstance(dims_or_levels, str) or not isinstance(dims_or_levels, Sequence):
            dims_or_levels = [dims_or_levels]

        invalid_coords = set(dims_or_levels) - set(self._indexes)
        if invalid_coords:
            raise ValueError(
                f"{tuple(invalid_coords)} are not coordinates with an index"
            )

        drop_indexes: set[Hashable] = set()
        drop_variables: set[Hashable] = set()
        seen: set[Index] = set()
        new_indexes: dict[Hashable, Index] = {}
        new_variables: dict[Hashable, Variable] = {}

        def drop_or_convert(var_names):
            if drop:
                drop_variables.update(var_names)
            else:
                base_vars = {
                    k: self._variables[k].to_base_variable() for k in var_names
                }
                new_variables.update(base_vars)

        for name in dims_or_levels:
            index = self._indexes[name]

            if index in seen:
                continue
            seen.add(index)

            idx_var_names = set(self.xindexes.get_all_coords(name))
            drop_indexes.update(idx_var_names)

            if isinstance(index, PandasMultiIndex):
                # special case for pd.MultiIndex
                level_names = index.index.names
                keep_level_vars = {
                    k: self._variables[k]
                    for k in level_names
                    if k not in dims_or_levels
                }

                if index.dim not in dims_or_levels and keep_level_vars:
                    # do not drop the multi-index completely
                    # instead replace it by a new (multi-)index with dropped level(s)
                    idx = index.keep_levels(keep_level_vars)
                    idx_vars = idx.create_variables(keep_level_vars)
                    new_indexes.update({k: idx for k in idx_vars})
                    new_variables.update(idx_vars)
                    if not isinstance(idx, PandasMultiIndex):
                        # multi-index reduced to single index
                        # backward compatibility: unique level coordinate renamed to dimension
                        drop_variables.update(keep_level_vars)
                    drop_or_convert(
                        [k for k in level_names if k not in keep_level_vars]
                    )
                else:
                    # always drop the multi-index dimension variable
                    drop_variables.add(index.dim)
                    drop_or_convert(level_names)
            else:
                drop_or_convert(idx_var_names)

        indexes = {k: v for k, v in self._indexes.items() if k not in drop_indexes}
        indexes.update(new_indexes)

        variables = {
            k: v for k, v in self._variables.items() if k not in drop_variables
        }
        variables.update(new_variables)

        coord_names = self._coord_names - drop_variables

        return self._replace_with_new_dims(
            variables, coord_names=coord_names, indexes=indexes
        )

    def set_xindex(
        self,
        coord_names: str | Sequence[Hashable],
        index_cls: type[Index] | None = None,
        **options,
    ) -> Self:
        """Set a new, Xarray-compatible index from one or more existing
        coordinate(s).

        Parameters
        ----------
        coord_names : str or list
            Name(s) of the coordinate(s) used to build the index.
            If several names are given, their order matters.
        index_cls : subclass of :class:`~xarray.indexes.Index`, optional
            The type of index to create. By default, try setting
            a ``PandasIndex`` if ``len(coord_names) == 1``,
            otherwise a ``PandasMultiIndex``.
        **options
            Options passed to the index constructor.

        Returns
        -------
        obj : Dataset
            Another dataset, with this dataset's data and with a new index.

        """
        # the Sequence check is required for mypy
        if is_scalar(coord_names) or not isinstance(coord_names, Sequence):
            coord_names = [coord_names]

        if index_cls is None:
            if len(coord_names) == 1:
                index_cls = PandasIndex
            else:
                index_cls = PandasMultiIndex
        else:
            if not issubclass(index_cls, Index):
                raise TypeError(f"{index_cls} is not a subclass of xarray.Index")

        invalid_coords = set(coord_names) - self._coord_names

        if invalid_coords:
            msg = ["invalid coordinate(s)"]
            no_vars = invalid_coords - set(self._variables)
            data_vars = invalid_coords - no_vars
            if no_vars:
                msg.append(f"those variables don't exist: {no_vars}")
            if data_vars:
                msg.append(
                    f"those variables are data variables: {data_vars}, use `set_coords` first"
                )
            raise ValueError("\n".join(msg))

        # we could be more clever here (e.g., drop-in index replacement if index
        # coordinates do not conflict), but let's not allow this for now
        indexed_coords = set(coord_names) & set(self._indexes)

        if indexed_coords:
            raise ValueError(
                f"those coordinates already have an index: {indexed_coords}"
            )

        coord_vars = {name: self._variables[name] for name in coord_names}

        index = index_cls.from_variables(coord_vars, options=options)

        new_coord_vars = index.create_variables(coord_vars)

        # special case for setting a pandas multi-index from level coordinates
        # TODO: remove it once we depreciate pandas multi-index dimension (tuple
        # elements) coordinate
        if isinstance(index, PandasMultiIndex):
            coord_names = [index.dim] + list(coord_names)

        variables: dict[Hashable, Variable]
        indexes: dict[Hashable, Index]

        if len(coord_names) == 1:
            variables = self._variables.copy()
            indexes = self._indexes.copy()

            name = list(coord_names).pop()
            if name in new_coord_vars:
                variables[name] = new_coord_vars[name]
            indexes[name] = index
        else:
            # reorder variables and indexes so that coordinates having the same
            # index are next to each other
            variables = {}
            for name, var in self._variables.items():
                if name not in coord_names:
                    variables[name] = var

            indexes = {}
            for name, idx in self._indexes.items():
                if name not in coord_names:
                    indexes[name] = idx

            for name in coord_names:
                try:
                    variables[name] = new_coord_vars[name]
                except KeyError:
                    variables[name] = self._variables[name]
                indexes[name] = index

        return self._replace(
            variables=variables,
            coord_names=self._coord_names | set(coord_names),
            indexes=indexes,
        )

    def reorder_levels(
        self,
        dim_order: Mapping[Any, Sequence[int | Hashable]] | None = None,
        **dim_order_kwargs: Sequence[int | Hashable],
    ) -> Self:
        """Rearrange index levels using input order.

        Parameters
        ----------
        dim_order : dict-like of Hashable to Sequence of int or Hashable, optional
            Mapping from names matching dimensions and values given
            by lists representing new level orders. Every given dimension
            must have a multi-index.
        **dim_order_kwargs : Sequence of int or Hashable, optional
            The keyword arguments form of ``dim_order``.
            One of dim_order or dim_order_kwargs must be provided.

        Returns
        -------
        obj : Dataset
            Another dataset, with this dataset's data but replaced
            coordinates.
        """
        dim_order = either_dict_or_kwargs(dim_order, dim_order_kwargs, "reorder_levels")
        variables = self._variables.copy()
        indexes = dict(self._indexes)
        new_indexes: dict[Hashable, Index] = {}
        new_variables: dict[Hashable, IndexVariable] = {}

        for dim, order in dim_order.items():
            index = self._indexes[dim]

            if not isinstance(index, PandasMultiIndex):
                raise ValueError(f"coordinate {dim} has no MultiIndex")

            level_vars = {k: self._variables[k] for k in order}
            idx = index.reorder_levels(level_vars)
            idx_vars = idx.create_variables(level_vars)
            new_indexes.update({k: idx for k in idx_vars})
            new_variables.update(idx_vars)

        indexes = {k: v for k, v in self._indexes.items() if k not in new_indexes}
        indexes.update(new_indexes)

        variables = {k: v for k, v in self._variables.items() if k not in new_variables}
        variables.update(new_variables)

        return self._replace(variables, indexes=indexes)

    def _get_stack_index(
        self,
        dim,
        multi=False,
        create_index=False,
    ) -> tuple[Index | None, dict[Hashable, Variable]]:
        """Used by stack and unstack to get one pandas (multi-)index among
        the indexed coordinates along dimension `dim`.

        If exactly one index is found, return it with its corresponding
        coordinate variables(s), otherwise return None and an empty dict.

        If `create_index=True`, create a new index if none is found or raise
        an error if multiple indexes are found.

        """
        stack_index: Index | None = None
        stack_coords: dict[Hashable, Variable] = {}

        for name, index in self._indexes.items():
            var = self._variables[name]
            if (
                var.ndim == 1
                and var.dims[0] == dim
                and (
                    # stack: must be a single coordinate index
                    not multi
                    and not self.xindexes.is_multi(name)
                    # unstack: must be an index that implements .unstack
                    or multi
                    and type(index).unstack is not Index.unstack
                )
            ):
                if stack_index is not None and index is not stack_index:
                    # more than one index found, stop
                    if create_index:
                        raise ValueError(
                            f"cannot stack dimension {dim!r} with `create_index=True` "
                            "and with more than one index found along that dimension"
                        )
                    return None, {}
                stack_index = index
                stack_coords[name] = var

        if create_index and stack_index is None:
            if dim in self._variables:
                var = self._variables[dim]
            else:
                _, _, var = _get_virtual_variable(self._variables, dim, self.sizes)
            # dummy index (only `stack_coords` will be used to construct the multi-index)
            stack_index = PandasIndex([0], dim)
            stack_coords = {dim: var}

        return stack_index, stack_coords

    def _stack_once(
        self,
        dims: Sequence[Hashable | EllipsisType],
        new_dim: Hashable,
        index_cls: type[Index],
        create_index: bool | None = True,
    ) -> Self:
        if dims == ...:
            raise ValueError("Please use [...] for dims, rather than just ...")
        if ... in dims:
            dims = list(infix_dims(dims, self.dims))

        new_variables: dict[Hashable, Variable] = {}
        stacked_var_names: list[Hashable] = []
        drop_indexes: list[Hashable] = []

        for name, var in self.variables.items():
            if any(d in var.dims for d in dims):
                add_dims = [d for d in dims if d not in var.dims]
                vdims = list(var.dims) + add_dims
                shape = [self.sizes[d] for d in vdims]
                exp_var = var.set_dims(vdims, shape)
                stacked_var = exp_var.stack(**{new_dim: dims})
                new_variables[name] = stacked_var
                stacked_var_names.append(name)
            else:
                new_variables[name] = var.copy(deep=False)

        # drop indexes of stacked coordinates (if any)
        for name in stacked_var_names:
            drop_indexes += list(self.xindexes.get_all_coords(name, errors="ignore"))

        new_indexes = {}
        new_coord_names = set(self._coord_names)
        if create_index or create_index is None:
            product_vars: dict[Any, Variable] = {}
            for dim in dims:
                idx, idx_vars = self._get_stack_index(dim, create_index=create_index)
                if idx is not None:
                    product_vars.update(idx_vars)

            if len(product_vars) == len(dims):
                idx = index_cls.stack(product_vars, new_dim)
                new_indexes[new_dim] = idx
                new_indexes.update({k: idx for k in product_vars})
                idx_vars = idx.create_variables(product_vars)
                # keep consistent multi-index coordinate order
                for k in idx_vars:
                    new_variables.pop(k, None)
                new_variables.update(idx_vars)
                new_coord_names.update(idx_vars)

        indexes = {k: v for k, v in self._indexes.items() if k not in drop_indexes}
        indexes.update(new_indexes)

        return self._replace_with_new_dims(
            new_variables, coord_names=new_coord_names, indexes=indexes
        )

    @partial(deprecate_dims, old_name="dimensions")
    def stack(
        self,
        dim: Mapping[Any, Sequence[Hashable | EllipsisType]] | None = None,
        create_index: bool | None = True,
        index_cls: type[Index] = PandasMultiIndex,
        **dim_kwargs: Sequence[Hashable | EllipsisType],
    ) -> Self:
        """
        Stack any number of existing dimensions into a single new dimension.

        New dimensions will be added at the end, and by default the corresponding
        coordinate variables will be combined into a MultiIndex.

        Parameters
        ----------
        dim : mapping of hashable to sequence of hashable
            Mapping of the form `new_name=(dim1, dim2, ...)`. Names of new
            dimensions, and the existing dimensions that they replace. An
            ellipsis (`...`) will be replaced by all unlisted dimensions.
            Passing a list containing an ellipsis (`stacked_dim=[...]`) will stack over
            all dimensions.
        create_index : bool or None, default: True

            - True: create a multi-index for each of the stacked dimensions.
            - False: don't create any index.
            - None. create a multi-index only if exactly one single (1-d) coordinate
              index is found for every dimension to stack.

        index_cls: Index-class, default: PandasMultiIndex
            Can be used to pass a custom multi-index type (must be an Xarray index that
            implements `.stack()`). By default, a pandas multi-index wrapper is used.
        **dim_kwargs
            The keyword arguments form of ``dim``.
            One of dim or dim_kwargs must be provided.

        Returns
        -------
        stacked : Dataset
            Dataset with stacked data.

        See Also
        --------
        Dataset.unstack
        """
        dim = either_dict_or_kwargs(dim, dim_kwargs, "stack")
        result = self
        for new_dim, dims in dim.items():
            result = result._stack_once(dims, new_dim, index_cls, create_index)
        return result

    def to_stacked_array(
        self,
        new_dim: Hashable,
        sample_dims: Collection[Hashable],
        variable_dim: Hashable = "variable",
        name: Hashable | None = None,
    ) -> DataArray:
        """Combine variables of differing dimensionality into a DataArray
        without broadcasting.

        This method is similar to Dataset.to_dataarray but does not broadcast the
        variables.

        Parameters
        ----------
        new_dim : hashable
            Name of the new stacked coordinate
        sample_dims : Collection of hashables
            List of dimensions that **will not** be stacked. Each array in the
            dataset must share these dimensions. For machine learning
            applications, these define the dimensions over which samples are
            drawn.
        variable_dim : hashable, default: "variable"
            Name of the level in the stacked coordinate which corresponds to
            the variables.
        name : hashable, optional
            Name of the new data array.

        Returns
        -------
        stacked : DataArray
            DataArray with the specified dimensions and data variables
            stacked together. The stacked coordinate is named ``new_dim``
            and represented by a MultiIndex object with a level containing the
            data variable names. The name of this level is controlled using
            the ``variable_dim`` argument.

        See Also
        --------
        Dataset.to_dataarray
        Dataset.stack
        DataArray.to_unstacked_dataset

        Examples
        --------
        >>> data = xr.Dataset(
        ...     data_vars={
        ...         "a": (("x", "y"), [[0, 1, 2], [3, 4, 5]]),
        ...         "b": ("x", [6, 7]),
        ...     },
        ...     coords={"y": ["u", "v", "w"]},
        ... )

        >>> data
        <xarray.Dataset> Size: 76B
        Dimensions:  (x: 2, y: 3)
        Coordinates:
          * y        (y) <U1 12B 'u' 'v' 'w'
        Dimensions without coordinates: x
        Data variables:
            a        (x, y) int64 48B 0 1 2 3 4 5
            b        (x) int64 16B 6 7

        >>> data.to_stacked_array("z", sample_dims=["x"])
        <xarray.DataArray 'a' (x: 2, z: 4)> Size: 64B
        array([[0, 1, 2, 6],
               [3, 4, 5, 7]])
        Coordinates:
          * z         (z) object 32B MultiIndex
          * variable  (z) <U1 16B 'a' 'a' 'a' 'b'
          * y         (z) object 32B 'u' 'v' 'w' nan
        Dimensions without coordinates: x

        """
        from xarray.core.concat import concat

        stacking_dims = tuple(dim for dim in self.dims if dim not in sample_dims)

        for key, da in self.data_vars.items():
            missing_sample_dims = set(sample_dims) - set(da.dims)
            if missing_sample_dims:
                raise ValueError(
                    "Variables in the dataset must contain all ``sample_dims`` "
                    f"({sample_dims!r}) but '{key}' misses {sorted(map(str, missing_sample_dims))}"
                )

        def stack_dataarray(da):
            # add missing dims/ coords and the name of the variable

            missing_stack_coords = {variable_dim: da.name}
            for dim in set(stacking_dims) - set(da.dims):
                missing_stack_coords[dim] = None

            missing_stack_dims = list(missing_stack_coords)

            return (
                da.assign_coords(**missing_stack_coords)
                .expand_dims(missing_stack_dims)
                .stack({new_dim: (variable_dim,) + stacking_dims})
            )

        # concatenate the arrays
        stackable_vars = [stack_dataarray(da) for da in self.data_vars.values()]
        data_array = concat(stackable_vars, dim=new_dim)

        if name is not None:
            data_array.name = name

        return data_array

    def _unstack_once(
        self,
        dim: Hashable,
        index_and_vars: tuple[Index, dict[Hashable, Variable]],
        fill_value,
        sparse: bool = False,
    ) -> Self:
        index, index_vars = index_and_vars
        variables: dict[Hashable, Variable] = {}
        indexes = {k: v for k, v in self._indexes.items() if k != dim}

        new_indexes, clean_index = index.unstack()
        indexes.update(new_indexes)

        for name, idx in new_indexes.items():
            variables.update(idx.create_variables(index_vars))

        for name, var in self.variables.items():
            if name not in index_vars:
                if dim in var.dims:
                    if isinstance(fill_value, Mapping):
                        fill_value_ = fill_value[name]
                    else:
                        fill_value_ = fill_value

                    variables[name] = var._unstack_once(
                        index=clean_index,
                        dim=dim,
                        fill_value=fill_value_,
                        sparse=sparse,
                    )
                else:
                    variables[name] = var

        coord_names = set(self._coord_names) - {dim} | set(new_indexes)

        return self._replace_with_new_dims(
            variables, coord_names=coord_names, indexes=indexes
        )

    def _unstack_full_reindex(
        self,
        dim: Hashable,
        index_and_vars: tuple[Index, dict[Hashable, Variable]],
        fill_value,
        sparse: bool,
    ) -> Self:
        index, index_vars = index_and_vars
        variables: dict[Hashable, Variable] = {}
        indexes = {k: v for k, v in self._indexes.items() if k != dim}

        new_indexes, clean_index = index.unstack()
        indexes.update(new_indexes)

        new_index_variables = {}
        for name, idx in new_indexes.items():
            new_index_variables.update(idx.create_variables(index_vars))

        new_dim_sizes = {k: v.size for k, v in new_index_variables.items()}
        variables.update(new_index_variables)

        # take a shortcut in case the MultiIndex was not modified.
        full_idx = pd.MultiIndex.from_product(
            clean_index.levels, names=clean_index.names
        )
        if clean_index.equals(full_idx):
            obj = self
        else:
            # TODO: we may depreciate implicit re-indexing with a pandas.MultiIndex
            xr_full_idx = PandasMultiIndex(full_idx, dim)
            indexers = Indexes(
                {k: xr_full_idx for k in index_vars},
                xr_full_idx.create_variables(index_vars),
            )
            obj = self._reindex(
                indexers, copy=False, fill_value=fill_value, sparse=sparse
            )

        for name, var in obj.variables.items():
            if name not in index_vars:
                if dim in var.dims:
                    variables[name] = var.unstack({dim: new_dim_sizes})
                else:
                    variables[name] = var

        coord_names = set(self._coord_names) - {dim} | set(new_dim_sizes)

        return self._replace_with_new_dims(
            variables, coord_names=coord_names, indexes=indexes
        )

    @_deprecate_positional_args("v2023.10.0")
    def unstack(
        self,
        dim: Dims = None,
        *,
        fill_value: Any = xrdtypes.NA,
        sparse: bool = False,
    ) -> Self:
        """
        Unstack existing dimensions corresponding to MultiIndexes into
        multiple new dimensions.

        New dimensions will be added at the end.

        Parameters
        ----------
        dim : str, Iterable of Hashable or None, optional
            Dimension(s) over which to unstack. By default unstacks all
            MultiIndexes.
        fill_value : scalar or dict-like, default: nan
            value to be filled. If a dict-like, maps variable names to
            fill values. If not provided or if the dict-like does not
            contain all variables, the dtype's NA value will be used.
        sparse : bool, default: False
            use sparse-array if True

        Returns
        -------
        unstacked : Dataset
            Dataset with unstacked data.

        See Also
        --------
        Dataset.stack
        """

        if dim is None:
            dims = list(self.dims)
        else:
            if isinstance(dim, str) or not isinstance(dim, Iterable):
                dims = [dim]
            else:
                dims = list(dim)

            missing_dims = set(dims) - set(self.dims)
            if missing_dims:
                raise ValueError(
                    f"Dimensions {tuple(missing_dims)} not found in data dimensions {tuple(self.dims)}"
                )

        # each specified dimension must have exactly one multi-index
        stacked_indexes: dict[Any, tuple[Index, dict[Hashable, Variable]]] = {}
        for d in dims:
            idx, idx_vars = self._get_stack_index(d, multi=True)
            if idx is not None:
                stacked_indexes[d] = idx, idx_vars

        if dim is None:
            dims = list(stacked_indexes)
        else:
            non_multi_dims = set(dims) - set(stacked_indexes)
            if non_multi_dims:
                raise ValueError(
                    "cannot unstack dimensions that do not "
                    f"have exactly one multi-index: {tuple(non_multi_dims)}"
                )

        result = self.copy(deep=False)

        # we want to avoid allocating an object-dtype ndarray for a MultiIndex,
        # so we can't just access self.variables[v].data for every variable.
        # We only check the non-index variables.
        # https://github.com/pydata/xarray/issues/5902
        nonindexes = [
            self.variables[k] for k in set(self.variables) - set(self._indexes)
        ]
        # Notes for each of these cases:
        # 1. Dask arrays don't support assignment by index, which the fast unstack
        #    function requires.
        #    https://github.com/pydata/xarray/pull/4746#issuecomment-753282125
        # 2. Sparse doesn't currently support (though we could special-case it)
        #    https://github.com/pydata/sparse/issues/422
        # 3. pint requires checking if it's a NumPy array until
        #    https://github.com/pydata/xarray/pull/4751 is resolved,
        #    Once that is resolved, explicitly exclude pint arrays.
        #    pint doesn't implement `np.full_like` in a way that's
        #    currently compatible.
        sparse_array_type = array_type("sparse")
        needs_full_reindex = any(
            is_duck_dask_array(v.data)
            or isinstance(v.data, sparse_array_type)
            or not isinstance(v.data, np.ndarray)
            for v in nonindexes
        )

        for d in dims:
            if needs_full_reindex:
                result = result._unstack_full_reindex(
                    d, stacked_indexes[d], fill_value, sparse
                )
            else:
                result = result._unstack_once(d, stacked_indexes[d], fill_value, sparse)
        return result

    def update(self, other: CoercibleMapping) -> Self:
        """Update this dataset's variables with those from another dataset.

        Just like :py:meth:`dict.update` this is a in-place operation.
        For a non-inplace version, see :py:meth:`Dataset.merge`.

        Parameters
        ----------
        other : Dataset or mapping
            Variables with which to update this dataset. One of:

            - Dataset
            - mapping {var name: DataArray}
            - mapping {var name: Variable}
            - mapping {var name: (dimension name, array-like)}
            - mapping {var name: (tuple of dimension names, array-like)}

        Returns
        -------
        updated : Dataset
            Updated dataset. Note that since the update is in-place this is the input
            dataset.

            It is deprecated since version 0.17 and scheduled to be removed in 0.21.

        Raises
        ------
        ValueError
            If any dimensions would have inconsistent sizes in the updated
            dataset.

        See Also
        --------
        Dataset.assign
        Dataset.merge
        """
        merge_result = dataset_update_method(self, other)
        return self._replace(inplace=True, **merge_result._asdict())

    def merge(
        self,
        other: CoercibleMapping | DataArray,
        overwrite_vars: Hashable | Iterable[Hashable] = frozenset(),
        compat: CompatOptions = "no_conflicts",
        join: JoinOptions = "outer",
        fill_value: Any = xrdtypes.NA,
        combine_attrs: CombineAttrsOptions = "override",
    ) -> Self:
        """Merge the arrays of two datasets into a single dataset.

        This method generally does not allow for overriding data, with the
        exception of attributes, which are ignored on the second dataset.
        Variables with the same name are checked for conflicts via the equals
        or identical methods.

        Parameters
        ----------
        other : Dataset or mapping
            Dataset or variables to merge with this dataset.
        overwrite_vars : hashable or iterable of hashable, optional
            If provided, update variables of these name(s) without checking for
            conflicts in this dataset.
        compat : {"identical", "equals", "broadcast_equals", \
                  "no_conflicts", "override", "minimal"}, default: "no_conflicts"
            String indicating how to compare variables of the same name for
            potential conflicts:

            - 'identical': all values, dimensions and attributes must be the
              same.
            - 'equals': all values and dimensions must be the same.
            - 'broadcast_equals': all values must be equal when variables are
              broadcast against each other to ensure common dimensions.
            - 'no_conflicts': only values which are not null in both datasets
              must be equal. The returned dataset then contains the combination
              of all non-null values.
            - 'override': skip comparing and pick variable from first dataset
            - 'minimal': drop conflicting coordinates

        join : {"outer", "inner", "left", "right", "exact", "override"}, \
               default: "outer"
            Method for joining ``self`` and ``other`` along shared dimensions:

            - 'outer': use the union of the indexes
            - 'inner': use the intersection of the indexes
            - 'left': use indexes from ``self``
            - 'right': use indexes from ``other``
            - 'exact': error instead of aligning non-equal indexes
            - 'override': use indexes from ``self`` that are the same size
              as those of ``other`` in that dimension

        fill_value : scalar or dict-like, optional
            Value to use for newly missing values. If a dict-like, maps
            variable names (including coordinates) to fill values.
        combine_attrs : {"drop", "identical", "no_conflicts", "drop_conflicts", \
                         "override"} or callable, default: "override"
            A callable or a string indicating how to combine attrs of the objects being
            merged:

            - "drop": empty attrs on returned Dataset.
            - "identical": all attrs must be the same on every object.
            - "no_conflicts": attrs from all objects are combined, any that have
              the same name must also have the same value.
            - "drop_conflicts": attrs from all objects are combined, any that have
              the same name but different values are dropped.
            - "override": skip comparing and copy attrs from the first dataset to
              the result.

            If a callable, it must expect a sequence of ``attrs`` dicts and a context object
            as its only parameters.

        Returns
        -------
        merged : Dataset
            Merged dataset.

        Raises
        ------
        MergeError
            If any variables conflict (see ``compat``).

        See Also
        --------
        Dataset.update
        """
        from xarray.core.dataarray import DataArray

        other = other.to_dataset() if isinstance(other, DataArray) else other
        merge_result = dataset_merge_method(
            self,
            other,
            overwrite_vars=overwrite_vars,
            compat=compat,
            join=join,
            fill_value=fill_value,
            combine_attrs=combine_attrs,
        )
        return self._replace(**merge_result._asdict())

    def _assert_all_in_dataset(
        self, names: Iterable[Hashable], virtual_okay: bool = False
    ) -> None:
        bad_names = set(names) - set(self._variables)
        if virtual_okay:
            bad_names -= self.virtual_variables
        if bad_names:
            ordered_bad_names = [name for name in names if name in bad_names]
            raise ValueError(
                f"These variables cannot be found in this dataset: {ordered_bad_names}"
            )

    def drop_vars(
        self,
        names: str | Iterable[Hashable] | Callable[[Self], str | Iterable[Hashable]],
        *,
        errors: ErrorOptions = "raise",
    ) -> Self:
        """Drop variables from this dataset.

        Parameters
        ----------
        names : Hashable or iterable of Hashable or Callable
            Name(s) of variables to drop. If a Callable, this object is passed as its
            only argument and its result is used.
        errors : {"raise", "ignore"}, default: "raise"
            If 'raise', raises a ValueError error if any of the variable
            passed are not in the dataset. If 'ignore', any given names that are in the
            dataset are dropped and no error is raised.

        Examples
        --------

        >>> dataset = xr.Dataset(
        ...     {
        ...         "temperature": (
        ...             ["time", "latitude", "longitude"],
        ...             [[[25.5, 26.3], [27.1, 28.0]]],
        ...         ),
        ...         "humidity": (
        ...             ["time", "latitude", "longitude"],
        ...             [[[65.0, 63.8], [58.2, 59.6]]],
        ...         ),
        ...         "wind_speed": (
        ...             ["time", "latitude", "longitude"],
        ...             [[[10.2, 8.5], [12.1, 9.8]]],
        ...         ),
        ...     },
        ...     coords={
        ...         "time": pd.date_range("2023-07-01", periods=1),
        ...         "latitude": [40.0, 40.2],
        ...         "longitude": [-75.0, -74.8],
        ...     },
        ... )
        >>> dataset
        <xarray.Dataset> Size: 136B
        Dimensions:      (time: 1, latitude: 2, longitude: 2)
        Coordinates:
          * time         (time) datetime64[ns] 8B 2023-07-01
          * latitude     (latitude) float64 16B 40.0 40.2
          * longitude    (longitude) float64 16B -75.0 -74.8
        Data variables:
            temperature  (time, latitude, longitude) float64 32B 25.5 26.3 27.1 28.0
            humidity     (time, latitude, longitude) float64 32B 65.0 63.8 58.2 59.6
            wind_speed   (time, latitude, longitude) float64 32B 10.2 8.5 12.1 9.8

        Drop the 'humidity' variable

        >>> dataset.drop_vars(["humidity"])
        <xarray.Dataset> Size: 104B
        Dimensions:      (time: 1, latitude: 2, longitude: 2)
        Coordinates:
          * time         (time) datetime64[ns] 8B 2023-07-01
          * latitude     (latitude) float64 16B 40.0 40.2
          * longitude    (longitude) float64 16B -75.0 -74.8
        Data variables:
            temperature  (time, latitude, longitude) float64 32B 25.5 26.3 27.1 28.0
            wind_speed   (time, latitude, longitude) float64 32B 10.2 8.5 12.1 9.8

        Drop the 'humidity', 'temperature' variables

        >>> dataset.drop_vars(["humidity", "temperature"])
        <xarray.Dataset> Size: 72B
        Dimensions:     (time: 1, latitude: 2, longitude: 2)
        Coordinates:
          * time        (time) datetime64[ns] 8B 2023-07-01
          * latitude    (latitude) float64 16B 40.0 40.2
          * longitude   (longitude) float64 16B -75.0 -74.8
        Data variables:
            wind_speed  (time, latitude, longitude) float64 32B 10.2 8.5 12.1 9.8

        Drop all indexes

        >>> dataset.drop_vars(lambda x: x.indexes)
        <xarray.Dataset> Size: 96B
        Dimensions:      (time: 1, latitude: 2, longitude: 2)
        Dimensions without coordinates: time, latitude, longitude
        Data variables:
            temperature  (time, latitude, longitude) float64 32B 25.5 26.3 27.1 28.0
            humidity     (time, latitude, longitude) float64 32B 65.0 63.8 58.2 59.6
            wind_speed   (time, latitude, longitude) float64 32B 10.2 8.5 12.1 9.8

        Attempt to drop non-existent variable with errors="ignore"

        >>> dataset.drop_vars(["pressure"], errors="ignore")
        <xarray.Dataset> Size: 136B
        Dimensions:      (time: 1, latitude: 2, longitude: 2)
        Coordinates:
          * time         (time) datetime64[ns] 8B 2023-07-01
          * latitude     (latitude) float64 16B 40.0 40.2
          * longitude    (longitude) float64 16B -75.0 -74.8
        Data variables:
            temperature  (time, latitude, longitude) float64 32B 25.5 26.3 27.1 28.0
            humidity     (time, latitude, longitude) float64 32B 65.0 63.8 58.2 59.6
            wind_speed   (time, latitude, longitude) float64 32B 10.2 8.5 12.1 9.8

        Attempt to drop non-existent variable with errors="raise"

        >>> dataset.drop_vars(["pressure"], errors="raise")
        Traceback (most recent call last):
        ValueError: These variables cannot be found in this dataset: ['pressure']

        Raises
        ------
        ValueError
             Raised if you attempt to drop a variable which is not present, and the kwarg ``errors='raise'``.

        Returns
        -------
        dropped : Dataset

        See Also
        --------
        DataArray.drop_vars

        """
        if callable(names):
            names = names(self)
        # the Iterable check is required for mypy
        if is_scalar(names) or not isinstance(names, Iterable):
            names_set = {names}
        else:
            names_set = set(names)
        if errors == "raise":
            self._assert_all_in_dataset(names_set)

        # GH6505
        other_names = set()
        for var in names_set:
            maybe_midx = self._indexes.get(var, None)
            if isinstance(maybe_midx, PandasMultiIndex):
                idx_coord_names = set(list(maybe_midx.index.names) + [maybe_midx.dim])
                idx_other_names = idx_coord_names - set(names_set)
                other_names.update(idx_other_names)
        if other_names:
            names_set |= set(other_names)
            warnings.warn(
                f"Deleting a single level of a MultiIndex is deprecated. Previously, this deleted all levels of a MultiIndex. "
                f"Please also drop the following variables: {other_names!r} to avoid an error in the future.",
                DeprecationWarning,
                stacklevel=2,
            )

        assert_no_index_corrupted(self.xindexes, names_set)

        variables = {k: v for k, v in self._variables.items() if k not in names_set}
        coord_names = {k for k in self._coord_names if k in variables}
        indexes = {k: v for k, v in self._indexes.items() if k not in names_set}
        return self._replace_with_new_dims(
            variables, coord_names=coord_names, indexes=indexes
        )

    def drop_indexes(
        self,
        coord_names: Hashable | Iterable[Hashable],
        *,
        errors: ErrorOptions = "raise",
    ) -> Self:
        """Drop the indexes assigned to the given coordinates.

        Parameters
        ----------
        coord_names : hashable or iterable of hashable
            Name(s) of the coordinate(s) for which to drop the index.
        errors : {"raise", "ignore"}, default: "raise"
            If 'raise', raises a ValueError error if any of the coordinates
            passed have no index or are not in the dataset.
            If 'ignore', no error is raised.

        Returns
        -------
        dropped : Dataset
            A new dataset with dropped indexes.

        """
        # the Iterable check is required for mypy
        if is_scalar(coord_names) or not isinstance(coord_names, Iterable):
            coord_names = {coord_names}
        else:
            coord_names = set(coord_names)

        if errors == "raise":
            invalid_coords = coord_names - self._coord_names
            if invalid_coords:
                raise ValueError(
                    f"The coordinates {tuple(invalid_coords)} are not found in the "
                    f"dataset coordinates {tuple(self.coords.keys())}"
                )

            unindexed_coords = set(coord_names) - set(self._indexes)
            if unindexed_coords:
                raise ValueError(
                    f"those coordinates do not have an index: {unindexed_coords}"
                )

        assert_no_index_corrupted(self.xindexes, coord_names, action="remove index(es)")

        variables = {}
        for name, var in self._variables.items():
            if name in coord_names:
                variables[name] = var.to_base_variable()
            else:
                variables[name] = var

        indexes = {k: v for k, v in self._indexes.items() if k not in coord_names}

        return self._replace(variables=variables, indexes=indexes)

    def drop(
        self,
        labels=None,
        dim=None,
        *,
        errors: ErrorOptions = "raise",
        **labels_kwargs,
    ) -> Self:
        """Backward compatible method based on `drop_vars` and `drop_sel`

        Using either `drop_vars` or `drop_sel` is encouraged

        See Also
        --------
        Dataset.drop_vars
        Dataset.drop_sel
        """
        if errors not in ["raise", "ignore"]:
            raise ValueError('errors must be either "raise" or "ignore"')

        if is_dict_like(labels) and not isinstance(labels, dict):
            emit_user_level_warning(
                "dropping coordinates using `drop` is deprecated; use drop_vars.",
                DeprecationWarning,
            )
            return self.drop_vars(labels, errors=errors)

        if labels_kwargs or isinstance(labels, dict):
            if dim is not None:
                raise ValueError("cannot specify dim and dict-like arguments.")
            labels = either_dict_or_kwargs(labels, labels_kwargs, "drop")

        if dim is None and (is_scalar(labels) or isinstance(labels, Iterable)):
            emit_user_level_warning(
                "dropping variables using `drop` is deprecated; use drop_vars.",
                DeprecationWarning,
            )
            # for mypy
            if is_scalar(labels):
                labels = [labels]
            return self.drop_vars(labels, errors=errors)
        if dim is not None:
            warnings.warn(
                "dropping labels using list-like labels is deprecated; using "
                "dict-like arguments with `drop_sel`, e.g. `ds.drop_sel(dim=[labels]).",
                DeprecationWarning,
                stacklevel=2,
            )
            return self.drop_sel({dim: labels}, errors=errors, **labels_kwargs)

        emit_user_level_warning(
            "dropping labels using `drop` is deprecated; use `drop_sel` instead.",
            DeprecationWarning,
        )
        return self.drop_sel(labels, errors=errors)

    def drop_sel(
        self, labels=None, *, errors: ErrorOptions = "raise", **labels_kwargs
    ) -> Self:
        """Drop index labels from this dataset.

        Parameters
        ----------
        labels : mapping of hashable to Any
            Index labels to drop
        errors : {"raise", "ignore"}, default: "raise"
            If 'raise', raises a ValueError error if
            any of the index labels passed are not
            in the dataset. If 'ignore', any given labels that are in the
            dataset are dropped and no error is raised.
        **labels_kwargs : {dim: label, ...}, optional
            The keyword arguments form of ``dim`` and ``labels``

        Returns
        -------
        dropped : Dataset

        Examples
        --------
        >>> data = np.arange(6).reshape(2, 3)
        >>> labels = ["a", "b", "c"]
        >>> ds = xr.Dataset({"A": (["x", "y"], data), "y": labels})
        >>> ds
        <xarray.Dataset> Size: 60B
        Dimensions:  (x: 2, y: 3)
        Coordinates:
          * y        (y) <U1 12B 'a' 'b' 'c'
        Dimensions without coordinates: x
        Data variables:
            A        (x, y) int64 48B 0 1 2 3 4 5
        >>> ds.drop_sel(y=["a", "c"])
        <xarray.Dataset> Size: 20B
        Dimensions:  (x: 2, y: 1)
        Coordinates:
          * y        (y) <U1 4B 'b'
        Dimensions without coordinates: x
        Data variables:
            A        (x, y) int64 16B 1 4
        >>> ds.drop_sel(y="b")
        <xarray.Dataset> Size: 40B
        Dimensions:  (x: 2, y: 2)
        Coordinates:
          * y        (y) <U1 8B 'a' 'c'
        Dimensions without coordinates: x
        Data variables:
            A        (x, y) int64 32B 0 2 3 5
        """
        if errors not in ["raise", "ignore"]:
            raise ValueError('errors must be either "raise" or "ignore"')

        labels = either_dict_or_kwargs(labels, labels_kwargs, "drop_sel")

        ds = self
        for dim, labels_for_dim in labels.items():
            # Don't cast to set, as it would harm performance when labels
            # is a large numpy array
            if utils.is_scalar(labels_for_dim):
                labels_for_dim = [labels_for_dim]
            labels_for_dim = np.asarray(labels_for_dim)
            try:
                index = self.get_index(dim)
            except KeyError:
                raise ValueError(f"dimension {dim!r} does not have coordinate labels")
            new_index = index.drop(labels_for_dim, errors=errors)
            ds = ds.loc[{dim: new_index}]
        return ds

    def drop_isel(self, indexers=None, **indexers_kwargs) -> Self:
        """Drop index positions from this Dataset.

        Parameters
        ----------
        indexers : mapping of hashable to Any
            Index locations to drop
        **indexers_kwargs : {dim: position, ...}, optional
            The keyword arguments form of ``dim`` and ``positions``

        Returns
        -------
        dropped : Dataset

        Raises
        ------
        IndexError

        Examples
        --------
        >>> data = np.arange(6).reshape(2, 3)
        >>> labels = ["a", "b", "c"]
        >>> ds = xr.Dataset({"A": (["x", "y"], data), "y": labels})
        >>> ds
        <xarray.Dataset> Size: 60B
        Dimensions:  (x: 2, y: 3)
        Coordinates:
          * y        (y) <U1 12B 'a' 'b' 'c'
        Dimensions without coordinates: x
        Data variables:
            A        (x, y) int64 48B 0 1 2 3 4 5
        >>> ds.drop_isel(y=[0, 2])
        <xarray.Dataset> Size: 20B
        Dimensions:  (x: 2, y: 1)
        Coordinates:
          * y        (y) <U1 4B 'b'
        Dimensions without coordinates: x
        Data variables:
            A        (x, y) int64 16B 1 4
        >>> ds.drop_isel(y=1)
        <xarray.Dataset> Size: 40B
        Dimensions:  (x: 2, y: 2)
        Coordinates:
          * y        (y) <U1 8B 'a' 'c'
        Dimensions without coordinates: x
        Data variables:
            A        (x, y) int64 32B 0 2 3 5
        """

        indexers = either_dict_or_kwargs(indexers, indexers_kwargs, "drop_isel")

        ds = self
        dimension_index = {}
        for dim, pos_for_dim in indexers.items():
            # Don't cast to set, as it would harm performance when labels
            # is a large numpy array
            if utils.is_scalar(pos_for_dim):
                pos_for_dim = [pos_for_dim]
            pos_for_dim = np.asarray(pos_for_dim)
            index = self.get_index(dim)
            new_index = index.delete(pos_for_dim)
            dimension_index[dim] = new_index
        ds = ds.loc[dimension_index]
        return ds

    def drop_dims(
        self,
        drop_dims: str | Iterable[Hashable],
        *,
        errors: ErrorOptions = "raise",
    ) -> Self:
        """Drop dimensions and associated variables from this dataset.

        Parameters
        ----------
        drop_dims : str or Iterable of Hashable
            Dimension or dimensions to drop.
        errors : {"raise", "ignore"}, default: "raise"
            If 'raise', raises a ValueError error if any of the
            dimensions passed are not in the dataset. If 'ignore', any given
            dimensions that are in the dataset are dropped and no error is raised.

        Returns
        -------
        obj : Dataset
            The dataset without the given dimensions (or any variables
            containing those dimensions).
        """
        if errors not in ["raise", "ignore"]:
            raise ValueError('errors must be either "raise" or "ignore"')

        if isinstance(drop_dims, str) or not isinstance(drop_dims, Iterable):
            drop_dims = {drop_dims}
        else:
            drop_dims = set(drop_dims)

        if errors == "raise":
            missing_dims = drop_dims - set(self.dims)
            if missing_dims:
                raise ValueError(
                    f"Dimensions {tuple(missing_dims)} not found in data dimensions {tuple(self.dims)}"
                )

        drop_vars = {k for k, v in self._variables.items() if set(v.dims) & drop_dims}
        return self.drop_vars(drop_vars)

    @deprecate_dims
    def transpose(
        self,
        *dim: Hashable,
        missing_dims: ErrorOptionsWithWarn = "raise",
    ) -> Self:
        """Return a new Dataset object with all array dimensions transposed.

        Although the order of dimensions on each array will change, the dataset
        dimensions themselves will remain in fixed (sorted) order.

        Parameters
        ----------
        *dim : hashable, optional
            By default, reverse the dimensions on each array. Otherwise,
            reorder the dimensions to this order.
        missing_dims : {"raise", "warn", "ignore"}, default: "raise"
            What to do if dimensions that should be selected from are not present in the
            Dataset:
            - "raise": raise an exception
            - "warn": raise a warning, and ignore the missing dimensions
            - "ignore": ignore the missing dimensions

        Returns
        -------
        transposed : Dataset
            Each array in the dataset (including) coordinates will be
            transposed to the given order.

        Notes
        -----
        This operation returns a view of each array's data. It is
        lazy for dask-backed DataArrays but not for numpy-backed DataArrays
        -- the data will be fully loaded into memory.

        See Also
        --------
        numpy.transpose
        DataArray.transpose
        """
        # Raise error if list is passed as dim
        if (len(dim) > 0) and (isinstance(dim[0], list)):
            list_fix = [f"{repr(x)}" if isinstance(x, str) else f"{x}" for x in dim[0]]
            raise TypeError(
                f'transpose requires dim to be passed as multiple arguments. Expected `{", ".join(list_fix)}`. Received `{dim[0]}` instead'
            )

        # Use infix_dims to check once for missing dimensions
        if len(dim) != 0:
            _ = list(infix_dims(dim, self.dims, missing_dims))

        ds = self.copy()
        for name, var in self._variables.items():
            var_dims = tuple(d for d in dim if d in (var.dims + (...,)))
            ds._variables[name] = var.transpose(*var_dims)
        return ds

    @_deprecate_positional_args("v2023.10.0")
    def dropna(
        self,
        dim: Hashable,
        *,
        how: Literal["any", "all"] = "any",
        thresh: int | None = None,
        subset: Iterable[Hashable] | None = None,
    ) -> Self:
        """Returns a new dataset with dropped labels for missing values along
        the provided dimension.

        Parameters
        ----------
        dim : hashable
            Dimension along which to drop missing values. Dropping along
            multiple dimensions simultaneously is not yet supported.
        how : {"any", "all"}, default: "any"
            - any : if any NA values are present, drop that label
            - all : if all values are NA, drop that label

        thresh : int or None, optional
            If supplied, require this many non-NA values (summed over all the subset variables).
        subset : iterable of hashable or None, optional
            Which variables to check for missing values. By default, all
            variables in the dataset are checked.

        Examples
        --------
        >>> dataset = xr.Dataset(
        ...     {
        ...         "temperature": (
        ...             ["time", "location"],
        ...             [[23.4, 24.1], [np.nan, 22.1], [21.8, 24.2], [20.5, 25.3]],
        ...         )
        ...     },
        ...     coords={"time": [1, 2, 3, 4], "location": ["A", "B"]},
        ... )
        >>> dataset
        <xarray.Dataset> Size: 104B
        Dimensions:      (time: 4, location: 2)
        Coordinates:
          * time         (time) int64 32B 1 2 3 4
          * location     (location) <U1 8B 'A' 'B'
        Data variables:
            temperature  (time, location) float64 64B 23.4 24.1 nan ... 24.2 20.5 25.3

        Drop NaN values from the dataset

        >>> dataset.dropna(dim="time")
        <xarray.Dataset> Size: 80B
        Dimensions:      (time: 3, location: 2)
        Coordinates:
          * time         (time) int64 24B 1 3 4
          * location     (location) <U1 8B 'A' 'B'
        Data variables:
            temperature  (time, location) float64 48B 23.4 24.1 21.8 24.2 20.5 25.3

        Drop labels with any NaN values

        >>> dataset.dropna(dim="time", how="any")
        <xarray.Dataset> Size: 80B
        Dimensions:      (time: 3, location: 2)
        Coordinates:
          * time         (time) int64 24B 1 3 4
          * location     (location) <U1 8B 'A' 'B'
        Data variables:
            temperature  (time, location) float64 48B 23.4 24.1 21.8 24.2 20.5 25.3

        Drop labels with all NAN values

        >>> dataset.dropna(dim="time", how="all")
        <xarray.Dataset> Size: 104B
        Dimensions:      (time: 4, location: 2)
        Coordinates:
          * time         (time) int64 32B 1 2 3 4
          * location     (location) <U1 8B 'A' 'B'
        Data variables:
            temperature  (time, location) float64 64B 23.4 24.1 nan ... 24.2 20.5 25.3

        Drop labels with less than 2 non-NA values

        >>> dataset.dropna(dim="time", thresh=2)
        <xarray.Dataset> Size: 80B
        Dimensions:      (time: 3, location: 2)
        Coordinates:
          * time         (time) int64 24B 1 3 4
          * location     (location) <U1 8B 'A' 'B'
        Data variables:
            temperature  (time, location) float64 48B 23.4 24.1 21.8 24.2 20.5 25.3

        Returns
        -------
        Dataset

        See Also
        --------
        DataArray.dropna
        pandas.DataFrame.dropna
        """
        # TODO: consider supporting multiple dimensions? Or not, given that
        # there are some ugly edge cases, e.g., pandas's dropna differs
        # depending on the order of the supplied axes.

        if dim not in self.dims:
            raise ValueError(
                f"Dimension {dim!r} not found in data dimensions {tuple(self.dims)}"
            )

        if subset is None:
            subset = iter(self.data_vars)

        count = np.zeros(self.sizes[dim], dtype=np.int64)
        size = np.int_(0)  # for type checking

        for k in subset:
            array = self._variables[k]
            if dim in array.dims:
                dims = [d for d in array.dims if d != dim]
                count += np.asarray(array.count(dims))
                size += math.prod([self.sizes[d] for d in dims])

        if thresh is not None:
            mask = count >= thresh
        elif how == "any":
            mask = count == size
        elif how == "all":
            mask = count > 0
        elif how is not None:
            raise ValueError(f"invalid how option: {how}")
        else:
            raise TypeError("must specify how or thresh")

        return self.isel({dim: mask})

    def fillna(self, value: Any) -> Self:
        """Fill missing values in this object.

        This operation follows the normal broadcasting and alignment rules that
        xarray uses for binary arithmetic, except the result is aligned to this
        object (``join='left'``) instead of aligned to the intersection of
        index coordinates (``join='inner'``).

        Parameters
        ----------
        value : scalar, ndarray, DataArray, dict or Dataset
            Used to fill all matching missing values in this dataset's data
            variables. Scalars, ndarrays or DataArrays arguments are used to
            fill all data with aligned coordinates (for DataArrays).
            Dictionaries or datasets match data variables and then align
            coordinates if necessary.

        Returns
        -------
        Dataset

        Examples
        --------
        >>> ds = xr.Dataset(
        ...     {
        ...         "A": ("x", [np.nan, 2, np.nan, 0]),
        ...         "B": ("x", [3, 4, np.nan, 1]),
        ...         "C": ("x", [np.nan, np.nan, np.nan, 5]),
        ...         "D": ("x", [np.nan, 3, np.nan, 4]),
        ...     },
        ...     coords={"x": [0, 1, 2, 3]},
        ... )
        >>> ds
        <xarray.Dataset> Size: 160B
        Dimensions:  (x: 4)
        Coordinates:
          * x        (x) int64 32B 0 1 2 3
        Data variables:
            A        (x) float64 32B nan 2.0 nan 0.0
            B        (x) float64 32B 3.0 4.0 nan 1.0
            C        (x) float64 32B nan nan nan 5.0
            D        (x) float64 32B nan 3.0 nan 4.0

        Replace all `NaN` values with 0s.

        >>> ds.fillna(0)
        <xarray.Dataset> Size: 160B
        Dimensions:  (x: 4)
        Coordinates:
          * x        (x) int64 32B 0 1 2 3
        Data variables:
            A        (x) float64 32B 0.0 2.0 0.0 0.0
            B        (x) float64 32B 3.0 4.0 0.0 1.0
            C        (x) float64 32B 0.0 0.0 0.0 5.0
            D        (x) float64 32B 0.0 3.0 0.0 4.0

        Replace all `NaN` elements in column ‘A’, ‘B’, ‘C’, and ‘D’, with 0, 1, 2, and 3 respectively.

        >>> values = {"A": 0, "B": 1, "C": 2, "D": 3}
        >>> ds.fillna(value=values)
        <xarray.Dataset> Size: 160B
        Dimensions:  (x: 4)
        Coordinates:
          * x        (x) int64 32B 0 1 2 3
        Data variables:
            A        (x) float64 32B 0.0 2.0 0.0 0.0
            B        (x) float64 32B 3.0 4.0 1.0 1.0
            C        (x) float64 32B 2.0 2.0 2.0 5.0
            D        (x) float64 32B 3.0 3.0 3.0 4.0
        """
        if utils.is_dict_like(value):
            value_keys = getattr(value, "data_vars", value).keys()
            if not set(value_keys) <= set(self.data_vars.keys()):
                raise ValueError(
                    "all variables in the argument to `fillna` "
                    "must be contained in the original dataset"
                )
        out = ops.fillna(self, value)
        return out

    def interpolate_na(
        self,
        dim: Hashable | None = None,
        method: InterpOptions = "linear",
        limit: int | None = None,
        use_coordinate: bool | Hashable = True,
        max_gap: (
            int
            | float
            | str
            | pd.Timedelta
            | np.timedelta64
            | datetime.timedelta
            | None
        ) = None,
        **kwargs: Any,
    ) -> Self:
        """Fill in NaNs by interpolating according to different methods.

        Parameters
        ----------
        dim : Hashable or None, optional
            Specifies the dimension along which to interpolate.
        method : {"linear", "nearest", "zero", "slinear", "quadratic", "cubic", "polynomial", \
            "barycentric", "krogh", "pchip", "spline", "akima"}, default: "linear"
            String indicating which method to use for interpolation:

            - 'linear': linear interpolation. Additional keyword
              arguments are passed to :py:func:`numpy.interp`
            - 'nearest', 'zero', 'slinear', 'quadratic', 'cubic', 'polynomial':
              are passed to :py:func:`scipy.interpolate.interp1d`. If
              ``method='polynomial'``, the ``order`` keyword argument must also be
              provided.
            - 'barycentric', 'krogh', 'pchip', 'spline', 'akima': use their
              respective :py:class:`scipy.interpolate` classes.

        use_coordinate : bool or Hashable, default: True
            Specifies which index to use as the x values in the interpolation
            formulated as `y = f(x)`. If False, values are treated as if
            equally-spaced along ``dim``. If True, the IndexVariable `dim` is
            used. If ``use_coordinate`` is a string, it specifies the name of a
            coordinate variable to use as the index.
        limit : int, default: None
            Maximum number of consecutive NaNs to fill. Must be greater than 0
            or None for no limit. This filling is done regardless of the size of
            the gap in the data. To only interpolate over gaps less than a given length,
            see ``max_gap``.
        max_gap : int, float, str, pandas.Timedelta, numpy.timedelta64, datetime.timedelta \
            or None, default: None
            Maximum size of gap, a continuous sequence of NaNs, that will be filled.
            Use None for no limit. When interpolating along a datetime64 dimension
            and ``use_coordinate=True``, ``max_gap`` can be one of the following:

            - a string that is valid input for pandas.to_timedelta
            - a :py:class:`numpy.timedelta64` object
            - a :py:class:`pandas.Timedelta` object
            - a :py:class:`datetime.timedelta` object

            Otherwise, ``max_gap`` must be an int or a float. Use of ``max_gap`` with unlabeled
            dimensions has not been implemented yet. Gap length is defined as the difference
            between coordinate values at the first data point after a gap and the last value
            before a gap. For gaps at the beginning (end), gap length is defined as the difference
            between coordinate values at the first (last) valid data point and the first (last) NaN.
            For example, consider::

                <xarray.DataArray (x: 9)>
                array([nan, nan, nan,  1., nan, nan,  4., nan, nan])
                Coordinates:
                  * x        (x) int64 0 1 2 3 4 5 6 7 8

            The gap lengths are 3-0 = 3; 6-3 = 3; and 8-6 = 2 respectively
        **kwargs : dict, optional
            parameters passed verbatim to the underlying interpolation function

        Returns
        -------
        interpolated: Dataset
            Filled in Dataset.

        Warning
        --------
        When passing fill_value as a keyword argument with method="linear", it does not use
        ``numpy.interp`` but it uses ``scipy.interpolate.interp1d``, which provides the fill_value parameter.

        See Also
        --------
        numpy.interp
        scipy.interpolate

        Examples
        --------
        >>> ds = xr.Dataset(
        ...     {
        ...         "A": ("x", [np.nan, 2, 3, np.nan, 0]),
        ...         "B": ("x", [3, 4, np.nan, 1, 7]),
        ...         "C": ("x", [np.nan, np.nan, np.nan, 5, 0]),
        ...         "D": ("x", [np.nan, 3, np.nan, -1, 4]),
        ...     },
        ...     coords={"x": [0, 1, 2, 3, 4]},
        ... )
        >>> ds
        <xarray.Dataset> Size: 200B
        Dimensions:  (x: 5)
        Coordinates:
          * x        (x) int64 40B 0 1 2 3 4
        Data variables:
            A        (x) float64 40B nan 2.0 3.0 nan 0.0
            B        (x) float64 40B 3.0 4.0 nan 1.0 7.0
            C        (x) float64 40B nan nan nan 5.0 0.0
            D        (x) float64 40B nan 3.0 nan -1.0 4.0

        >>> ds.interpolate_na(dim="x", method="linear")
        <xarray.Dataset> Size: 200B
        Dimensions:  (x: 5)
        Coordinates:
          * x        (x) int64 40B 0 1 2 3 4
        Data variables:
            A        (x) float64 40B nan 2.0 3.0 1.5 0.0
            B        (x) float64 40B 3.0 4.0 2.5 1.0 7.0
            C        (x) float64 40B nan nan nan 5.0 0.0
            D        (x) float64 40B nan 3.0 1.0 -1.0 4.0

        >>> ds.interpolate_na(dim="x", method="linear", fill_value="extrapolate")
        <xarray.Dataset> Size: 200B
        Dimensions:  (x: 5)
        Coordinates:
          * x        (x) int64 40B 0 1 2 3 4
        Data variables:
            A        (x) float64 40B 1.0 2.0 3.0 1.5 0.0
            B        (x) float64 40B 3.0 4.0 2.5 1.0 7.0
            C        (x) float64 40B 20.0 15.0 10.0 5.0 0.0
            D        (x) float64 40B 5.0 3.0 1.0 -1.0 4.0
        """
        from xarray.core.missing import _apply_over_vars_with_dim, interp_na

        new = _apply_over_vars_with_dim(
            interp_na,
            self,
            dim=dim,
            method=method,
            limit=limit,
            use_coordinate=use_coordinate,
            max_gap=max_gap,
            **kwargs,
        )
        return new

    def ffill(self, dim: Hashable, limit: int | None = None) -> Self:
        """Fill NaN values by propagating values forward

        *Requires bottleneck.*

        Parameters
        ----------
        dim : Hashable
            Specifies the dimension along which to propagate values when filling.
        limit : int or None, optional
            The maximum number of consecutive NaN values to forward fill. In
            other words, if there is a gap with more than this number of
            consecutive NaNs, it will only be partially filled. Must be greater
            than 0 or None for no limit. Must be None or greater than or equal
            to axis length if filling along chunked axes (dimensions).

        Examples
        --------
        >>> time = pd.date_range("2023-01-01", periods=10, freq="D")
        >>> data = np.array(
        ...     [1, np.nan, np.nan, np.nan, 5, np.nan, np.nan, 8, np.nan, 10]
        ... )
        >>> dataset = xr.Dataset({"data": (("time",), data)}, coords={"time": time})
        >>> dataset
        <xarray.Dataset> Size: 160B
        Dimensions:  (time: 10)
        Coordinates:
          * time     (time) datetime64[ns] 80B 2023-01-01 2023-01-02 ... 2023-01-10
        Data variables:
            data     (time) float64 80B 1.0 nan nan nan 5.0 nan nan 8.0 nan 10.0

        # Perform forward fill (ffill) on the dataset

        >>> dataset.ffill(dim="time")
        <xarray.Dataset> Size: 160B
        Dimensions:  (time: 10)
        Coordinates:
          * time     (time) datetime64[ns] 80B 2023-01-01 2023-01-02 ... 2023-01-10
        Data variables:
            data     (time) float64 80B 1.0 1.0 1.0 1.0 5.0 5.0 5.0 8.0 8.0 10.0

        # Limit the forward filling to a maximum of 2 consecutive NaN values

        >>> dataset.ffill(dim="time", limit=2)
        <xarray.Dataset> Size: 160B
        Dimensions:  (time: 10)
        Coordinates:
          * time     (time) datetime64[ns] 80B 2023-01-01 2023-01-02 ... 2023-01-10
        Data variables:
            data     (time) float64 80B 1.0 1.0 1.0 nan 5.0 5.0 5.0 8.0 8.0 10.0

        Returns
        -------
        Dataset

        See Also
        --------
        Dataset.bfill
        """
        from xarray.core.missing import _apply_over_vars_with_dim, ffill

        new = _apply_over_vars_with_dim(ffill, self, dim=dim, limit=limit)
        return new

    def bfill(self, dim: Hashable, limit: int | None = None) -> Self:
        """Fill NaN values by propagating values backward

        *Requires bottleneck.*

        Parameters
        ----------
        dim : Hashable
            Specifies the dimension along which to propagate values when
            filling.
        limit : int or None, optional
            The maximum number of consecutive NaN values to backward fill. In
            other words, if there is a gap with more than this number of
            consecutive NaNs, it will only be partially filled. Must be greater
            than 0 or None for no limit. Must be None or greater than or equal
            to axis length if filling along chunked axes (dimensions).

        Examples
        --------
        >>> time = pd.date_range("2023-01-01", periods=10, freq="D")
        >>> data = np.array(
        ...     [1, np.nan, np.nan, np.nan, 5, np.nan, np.nan, 8, np.nan, 10]
        ... )
        >>> dataset = xr.Dataset({"data": (("time",), data)}, coords={"time": time})
        >>> dataset
        <xarray.Dataset> Size: 160B
        Dimensions:  (time: 10)
        Coordinates:
          * time     (time) datetime64[ns] 80B 2023-01-01 2023-01-02 ... 2023-01-10
        Data variables:
            data     (time) float64 80B 1.0 nan nan nan 5.0 nan nan 8.0 nan 10.0

        # filled dataset, fills NaN values by propagating values backward

        >>> dataset.bfill(dim="time")
        <xarray.Dataset> Size: 160B
        Dimensions:  (time: 10)
        Coordinates:
          * time     (time) datetime64[ns] 80B 2023-01-01 2023-01-02 ... 2023-01-10
        Data variables:
            data     (time) float64 80B 1.0 5.0 5.0 5.0 5.0 8.0 8.0 8.0 10.0 10.0

        # Limit the backward filling to a maximum of 2 consecutive NaN values

        >>> dataset.bfill(dim="time", limit=2)
        <xarray.Dataset> Size: 160B
        Dimensions:  (time: 10)
        Coordinates:
          * time     (time) datetime64[ns] 80B 2023-01-01 2023-01-02 ... 2023-01-10
        Data variables:
            data     (time) float64 80B 1.0 nan 5.0 5.0 5.0 8.0 8.0 8.0 10.0 10.0

        Returns
        -------
        Dataset

        See Also
        --------
        Dataset.ffill
        """
        from xarray.core.missing import _apply_over_vars_with_dim, bfill

        new = _apply_over_vars_with_dim(bfill, self, dim=dim, limit=limit)
        return new

    def combine_first(self, other: Self) -> Self:
        """Combine two Datasets, default to data_vars of self.

        The new coordinates follow the normal broadcasting and alignment rules
        of ``join='outer'``.  Vacant cells in the expanded coordinates are
        filled with np.nan.

        Parameters
        ----------
        other : Dataset
            Used to fill all matching missing values in this array.

        Returns
        -------
        Dataset
        """
        out = ops.fillna(self, other, join="outer", dataset_join="outer")
        return out

    def reduce(
        self,
        func: Callable,
        dim: Dims = None,
        *,
        keep_attrs: bool | None = None,
        keepdims: bool = False,
        numeric_only: bool = False,
        **kwargs: Any,
    ) -> Self:
        """Reduce this dataset by applying `func` along some dimension(s).

        Parameters
        ----------
        func : callable
            Function which can be called in the form
            `f(x, axis=axis, **kwargs)` to return the result of reducing an
            np.ndarray over an integer valued axis.
        dim : str, Iterable of Hashable or None, optional
            Dimension(s) over which to apply `func`. By default `func` is
            applied over all dimensions.
        keep_attrs : bool or None, optional
            If True, the dataset's attributes (`attrs`) will be copied from
            the original object to the new one.  If False (default), the new
            object will be returned without attributes.
        keepdims : bool, default: False
            If True, the dimensions which are reduced are left in the result
            as dimensions of size one. Coordinates that use these dimensions
            are removed.
        numeric_only : bool, default: False
            If True, only apply ``func`` to variables with a numeric dtype.
        **kwargs : Any
            Additional keyword arguments passed on to ``func``.

        Returns
        -------
        reduced : Dataset
            Dataset with this object's DataArrays replaced with new DataArrays
            of summarized data and the indicated dimension(s) removed.

        Examples
        --------

        >>> dataset = xr.Dataset(
        ...     {
        ...         "math_scores": (
        ...             ["student", "test"],
        ...             [[90, 85, 92], [78, 80, 85], [95, 92, 98]],
        ...         ),
        ...         "english_scores": (
        ...             ["student", "test"],
        ...             [[88, 90, 92], [75, 82, 79], [93, 96, 91]],
        ...         ),
        ...     },
        ...     coords={
        ...         "student": ["Alice", "Bob", "Charlie"],
        ...         "test": ["Test 1", "Test 2", "Test 3"],
        ...     },
        ... )

        # Calculate the 75th percentile of math scores for each student using np.percentile

        >>> percentile_scores = dataset.reduce(np.percentile, q=75, dim="test")
        >>> percentile_scores
        <xarray.Dataset> Size: 132B
        Dimensions:         (student: 3)
        Coordinates:
          * student         (student) <U7 84B 'Alice' 'Bob' 'Charlie'
        Data variables:
            math_scores     (student) float64 24B 91.0 82.5 96.5
            english_scores  (student) float64 24B 91.0 80.5 94.5
        """
        if kwargs.get("axis", None) is not None:
            raise ValueError(
                "passing 'axis' to Dataset reduce methods is ambiguous."
                " Please use 'dim' instead."
            )

        if dim is None or dim is ...:
            dims = set(self.dims)
        elif isinstance(dim, str) or not isinstance(dim, Iterable):
            dims = {dim}
        else:
            dims = set(dim)

        missing_dimensions = tuple(d for d in dims if d not in self.dims)
        if missing_dimensions:
            raise ValueError(
                f"Dimensions {missing_dimensions} not found in data dimensions {tuple(self.dims)}"
            )

        if keep_attrs is None:
            keep_attrs = _get_keep_attrs(default=False)

        variables: dict[Hashable, Variable] = {}
        for name, var in self._variables.items():
            reduce_dims = [d for d in var.dims if d in dims]
            if name in self.coords:
                if not reduce_dims:
                    variables[name] = var
            else:
                if (
                    # Some reduction functions (e.g. std, var) need to run on variables
                    # that don't have the reduce dims: PR5393
                    not is_extension_array_dtype(var.dtype)
                    and (
                        not reduce_dims
                        or not numeric_only
                        or np.issubdtype(var.dtype, np.number)
                        or (var.dtype == np.bool_)
                    )
                ):
                    # prefer to aggregate over axis=None rather than
                    # axis=(0, 1) if they will be equivalent, because
                    # the former is often more efficient
                    # keep single-element dims as list, to support Hashables
                    reduce_maybe_single = (
                        None
                        if len(reduce_dims) == var.ndim and var.ndim != 1
                        else reduce_dims
                    )
                    variables[name] = var.reduce(
                        func,
                        dim=reduce_maybe_single,
                        keep_attrs=keep_attrs,
                        keepdims=keepdims,
                        **kwargs,
                    )

        coord_names = {k for k in self.coords if k in variables}
        indexes = {k: v for k, v in self._indexes.items() if k in variables}
        attrs = self.attrs if keep_attrs else None
        return self._replace_with_new_dims(
            variables, coord_names=coord_names, attrs=attrs, indexes=indexes
        )

    def map(
        self,
        func: Callable,
        keep_attrs: bool | None = None,
        args: Iterable[Any] = (),
        **kwargs: Any,
    ) -> Self:
        """Apply a function to each data variable in this dataset

        Parameters
        ----------
        func : callable
            Function which can be called in the form `func(x, *args, **kwargs)`
            to transform each DataArray `x` in this dataset into another
            DataArray.
        keep_attrs : bool or None, optional
            If True, both the dataset's and variables' attributes (`attrs`) will be
            copied from the original objects to the new ones. If False, the new dataset
            and variables will be returned without copying the attributes.
        args : iterable, optional
            Positional arguments passed on to `func`.
        **kwargs : Any
            Keyword arguments passed on to `func`.

        Returns
        -------
        applied : Dataset
            Resulting dataset from applying ``func`` to each data variable.

        Examples
        --------
        >>> da = xr.DataArray(np.random.randn(2, 3))
        >>> ds = xr.Dataset({"foo": da, "bar": ("x", [-1, 2])})
        >>> ds
        <xarray.Dataset> Size: 64B
        Dimensions:  (dim_0: 2, dim_1: 3, x: 2)
        Dimensions without coordinates: dim_0, dim_1, x
        Data variables:
            foo      (dim_0, dim_1) float64 48B 1.764 0.4002 0.9787 2.241 1.868 -0.9773
            bar      (x) int64 16B -1 2
        >>> ds.map(np.fabs)
        <xarray.Dataset> Size: 64B
        Dimensions:  (dim_0: 2, dim_1: 3, x: 2)
        Dimensions without coordinates: dim_0, dim_1, x
        Data variables:
            foo      (dim_0, dim_1) float64 48B 1.764 0.4002 0.9787 2.241 1.868 0.9773
            bar      (x) float64 16B 1.0 2.0
        """
        if keep_attrs is None:
            keep_attrs = _get_keep_attrs(default=False)
        variables = {
            k: maybe_wrap_array(v, func(v, *args, **kwargs))
            for k, v in self.data_vars.items()
        }
        if keep_attrs:
            for k, v in variables.items():
                v._copy_attrs_from(self.data_vars[k])
        attrs = self.attrs if keep_attrs else None
        return type(self)(variables, attrs=attrs)

    def apply(
        self,
        func: Callable,
        keep_attrs: bool | None = None,
        args: Iterable[Any] = (),
        **kwargs: Any,
    ) -> Self:
        """
        Backward compatible implementation of ``map``

        See Also
        --------
        Dataset.map
        """
        warnings.warn(
            "Dataset.apply may be deprecated in the future. Using Dataset.map is encouraged",
            PendingDeprecationWarning,
            stacklevel=2,
        )
        return self.map(func, keep_attrs, args, **kwargs)

    def assign(
        self,
        variables: Mapping[Any, Any] | None = None,
        **variables_kwargs: Any,
    ) -> Self:
        """Assign new data variables to a Dataset, returning a new object
        with all the original variables in addition to the new ones.

        Parameters
        ----------
        variables : mapping of hashable to Any
            Mapping from variables names to the new values. If the new values
            are callable, they are computed on the Dataset and assigned to new
            data variables. If the values are not callable, (e.g. a DataArray,
            scalar, or array), they are simply assigned.
        **variables_kwargs
            The keyword arguments form of ``variables``.
            One of variables or variables_kwargs must be provided.

        Returns
        -------
        ds : Dataset
            A new Dataset with the new variables in addition to all the
            existing variables.

        Notes
        -----
        Since ``kwargs`` is a dictionary, the order of your arguments may not
        be preserved, and so the order of the new variables is not well
        defined. Assigning multiple variables within the same ``assign`` is
        possible, but you cannot reference other variables created within the
        same ``assign`` call.

        The new assigned variables that replace existing coordinates in the
        original dataset are still listed as coordinates in the returned
        Dataset.

        See Also
        --------
        pandas.DataFrame.assign

        Examples
        --------
        >>> x = xr.Dataset(
        ...     {
        ...         "temperature_c": (
        ...             ("lat", "lon"),
        ...             20 * np.random.rand(4).reshape(2, 2),
        ...         ),
        ...         "precipitation": (("lat", "lon"), np.random.rand(4).reshape(2, 2)),
        ...     },
        ...     coords={"lat": [10, 20], "lon": [150, 160]},
        ... )
        >>> x
        <xarray.Dataset> Size: 96B
        Dimensions:        (lat: 2, lon: 2)
        Coordinates:
          * lat            (lat) int64 16B 10 20
          * lon            (lon) int64 16B 150 160
        Data variables:
            temperature_c  (lat, lon) float64 32B 10.98 14.3 12.06 10.9
            precipitation  (lat, lon) float64 32B 0.4237 0.6459 0.4376 0.8918

        Where the value is a callable, evaluated on dataset:

        >>> x.assign(temperature_f=lambda x: x.temperature_c * 9 / 5 + 32)
        <xarray.Dataset> Size: 128B
        Dimensions:        (lat: 2, lon: 2)
        Coordinates:
          * lat            (lat) int64 16B 10 20
          * lon            (lon) int64 16B 150 160
        Data variables:
            temperature_c  (lat, lon) float64 32B 10.98 14.3 12.06 10.9
            precipitation  (lat, lon) float64 32B 0.4237 0.6459 0.4376 0.8918
            temperature_f  (lat, lon) float64 32B 51.76 57.75 53.7 51.62

        Alternatively, the same behavior can be achieved by directly referencing an existing dataarray:

        >>> x.assign(temperature_f=x["temperature_c"] * 9 / 5 + 32)
        <xarray.Dataset> Size: 128B
        Dimensions:        (lat: 2, lon: 2)
        Coordinates:
          * lat            (lat) int64 16B 10 20
          * lon            (lon) int64 16B 150 160
        Data variables:
            temperature_c  (lat, lon) float64 32B 10.98 14.3 12.06 10.9
            precipitation  (lat, lon) float64 32B 0.4237 0.6459 0.4376 0.8918
            temperature_f  (lat, lon) float64 32B 51.76 57.75 53.7 51.62

        """
        variables = either_dict_or_kwargs(variables, variables_kwargs, "assign")
        data = self.copy()

        # do all calculations first...
        results: CoercibleMapping = data._calc_assign_results(variables)

        # split data variables to add/replace vs. coordinates to replace
        results_data_vars: dict[Hashable, CoercibleValue] = {}
        results_coords: dict[Hashable, CoercibleValue] = {}
        for k, v in results.items():
            if k in data._coord_names:
                results_coords[k] = v
            else:
                results_data_vars[k] = v

        # ... and then assign
        data.coords.update(results_coords)
        data.update(results_data_vars)

        return data

    def to_dataarray(
        self, dim: Hashable = "variable", name: Hashable | None = None
    ) -> DataArray:
        """Convert this dataset into an xarray.DataArray

        The data variables of this dataset will be broadcast against each other
        and stacked along the first axis of the new array. All coordinates of
        this dataset will remain coordinates.

        Parameters
        ----------
        dim : Hashable, default: "variable"
            Name of the new dimension.
        name : Hashable or None, optional
            Name of the new data array.

        Returns
        -------
        array : xarray.DataArray
        """
        from xarray.core.dataarray import DataArray

        data_vars = [self.variables[k] for k in self.data_vars]
        broadcast_vars = broadcast_variables(*data_vars)
        data = duck_array_ops.stack([b.data for b in broadcast_vars], axis=0)

        dims = (dim,) + broadcast_vars[0].dims
        variable = Variable(dims, data, self.attrs, fastpath=True)

        coords = {k: v.variable for k, v in self.coords.items()}
        indexes = filter_indexes_from_coords(self._indexes, set(coords))
        new_dim_index = PandasIndex(list(self.data_vars), dim)
        indexes[dim] = new_dim_index
        coords.update(new_dim_index.create_variables())

        return DataArray._construct_direct(variable, coords, name, indexes)

    def to_array(
        self, dim: Hashable = "variable", name: Hashable | None = None
    ) -> DataArray:
        """Deprecated version of to_dataarray"""
        return self.to_dataarray(dim=dim, name=name)

    def _normalize_dim_order(
        self, dim_order: Sequence[Hashable] | None = None
    ) -> dict[Hashable, int]:
        """
        Check the validity of the provided dimensions if any and return the mapping
        between dimension name and their size.

        Parameters
        ----------
        dim_order: Sequence of Hashable or None, optional
            Dimension order to validate (default to the alphabetical order if None).

        Returns
        -------
        result : dict[Hashable, int]
            Validated dimensions mapping.

        """
        if dim_order is None:
            dim_order = list(self.dims)
        elif set(dim_order) != set(self.dims):
            raise ValueError(
                f"dim_order {dim_order} does not match the set of dimensions of this "
                f"Dataset: {list(self.dims)}"
            )

        ordered_dims = {k: self.sizes[k] for k in dim_order}

        return ordered_dims

    def to_pandas(self) -> pd.Series | pd.DataFrame:
        """Convert this dataset into a pandas object without changing the number of dimensions.

        The type of the returned object depends on the number of Dataset
        dimensions:

        * 0D -> `pandas.Series`
        * 1D -> `pandas.DataFrame`

        Only works for Datasets with 1 or fewer dimensions.
        """
        if len(self.dims) == 0:
            return pd.Series({k: v.item() for k, v in self.items()})
        if len(self.dims) == 1:
            return self.to_dataframe()
        raise ValueError(
            f"cannot convert Datasets with {len(self.dims)} dimensions into "
            "pandas objects without changing the number of dimensions. "
            "Please use Dataset.to_dataframe() instead."
        )

    def _to_dataframe(self, ordered_dims: Mapping[Any, int]):
        columns_in_order = [k for k in self.variables if k not in self.dims]
        non_extension_array_columns = [
            k
            for k in columns_in_order
            if not is_extension_array_dtype(self.variables[k].data)
        ]
        extension_array_columns = [
            k
            for k in columns_in_order
            if is_extension_array_dtype(self.variables[k].data)
        ]
        data = [
            self._variables[k].set_dims(ordered_dims).values.reshape(-1)
            for k in non_extension_array_columns
        ]
        index = self.coords.to_index([*ordered_dims])
        broadcasted_df = pd.DataFrame(
            dict(zip(non_extension_array_columns, data, strict=True)), index=index
        )
        for extension_array_column in extension_array_columns:
            extension_array = self.variables[extension_array_column].data.array
            index = self[self.variables[extension_array_column].dims[0]].data
            extension_array_df = pd.DataFrame(
                {extension_array_column: extension_array},
                index=self[self.variables[extension_array_column].dims[0]].data,
            )
            extension_array_df.index.name = self.variables[extension_array_column].dims[
                0
            ]
            broadcasted_df = broadcasted_df.join(extension_array_df)
        return broadcasted_df[columns_in_order]

    def to_dataframe(self, dim_order: Sequence[Hashable] | None = None) -> pd.DataFrame:
        """Convert this dataset into a pandas.DataFrame.

        Non-index variables in this dataset form the columns of the
        DataFrame. The DataFrame is indexed by the Cartesian product of
        this dataset's indices.

        Parameters
        ----------
        dim_order: Sequence of Hashable or None, optional
            Hierarchical dimension order for the resulting dataframe. All
            arrays are transposed to this order and then written out as flat
            vectors in contiguous order, so the last dimension in this list
            will be contiguous in the resulting DataFrame. This has a major
            influence on which operations are efficient on the resulting
            dataframe.

            If provided, must include all dimensions of this dataset. By
            default, dimensions are sorted alphabetically.

        Returns
        -------
        result : DataFrame
            Dataset as a pandas DataFrame.

        """

        ordered_dims = self._normalize_dim_order(dim_order=dim_order)

        return self._to_dataframe(ordered_dims=ordered_dims)

    def _set_sparse_data_from_dataframe(
        self, idx: pd.Index, arrays: list[tuple[Hashable, np.ndarray]], dims: tuple
    ) -> None:
        from sparse import COO

        if isinstance(idx, pd.MultiIndex):
            coords = np.stack([np.asarray(code) for code in idx.codes], axis=0)
            is_sorted = idx.is_monotonic_increasing
            shape = tuple(lev.size for lev in idx.levels)
        else:
            coords = np.arange(idx.size).reshape(1, -1)
            is_sorted = True
            shape = (idx.size,)

        for name, values in arrays:
            # In virtually all real use cases, the sparse array will now have
            # missing values and needs a fill_value. For consistency, don't
            # special case the rare exceptions (e.g., dtype=int without a
            # MultiIndex).
            dtype, fill_value = xrdtypes.maybe_promote(values.dtype)
            values = np.asarray(values, dtype=dtype)

            data = COO(
                coords,
                values,
                shape,
                has_duplicates=False,
                sorted=is_sorted,
                fill_value=fill_value,
            )
            self[name] = (dims, data)

    def _set_numpy_data_from_dataframe(
        self, idx: pd.Index, arrays: list[tuple[Hashable, np.ndarray]], dims: tuple
    ) -> None:
        if not isinstance(idx, pd.MultiIndex):
            for name, values in arrays:
                self[name] = (dims, values)
            return

        # NB: similar, more general logic, now exists in
        # variable.unstack_once; we could consider combining them at some
        # point.

        shape = tuple(lev.size for lev in idx.levels)
        indexer = tuple(idx.codes)

        # We already verified that the MultiIndex has all unique values, so
        # there are missing values if and only if the size of output arrays is
        # larger that the index.
        missing_values = math.prod(shape) > idx.shape[0]

        for name, values in arrays:
            # NumPy indexing is much faster than using DataFrame.reindex() to
            # fill in missing values:
            # https://stackoverflow.com/a/35049899/809705
            if missing_values:
                dtype, fill_value = xrdtypes.maybe_promote(values.dtype)
                data = np.full(shape, fill_value, dtype)
            else:
                # If there are no missing values, keep the existing dtype
                # instead of promoting to support NA, e.g., keep integer
                # columns as integers.
                # TODO: consider removing this special case, which doesn't
                # exist for sparse=True.
                data = np.zeros(shape, values.dtype)
            data[indexer] = values
            self[name] = (dims, data)

    @classmethod
    def from_dataframe(cls, dataframe: pd.DataFrame, sparse: bool = False) -> Self:
        """Convert a pandas.DataFrame into an xarray.Dataset

        Each column will be converted into an independent variable in the
        Dataset. If the dataframe's index is a MultiIndex, it will be expanded
        into a tensor product of one-dimensional indices (filling in missing
        values with NaN). If you rather preserve the MultiIndex use
        `xr.Dataset(df)`. This method will produce a Dataset very similar to
        that on which the 'to_dataframe' method was called, except with
        possibly redundant dimensions (since all dataset variables will have
        the same dimensionality).

        Parameters
        ----------
        dataframe : DataFrame
            DataFrame from which to copy data and indices.
        sparse : bool, default: False
            If true, create a sparse arrays instead of dense numpy arrays. This
            can potentially save a large amount of memory if the DataFrame has
            a MultiIndex. Requires the sparse package (sparse.pydata.org).

        Returns
        -------
        New Dataset.

        See Also
        --------
        xarray.DataArray.from_series
        pandas.DataFrame.to_xarray
        """
        # TODO: Add an option to remove dimensions along which the variables
        # are constant, to enable consistent serialization to/from a dataframe,
        # even if some variables have different dimensionality.

        if not dataframe.columns.is_unique:
            raise ValueError("cannot convert DataFrame with non-unique columns")

        idx = remove_unused_levels_categories(dataframe.index)

        if isinstance(idx, pd.MultiIndex) and not idx.is_unique:
            raise ValueError(
                "cannot convert a DataFrame with a non-unique MultiIndex into xarray"
            )

        arrays = []
        extension_arrays = []
        for k, v in dataframe.items():
            if not is_extension_array_dtype(v) or isinstance(
                v.array, pd.arrays.DatetimeArray | pd.arrays.TimedeltaArray
            ):
                arrays.append((k, np.asarray(v)))
            else:
                extension_arrays.append((k, v))

        indexes: dict[Hashable, Index] = {}
        index_vars: dict[Hashable, Variable] = {}

        if isinstance(idx, pd.MultiIndex):
            dims = tuple(
                name if name is not None else "level_%i" % n  # type: ignore[redundant-expr]
                for n, name in enumerate(idx.names)
            )
            for dim, lev in zip(dims, idx.levels, strict=True):
                xr_idx = PandasIndex(lev, dim)
                indexes[dim] = xr_idx
                index_vars.update(xr_idx.create_variables())
            arrays += [(k, np.asarray(v)) for k, v in extension_arrays]
            extension_arrays = []
        else:
            index_name = idx.name if idx.name is not None else "index"
            dims = (index_name,)
            xr_idx = PandasIndex(idx, index_name)
            indexes[index_name] = xr_idx
            index_vars.update(xr_idx.create_variables())

        obj = cls._construct_direct(index_vars, set(index_vars), indexes=indexes)

        if sparse:
            obj._set_sparse_data_from_dataframe(idx, arrays, dims)
        else:
            obj._set_numpy_data_from_dataframe(idx, arrays, dims)
        for name, extension_array in extension_arrays:
            obj[name] = (dims, extension_array)
        return obj[dataframe.columns] if len(dataframe.columns) else obj

    def to_dask_dataframe(
        self, dim_order: Sequence[Hashable] | None = None, set_index: bool = False
    ) -> DaskDataFrame:
        """
        Convert this dataset into a dask.dataframe.DataFrame.

        The dimensions, coordinates and data variables in this dataset form
        the columns of the DataFrame.

        Parameters
        ----------
        dim_order : list, optional
            Hierarchical dimension order for the resulting dataframe. All
            arrays are transposed to this order and then written out as flat
            vectors in contiguous order, so the last dimension in this list
            will be contiguous in the resulting DataFrame. This has a major
            influence on which operations are efficient on the resulting dask
            dataframe.

            If provided, must include all dimensions of this dataset. By
            default, dimensions are sorted alphabetically.
        set_index : bool, default: False
            If set_index=True, the dask DataFrame is indexed by this dataset's
            coordinate. Since dask DataFrames do not support multi-indexes,
            set_index only works if the dataset only contains one dimension.

        Returns
        -------
        dask.dataframe.DataFrame
        """

        import dask.array as da
        import dask.dataframe as dd

        ordered_dims = self._normalize_dim_order(dim_order=dim_order)

        columns = list(ordered_dims)
        columns.extend(k for k in self.coords if k not in self.dims)
        columns.extend(self.data_vars)

        ds_chunks = self.chunks

        series_list = []
        df_meta = pd.DataFrame()
        for name in columns:
            try:
                var = self.variables[name]
            except KeyError:
                # dimension without a matching coordinate
                size = self.sizes[name]
                data = da.arange(size, chunks=size, dtype=np.int64)
                var = Variable((name,), data)

            # IndexVariable objects have a dummy .chunk() method
            if isinstance(var, IndexVariable):
                var = var.to_base_variable()

            # Make sure var is a dask array, otherwise the array can become too large
            # when it is broadcasted to several dimensions:
            if not is_duck_dask_array(var._data):
                var = var.chunk()

            # Broadcast then flatten the array:
            var_new_dims = var.set_dims(ordered_dims).chunk(ds_chunks)
            dask_array = var_new_dims._data.reshape(-1)

            series = dd.from_dask_array(dask_array, columns=name, meta=df_meta)
            series_list.append(series)

        df = dd.concat(series_list, axis=1)

        if set_index:
            dim_order = [*ordered_dims]

            if len(dim_order) == 1:
                (dim,) = dim_order
                df = df.set_index(dim)
            else:
                # triggers an error about multi-indexes, even if only one
                # dimension is passed
                df = df.set_index(dim_order)

        return df

    def to_dict(
        self, data: bool | Literal["list", "array"] = "list", encoding: bool = False
    ) -> dict[str, Any]:
        """
        Convert this dataset to a dictionary following xarray naming
        conventions.

        Converts all variables and attributes to native Python objects
        Useful for converting to json. To avoid datetime incompatibility
        use decode_times=False kwarg in xarrray.open_dataset.

        Parameters
        ----------
        data : bool or {"list", "array"}, default: "list"
            Whether to include the actual data in the dictionary. When set to
            False, returns just the schema. If set to "array", returns data as
            underlying array type. If set to "list" (or True for backwards
            compatibility), returns data in lists of Python data types. Note
            that for obtaining the "list" output efficiently, use
            `ds.compute().to_dict(data="list")`.

        encoding : bool, default: False
            Whether to include the Dataset's encoding in the dictionary.

        Returns
        -------
        d : dict
            Dict with keys: "coords", "attrs", "dims", "data_vars" and optionally
            "encoding".

        See Also
        --------
        Dataset.from_dict
        DataArray.to_dict
        """
        d: dict = {
            "coords": {},
            "attrs": decode_numpy_dict_values(self.attrs),
            "dims": dict(self.sizes),
            "data_vars": {},
        }
        for k in self.coords:
            d["coords"].update(
                {k: self[k].variable.to_dict(data=data, encoding=encoding)}
            )
        for k in self.data_vars:
            d["data_vars"].update(
                {k: self[k].variable.to_dict(data=data, encoding=encoding)}
            )
        if encoding:
            d["encoding"] = dict(self.encoding)
        return d

    @classmethod
    def from_dict(cls, d: Mapping[Any, Any]) -> Self:
        """Convert a dictionary into an xarray.Dataset.

        Parameters
        ----------
        d : dict-like
            Mapping with a minimum structure of
                ``{"var_0": {"dims": [..], "data": [..]}, \
                            ...}``

        Returns
        -------
        obj : Dataset

        See also
        --------
        Dataset.to_dict
        DataArray.from_dict

        Examples
        --------
        >>> d = {
        ...     "t": {"dims": ("t"), "data": [0, 1, 2]},
        ...     "a": {"dims": ("t"), "data": ["a", "b", "c"]},
        ...     "b": {"dims": ("t"), "data": [10, 20, 30]},
        ... }
        >>> ds = xr.Dataset.from_dict(d)
        >>> ds
        <xarray.Dataset> Size: 60B
        Dimensions:  (t: 3)
        Coordinates:
          * t        (t) int64 24B 0 1 2
        Data variables:
            a        (t) <U1 12B 'a' 'b' 'c'
            b        (t) int64 24B 10 20 30

        >>> d = {
        ...     "coords": {
        ...         "t": {"dims": "t", "data": [0, 1, 2], "attrs": {"units": "s"}}
        ...     },
        ...     "attrs": {"title": "air temperature"},
        ...     "dims": "t",
        ...     "data_vars": {
        ...         "a": {"dims": "t", "data": [10, 20, 30]},
        ...         "b": {"dims": "t", "data": ["a", "b", "c"]},
        ...     },
        ... }
        >>> ds = xr.Dataset.from_dict(d)
        >>> ds
        <xarray.Dataset> Size: 60B
        Dimensions:  (t: 3)
        Coordinates:
          * t        (t) int64 24B 0 1 2
        Data variables:
            a        (t) int64 24B 10 20 30
            b        (t) <U1 12B 'a' 'b' 'c'
        Attributes:
            title:    air temperature

        """

        variables: Iterable[tuple[Hashable, Any]]
        if not {"coords", "data_vars"}.issubset(set(d)):
            variables = d.items()
        else:
            import itertools

            variables = itertools.chain(
                d.get("coords", {}).items(), d.get("data_vars", {}).items()
            )
        try:
            variable_dict = {
                k: (v["dims"], v["data"], v.get("attrs"), v.get("encoding"))
                for k, v in variables
            }
        except KeyError as e:
            raise ValueError(f"cannot convert dict without the key '{str(e.args[0])}'")
        obj = cls(variable_dict)

        # what if coords aren't dims?
        coords = set(d.get("coords", {})) - set(d.get("dims", {}))
        obj = obj.set_coords(coords)

        obj.attrs.update(d.get("attrs", {}))
        obj.encoding.update(d.get("encoding", {}))

        return obj

    def _unary_op(self, f, *args, **kwargs) -> Self:
        variables = {}
        keep_attrs = kwargs.pop("keep_attrs", None)
        if keep_attrs is None:
            keep_attrs = _get_keep_attrs(default=True)
        for k, v in self._variables.items():
            if k in self._coord_names:
                variables[k] = v
            else:
                variables[k] = f(v, *args, **kwargs)
                if keep_attrs:
                    variables[k]._attrs = v._attrs
        attrs = self._attrs if keep_attrs else None
        return self._replace_with_new_dims(variables, attrs=attrs)

    def _binary_op(self, other, f, reflexive=False, join=None) -> Dataset:
        from xarray.core.dataarray import DataArray
        from xarray.core.groupby import GroupBy

        if isinstance(other, GroupBy):
            return NotImplemented
        align_type = OPTIONS["arithmetic_join"] if join is None else join
        if isinstance(other, DataArray | Dataset):
            self, other = align(self, other, join=align_type, copy=False)
        g = f if not reflexive else lambda x, y: f(y, x)
        ds = self._calculate_binary_op(g, other, join=align_type)
        keep_attrs = _get_keep_attrs(default=False)
        if keep_attrs:
            ds.attrs = self.attrs
        return ds

    def _inplace_binary_op(self, other, f) -> Self:
        from xarray.core.dataarray import DataArray
        from xarray.core.groupby import GroupBy

        if isinstance(other, GroupBy):
            raise TypeError(
                "in-place operations between a Dataset and "
                "a grouped object are not permitted"
            )
        # we don't actually modify arrays in-place with in-place Dataset
        # arithmetic -- this lets us automatically align things
        if isinstance(other, DataArray | Dataset):
            other = other.reindex_like(self, copy=False)
        g = ops.inplace_to_noninplace_op(f)
        ds = self._calculate_binary_op(g, other, inplace=True)
        self._replace_with_new_dims(
            ds._variables,
            ds._coord_names,
            attrs=ds._attrs,
            indexes=ds._indexes,
            inplace=True,
        )
        return self

    def _calculate_binary_op(
        self, f, other, join="inner", inplace: bool = False
    ) -> Dataset:
        def apply_over_both(lhs_data_vars, rhs_data_vars, lhs_vars, rhs_vars):
            if inplace and set(lhs_data_vars) != set(rhs_data_vars):
                raise ValueError(
                    "datasets must have the same data variables "
                    f"for in-place arithmetic operations: {list(lhs_data_vars)}, {list(rhs_data_vars)}"
                )

            dest_vars = {}

            for k in lhs_data_vars:
                if k in rhs_data_vars:
                    dest_vars[k] = f(lhs_vars[k], rhs_vars[k])
                elif join in ["left", "outer"]:
                    dest_vars[k] = f(lhs_vars[k], np.nan)
            for k in rhs_data_vars:
                if k not in dest_vars and join in ["right", "outer"]:
                    dest_vars[k] = f(rhs_vars[k], np.nan)
            return dest_vars

        if utils.is_dict_like(other) and not isinstance(other, Dataset):
            # can't use our shortcut of doing the binary operation with
            # Variable objects, so apply over our data vars instead.
            new_data_vars = apply_over_both(
                self.data_vars, other, self.data_vars, other
            )
            return type(self)(new_data_vars)

        other_coords: Coordinates | None = getattr(other, "coords", None)
        ds = self.coords.merge(other_coords)

        if isinstance(other, Dataset):
            new_vars = apply_over_both(
                self.data_vars, other.data_vars, self.variables, other.variables
            )
        else:
            other_variable = getattr(other, "variable", other)
            new_vars = {k: f(self.variables[k], other_variable) for k in self.data_vars}
        ds._variables.update(new_vars)
        ds._dims = calculate_dimensions(ds._variables)
        return ds

    def _copy_attrs_from(self, other):
        self.attrs = other.attrs
        for v in other.variables:
            if v in self.variables:
                self.variables[v].attrs = other.variables[v].attrs

    @_deprecate_positional_args("v2023.10.0")
    def diff(
        self,
        dim: Hashable,
        n: int = 1,
        *,
        label: Literal["upper", "lower"] = "upper",
    ) -> Self:
        """Calculate the n-th order discrete difference along given axis.

        Parameters
        ----------
        dim : Hashable
            Dimension over which to calculate the finite difference.
        n : int, default: 1
            The number of times values are differenced.
        label : {"upper", "lower"}, default: "upper"
            The new coordinate in dimension ``dim`` will have the
            values of either the minuend's or subtrahend's coordinate
            for values 'upper' and 'lower', respectively.

        Returns
        -------
        difference : Dataset
            The n-th order finite difference of this object.

        Notes
        -----
        `n` matches numpy's behavior and is different from pandas' first argument named
        `periods`.

        Examples
        --------
        >>> ds = xr.Dataset({"foo": ("x", [5, 5, 6, 6])})
        >>> ds.diff("x")
        <xarray.Dataset> Size: 24B
        Dimensions:  (x: 3)
        Dimensions without coordinates: x
        Data variables:
            foo      (x) int64 24B 0 1 0
        >>> ds.diff("x", 2)
        <xarray.Dataset> Size: 16B
        Dimensions:  (x: 2)
        Dimensions without coordinates: x
        Data variables:
            foo      (x) int64 16B 1 -1

        See Also
        --------
        Dataset.differentiate
        """
        if n == 0:
            return self
        if n < 0:
            raise ValueError(f"order `n` must be non-negative but got {n}")

        # prepare slices
        slice_start = {dim: slice(None, -1)}
        slice_end = {dim: slice(1, None)}

        # prepare new coordinate
        if label == "upper":
            slice_new = slice_end
        elif label == "lower":
            slice_new = slice_start
        else:
            raise ValueError("The 'label' argument has to be either 'upper' or 'lower'")

        indexes, index_vars = isel_indexes(self.xindexes, slice_new)
        variables = {}

        for name, var in self.variables.items():
            if name in index_vars:
                variables[name] = index_vars[name]
            elif dim in var.dims:
                if name in self.data_vars:
                    variables[name] = var.isel(slice_end) - var.isel(slice_start)
                else:
                    variables[name] = var.isel(slice_new)
            else:
                variables[name] = var

        difference = self._replace_with_new_dims(variables, indexes=indexes)

        if n > 1:
            return difference.diff(dim, n - 1)
        else:
            return difference

    def shift(
        self,
        shifts: Mapping[Any, int] | None = None,
        fill_value: Any = xrdtypes.NA,
        **shifts_kwargs: int,
    ) -> Self:
        """Shift this dataset by an offset along one or more dimensions.

        Only data variables are moved; coordinates stay in place. This is
        consistent with the behavior of ``shift`` in pandas.

        Values shifted from beyond array bounds will appear at one end of
        each dimension, which are filled according to `fill_value`. For periodic
        offsets instead see `roll`.

        Parameters
        ----------
        shifts : mapping of hashable to int
            Integer offset to shift along each of the given dimensions.
            Positive offsets shift to the right; negative offsets shift to the
            left.
        fill_value : scalar or dict-like, optional
            Value to use for newly missing values. If a dict-like, maps
            variable names (including coordinates) to fill values.
        **shifts_kwargs
            The keyword arguments form of ``shifts``.
            One of shifts or shifts_kwargs must be provided.

        Returns
        -------
        shifted : Dataset
            Dataset with the same coordinates and attributes but shifted data
            variables.

        See Also
        --------
        roll

        Examples
        --------
        >>> ds = xr.Dataset({"foo": ("x", list("abcde"))})
        >>> ds.shift(x=2)
        <xarray.Dataset> Size: 40B
        Dimensions:  (x: 5)
        Dimensions without coordinates: x
        Data variables:
            foo      (x) object 40B nan nan 'a' 'b' 'c'
        """
        shifts = either_dict_or_kwargs(shifts, shifts_kwargs, "shift")
        invalid = tuple(k for k in shifts if k not in self.dims)
        if invalid:
            raise ValueError(
                f"Dimensions {invalid} not found in data dimensions {tuple(self.dims)}"
            )

        variables = {}
        for name, var in self.variables.items():
            if name in self.data_vars:
                fill_value_ = (
                    fill_value.get(name, xrdtypes.NA)
                    if isinstance(fill_value, dict)
                    else fill_value
                )

                var_shifts = {k: v for k, v in shifts.items() if k in var.dims}
                variables[name] = var.shift(fill_value=fill_value_, shifts=var_shifts)
            else:
                variables[name] = var

        return self._replace(variables)

    def roll(
        self,
        shifts: Mapping[Any, int] | None = None,
        roll_coords: bool = False,
        **shifts_kwargs: int,
    ) -> Self:
        """Roll this dataset by an offset along one or more dimensions.

        Unlike shift, roll treats the given dimensions as periodic, so will not
        create any missing values to be filled.

        Also unlike shift, roll may rotate all variables, including coordinates
        if specified. The direction of rotation is consistent with
        :py:func:`numpy.roll`.

        Parameters
        ----------
        shifts : mapping of hashable to int, optional
            A dict with keys matching dimensions and values given
            by integers to rotate each of the given dimensions. Positive
            offsets roll to the right; negative offsets roll to the left.
        roll_coords : bool, default: False
            Indicates whether to roll the coordinates by the offset too.
        **shifts_kwargs : {dim: offset, ...}, optional
            The keyword arguments form of ``shifts``.
            One of shifts or shifts_kwargs must be provided.

        Returns
        -------
        rolled : Dataset
            Dataset with the same attributes but rolled data and coordinates.

        See Also
        --------
        shift

        Examples
        --------
        >>> ds = xr.Dataset({"foo": ("x", list("abcde"))}, coords={"x": np.arange(5)})
        >>> ds.roll(x=2)
        <xarray.Dataset> Size: 60B
        Dimensions:  (x: 5)
        Coordinates:
          * x        (x) int64 40B 0 1 2 3 4
        Data variables:
            foo      (x) <U1 20B 'd' 'e' 'a' 'b' 'c'

        >>> ds.roll(x=2, roll_coords=True)
        <xarray.Dataset> Size: 60B
        Dimensions:  (x: 5)
        Coordinates:
          * x        (x) int64 40B 3 4 0 1 2
        Data variables:
            foo      (x) <U1 20B 'd' 'e' 'a' 'b' 'c'

        """
        shifts = either_dict_or_kwargs(shifts, shifts_kwargs, "roll")
        invalid = [k for k in shifts if k not in self.dims]
        if invalid:
            raise ValueError(
                f"Dimensions {invalid} not found in data dimensions {tuple(self.dims)}"
            )

        unrolled_vars: tuple[Hashable, ...]

        if roll_coords:
            indexes, index_vars = roll_indexes(self.xindexes, shifts)
            unrolled_vars = ()
        else:
            indexes = dict(self._indexes)
            index_vars = dict(self.xindexes.variables)
            unrolled_vars = tuple(self.coords)

        variables = {}
        for k, var in self.variables.items():
            if k in index_vars:
                variables[k] = index_vars[k]
            elif k not in unrolled_vars:
                variables[k] = var.roll(
                    shifts={k: s for k, s in shifts.items() if k in var.dims}
                )
            else:
                variables[k] = var

        return self._replace(variables, indexes=indexes)

    def sortby(
        self,
        variables: (
            Hashable
            | DataArray
            | Sequence[Hashable | DataArray]
            | Callable[[Self], Hashable | DataArray | list[Hashable | DataArray]]
        ),
        ascending: bool = True,
    ) -> Self:
        """
        Sort object by labels or values (along an axis).

        Sorts the dataset, either along specified dimensions,
        or according to values of 1-D dataarrays that share dimension
        with calling object.

        If the input variables are dataarrays, then the dataarrays are aligned
        (via left-join) to the calling object prior to sorting by cell values.
        NaNs are sorted to the end, following Numpy convention.

        If multiple sorts along the same dimension is
        given, numpy's lexsort is performed along that dimension:
        https://numpy.org/doc/stable/reference/generated/numpy.lexsort.html
        and the FIRST key in the sequence is used as the primary sort key,
        followed by the 2nd key, etc.

        Parameters
        ----------
        variables : Hashable, DataArray, sequence of Hashable or DataArray, or Callable
            1D DataArray objects or name(s) of 1D variable(s) in coords whose values are
            used to sort this array. If a callable, the callable is passed this object,
            and the result is used as the value for cond.
        ascending : bool, default: True
            Whether to sort by ascending or descending order.

        Returns
        -------
        sorted : Dataset
            A new dataset where all the specified dims are sorted by dim
            labels.

        See Also
        --------
        DataArray.sortby
        numpy.sort
        pandas.sort_values
        pandas.sort_index

        Examples
        --------
        >>> ds = xr.Dataset(
        ...     {
        ...         "A": (("x", "y"), [[1, 2], [3, 4]]),
        ...         "B": (("x", "y"), [[5, 6], [7, 8]]),
        ...     },
        ...     coords={"x": ["b", "a"], "y": [1, 0]},
        ... )
        >>> ds.sortby("x")
        <xarray.Dataset> Size: 88B
        Dimensions:  (x: 2, y: 2)
        Coordinates:
          * x        (x) <U1 8B 'a' 'b'
          * y        (y) int64 16B 1 0
        Data variables:
            A        (x, y) int64 32B 3 4 1 2
            B        (x, y) int64 32B 7 8 5 6
        >>> ds.sortby(lambda x: -x["y"])
        <xarray.Dataset> Size: 88B
        Dimensions:  (x: 2, y: 2)
        Coordinates:
          * x        (x) <U1 8B 'b' 'a'
          * y        (y) int64 16B 1 0
        Data variables:
            A        (x, y) int64 32B 1 2 3 4
            B        (x, y) int64 32B 5 6 7 8
        """
        from xarray.core.dataarray import DataArray

        if callable(variables):
            variables = variables(self)
        if not isinstance(variables, list):
            variables = [variables]
        else:
            variables = variables
        arrays = [v if isinstance(v, DataArray) else self[v] for v in variables]
        aligned_vars = align(self, *arrays, join="left")
        aligned_self = cast("Self", aligned_vars[0])
        aligned_other_vars = cast(tuple[DataArray, ...], aligned_vars[1:])
        vars_by_dim = defaultdict(list)
        for data_array in aligned_other_vars:
            if data_array.ndim != 1:
                raise ValueError("Input DataArray is not 1-D.")
            (key,) = data_array.dims
            vars_by_dim[key].append(data_array)

        indices = {}
        for key, arrays in vars_by_dim.items():
            order = np.lexsort(tuple(reversed(arrays)))
            indices[key] = order if ascending else order[::-1]
        return aligned_self.isel(indices)

    @_deprecate_positional_args("v2023.10.0")
    def quantile(
        self,
        q: ArrayLike,
        dim: Dims = None,
        *,
        method: QuantileMethods = "linear",
        numeric_only: bool = False,
        keep_attrs: bool | None = None,
        skipna: bool | None = None,
        interpolation: QuantileMethods | None = None,
    ) -> Self:
        """Compute the qth quantile of the data along the specified dimension.

        Returns the qth quantiles(s) of the array elements for each variable
        in the Dataset.

        Parameters
        ----------
        q : float or array-like of float
            Quantile to compute, which must be between 0 and 1 inclusive.
        dim : str or Iterable of Hashable, optional
            Dimension(s) over which to apply quantile.
        method : str, default: "linear"
            This optional parameter specifies the interpolation method to use when the
            desired quantile lies between two data points. The options sorted by their R
            type as summarized in the H&F paper [1]_ are:

                1. "inverted_cdf"
                2. "averaged_inverted_cdf"
                3. "closest_observation"
                4. "interpolated_inverted_cdf"
                5. "hazen"
                6. "weibull"
                7. "linear"  (default)
                8. "median_unbiased"
                9. "normal_unbiased"

            The first three methods are discontiuous.  The following discontinuous
            variations of the default "linear" (7.) option are also available:

                * "lower"
                * "higher"
                * "midpoint"
                * "nearest"

            See :py:func:`numpy.quantile` or [1]_ for details. The "method" argument
            was previously called "interpolation", renamed in accordance with numpy
            version 1.22.0.

        keep_attrs : bool, optional
            If True, the dataset's attributes (`attrs`) will be copied from
            the original object to the new one.  If False (default), the new
            object will be returned without attributes.
        numeric_only : bool, optional
            If True, only apply ``func`` to variables with a numeric dtype.
        skipna : bool, optional
            If True, skip missing values (as marked by NaN). By default, only
            skips missing values for float dtypes; other dtypes either do not
            have a sentinel missing value (int) or skipna=True has not been
            implemented (object, datetime64 or timedelta64).

        Returns
        -------
        quantiles : Dataset
            If `q` is a single quantile, then the result is a scalar for each
            variable in data_vars. If multiple percentiles are given, first
            axis of the result corresponds to the quantile and a quantile
            dimension is added to the return Dataset. The other dimensions are
            the dimensions that remain after the reduction of the array.

        See Also
        --------
        numpy.nanquantile, numpy.quantile, pandas.Series.quantile, DataArray.quantile

        Examples
        --------
        >>> ds = xr.Dataset(
        ...     {"a": (("x", "y"), [[0.7, 4.2, 9.4, 1.5], [6.5, 7.3, 2.6, 1.9]])},
        ...     coords={"x": [7, 9], "y": [1, 1.5, 2, 2.5]},
        ... )
        >>> ds.quantile(0)  # or ds.quantile(0, dim=...)
        <xarray.Dataset> Size: 16B
        Dimensions:   ()
        Coordinates:
            quantile  float64 8B 0.0
        Data variables:
            a         float64 8B 0.7
        >>> ds.quantile(0, dim="x")
        <xarray.Dataset> Size: 72B
        Dimensions:   (y: 4)
        Coordinates:
          * y         (y) float64 32B 1.0 1.5 2.0 2.5
            quantile  float64 8B 0.0
        Data variables:
            a         (y) float64 32B 0.7 4.2 2.6 1.5
        >>> ds.quantile([0, 0.5, 1])
        <xarray.Dataset> Size: 48B
        Dimensions:   (quantile: 3)
        Coordinates:
          * quantile  (quantile) float64 24B 0.0 0.5 1.0
        Data variables:
            a         (quantile) float64 24B 0.7 3.4 9.4
        >>> ds.quantile([0, 0.5, 1], dim="x")
        <xarray.Dataset> Size: 152B
        Dimensions:   (quantile: 3, y: 4)
        Coordinates:
          * y         (y) float64 32B 1.0 1.5 2.0 2.5
          * quantile  (quantile) float64 24B 0.0 0.5 1.0
        Data variables:
            a         (quantile, y) float64 96B 0.7 4.2 2.6 1.5 3.6 ... 6.5 7.3 9.4 1.9

        References
        ----------
        .. [1] R. J. Hyndman and Y. Fan,
           "Sample quantiles in statistical packages,"
           The American Statistician, 50(4), pp. 361-365, 1996
        """

        # interpolation renamed to method in version 0.21.0
        # check here and in variable to avoid repeated warnings
        if interpolation is not None:
            warnings.warn(
                "The `interpolation` argument to quantile was renamed to `method`.",
                FutureWarning,
            )

            if method != "linear":
                raise TypeError("Cannot pass interpolation and method keywords!")

            method = interpolation

        dims: set[Hashable]
        if isinstance(dim, str):
            dims = {dim}
        elif dim is None or dim is ...:
            dims = set(self.dims)
        else:
            dims = set(dim)

        invalid_dims = set(dims) - set(self.dims)
        if invalid_dims:
            raise ValueError(
                f"Dimensions {tuple(invalid_dims)} not found in data dimensions {tuple(self.dims)}"
            )

        q = np.asarray(q, dtype=np.float64)

        variables = {}
        for name, var in self.variables.items():
            reduce_dims = [d for d in var.dims if d in dims]
            if reduce_dims or not var.dims:
                if name not in self.coords:
                    if (
                        not numeric_only
                        or np.issubdtype(var.dtype, np.number)
                        or var.dtype == np.bool_
                    ):
                        variables[name] = var.quantile(
                            q,
                            dim=reduce_dims,
                            method=method,
                            keep_attrs=keep_attrs,
                            skipna=skipna,
                        )

            else:
                variables[name] = var

        # construct the new dataset
        coord_names = {k for k in self.coords if k in variables}
        indexes = {k: v for k, v in self._indexes.items() if k in variables}
        if keep_attrs is None:
            keep_attrs = _get_keep_attrs(default=False)
        attrs = self.attrs if keep_attrs else None
        new = self._replace_with_new_dims(
            variables, coord_names=coord_names, attrs=attrs, indexes=indexes
        )
        return new.assign_coords(quantile=q)

    @_deprecate_positional_args("v2023.10.0")
    def rank(
        self,
        dim: Hashable,
        *,
        pct: bool = False,
        keep_attrs: bool | None = None,
    ) -> Self:
        """Ranks the data.

        Equal values are assigned a rank that is the average of the ranks that
        would have been otherwise assigned to all of the values within
        that set.
        Ranks begin at 1, not 0. If pct is True, computes percentage ranks.

        NaNs in the input array are returned as NaNs.

        The `bottleneck` library is required.

        Parameters
        ----------
        dim : Hashable
            Dimension over which to compute rank.
        pct : bool, default: False
            If True, compute percentage ranks, otherwise compute integer ranks.
        keep_attrs : bool or None, optional
            If True, the dataset's attributes (`attrs`) will be copied from
            the original object to the new one.  If False, the new
            object will be returned without attributes.

        Returns
        -------
        ranked : Dataset
            Variables that do not depend on `dim` are dropped.
        """
        if not OPTIONS["use_bottleneck"]:
            raise RuntimeError(
                "rank requires bottleneck to be enabled."
                " Call `xr.set_options(use_bottleneck=True)` to enable it."
            )

        if dim not in self.dims:
            raise ValueError(
                f"Dimension {dim!r} not found in data dimensions {tuple(self.dims)}"
            )

        variables = {}
        for name, var in self.variables.items():
            if name in self.data_vars:
                if dim in var.dims:
                    variables[name] = var.rank(dim, pct=pct)
            else:
                variables[name] = var

        coord_names = set(self.coords)
        if keep_attrs is None:
            keep_attrs = _get_keep_attrs(default=False)
        attrs = self.attrs if keep_attrs else None
        return self._replace(variables, coord_names, attrs=attrs)

    def differentiate(
        self,
        coord: Hashable,
        edge_order: Literal[1, 2] = 1,
        datetime_unit: DatetimeUnitOptions | None = None,
    ) -> Self:
        """Differentiate with the second order accurate central
        differences.

        .. note::
            This feature is limited to simple cartesian geometry, i.e. coord
            must be one dimensional.

        Parameters
        ----------
        coord : Hashable
            The coordinate to be used to compute the gradient.
        edge_order : {1, 2}, default: 1
            N-th order accurate differences at the boundaries.
        datetime_unit : None or {"Y", "M", "W", "D", "h", "m", "s", "ms", \
            "us", "ns", "ps", "fs", "as", None}, default: None
            Unit to compute gradient. Only valid for datetime coordinate.

        Returns
        -------
        differentiated: Dataset

        See also
        --------
        numpy.gradient: corresponding numpy function
        """
        from xarray.core.variable import Variable

        if coord not in self.variables and coord not in self.dims:
            variables_and_dims = tuple(set(self.variables.keys()).union(self.dims))
            raise ValueError(
                f"Coordinate {coord!r} not found in variables or dimensions {variables_and_dims}."
            )

        coord_var = self[coord].variable
        if coord_var.ndim != 1:
            raise ValueError(
                f"Coordinate {coord} must be 1 dimensional but is {coord_var.ndim}"
                " dimensional"
            )

        dim = coord_var.dims[0]
        if _contains_datetime_like_objects(coord_var):
            if coord_var.dtype.kind in "mM" and datetime_unit is None:
                datetime_unit = cast(
                    "DatetimeUnitOptions", np.datetime_data(coord_var.dtype)[0]
                )
            elif datetime_unit is None:
                datetime_unit = "s"  # Default to seconds for cftime objects
            coord_var = coord_var._to_numeric(datetime_unit=datetime_unit)

        variables = {}
        for k, v in self.variables.items():
            if k in self.data_vars and dim in v.dims and k not in self.coords:
                if _contains_datetime_like_objects(v):
                    v = v._to_numeric(datetime_unit=datetime_unit)
                grad = duck_array_ops.gradient(
                    v.data,
                    coord_var.data,
                    edge_order=edge_order,
                    axis=v.get_axis_num(dim),
                )
                variables[k] = Variable(v.dims, grad)
            else:
                variables[k] = v
        return self._replace(variables)

    def integrate(
        self,
        coord: Hashable | Sequence[Hashable],
        datetime_unit: DatetimeUnitOptions = None,
    ) -> Self:
        """Integrate along the given coordinate using the trapezoidal rule.

        .. note::
            This feature is limited to simple cartesian geometry, i.e. coord
            must be one dimensional.

        Parameters
        ----------
        coord : hashable, or sequence of hashable
            Coordinate(s) used for the integration.
        datetime_unit : {'Y', 'M', 'W', 'D', 'h', 'm', 's', 'ms', 'us', 'ns', \
                        'ps', 'fs', 'as', None}, optional
            Specify the unit if datetime coordinate is used.

        Returns
        -------
        integrated : Dataset

        See also
        --------
        DataArray.integrate
        numpy.trapz : corresponding numpy function

        Examples
        --------
        >>> ds = xr.Dataset(
        ...     data_vars={"a": ("x", [5, 5, 6, 6]), "b": ("x", [1, 2, 1, 0])},
        ...     coords={"x": [0, 1, 2, 3], "y": ("x", [1, 7, 3, 5])},
        ... )
        >>> ds
        <xarray.Dataset> Size: 128B
        Dimensions:  (x: 4)
        Coordinates:
          * x        (x) int64 32B 0 1 2 3
            y        (x) int64 32B 1 7 3 5
        Data variables:
            a        (x) int64 32B 5 5 6 6
            b        (x) int64 32B 1 2 1 0
        >>> ds.integrate("x")
        <xarray.Dataset> Size: 16B
        Dimensions:  ()
        Data variables:
            a        float64 8B 16.5
            b        float64 8B 3.5
        >>> ds.integrate("y")
        <xarray.Dataset> Size: 16B
        Dimensions:  ()
        Data variables:
            a        float64 8B 20.0
            b        float64 8B 4.0
        """
        if not isinstance(coord, list | tuple):
            coord = (coord,)
        result = self
        for c in coord:
            result = result._integrate_one(c, datetime_unit=datetime_unit)
        return result

    def _integrate_one(self, coord, datetime_unit=None, cumulative=False):
        from xarray.core.variable import Variable

        if coord not in self.variables and coord not in self.dims:
            variables_and_dims = tuple(set(self.variables.keys()).union(self.dims))
            raise ValueError(
                f"Coordinate {coord!r} not found in variables or dimensions {variables_and_dims}."
            )

        coord_var = self[coord].variable
        if coord_var.ndim != 1:
            raise ValueError(
                f"Coordinate {coord} must be 1 dimensional but is {coord_var.ndim}"
                " dimensional"
            )

        dim = coord_var.dims[0]
        if _contains_datetime_like_objects(coord_var):
            if coord_var.dtype.kind in "mM" and datetime_unit is None:
                datetime_unit, _ = np.datetime_data(coord_var.dtype)
            elif datetime_unit is None:
                datetime_unit = "s"  # Default to seconds for cftime objects
            coord_var = coord_var._replace(
                data=datetime_to_numeric(coord_var.data, datetime_unit=datetime_unit)
            )

        variables = {}
        coord_names = set()
        for k, v in self.variables.items():
            if k in self.coords:
                if dim not in v.dims or cumulative:
                    variables[k] = v
                    coord_names.add(k)
            else:
                if k in self.data_vars and dim in v.dims:
                    if _contains_datetime_like_objects(v):
                        v = datetime_to_numeric(v, datetime_unit=datetime_unit)
                    if cumulative:
                        integ = duck_array_ops.cumulative_trapezoid(
                            v.data, coord_var.data, axis=v.get_axis_num(dim)
                        )
                        v_dims = v.dims
                    else:
                        integ = duck_array_ops.trapz(
                            v.data, coord_var.data, axis=v.get_axis_num(dim)
                        )
                        v_dims = list(v.dims)
                        v_dims.remove(dim)
                    variables[k] = Variable(v_dims, integ)
                else:
                    variables[k] = v
        indexes = {k: v for k, v in self._indexes.items() if k in variables}
        return self._replace_with_new_dims(
            variables, coord_names=coord_names, indexes=indexes
        )

    def cumulative_integrate(
        self,
        coord: Hashable | Sequence[Hashable],
        datetime_unit: DatetimeUnitOptions = None,
    ) -> Self:
        """Integrate along the given coordinate using the trapezoidal rule.

        .. note::
            This feature is limited to simple cartesian geometry, i.e. coord
            must be one dimensional.

            The first entry of the cumulative integral of each variable is always 0, in
            order to keep the length of the dimension unchanged between input and
            output.

        Parameters
        ----------
        coord : hashable, or sequence of hashable
            Coordinate(s) used for the integration.
        datetime_unit : {'Y', 'M', 'W', 'D', 'h', 'm', 's', 'ms', 'us', 'ns', \
                        'ps', 'fs', 'as', None}, optional
            Specify the unit if datetime coordinate is used.

        Returns
        -------
        integrated : Dataset

        See also
        --------
        DataArray.cumulative_integrate
        scipy.integrate.cumulative_trapezoid : corresponding scipy function

        Examples
        --------
        >>> ds = xr.Dataset(
        ...     data_vars={"a": ("x", [5, 5, 6, 6]), "b": ("x", [1, 2, 1, 0])},
        ...     coords={"x": [0, 1, 2, 3], "y": ("x", [1, 7, 3, 5])},
        ... )
        >>> ds
        <xarray.Dataset> Size: 128B
        Dimensions:  (x: 4)
        Coordinates:
          * x        (x) int64 32B 0 1 2 3
            y        (x) int64 32B 1 7 3 5
        Data variables:
            a        (x) int64 32B 5 5 6 6
            b        (x) int64 32B 1 2 1 0
        >>> ds.cumulative_integrate("x")
        <xarray.Dataset> Size: 128B
        Dimensions:  (x: 4)
        Coordinates:
          * x        (x) int64 32B 0 1 2 3
            y        (x) int64 32B 1 7 3 5
        Data variables:
            a        (x) float64 32B 0.0 5.0 10.5 16.5
            b        (x) float64 32B 0.0 1.5 3.0 3.5
        >>> ds.cumulative_integrate("y")
        <xarray.Dataset> Size: 128B
        Dimensions:  (x: 4)
        Coordinates:
          * x        (x) int64 32B 0 1 2 3
            y        (x) int64 32B 1 7 3 5
        Data variables:
            a        (x) float64 32B 0.0 30.0 8.0 20.0
            b        (x) float64 32B 0.0 9.0 3.0 4.0
        """
        if not isinstance(coord, list | tuple):
            coord = (coord,)
        result = self
        for c in coord:
            result = result._integrate_one(
                c, datetime_unit=datetime_unit, cumulative=True
            )
        return result

    @property
    def real(self) -> Self:
        """
        The real part of each data variable.

        See Also
        --------
        numpy.ndarray.real
        """
        return self.map(lambda x: x.real, keep_attrs=True)

    @property
    def imag(self) -> Self:
        """
        The imaginary part of each data variable.

        See Also
        --------
        numpy.ndarray.imag
        """
        return self.map(lambda x: x.imag, keep_attrs=True)

    plot = utils.UncachedAccessor(DatasetPlotAccessor)

    def filter_by_attrs(self, **kwargs) -> Self:
        """Returns a ``Dataset`` with variables that match specific conditions.

        Can pass in ``key=value`` or ``key=callable``.  A Dataset is returned
        containing only the variables for which all the filter tests pass.
        These tests are either ``key=value`` for which the attribute ``key``
        has the exact value ``value`` or the callable passed into
        ``key=callable`` returns True. The callable will be passed a single
        value, either the value of the attribute ``key`` or ``None`` if the
        DataArray does not have an attribute with the name ``key``.

        Parameters
        ----------
        **kwargs
            key : str
                Attribute name.
            value : callable or obj
                If value is a callable, it should return a boolean in the form
                of bool = func(attr) where attr is da.attrs[key].
                Otherwise, value will be compared to the each
                DataArray's attrs[key].

        Returns
        -------
        new : Dataset
            New dataset with variables filtered by attribute.

        Examples
        --------
        >>> temp = 15 + 8 * np.random.randn(2, 2, 3)
        >>> precip = 10 * np.random.rand(2, 2, 3)
        >>> lon = [[-99.83, -99.32], [-99.79, -99.23]]
        >>> lat = [[42.25, 42.21], [42.63, 42.59]]
        >>> dims = ["x", "y", "time"]
        >>> temp_attr = dict(standard_name="air_potential_temperature")
        >>> precip_attr = dict(standard_name="convective_precipitation_flux")

        >>> ds = xr.Dataset(
        ...     dict(
        ...         temperature=(dims, temp, temp_attr),
        ...         precipitation=(dims, precip, precip_attr),
        ...     ),
        ...     coords=dict(
        ...         lon=(["x", "y"], lon),
        ...         lat=(["x", "y"], lat),
        ...         time=pd.date_range("2014-09-06", periods=3),
        ...         reference_time=pd.Timestamp("2014-09-05"),
        ...     ),
        ... )

        Get variables matching a specific standard_name:

        >>> ds.filter_by_attrs(standard_name="convective_precipitation_flux")
        <xarray.Dataset> Size: 192B
        Dimensions:         (x: 2, y: 2, time: 3)
        Coordinates:
            lon             (x, y) float64 32B -99.83 -99.32 -99.79 -99.23
            lat             (x, y) float64 32B 42.25 42.21 42.63 42.59
          * time            (time) datetime64[ns] 24B 2014-09-06 2014-09-07 2014-09-08
            reference_time  datetime64[ns] 8B 2014-09-05
        Dimensions without coordinates: x, y
        Data variables:
            precipitation   (x, y, time) float64 96B 5.68 9.256 0.7104 ... 4.615 7.805

        Get all variables that have a standard_name attribute:

        >>> standard_name = lambda v: v is not None
        >>> ds.filter_by_attrs(standard_name=standard_name)
        <xarray.Dataset> Size: 288B
        Dimensions:         (x: 2, y: 2, time: 3)
        Coordinates:
            lon             (x, y) float64 32B -99.83 -99.32 -99.79 -99.23
            lat             (x, y) float64 32B 42.25 42.21 42.63 42.59
          * time            (time) datetime64[ns] 24B 2014-09-06 2014-09-07 2014-09-08
            reference_time  datetime64[ns] 8B 2014-09-05
        Dimensions without coordinates: x, y
        Data variables:
            temperature     (x, y, time) float64 96B 29.11 18.2 22.83 ... 16.15 26.63
            precipitation   (x, y, time) float64 96B 5.68 9.256 0.7104 ... 4.615 7.805

        """
        selection = []
        for var_name, variable in self.variables.items():
            has_value_flag = False
            for attr_name, pattern in kwargs.items():
                attr_value = variable.attrs.get(attr_name)
                if (callable(pattern) and pattern(attr_value)) or attr_value == pattern:
                    has_value_flag = True
                else:
                    has_value_flag = False
                    break
            if has_value_flag is True:
                selection.append(var_name)
        return self[selection]

    def unify_chunks(self) -> Self:
        """Unify chunk size along all chunked dimensions of this Dataset.

        Returns
        -------
        Dataset with consistent chunk sizes for all dask-array variables

        See Also
        --------
        dask.array.core.unify_chunks
        """

        return unify_chunks(self)[0]

    def map_blocks(
        self,
        func: Callable[..., T_Xarray],
        args: Sequence[Any] = (),
        kwargs: Mapping[str, Any] | None = None,
        template: DataArray | Dataset | None = None,
    ) -> T_Xarray:
        """
        Apply a function to each block of this Dataset.

        .. warning::
            This method is experimental and its signature may change.

        Parameters
        ----------
        func : callable
            User-provided function that accepts a Dataset as its first
            parameter. The function will receive a subset or 'block' of this Dataset (see below),
            corresponding to one chunk along each chunked dimension. ``func`` will be
            executed as ``func(subset_dataset, *subset_args, **kwargs)``.

            This function must return either a single DataArray or a single Dataset.

            This function cannot add a new chunked dimension.
        args : sequence
            Passed to func after unpacking and subsetting any xarray objects by blocks.
            xarray objects in args must be aligned with obj, otherwise an error is raised.
        kwargs : Mapping or None
            Passed verbatim to func after unpacking. xarray objects, if any, will not be
            subset to blocks. Passing dask collections in kwargs is not allowed.
        template : DataArray, Dataset or None, optional
            xarray object representing the final result after compute is called. If not provided,
            the function will be first run on mocked-up data, that looks like this object but
            has sizes 0, to determine properties of the returned object such as dtype,
            variable names, attributes, new dimensions and new indexes (if any).
            ``template`` must be provided if the function changes the size of existing dimensions.
            When provided, ``attrs`` on variables in `template` are copied over to the result. Any
            ``attrs`` set by ``func`` will be ignored.

        Returns
        -------
        A single DataArray or Dataset with dask backend, reassembled from the outputs of the
        function.

        Notes
        -----
        This function is designed for when ``func`` needs to manipulate a whole xarray object
        subset to each block. Each block is loaded into memory. In the more common case where
        ``func`` can work on numpy arrays, it is recommended to use ``apply_ufunc``.

        If none of the variables in this object is backed by dask arrays, calling this function is
        equivalent to calling ``func(obj, *args, **kwargs)``.

        See Also
        --------
        dask.array.map_blocks, xarray.apply_ufunc, xarray.Dataset.map_blocks
        xarray.DataArray.map_blocks

        :doc:`xarray-tutorial:advanced/map_blocks/map_blocks`
            Advanced Tutorial on map_blocks with dask


        Examples
        --------
        Calculate an anomaly from climatology using ``.groupby()``. Using
        ``xr.map_blocks()`` allows for parallel operations with knowledge of ``xarray``,
        its indices, and its methods like ``.groupby()``.

        >>> def calculate_anomaly(da, groupby_type="time.month"):
        ...     gb = da.groupby(groupby_type)
        ...     clim = gb.mean(dim="time")
        ...     return gb - clim
        ...
        >>> time = xr.cftime_range("1990-01", "1992-01", freq="ME")
        >>> month = xr.DataArray(time.month, coords={"time": time}, dims=["time"])
        >>> np.random.seed(123)
        >>> array = xr.DataArray(
        ...     np.random.rand(len(time)),
        ...     dims=["time"],
        ...     coords={"time": time, "month": month},
        ... ).chunk()
        >>> ds = xr.Dataset({"a": array})
        >>> ds.map_blocks(calculate_anomaly, template=ds).compute()
        <xarray.Dataset> Size: 576B
        Dimensions:  (time: 24)
        Coordinates:
          * time     (time) object 192B 1990-01-31 00:00:00 ... 1991-12-31 00:00:00
            month    (time) int64 192B 1 2 3 4 5 6 7 8 9 10 ... 3 4 5 6 7 8 9 10 11 12
        Data variables:
            a        (time) float64 192B 0.1289 0.1132 -0.0856 ... 0.1906 -0.05901

        Note that one must explicitly use ``args=[]`` and ``kwargs={}`` to pass arguments
        to the function being applied in ``xr.map_blocks()``:

        >>> ds.map_blocks(
        ...     calculate_anomaly,
        ...     kwargs={"groupby_type": "time.year"},
        ...     template=ds,
        ... )
        <xarray.Dataset> Size: 576B
        Dimensions:  (time: 24)
        Coordinates:
          * time     (time) object 192B 1990-01-31 00:00:00 ... 1991-12-31 00:00:00
            month    (time) int64 192B dask.array<chunksize=(24,), meta=np.ndarray>
        Data variables:
            a        (time) float64 192B dask.array<chunksize=(24,), meta=np.ndarray>
        """
        from xarray.core.parallel import map_blocks

        return map_blocks(func, self, args, kwargs, template)

    def polyfit(
        self,
        dim: Hashable,
        deg: int,
        skipna: bool | None = None,
        rcond: float | None = None,
        w: Hashable | Any = None,
        full: bool = False,
        cov: bool | Literal["unscaled"] = False,
    ) -> Self:
        """
        Least squares polynomial fit.

        This replicates the behaviour of `numpy.polyfit` but differs by skipping
        invalid values when `skipna = True`.

        Parameters
        ----------
        dim : hashable
            Coordinate along which to fit the polynomials.
        deg : int
            Degree of the fitting polynomial.
        skipna : bool or None, optional
            If True, removes all invalid values before fitting each 1D slices of the array.
            Default is True if data is stored in a dask.array or if there is any
            invalid values, False otherwise.
        rcond : float or None, optional
            Relative condition number to the fit.
        w : hashable or Any, optional
            Weights to apply to the y-coordinate of the sample points.
            Can be an array-like object or the name of a coordinate in the dataset.
        full : bool, default: False
            Whether to return the residuals, matrix rank and singular values in addition
            to the coefficients.
        cov : bool or "unscaled", default: False
            Whether to return to the covariance matrix in addition to the coefficients.
            The matrix is not scaled if `cov='unscaled'`.

        Returns
        -------
        polyfit_results : Dataset
            A single dataset which contains (for each "var" in the input dataset):

            [var]_polyfit_coefficients
                The coefficients of the best fit for each variable in this dataset.
            [var]_polyfit_residuals
                The residuals of the least-square computation for each variable (only included if `full=True`)
                When the matrix rank is deficient, np.nan is returned.
            [dim]_matrix_rank
                The effective rank of the scaled Vandermonde coefficient matrix (only included if `full=True`)
                The rank is computed ignoring the NaN values that might be skipped.
            [dim]_singular_values
                The singular values of the scaled Vandermonde coefficient matrix (only included if `full=True`)
            [var]_polyfit_covariance
                The covariance matrix of the polynomial coefficient estimates (only included if `full=False` and `cov=True`)

        Warns
        -----
        RankWarning
            The rank of the coefficient matrix in the least-squares fit is deficient.
            The warning is not raised with in-memory (not dask) data and `full=True`.

        See Also
        --------
        numpy.polyfit
        numpy.polyval
        xarray.polyval
        """
        from xarray.core.dataarray import DataArray

        variables = {}
        skipna_da = skipna

        x = get_clean_interp_index(self, dim, strict=False)
        xname = f"{self[dim].name}_"
        order = int(deg) + 1
        lhs = np.vander(x, order)

        if rcond is None:
            rcond = x.shape[0] * np.finfo(x.dtype).eps

        # Weights:
        if w is not None:
            if isinstance(w, Hashable):
                w = self.coords[w]
            w = np.asarray(w)
            if w.ndim != 1:
                raise TypeError("Expected a 1-d array for weights.")
            if w.shape[0] != lhs.shape[0]:
                raise TypeError(f"Expected w and {dim} to have the same length")
            lhs *= w[:, np.newaxis]

        # Scaling
        scale = np.sqrt((lhs * lhs).sum(axis=0))
        lhs /= scale

        degree_dim = utils.get_temp_dimname(self.dims, "degree")

        rank = np.linalg.matrix_rank(lhs)

        if full:
            rank = DataArray(rank, name=xname + "matrix_rank")
            variables[rank.name] = rank
            _sing = np.linalg.svd(lhs, compute_uv=False)
            sing = DataArray(
                _sing,
                dims=(degree_dim,),
                coords={degree_dim: np.arange(rank - 1, -1, -1)},
                name=xname + "singular_values",
            )
            variables[sing.name] = sing

        for name, da in self.data_vars.items():
            if dim not in da.dims:
                continue

            if is_duck_dask_array(da.data) and (
                rank != order or full or skipna is None
            ):
                # Current algorithm with dask and skipna=False neither supports
                # deficient ranks nor does it output the "full" info (issue dask/dask#6516)
                skipna_da = True
            elif skipna is None:
                skipna_da = bool(np.any(da.isnull()))

            dims_to_stack = [dimname for dimname in da.dims if dimname != dim]
            stacked_coords: dict[Hashable, DataArray] = {}
            if dims_to_stack:
                stacked_dim = utils.get_temp_dimname(dims_to_stack, "stacked")
                rhs = da.transpose(dim, *dims_to_stack).stack(
                    {stacked_dim: dims_to_stack}
                )
                stacked_coords = {stacked_dim: rhs[stacked_dim]}
                scale_da = scale[:, np.newaxis]
            else:
                rhs = da
                scale_da = scale

            if w is not None:
                rhs = rhs * w[:, np.newaxis]

            with warnings.catch_warnings():
                if full:  # Copy np.polyfit behavior
                    warnings.simplefilter("ignore", RankWarning)
                else:  # Raise only once per variable
                    warnings.simplefilter("once", RankWarning)

                coeffs, residuals = duck_array_ops.least_squares(
                    lhs, rhs.data, rcond=rcond, skipna=skipna_da
                )

            if isinstance(name, str):
                name = f"{name}_"
            else:
                # Thus a ReprObject => polyfit was called on a DataArray
                name = ""

            coeffs = DataArray(
                coeffs / scale_da,
                dims=[degree_dim] + list(stacked_coords.keys()),
                coords={degree_dim: np.arange(order)[::-1], **stacked_coords},
                name=name + "polyfit_coefficients",
            )
            if dims_to_stack:
                coeffs = coeffs.unstack(stacked_dim)
            variables[coeffs.name] = coeffs

            if full or (cov is True):
                residuals = DataArray(
                    residuals if dims_to_stack else residuals.squeeze(),
                    dims=list(stacked_coords.keys()),
                    coords=stacked_coords,
                    name=name + "polyfit_residuals",
                )
                if dims_to_stack:
                    residuals = residuals.unstack(stacked_dim)
                variables[residuals.name] = residuals

            if cov:
                Vbase = np.linalg.inv(np.dot(lhs.T, lhs))
                Vbase /= np.outer(scale, scale)
                if cov == "unscaled":
                    fac = 1
                else:
                    if x.shape[0] <= order:
                        raise ValueError(
                            "The number of data points must exceed order to scale the covariance matrix."
                        )
                    fac = residuals / (x.shape[0] - order)
                covariance = DataArray(Vbase, dims=("cov_i", "cov_j")) * fac
                variables[name + "polyfit_covariance"] = covariance

        return type(self)(data_vars=variables, attrs=self.attrs.copy())

    def pad(
        self,
        pad_width: Mapping[Any, int | tuple[int, int]] | None = None,
        mode: PadModeOptions = "constant",
        stat_length: (
            int | tuple[int, int] | Mapping[Any, tuple[int, int]] | None
        ) = None,
        constant_values: T_DatasetPadConstantValues | None = None,
        end_values: int | tuple[int, int] | Mapping[Any, tuple[int, int]] | None = None,
        reflect_type: PadReflectOptions = None,
        keep_attrs: bool | None = None,
        **pad_width_kwargs: Any,
    ) -> Self:
        """Pad this dataset along one or more dimensions.

        .. warning::
            This function is experimental and its behaviour is likely to change
            especially regarding padding of dimension coordinates (or IndexVariables).

        When using one of the modes ("edge", "reflect", "symmetric", "wrap"),
        coordinates will be padded with the same mode, otherwise coordinates
        are padded using the "constant" mode with fill_value dtypes.NA.

        Parameters
        ----------
        pad_width : mapping of hashable to tuple of int
            Mapping with the form of {dim: (pad_before, pad_after)}
            describing the number of values padded along each dimension.
            {dim: pad} is a shortcut for pad_before = pad_after = pad
        mode : {"constant", "edge", "linear_ramp", "maximum", "mean", "median", \
            "minimum", "reflect", "symmetric", "wrap"}, default: "constant"
            How to pad the DataArray (taken from numpy docs):

            - "constant": Pads with a constant value.
            - "edge": Pads with the edge values of array.
            - "linear_ramp": Pads with the linear ramp between end_value and the
              array edge value.
            - "maximum": Pads with the maximum value of all or part of the
              vector along each axis.
            - "mean": Pads with the mean value of all or part of the
              vector along each axis.
            - "median": Pads with the median value of all or part of the
              vector along each axis.
            - "minimum": Pads with the minimum value of all or part of the
              vector along each axis.
            - "reflect": Pads with the reflection of the vector mirrored on
              the first and last values of the vector along each axis.
            - "symmetric": Pads with the reflection of the vector mirrored
              along the edge of the array.
            - "wrap": Pads with the wrap of the vector along the axis.
              The first values are used to pad the end and the
              end values are used to pad the beginning.

        stat_length : int, tuple or mapping of hashable to tuple, default: None
            Used in 'maximum', 'mean', 'median', and 'minimum'.  Number of
            values at edge of each axis used to calculate the statistic value.
            {dim_1: (before_1, after_1), ... dim_N: (before_N, after_N)} unique
            statistic lengths along each dimension.
            ((before, after),) yields same before and after statistic lengths
            for each dimension.
            (stat_length,) or int is a shortcut for before = after = statistic
            length for all axes.
            Default is ``None``, to use the entire axis.
        constant_values : scalar, tuple, mapping of dim name to scalar or tuple, or \
            mapping of var name to scalar, tuple or to mapping of dim name to scalar or tuple, default: None
            Used in 'constant'. The values to set the padded values for each data variable / axis.
            ``{var_1: {dim_1: (before_1, after_1), ... dim_N: (before_N, after_N)}, ...
            var_M: (before, after)}`` unique pad constants per data variable.
            ``{dim_1: (before_1, after_1), ... dim_N: (before_N, after_N)}`` unique
            pad constants along each dimension.
            ``((before, after),)`` yields same before and after constants for each
            dimension.
            ``(constant,)`` or ``constant`` is a shortcut for ``before = after = constant`` for
            all dimensions.
            Default is ``None``, pads with ``np.nan``.
        end_values : scalar, tuple or mapping of hashable to tuple, default: None
            Used in 'linear_ramp'.  The values used for the ending value of the
            linear_ramp and that will form the edge of the padded array.
            ``{dim_1: (before_1, after_1), ... dim_N: (before_N, after_N)}`` unique
            end values along each dimension.
            ``((before, after),)`` yields same before and after end values for each
            axis.
            ``(constant,)`` or ``constant`` is a shortcut for ``before = after = constant`` for
            all axes.
            Default is None.
        reflect_type : {"even", "odd", None}, optional
            Used in "reflect", and "symmetric".  The "even" style is the
            default with an unaltered reflection around the edge value.  For
            the "odd" style, the extended part of the array is created by
            subtracting the reflected values from two times the edge value.
        keep_attrs : bool or None, optional
            If True, the attributes (``attrs``) will be copied from the
            original object to the new one. If False, the new object
            will be returned without attributes.
        **pad_width_kwargs
            The keyword arguments form of ``pad_width``.
            One of ``pad_width`` or ``pad_width_kwargs`` must be provided.

        Returns
        -------
        padded : Dataset
            Dataset with the padded coordinates and data.

        See Also
        --------
        Dataset.shift, Dataset.roll, Dataset.bfill, Dataset.ffill, numpy.pad, dask.array.pad

        Notes
        -----
        By default when ``mode="constant"`` and ``constant_values=None``, integer types will be
        promoted to ``float`` and padded with ``np.nan``. To avoid type promotion
        specify ``constant_values=np.nan``

        Padding coordinates will drop their corresponding index (if any) and will reset default
        indexes for dimension coordinates.

        Examples
        --------
        >>> ds = xr.Dataset({"foo": ("x", range(5))})
        >>> ds.pad(x=(1, 2))
        <xarray.Dataset> Size: 64B
        Dimensions:  (x: 8)
        Dimensions without coordinates: x
        Data variables:
            foo      (x) float64 64B nan 0.0 1.0 2.0 3.0 4.0 nan nan
        """
        pad_width = either_dict_or_kwargs(pad_width, pad_width_kwargs, "pad")

        if mode in ("edge", "reflect", "symmetric", "wrap"):
            coord_pad_mode = mode
            coord_pad_options = {
                "stat_length": stat_length,
                "constant_values": constant_values,
                "end_values": end_values,
                "reflect_type": reflect_type,
            }
        else:
            coord_pad_mode = "constant"
            coord_pad_options = {}

        if keep_attrs is None:
            keep_attrs = _get_keep_attrs(default=True)

        variables = {}

        # keep indexes that won't be affected by pad and drop all other indexes
        xindexes = self.xindexes
        pad_dims = set(pad_width)
        indexes = {}
        for k, idx in xindexes.items():
            if not pad_dims.intersection(xindexes.get_all_dims(k)):
                indexes[k] = idx

        for name, var in self.variables.items():
            var_pad_width = {k: v for k, v in pad_width.items() if k in var.dims}
            if not var_pad_width:
                variables[name] = var
            elif name in self.data_vars:
                if utils.is_dict_like(constant_values):
                    if name in constant_values.keys():
                        filtered_constant_values = constant_values[name]
                    elif not set(var.dims).isdisjoint(constant_values.keys()):
                        filtered_constant_values = {
                            k: v for k, v in constant_values.items() if k in var.dims
                        }
                    else:
                        filtered_constant_values = 0  # TODO: https://github.com/pydata/xarray/pull/9353#discussion_r1724018352
                else:
                    filtered_constant_values = constant_values
                variables[name] = var.pad(
                    pad_width=var_pad_width,
                    mode=mode,
                    stat_length=stat_length,
                    constant_values=filtered_constant_values,
                    end_values=end_values,
                    reflect_type=reflect_type,
                    keep_attrs=keep_attrs,
                )
            else:
                variables[name] = var.pad(
                    pad_width=var_pad_width,
                    mode=coord_pad_mode,
                    keep_attrs=keep_attrs,
                    **coord_pad_options,  # type: ignore[arg-type]
                )
                # reset default index of dimension coordinates
                if (name,) == var.dims:
                    dim_var = {name: variables[name]}
                    index = PandasIndex.from_variables(dim_var, options={})
                    index_vars = index.create_variables(dim_var)
                    indexes[name] = index
                    variables[name] = index_vars[name]

        attrs = self._attrs if keep_attrs else None
        return self._replace_with_new_dims(variables, indexes=indexes, attrs=attrs)

    @_deprecate_positional_args("v2023.10.0")
    def idxmin(
        self,
        dim: Hashable | None = None,
        *,
        skipna: bool | None = None,
        fill_value: Any = xrdtypes.NA,
        keep_attrs: bool | None = None,
    ) -> Self:
        """Return the coordinate label of the minimum value along a dimension.

        Returns a new `Dataset` named after the dimension with the values of
        the coordinate labels along that dimension corresponding to minimum
        values along that dimension.

        In comparison to :py:meth:`~Dataset.argmin`, this returns the
        coordinate label while :py:meth:`~Dataset.argmin` returns the index.

        Parameters
        ----------
        dim : Hashable, optional
            Dimension over which to apply `idxmin`.  This is optional for 1D
            variables, but required for variables with 2 or more dimensions.
        skipna : bool or None, optional
            If True, skip missing values (as marked by NaN). By default, only
            skips missing values for ``float``, ``complex``, and ``object``
            dtypes; other dtypes either do not have a sentinel missing value
            (``int``) or ``skipna=True`` has not been implemented
            (``datetime64`` or ``timedelta64``).
        fill_value : Any, default: NaN
            Value to be filled in case all of the values along a dimension are
            null.  By default this is NaN.  The fill value and result are
            automatically converted to a compatible dtype if possible.
            Ignored if ``skipna`` is False.
        keep_attrs : bool or None, optional
            If True, the attributes (``attrs``) will be copied from the
            original object to the new one. If False, the new object
            will be returned without attributes.

        Returns
        -------
        reduced : Dataset
            New `Dataset` object with `idxmin` applied to its data and the
            indicated dimension removed.

        See Also
        --------
        DataArray.idxmin, Dataset.idxmax, Dataset.min, Dataset.argmin

        Examples
        --------
        >>> array1 = xr.DataArray(
        ...     [0, 2, 1, 0, -2], dims="x", coords={"x": ["a", "b", "c", "d", "e"]}
        ... )
        >>> array2 = xr.DataArray(
        ...     [
        ...         [2.0, 1.0, 2.0, 0.0, -2.0],
        ...         [-4.0, np.nan, 2.0, np.nan, -2.0],
        ...         [np.nan, np.nan, 1.0, np.nan, np.nan],
        ...     ],
        ...     dims=["y", "x"],
        ...     coords={"y": [-1, 0, 1], "x": ["a", "b", "c", "d", "e"]},
        ... )
        >>> ds = xr.Dataset({"int": array1, "float": array2})
        >>> ds.min(dim="x")
        <xarray.Dataset> Size: 56B
        Dimensions:  (y: 3)
        Coordinates:
          * y        (y) int64 24B -1 0 1
        Data variables:
            int      int64 8B -2
            float    (y) float64 24B -2.0 -4.0 1.0
        >>> ds.argmin(dim="x")
        <xarray.Dataset> Size: 56B
        Dimensions:  (y: 3)
        Coordinates:
          * y        (y) int64 24B -1 0 1
        Data variables:
            int      int64 8B 4
            float    (y) int64 24B 4 0 2
        >>> ds.idxmin(dim="x")
        <xarray.Dataset> Size: 52B
        Dimensions:  (y: 3)
        Coordinates:
          * y        (y) int64 24B -1 0 1
        Data variables:
            int      <U1 4B 'e'
            float    (y) object 24B 'e' 'a' 'c'
        """
        return self.map(
            methodcaller(
                "idxmin",
                dim=dim,
                skipna=skipna,
                fill_value=fill_value,
                keep_attrs=keep_attrs,
            )
        )

    @_deprecate_positional_args("v2023.10.0")
    def idxmax(
        self,
        dim: Hashable | None = None,
        *,
        skipna: bool | None = None,
        fill_value: Any = xrdtypes.NA,
        keep_attrs: bool | None = None,
    ) -> Self:
        """Return the coordinate label of the maximum value along a dimension.

        Returns a new `Dataset` named after the dimension with the values of
        the coordinate labels along that dimension corresponding to maximum
        values along that dimension.

        In comparison to :py:meth:`~Dataset.argmax`, this returns the
        coordinate label while :py:meth:`~Dataset.argmax` returns the index.

        Parameters
        ----------
        dim : str, optional
            Dimension over which to apply `idxmax`.  This is optional for 1D
            variables, but required for variables with 2 or more dimensions.
        skipna : bool or None, optional
            If True, skip missing values (as marked by NaN). By default, only
            skips missing values for ``float``, ``complex``, and ``object``
            dtypes; other dtypes either do not have a sentinel missing value
            (``int``) or ``skipna=True`` has not been implemented
            (``datetime64`` or ``timedelta64``).
        fill_value : Any, default: NaN
            Value to be filled in case all of the values along a dimension are
            null.  By default this is NaN.  The fill value and result are
            automatically converted to a compatible dtype if possible.
            Ignored if ``skipna`` is False.
        keep_attrs : bool or None, optional
            If True, the attributes (``attrs``) will be copied from the
            original object to the new one. If False, the new object
            will be returned without attributes.

        Returns
        -------
        reduced : Dataset
            New `Dataset` object with `idxmax` applied to its data and the
            indicated dimension removed.

        See Also
        --------
        DataArray.idxmax, Dataset.idxmin, Dataset.max, Dataset.argmax

        Examples
        --------
        >>> array1 = xr.DataArray(
        ...     [0, 2, 1, 0, -2], dims="x", coords={"x": ["a", "b", "c", "d", "e"]}
        ... )
        >>> array2 = xr.DataArray(
        ...     [
        ...         [2.0, 1.0, 2.0, 0.0, -2.0],
        ...         [-4.0, np.nan, 2.0, np.nan, -2.0],
        ...         [np.nan, np.nan, 1.0, np.nan, np.nan],
        ...     ],
        ...     dims=["y", "x"],
        ...     coords={"y": [-1, 0, 1], "x": ["a", "b", "c", "d", "e"]},
        ... )
        >>> ds = xr.Dataset({"int": array1, "float": array2})
        >>> ds.max(dim="x")
        <xarray.Dataset> Size: 56B
        Dimensions:  (y: 3)
        Coordinates:
          * y        (y) int64 24B -1 0 1
        Data variables:
            int      int64 8B 2
            float    (y) float64 24B 2.0 2.0 1.0
        >>> ds.argmax(dim="x")
        <xarray.Dataset> Size: 56B
        Dimensions:  (y: 3)
        Coordinates:
          * y        (y) int64 24B -1 0 1
        Data variables:
            int      int64 8B 1
            float    (y) int64 24B 0 2 2
        >>> ds.idxmax(dim="x")
        <xarray.Dataset> Size: 52B
        Dimensions:  (y: 3)
        Coordinates:
          * y        (y) int64 24B -1 0 1
        Data variables:
            int      <U1 4B 'b'
            float    (y) object 24B 'a' 'c' 'c'
        """
        return self.map(
            methodcaller(
                "idxmax",
                dim=dim,
                skipna=skipna,
                fill_value=fill_value,
                keep_attrs=keep_attrs,
            )
        )

    def argmin(self, dim: Hashable | None = None, **kwargs) -> Self:
        """Indices of the minima of the member variables.

        If there are multiple minima, the indices of the first one found will be
        returned.

        Parameters
        ----------
        dim : Hashable, optional
            The dimension over which to find the minimum. By default, finds minimum over
            all dimensions - for now returning an int for backward compatibility, but
            this is deprecated, in future will be an error, since DataArray.argmin will
            return a dict with indices for all dimensions, which does not make sense for
            a Dataset.
        keep_attrs : bool, optional
            If True, the attributes (`attrs`) will be copied from the original
            object to the new one.  If False (default), the new object will be
            returned without attributes.
        skipna : bool, optional
            If True, skip missing values (as marked by NaN). By default, only
            skips missing values for float dtypes; other dtypes either do not
            have a sentinel missing value (int) or skipna=True has not been
            implemented (object, datetime64 or timedelta64).

        Returns
        -------
        result : Dataset

        Examples
        --------
        >>> dataset = xr.Dataset(
        ...     {
        ...         "math_scores": (
        ...             ["student", "test"],
        ...             [[90, 85, 79], [78, 80, 85], [95, 92, 98]],
        ...         ),
        ...         "english_scores": (
        ...             ["student", "test"],
        ...             [[88, 90, 92], [75, 82, 79], [39, 96, 78]],
        ...         ),
        ...     },
        ...     coords={
        ...         "student": ["Alice", "Bob", "Charlie"],
        ...         "test": ["Test 1", "Test 2", "Test 3"],
        ...     },
        ... )

        # Indices of the minimum values along the 'student' dimension are calculated

        >>> argmin_indices = dataset.argmin(dim="student")

        >>> min_score_in_math = dataset["student"].isel(
        ...     student=argmin_indices["math_scores"]
        ... )
        >>> min_score_in_math
        <xarray.DataArray 'student' (test: 3)> Size: 84B
        array(['Bob', 'Bob', 'Alice'], dtype='<U7')
        Coordinates:
            student  (test) <U7 84B 'Bob' 'Bob' 'Alice'
          * test     (test) <U6 72B 'Test 1' 'Test 2' 'Test 3'

        >>> min_score_in_english = dataset["student"].isel(
        ...     student=argmin_indices["english_scores"]
        ... )
        >>> min_score_in_english
        <xarray.DataArray 'student' (test: 3)> Size: 84B
        array(['Charlie', 'Bob', 'Charlie'], dtype='<U7')
        Coordinates:
            student  (test) <U7 84B 'Charlie' 'Bob' 'Charlie'
          * test     (test) <U6 72B 'Test 1' 'Test 2' 'Test 3'

        See Also
        --------
        Dataset.idxmin
        DataArray.argmin
        """
        if dim is None:
            warnings.warn(
                "Once the behaviour of DataArray.argmin() and Variable.argmin() without "
                "dim changes to return a dict of indices of each dimension, for "
                "consistency it will be an error to call Dataset.argmin() with no argument,"
                "since we don't return a dict of Datasets.",
                DeprecationWarning,
                stacklevel=2,
            )
        if (
            dim is None
            or (not isinstance(dim, Sequence) and dim is not ...)
            or isinstance(dim, str)
        ):
            # Return int index if single dimension is passed, and is not part of a
            # sequence
            argmin_func = duck_array_ops.argmin
            return self.reduce(
                argmin_func, dim=None if dim is None else [dim], **kwargs
            )
        else:
            raise ValueError(
                "When dim is a sequence or ..., DataArray.argmin() returns a dict. "
                "dicts cannot be contained in a Dataset, so cannot call "
                "Dataset.argmin() with a sequence or ... for dim"
            )

    def argmax(self, dim: Hashable | None = None, **kwargs) -> Self:
        """Indices of the maxima of the member variables.

        If there are multiple maxima, the indices of the first one found will be
        returned.

        Parameters
        ----------
        dim : str, optional
            The dimension over which to find the maximum. By default, finds maximum over
            all dimensions - for now returning an int for backward compatibility, but
            this is deprecated, in future will be an error, since DataArray.argmax will
            return a dict with indices for all dimensions, which does not make sense for
            a Dataset.
        keep_attrs : bool, optional
            If True, the attributes (`attrs`) will be copied from the original
            object to the new one.  If False (default), the new object will be
            returned without attributes.
        skipna : bool, optional
            If True, skip missing values (as marked by NaN). By default, only
            skips missing values for float dtypes; other dtypes either do not
            have a sentinel missing value (int) or skipna=True has not been
            implemented (object, datetime64 or timedelta64).

        Returns
        -------
        result : Dataset

        Examples
        --------

        >>> dataset = xr.Dataset(
        ...     {
        ...         "math_scores": (
        ...             ["student", "test"],
        ...             [[90, 85, 92], [78, 80, 85], [95, 92, 98]],
        ...         ),
        ...         "english_scores": (
        ...             ["student", "test"],
        ...             [[88, 90, 92], [75, 82, 79], [93, 96, 91]],
        ...         ),
        ...     },
        ...     coords={
        ...         "student": ["Alice", "Bob", "Charlie"],
        ...         "test": ["Test 1", "Test 2", "Test 3"],
        ...     },
        ... )

        # Indices of the maximum values along the 'student' dimension are calculated

        >>> argmax_indices = dataset.argmax(dim="test")

        >>> argmax_indices
        <xarray.Dataset> Size: 132B
        Dimensions:         (student: 3)
        Coordinates:
          * student         (student) <U7 84B 'Alice' 'Bob' 'Charlie'
        Data variables:
            math_scores     (student) int64 24B 2 2 2
            english_scores  (student) int64 24B 2 1 1

        See Also
        --------
        DataArray.argmax

        """
        if dim is None:
            warnings.warn(
                "Once the behaviour of DataArray.argmin() and Variable.argmin() without "
                "dim changes to return a dict of indices of each dimension, for "
                "consistency it will be an error to call Dataset.argmin() with no argument,"
                "since we don't return a dict of Datasets.",
                DeprecationWarning,
                stacklevel=2,
            )
        if (
            dim is None
            or (not isinstance(dim, Sequence) and dim is not ...)
            or isinstance(dim, str)
        ):
            # Return int index if single dimension is passed, and is not part of a
            # sequence
            argmax_func = duck_array_ops.argmax
            return self.reduce(
                argmax_func, dim=None if dim is None else [dim], **kwargs
            )
        else:
            raise ValueError(
                "When dim is a sequence or ..., DataArray.argmin() returns a dict. "
                "dicts cannot be contained in a Dataset, so cannot call "
                "Dataset.argmin() with a sequence or ... for dim"
            )

    def eval(
        self,
        statement: str,
        *,
        parser: QueryParserOptions = "pandas",
    ) -> Self | T_DataArray:
        """
        Calculate an expression supplied as a string in the context of the dataset.

        This is currently experimental; the API may change particularly around
        assignments, which currently return a ``Dataset`` with the additional variable.
        Currently only the ``python`` engine is supported, which has the same
        performance as executing in python.

        Parameters
        ----------
        statement : str
            String containing the Python-like expression to evaluate.

        Returns
        -------
        result : Dataset or DataArray, depending on whether ``statement`` contains an
        assignment.

        Examples
        --------
        >>> ds = xr.Dataset(
        ...     {"a": ("x", np.arange(0, 5, 1)), "b": ("x", np.linspace(0, 1, 5))}
        ... )
        >>> ds
        <xarray.Dataset> Size: 80B
        Dimensions:  (x: 5)
        Dimensions without coordinates: x
        Data variables:
            a        (x) int64 40B 0 1 2 3 4
            b        (x) float64 40B 0.0 0.25 0.5 0.75 1.0

        >>> ds.eval("a + b")
        <xarray.DataArray (x: 5)> Size: 40B
        array([0.  , 1.25, 2.5 , 3.75, 5.  ])
        Dimensions without coordinates: x

        >>> ds.eval("c = a + b")
        <xarray.Dataset> Size: 120B
        Dimensions:  (x: 5)
        Dimensions without coordinates: x
        Data variables:
            a        (x) int64 40B 0 1 2 3 4
            b        (x) float64 40B 0.0 0.25 0.5 0.75 1.0
            c        (x) float64 40B 0.0 1.25 2.5 3.75 5.0
        """

        return pd.eval(  # type: ignore[return-value]
            statement,
            resolvers=[self],
            target=self,
            parser=parser,
            # Because numexpr returns a numpy array, using that engine results in
            # different behavior. We'd be very open to a contribution handling this.
            engine="python",
        )

    def query(
        self,
        queries: Mapping[Any, Any] | None = None,
        parser: QueryParserOptions = "pandas",
        engine: QueryEngineOptions = None,
        missing_dims: ErrorOptionsWithWarn = "raise",
        **queries_kwargs: Any,
    ) -> Self:
        """Return a new dataset with each array indexed along the specified
        dimension(s), where the indexers are given as strings containing
        Python expressions to be evaluated against the data variables in the
        dataset.

        Parameters
        ----------
        queries : dict-like, optional
            A dict-like with keys matching dimensions and values given by strings
            containing Python expressions to be evaluated against the data variables
            in the dataset. The expressions will be evaluated using the pandas
            eval() function, and can contain any valid Python expressions but cannot
            contain any Python statements.
        parser : {"pandas", "python"}, default: "pandas"
            The parser to use to construct the syntax tree from the expression.
            The default of 'pandas' parses code slightly different than standard
            Python. Alternatively, you can parse an expression using the 'python'
            parser to retain strict Python semantics.
        engine : {"python", "numexpr", None}, default: None
            The engine used to evaluate the expression. Supported engines are:

            - None: tries to use numexpr, falls back to python
            - "numexpr": evaluates expressions using numexpr
            - "python": performs operations as if you had eval’d in top level python

        missing_dims : {"raise", "warn", "ignore"}, default: "raise"
            What to do if dimensions that should be selected from are not present in the
            Dataset:

            - "raise": raise an exception
            - "warn": raise a warning, and ignore the missing dimensions
            - "ignore": ignore the missing dimensions

        **queries_kwargs : {dim: query, ...}, optional
            The keyword arguments form of ``queries``.
            One of queries or queries_kwargs must be provided.

        Returns
        -------
        obj : Dataset
            A new Dataset with the same contents as this dataset, except each
            array and dimension is indexed by the results of the appropriate
            queries.

        See Also
        --------
        Dataset.isel
        pandas.eval

        Examples
        --------
        >>> a = np.arange(0, 5, 1)
        >>> b = np.linspace(0, 1, 5)
        >>> ds = xr.Dataset({"a": ("x", a), "b": ("x", b)})
        >>> ds
        <xarray.Dataset> Size: 80B
        Dimensions:  (x: 5)
        Dimensions without coordinates: x
        Data variables:
            a        (x) int64 40B 0 1 2 3 4
            b        (x) float64 40B 0.0 0.25 0.5 0.75 1.0
        >>> ds.query(x="a > 2")
        <xarray.Dataset> Size: 32B
        Dimensions:  (x: 2)
        Dimensions without coordinates: x
        Data variables:
            a        (x) int64 16B 3 4
            b        (x) float64 16B 0.75 1.0
        """

        # allow queries to be given either as a dict or as kwargs
        queries = either_dict_or_kwargs(queries, queries_kwargs, "query")

        # check queries
        for dim, expr in queries.items():
            if not isinstance(expr, str):
                msg = f"expr for dim {dim} must be a string to be evaluated, {type(expr)} given"
                raise ValueError(msg)

        # evaluate the queries to create the indexers
        indexers = {
            dim: pd.eval(expr, resolvers=[self], parser=parser, engine=engine)
            for dim, expr in queries.items()
        }

        # apply the selection
        return self.isel(indexers, missing_dims=missing_dims)

    def curvefit(
        self,
        coords: str | DataArray | Iterable[str | DataArray],
        func: Callable[..., Any],
        reduce_dims: Dims = None,
        skipna: bool = True,
        p0: Mapping[str, float | DataArray] | None = None,
        bounds: Mapping[str, tuple[float | DataArray, float | DataArray]] | None = None,
        param_names: Sequence[str] | None = None,
        errors: ErrorOptions = "raise",
        kwargs: dict[str, Any] | None = None,
    ) -> Self:
        """
        Curve fitting optimization for arbitrary functions.

        Wraps `scipy.optimize.curve_fit` with `apply_ufunc`.

        Parameters
        ----------
        coords : hashable, DataArray, or sequence of hashable or DataArray
            Independent coordinate(s) over which to perform the curve fitting. Must share
            at least one dimension with the calling object. When fitting multi-dimensional
            functions, supply `coords` as a sequence in the same order as arguments in
            `func`. To fit along existing dimensions of the calling object, `coords` can
            also be specified as a str or sequence of strs.
        func : callable
            User specified function in the form `f(x, *params)` which returns a numpy
            array of length `len(x)`. `params` are the fittable parameters which are optimized
            by scipy curve_fit. `x` can also be specified as a sequence containing multiple
            coordinates, e.g. `f((x0, x1), *params)`.
        reduce_dims : str, Iterable of Hashable or None, optional
            Additional dimension(s) over which to aggregate while fitting. For example,
            calling `ds.curvefit(coords='time', reduce_dims=['lat', 'lon'], ...)` will
            aggregate all lat and lon points and fit the specified function along the
            time dimension.
        skipna : bool, default: True
            Whether to skip missing values when fitting. Default is True.
        p0 : dict-like, optional
            Optional dictionary of parameter names to initial guesses passed to the
            `curve_fit` `p0` arg. If the values are DataArrays, they will be appropriately
            broadcast to the coordinates of the array. If none or only some parameters are
            passed, the rest will be assigned initial values following the default scipy
            behavior.
        bounds : dict-like, optional
            Optional dictionary of parameter names to tuples of bounding values passed to the
            `curve_fit` `bounds` arg. If any of the bounds are DataArrays, they will be
            appropriately broadcast to the coordinates of the array. If none or only some
            parameters are passed, the rest will be unbounded following the default scipy
            behavior.
        param_names : sequence of hashable, optional
            Sequence of names for the fittable parameters of `func`. If not supplied,
            this will be automatically determined by arguments of `func`. `param_names`
            should be manually supplied when fitting a function that takes a variable
            number of parameters.
        errors : {"raise", "ignore"}, default: "raise"
            If 'raise', any errors from the `scipy.optimize_curve_fit` optimization will
            raise an exception. If 'ignore', the coefficients and covariances for the
            coordinates where the fitting failed will be NaN.
        **kwargs : optional
            Additional keyword arguments to passed to scipy curve_fit.

        Returns
        -------
        curvefit_results : Dataset
            A single dataset which contains:

            [var]_curvefit_coefficients
                The coefficients of the best fit.
            [var]_curvefit_covariance
                The covariance matrix of the coefficient estimates.

        See Also
        --------
        Dataset.polyfit
        scipy.optimize.curve_fit
        """
        from scipy.optimize import curve_fit

        from xarray.core.alignment import broadcast
        from xarray.core.computation import apply_ufunc
        from xarray.core.dataarray import _THIS_ARRAY, DataArray

        if p0 is None:
            p0 = {}
        if bounds is None:
            bounds = {}
        if kwargs is None:
            kwargs = {}

        reduce_dims_: list[Hashable]
        if not reduce_dims:
            reduce_dims_ = []
        elif isinstance(reduce_dims, str) or not isinstance(reduce_dims, Iterable):
            reduce_dims_ = [reduce_dims]
        else:
            reduce_dims_ = list(reduce_dims)

        if (
            isinstance(coords, str)
            or isinstance(coords, DataArray)
            or not isinstance(coords, Iterable)
        ):
            coords = [coords]
        coords_: Sequence[DataArray] = [
            self[coord] if isinstance(coord, str) else coord for coord in coords
        ]

        # Determine whether any coords are dims on self
        for coord in coords_:
            reduce_dims_ += [c for c in self.dims if coord.equals(self[c])]
        reduce_dims_ = list(set(reduce_dims_))
        preserved_dims = list(set(self.dims) - set(reduce_dims_))
        if not reduce_dims_:
            raise ValueError(
                "No arguments to `coords` were identified as a dimension on the calling "
                "object, and no dims were supplied to `reduce_dims`. This would result "
                "in fitting on scalar data."
            )

        # Check that initial guess and bounds only contain coordinates that are in preserved_dims
        for param, guess in p0.items():
            if isinstance(guess, DataArray):
                unexpected = set(guess.dims) - set(preserved_dims)
                if unexpected:
                    raise ValueError(
                        f"Initial guess for '{param}' has unexpected dimensions "
                        f"{tuple(unexpected)}. It should only have dimensions that are in data "
                        f"dimensions {preserved_dims}."
                    )
        for param, (lb, ub) in bounds.items():
            for label, bound in zip(("Lower", "Upper"), (lb, ub), strict=True):
                if isinstance(bound, DataArray):
                    unexpected = set(bound.dims) - set(preserved_dims)
                    if unexpected:
                        raise ValueError(
                            f"{label} bound for '{param}' has unexpected dimensions "
                            f"{tuple(unexpected)}. It should only have dimensions that are in data "
                            f"dimensions {preserved_dims}."
                        )

        if errors not in ["raise", "ignore"]:
            raise ValueError('errors must be either "raise" or "ignore"')

        # Broadcast all coords with each other
        coords_ = broadcast(*coords_)
        coords_ = [
            coord.broadcast_like(self, exclude=preserved_dims) for coord in coords_
        ]
        n_coords = len(coords_)

        params, func_args = _get_func_args(func, param_names)
        param_defaults, bounds_defaults = _initialize_curvefit_params(
            params, p0, bounds, func_args
        )
        n_params = len(params)

        def _wrapper(Y, *args, **kwargs):
            # Wrap curve_fit with raveled coordinates and pointwise NaN handling
            # *args contains:
            #   - the coordinates
            #   - initial guess
            #   - lower bounds
            #   - upper bounds
            coords__ = args[:n_coords]
            p0_ = args[n_coords + 0 * n_params : n_coords + 1 * n_params]
            lb = args[n_coords + 1 * n_params : n_coords + 2 * n_params]
            ub = args[n_coords + 2 * n_params :]

            x = np.vstack([c.ravel() for c in coords__])
            y = Y.ravel()
            if skipna:
                mask = np.all([np.any(~np.isnan(x), axis=0), ~np.isnan(y)], axis=0)
                x = x[:, mask]
                y = y[mask]
                if not len(y):
                    popt = np.full([n_params], np.nan)
                    pcov = np.full([n_params, n_params], np.nan)
                    return popt, pcov
            x = np.squeeze(x)

            try:
                popt, pcov = curve_fit(func, x, y, p0=p0_, bounds=(lb, ub), **kwargs)
            except RuntimeError:
                if errors == "raise":
                    raise
                popt = np.full([n_params], np.nan)
                pcov = np.full([n_params, n_params], np.nan)

            return popt, pcov

        result = type(self)()
        for name, da in self.data_vars.items():
            if name is _THIS_ARRAY:
                name = ""
            else:
                name = f"{str(name)}_"

            input_core_dims = [reduce_dims_ for _ in range(n_coords + 1)]
            input_core_dims.extend(
                [[] for _ in range(3 * n_params)]
            )  # core_dims for p0 and bounds

            popt, pcov = apply_ufunc(
                _wrapper,
                da,
                *coords_,
                *param_defaults.values(),
                *[b[0] for b in bounds_defaults.values()],
                *[b[1] for b in bounds_defaults.values()],
                vectorize=True,
                dask="parallelized",
                input_core_dims=input_core_dims,
                output_core_dims=[["param"], ["cov_i", "cov_j"]],
                dask_gufunc_kwargs={
                    "output_sizes": {
                        "param": n_params,
                        "cov_i": n_params,
                        "cov_j": n_params,
                    },
                },
                output_dtypes=(np.float64, np.float64),
                exclude_dims=set(reduce_dims_),
                kwargs=kwargs,
            )
            result[name + "curvefit_coefficients"] = popt
            result[name + "curvefit_covariance"] = pcov

        result = result.assign_coords(
            {"param": params, "cov_i": params, "cov_j": params}
        )
        result.attrs = self.attrs.copy()

        return result

    @_deprecate_positional_args("v2023.10.0")
    def drop_duplicates(
        self,
        dim: Hashable | Iterable[Hashable],
        *,
        keep: Literal["first", "last", False] = "first",
    ) -> Self:
        """Returns a new Dataset with duplicate dimension values removed.

        Parameters
        ----------
        dim : dimension label or labels
            Pass `...` to drop duplicates along all dimensions.
        keep : {"first", "last", False}, default: "first"
            Determines which duplicates (if any) to keep.
            - ``"first"`` : Drop duplicates except for the first occurrence.
            - ``"last"`` : Drop duplicates except for the last occurrence.
            - False : Drop all duplicates.

        Returns
        -------
        Dataset

        See Also
        --------
        DataArray.drop_duplicates
        """
        if isinstance(dim, str):
            dims: Iterable = (dim,)
        elif dim is ...:
            dims = self.dims
        elif not isinstance(dim, Iterable):
            dims = [dim]
        else:
            dims = dim

        missing_dims = set(dims) - set(self.dims)
        if missing_dims:
            raise ValueError(
                f"Dimensions {tuple(missing_dims)} not found in data dimensions {tuple(self.dims)}"
            )

        indexes = {dim: ~self.get_index(dim).duplicated(keep=keep) for dim in dims}
        return self.isel(indexes)

    def convert_calendar(
        self,
        calendar: CFCalendar,
        dim: Hashable = "time",
        align_on: Literal["date", "year", None] = None,
        missing: Any | None = None,
        use_cftime: bool | None = None,
    ) -> Self:
        """Convert the Dataset to another calendar.

        Only converts the individual timestamps, does not modify any data except
        in dropping invalid/surplus dates or inserting missing dates.

        If the source and target calendars are either no_leap, all_leap or a
        standard type, only the type of the time array is modified.
        When converting to a leap year from a non-leap year, the 29th of February
        is removed from the array. In the other direction the 29th of February
        will be missing in the output, unless `missing` is specified,
        in which case that value is inserted.

        For conversions involving `360_day` calendars, see Notes.

        This method is safe to use with sub-daily data as it doesn't touch the
        time part of the timestamps.

        Parameters
        ---------
        calendar : str
            The target calendar name.
        dim : Hashable, default: "time"
            Name of the time coordinate.
        align_on : {None, 'date', 'year'}, optional
            Must be specified when either source or target is a `360_day` calendar,
            ignored otherwise. See Notes.
        missing : Any or None, optional
            By default, i.e. if the value is None, this method will simply attempt
            to convert the dates in the source calendar to the same dates in the
            target calendar, and drop any of those that are not possible to
            represent.  If a value is provided, a new time coordinate will be
            created in the target calendar with the same frequency as the original
            time coordinate; for any dates that are not present in the source, the
            data will be filled with this value.  Note that using this mode requires
            that the source data have an inferable frequency; for more information
            see :py:func:`xarray.infer_freq`.  For certain frequency, source, and
            target calendar combinations, this could result in many missing values, see notes.
        use_cftime : bool or None, optional
            Whether to use cftime objects in the output, only used if `calendar`
            is one of {"proleptic_gregorian", "gregorian" or "standard"}.
            If True, the new time axis uses cftime objects.
            If None (default), it uses :py:class:`numpy.datetime64` values if the
            date range permits it, and :py:class:`cftime.datetime` objects if not.
            If False, it uses :py:class:`numpy.datetime64`  or fails.

        Returns
        -------
        Dataset
            Copy of the dataarray with the time coordinate converted to the
            target calendar. If 'missing' was None (default), invalid dates in
            the new calendar are dropped, but missing dates are not inserted.
            If `missing` was given, the new data is reindexed to have a time axis
            with the same frequency as the source, but in the new calendar; any
            missing datapoints are filled with `missing`.

        Notes
        -----
        Passing a value to `missing` is only usable if the source's time coordinate as an
        inferable frequencies (see :py:func:`~xarray.infer_freq`) and is only appropriate
        if the target coordinate, generated from this frequency, has dates equivalent to the
        source. It is usually **not** appropriate to use this mode with:

        - Period-end frequencies : 'A', 'Y', 'Q' or 'M', in opposition to 'AS' 'YS', 'QS' and 'MS'
        - Sub-monthly frequencies that do not divide a day evenly : 'W', 'nD' where `N != 1`
            or 'mH' where 24 % m != 0).

        If one of the source or target calendars is `"360_day"`, `align_on` must
        be specified and two options are offered.

        - "year"
            The dates are translated according to their relative position in the year,
            ignoring their original month and day information, meaning that the
            missing/surplus days are added/removed at regular intervals.

            From a `360_day` to a standard calendar, the output will be missing the
            following dates (day of year in parentheses):

            To a leap year:
                January 31st (31), March 31st (91), June 1st (153), July 31st (213),
                September 31st (275) and November 30th (335).
            To a non-leap year:
                February 6th (36), April 19th (109), July 2nd (183),
                September 12th (255), November 25th (329).

            From a standard calendar to a `"360_day"`, the following dates in the
            source array will be dropped:

            From a leap year:
                January 31st (31), April 1st (92), June 1st (153), August 1st (214),
                September 31st (275), December 1st (336)
            From a non-leap year:
                February 6th (37), April 20th (110), July 2nd (183),
                September 13th (256), November 25th (329)

            This option is best used on daily and subdaily data.

        - "date"
            The month/day information is conserved and invalid dates are dropped
            from the output. This means that when converting from a `"360_day"` to a
            standard calendar, all 31st (Jan, March, May, July, August, October and
            December) will be missing as there is no equivalent dates in the
            `"360_day"` calendar and the 29th (on non-leap years) and 30th of February
            will be dropped as there are no equivalent dates in a standard calendar.

            This option is best used with data on a frequency coarser than daily.
        """
        return convert_calendar(
            self,
            calendar,
            dim=dim,
            align_on=align_on,
            missing=missing,
            use_cftime=use_cftime,
        )

    def interp_calendar(
        self,
        target: pd.DatetimeIndex | CFTimeIndex | DataArray,
        dim: Hashable = "time",
    ) -> Self:
        """Interpolates the Dataset to another calendar based on decimal year measure.

        Each timestamp in `source` and `target` are first converted to their decimal
        year equivalent then `source` is interpolated on the target coordinate.
        The decimal year of a timestamp is its year plus its sub-year component
        converted to the fraction of its year. For example "2000-03-01 12:00" is
        2000.1653 in a standard calendar or 2000.16301 in a `"noleap"` calendar.

        This method should only be used when the time (HH:MM:SS) information of
        time coordinate is not important.

        Parameters
        ----------
        target: DataArray or DatetimeIndex or CFTimeIndex
            The target time coordinate of a valid dtype
            (np.datetime64 or cftime objects)
        dim : Hashable, default: "time"
            The time coordinate name.

        Return
        ------
        DataArray
            The source interpolated on the decimal years of target,
        """
        return interp_calendar(self, target, dim=dim)

    @_deprecate_positional_args("v2024.07.0")
    def groupby(
        self,
        group: GroupInput = None,
        *,
        squeeze: Literal[False] = False,
        restore_coord_dims: bool = False,
        **groupers: Grouper,
    ) -> DatasetGroupBy:
        """Returns a DatasetGroupBy object for performing grouped operations.

        Parameters
        ----------
        group : str or DataArray or IndexVariable or sequence of hashable or mapping of hashable to Grouper
            Array whose unique values should be used to group this array. If a
            Hashable, must be the name of a coordinate contained in this dataarray. If a dictionary,
            must map an existing variable name to a :py:class:`Grouper` instance.
        squeeze : bool, default: True
            If "group" is a dimension of any arrays in this dataset, `squeeze`
            controls whether the subarrays have a dimension of length 1 along
            that dimension or if the dimension is squeezed out.
        restore_coord_dims : bool, default: False
            If True, also restore the dimension order of multi-dimensional
            coordinates.
        **groupers : Mapping of str to Grouper or Resampler
            Mapping of variable name to group by to :py:class:`Grouper` or :py:class:`Resampler` object.
            One of ``group`` or ``groupers`` must be provided.
            Only a single ``grouper`` is allowed at present.

        Returns
        -------
        grouped : DatasetGroupBy
            A `DatasetGroupBy` object patterned after `pandas.GroupBy` that can be
            iterated over in the form of `(unique_value, grouped_array)` pairs.

        Examples
        --------
        >>> ds = xr.Dataset(
        ...     {"foo": (("x", "y"), np.arange(12).reshape((4, 3)))},
        ...     coords={"x": [10, 20, 30, 40], "letters": ("x", list("abba"))},
        ... )

        Grouping by a single variable is easy

        >>> ds.groupby("letters")
        <DatasetGroupBy, grouped over 1 grouper(s), 2 groups in total:
            'letters': 2 groups with labels 'a', 'b'>

        Execute a reduction

        >>> ds.groupby("letters").sum()
        <xarray.Dataset> Size: 64B
        Dimensions:  (letters: 2, y: 3)
        Coordinates:
          * letters  (letters) object 16B 'a' 'b'
        Dimensions without coordinates: y
        Data variables:
            foo      (letters, y) float64 48B 9.0 11.0 13.0 9.0 11.0 13.0

        Grouping by multiple variables

        >>> ds.groupby(["letters", "x"])
        <DatasetGroupBy, grouped over 2 grouper(s), 8 groups in total:
            'letters': 2 groups with labels 'a', 'b'
            'x': 4 groups with labels 10, 20, 30, 40>

        Use Grouper objects to express more complicated GroupBy operations

        >>> from xarray.groupers import BinGrouper, UniqueGrouper
        >>>
        >>> ds.groupby(x=BinGrouper(bins=[5, 15, 25]), letters=UniqueGrouper()).sum()
        <xarray.Dataset> Size: 128B
        Dimensions:  (y: 3, x_bins: 2, letters: 2)
        Coordinates:
          * x_bins   (x_bins) object 16B (5, 15] (15, 25]
          * letters  (letters) object 16B 'a' 'b'
        Dimensions without coordinates: y
        Data variables:
            foo      (y, x_bins, letters) float64 96B 0.0 nan nan 3.0 ... nan nan 5.0

        See Also
        --------
        :ref:`groupby`
            Users guide explanation of how to group and bin data.

        :doc:`xarray-tutorial:intermediate/01-high-level-computation-patterns`
            Tutorial on :py:func:`~xarray.Dataset.Groupby` for windowed computation.

        :doc:`xarray-tutorial:fundamentals/03.2_groupby_with_xarray`
            Tutorial on :py:func:`~xarray.Dataset.Groupby` demonstrating reductions, transformation and comparison with :py:func:`~xarray.Dataset.resample`.

        Dataset.groupby_bins
        DataArray.groupby
        core.groupby.DatasetGroupBy
        pandas.DataFrame.groupby
        Dataset.coarsen
        Dataset.resample
        DataArray.resample
        """
        from xarray.core.groupby import (
            DatasetGroupBy,
            _parse_group_and_groupers,
            _validate_groupby_squeeze,
        )

        _validate_groupby_squeeze(squeeze)
        rgroupers = _parse_group_and_groupers(self, group, groupers)

        return DatasetGroupBy(self, rgroupers, restore_coord_dims=restore_coord_dims)

    @_deprecate_positional_args("v2024.07.0")
    def groupby_bins(
        self,
        group: Hashable | DataArray | IndexVariable,
        bins: Bins,
        right: bool = True,
        labels: ArrayLike | None = None,
        precision: int = 3,
        include_lowest: bool = False,
        squeeze: Literal[False] = False,
        restore_coord_dims: bool = False,
        duplicates: Literal["raise", "drop"] = "raise",
    ) -> DatasetGroupBy:
        """Returns a DatasetGroupBy object for performing grouped operations.

        Rather than using all unique values of `group`, the values are discretized
        first by applying `pandas.cut` [1]_ to `group`.

        Parameters
        ----------
        group : Hashable, DataArray or IndexVariable
            Array whose binned values should be used to group this array. If a
            string, must be the name of a variable contained in this dataset.
        bins : int or array-like
            If bins is an int, it defines the number of equal-width bins in the
            range of x. However, in this case, the range of x is extended by .1%
            on each side to include the min or max values of x. If bins is a
            sequence it defines the bin edges allowing for non-uniform bin
            width. No extension of the range of x is done in this case.
        right : bool, default: True
            Indicates whether the bins include the rightmost edge or not. If
            right == True (the default), then the bins [1,2,3,4] indicate
            (1,2], (2,3], (3,4].
        labels : array-like or bool, default: None
            Used as labels for the resulting bins. Must be of the same length as
            the resulting bins. If False, string bin labels are assigned by
            `pandas.cut`.
        precision : int, default: 3
            The precision at which to store and display the bins labels.
        include_lowest : bool, default: False
            Whether the first interval should be left-inclusive or not.
        squeeze : False
            This argument is deprecated.
        restore_coord_dims : bool, default: False
            If True, also restore the dimension order of multi-dimensional
            coordinates.
        duplicates : {"raise", "drop"}, default: "raise"
            If bin edges are not unique, raise ValueError or drop non-uniques.

        Returns
        -------
        grouped : DatasetGroupBy
            A `DatasetGroupBy` object patterned after `pandas.GroupBy` that can be
            iterated over in the form of `(unique_value, grouped_array)` pairs.
            The name of the group has the added suffix `_bins` in order to
            distinguish it from the original variable.

        See Also
        --------
        :ref:`groupby`
            Users guide explanation of how to group and bin data.
        Dataset.groupby
        DataArray.groupby_bins
        core.groupby.DatasetGroupBy
        pandas.DataFrame.groupby

        References
        ----------
        .. [1] http://pandas.pydata.org/pandas-docs/stable/generated/pandas.cut.html
        """
        from xarray.core.groupby import (
            DatasetGroupBy,
            ResolvedGrouper,
            _validate_groupby_squeeze,
        )
        from xarray.groupers import BinGrouper

        _validate_groupby_squeeze(squeeze)
        grouper = BinGrouper(
            bins=bins,
            right=right,
            labels=labels,
            precision=precision,
            include_lowest=include_lowest,
        )
        rgrouper = ResolvedGrouper(grouper, group, self)

        return DatasetGroupBy(
            self,
            (rgrouper,),
            restore_coord_dims=restore_coord_dims,
        )

    def weighted(self, weights: DataArray) -> DatasetWeighted:
        """
        Weighted Dataset operations.

        Parameters
        ----------
        weights : DataArray
            An array of weights associated with the values in this Dataset.
            Each value in the data contributes to the reduction operation
            according to its associated weight.

        Notes
        -----
        ``weights`` must be a DataArray and cannot contain missing values.
        Missing values can be replaced by ``weights.fillna(0)``.

        Returns
        -------
        core.weighted.DatasetWeighted

        See Also
        --------
        DataArray.weighted

        :ref:`comput.weighted`
            User guide on weighted array reduction using :py:func:`~xarray.Dataset.weighted`

        :doc:`xarray-tutorial:fundamentals/03.4_weighted`
            Tutorial on Weighted Reduction using :py:func:`~xarray.Dataset.weighted`

        """
        from xarray.core.weighted import DatasetWeighted

        return DatasetWeighted(self, weights)

    def rolling(
        self,
        dim: Mapping[Any, int] | None = None,
        min_periods: int | None = None,
        center: bool | Mapping[Any, bool] = False,
        **window_kwargs: int,
    ) -> DatasetRolling:
        """
        Rolling window object for Datasets.

        Parameters
        ----------
        dim : dict, optional
            Mapping from the dimension name to create the rolling iterator
            along (e.g. `time`) to its moving window size.
        min_periods : int or None, default: None
            Minimum number of observations in window required to have a value
            (otherwise result is NA). The default, None, is equivalent to
            setting min_periods equal to the size of the window.
        center : bool or Mapping to int, default: False
            Set the labels at the center of the window.
        **window_kwargs : optional
            The keyword arguments form of ``dim``.
            One of dim or window_kwargs must be provided.

        Returns
        -------
        core.rolling.DatasetRolling

        See Also
        --------
        Dataset.cumulative
        DataArray.rolling
        core.rolling.DatasetRolling
        """
        from xarray.core.rolling import DatasetRolling

        dim = either_dict_or_kwargs(dim, window_kwargs, "rolling")
        return DatasetRolling(self, dim, min_periods=min_periods, center=center)

    def cumulative(
        self,
        dim: str | Iterable[Hashable],
        min_periods: int = 1,
    ) -> DatasetRolling:
        """
        Accumulating object for Datasets

        Parameters
        ----------
        dims : iterable of hashable
            The name(s) of the dimensions to create the cumulative window along
        min_periods : int, default: 1
            Minimum number of observations in window required to have a value
            (otherwise result is NA). The default is 1 (note this is different
            from ``Rolling``, whose default is the size of the window).

        Returns
        -------
        core.rolling.DatasetRolling

        See Also
        --------
        Dataset.rolling
        DataArray.cumulative
        core.rolling.DatasetRolling
        """
        from xarray.core.rolling import DatasetRolling

        if isinstance(dim, str):
            if dim not in self.dims:
                raise ValueError(
                    f"Dimension {dim} not found in data dimensions: {self.dims}"
                )
            dim = {dim: self.sizes[dim]}
        else:
            missing_dims = set(dim) - set(self.dims)
            if missing_dims:
                raise ValueError(
                    f"Dimensions {missing_dims} not found in data dimensions: {self.dims}"
                )
            dim = {d: self.sizes[d] for d in dim}

        return DatasetRolling(self, dim, min_periods=min_periods, center=False)

    def coarsen(
        self,
        dim: Mapping[Any, int] | None = None,
        boundary: CoarsenBoundaryOptions = "exact",
        side: SideOptions | Mapping[Any, SideOptions] = "left",
        coord_func: str | Callable | Mapping[Any, str | Callable] = "mean",
        **window_kwargs: int,
    ) -> DatasetCoarsen:
        """
        Coarsen object for Datasets.

        Parameters
        ----------
        dim : mapping of hashable to int, optional
            Mapping from the dimension name to the window size.
        boundary : {"exact", "trim", "pad"}, default: "exact"
            If 'exact', a ValueError will be raised if dimension size is not a
            multiple of the window size. If 'trim', the excess entries are
            dropped. If 'pad', NA will be padded.
        side : {"left", "right"} or mapping of str to {"left", "right"}, default: "left"
        coord_func : str or mapping of hashable to str, default: "mean"
            function (name) that is applied to the coordinates,
            or a mapping from coordinate name to function (name).

        Returns
        -------
        core.rolling.DatasetCoarsen

        See Also
        --------
        core.rolling.DatasetCoarsen
        DataArray.coarsen

        :ref:`reshape.coarsen`
            User guide describing :py:func:`~xarray.Dataset.coarsen`

        :ref:`compute.coarsen`
            User guide on block arrgragation :py:func:`~xarray.Dataset.coarsen`

        :doc:`xarray-tutorial:fundamentals/03.3_windowed`
            Tutorial on windowed computation using :py:func:`~xarray.Dataset.coarsen`

        """
        from xarray.core.rolling import DatasetCoarsen

        dim = either_dict_or_kwargs(dim, window_kwargs, "coarsen")
        return DatasetCoarsen(
            self,
            dim,
            boundary=boundary,
            side=side,
            coord_func=coord_func,
        )

    @_deprecate_positional_args("v2024.07.0")
    def resample(
        self,
        indexer: Mapping[Any, ResampleCompatible | Resampler] | None = None,
        *,
        skipna: bool | None = None,
        closed: SideOptions | None = None,
        label: SideOptions | None = None,
        offset: pd.Timedelta | datetime.timedelta | str | None = None,
        origin: str | DatetimeLike = "start_day",
        restore_coord_dims: bool | None = None,
        **indexer_kwargs: ResampleCompatible | Resampler,
    ) -> DatasetResample:
        """Returns a Resample object for performing resampling operations.

        Handles both downsampling and upsampling. The resampled
        dimension must be a datetime-like coordinate. If any intervals
        contain no values from the original object, they will be given
        the value ``NaN``.

        Parameters
        ----------
        indexer : Mapping of Hashable to str, datetime.timedelta, pd.Timedelta, pd.DateOffset, or Resampler, optional
            Mapping from the dimension name to resample frequency [1]_. The
            dimension must be datetime-like.
        skipna : bool, optional
            Whether to skip missing values when aggregating in downsampling.
        closed : {"left", "right"}, optional
            Side of each interval to treat as closed.
        label : {"left", "right"}, optional
            Side of each interval to use for labeling.
        origin : {'epoch', 'start', 'start_day', 'end', 'end_day'}, pd.Timestamp, datetime.datetime, np.datetime64, or cftime.datetime, default 'start_day'
            The datetime on which to adjust the grouping. The timezone of origin
            must match the timezone of the index.

            If a datetime is not used, these values are also supported:
            - 'epoch': `origin` is 1970-01-01
            - 'start': `origin` is the first value of the timeseries
            - 'start_day': `origin` is the first day at midnight of the timeseries
            - 'end': `origin` is the last value of the timeseries
            - 'end_day': `origin` is the ceiling midnight of the last day
        offset : pd.Timedelta, datetime.timedelta, or str, default is None
            An offset timedelta added to the origin.
        restore_coord_dims : bool, optional
            If True, also restore the dimension order of multi-dimensional
            coordinates.
        **indexer_kwargs : str, datetime.timedelta, pd.Timedelta, pd.DateOffset, or Resampler
            The keyword arguments form of ``indexer``.
            One of indexer or indexer_kwargs must be provided.

        Returns
        -------
        resampled : core.resample.DataArrayResample
            This object resampled.

        See Also
        --------
        DataArray.resample
        pandas.Series.resample
        pandas.DataFrame.resample
        Dataset.groupby
        DataArray.groupby

        References
        ----------
        .. [1] http://pandas.pydata.org/pandas-docs/stable/timeseries.html#offset-aliases
        """
        from xarray.core.resample import DatasetResample

        return self._resample(
            resample_cls=DatasetResample,
            indexer=indexer,
            skipna=skipna,
            closed=closed,
            label=label,
            offset=offset,
            origin=origin,
            restore_coord_dims=restore_coord_dims,
            **indexer_kwargs,
        )

    def drop_attrs(self, *, deep: bool = True) -> Self:
        """
        Removes all attributes from the Dataset and its variables.

        Parameters
        ----------
        deep : bool, default True
            Removes attributes from all variables.

        Returns
        -------
        Dataset
        """
        # Remove attributes from the dataset
        self = self._replace(attrs={})

        if not deep:
            return self

        # Remove attributes from each variable in the dataset
        for var in self.variables:
            # variables don't have a `._replace` method, so we copy and then remove
            # attrs. If we added a `._replace` method, we could use that instead.
            if var not in self.indexes:
                self[var] = self[var].copy()
                self[var].attrs = {}

        new_idx_variables = {}
        # Not sure this is the most elegant way of doing this, but it works.
        # (Should we have a more general "map over all variables, including
        # indexes" approach?)
        for idx, idx_vars in self.xindexes.group_by_index():
            # copy each coordinate variable of an index and drop their attrs
            temp_idx_variables = {k: v.copy() for k, v in idx_vars.items()}
            for v in temp_idx_variables.values():
                v.attrs = {}
            # re-wrap the index object in new coordinate variables
            new_idx_variables.update(idx.create_variables(temp_idx_variables))
        self = self.assign(new_idx_variables)

        return self<|MERGE_RESOLUTION|>--- conflicted
+++ resolved
@@ -3073,10 +3073,6 @@
                     var_dims = var.dims
                 dims.update(zip(var_dims, var.shape))
             variables[name] = var
-<<<<<<< HEAD
-=======
-            dims.update(zip(var.dims, var.shape, strict=True))
->>>>>>> 9cb9958d
 
         return self._construct_direct(
             variables=variables,
