--- conflicted
+++ resolved
@@ -2,12 +2,7 @@
 from __future__ import division
 from __future__ import print_function
 import functools
-<<<<<<< HEAD
-import warnings
 from collections import Mapping, defaultdict
-=======
-from collections import Mapping
->>>>>>> 34fd2b6c
 from numbers import Number
 
 import numpy as np
