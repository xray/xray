--- conflicted
+++ resolved
@@ -3081,12 +3081,8 @@
 
         # Get the coords that also exist in the variables:
         coord_names = obj._coord_names & variables.keys()
-<<<<<<< HEAD
         # Get the indexes that are not being interpolated along:
         indexes = {k: v for k, v in obj.indexes.items() if k not in indexers}
-=======
-        indexes = {k: v for k, v in obj.xindexes.items() if k not in indexers}
->>>>>>> 6e14df62
         selected = self._replace_with_new_dims(
             variables.copy(), coord_names, indexes=indexes
         )
