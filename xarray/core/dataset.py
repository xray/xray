--- conflicted
+++ resolved
@@ -1814,7 +1814,6 @@
         coord_names.update(indexers)
         return self._replace_vars_and_dims(variables, coord_names)
 
-<<<<<<< HEAD
     def interp(self, method='linear', assume_sorted=False, kwargs={},
                **coords):
         """ Multidimensional interpolation of Dataset.
@@ -1884,10 +1883,7 @@
                        .union(coord_vars))
         return obj._replace_vars_and_dims(variables, coord_names=coord_names)
 
-    def rename(self, name_dict, inplace=False):
-=======
     def rename(self, name_dict=None, inplace=False, **names):
->>>>>>> 5ddfee6b
         """Returns a new object with renamed variables and dimensions.
 
         Parameters
