from __future__ import absolute_import
from __future__ import division
from __future__ import print_function
import functools
from collections import Mapping, defaultdict
from numbers import Number

import sys

import numpy as np
import pandas as pd

from . import ops
from . import utils
from . import groupby
from . import indexing
from . import alignment
from . import formatting
from .. import conventions
from .alignment import align
from .coordinates import DatasetCoordinates, LevelCoordinatesSource, Indexes
from .common import ImplementsDatasetReduce, BaseDataObject
from .merge import (dataset_update_method, dataset_merge_method,
                    merge_data_and_coords)
from .utils import (Frozen, SortedKeysDict, maybe_wrap_array, hashable,
                    decode_numpy_dict_values, ensure_us_time_resolution)
from .variable import (Variable, as_variable, IndexVariable,
                       broadcast_variables)
from .pycompat import (iteritems, basestring, OrderedDict,
                       dask_array_type, range)
<<<<<<< HEAD
from .formatting import ensure_valid_repr
=======
from .combine import concat
>>>>>>> d5f4af50
from .options import OPTIONS

# list of attributes of pd.DatetimeIndex that are ndarrays of time info
_DATETIMEINDEX_COMPONENTS = ['year', 'month', 'day', 'hour', 'minute',
                             'second', 'microsecond', 'nanosecond', 'date',
                             'time', 'dayofyear', 'weekofyear', 'dayofweek',
                             'quarter']


def _get_virtual_variable(variables, key, level_vars=None, dim_sizes=None):
    """Get a virtual variable (e.g., 'time.year' or a MultiIndex level)
    from a dict of xarray.Variable objects (if possible)
    """
    if level_vars is None:
        level_vars = {}
    if dim_sizes is None:
        dim_sizes = {}

    if key in dim_sizes:
        data = pd.Index(range(dim_sizes[key]), name=key)
        variable = IndexVariable((key,), data)
        return key, key, variable

    if not isinstance(key, basestring):
        raise KeyError(key)

    split_key = key.split('.', 1)
    if len(split_key) == 2:
        ref_name, var_name = split_key
    elif len(split_key) == 1:
        ref_name, var_name = key, None
    else:
        raise KeyError(key)

    if ref_name in level_vars:
        dim_var = variables[level_vars[ref_name]]
        ref_var = dim_var.to_index_variable().get_level_variable(ref_name)
    else:
        ref_var = variables[ref_name]

    if var_name is None:
        virtual_var = ref_var
        var_name = key
    else:
        if ref_var.ndim == 1:
            date = ref_var.to_index()
        elif ref_var.ndim == 0:
            date = pd.Timestamp(ref_var.values)
        else:
            raise KeyError(key)

        if var_name == 'season':
            # TODO: move 'season' into pandas itself
            seasons = np.array(['DJF', 'MAM', 'JJA', 'SON'])
            month = date.month
            data = seasons[(month // 3) % 4]
        else:
            data = getattr(date, var_name)
        virtual_var = Variable(ref_var.dims, data)

    return ref_name, var_name, virtual_var


def calculate_dimensions(variables):
    """Calculate the dimensions corresponding to a set of variables.

    Returns dictionary mapping from dimension names to sizes. Raises ValueError
    if any of the dimension sizes conflict.
    """
    dims = OrderedDict()
    last_used = {}
    scalar_vars = set(k for k, v in iteritems(variables) if not v.dims)
    for k, var in iteritems(variables):
        for dim, size in zip(var.dims, var.shape):
            if dim in scalar_vars:
                raise ValueError('dimension %r already exists as a scalar '
                                 'variable' % dim)
            if dim not in dims:
                dims[dim] = size
                last_used[dim] = k
            elif dims[dim] != size:
                raise ValueError('conflicting sizes for dimension %r: '
                                 'length %s on %r and length %s on %r' %
                                 (dim, size, k, dims[dim], last_used[dim]))
    return dims


def merge_indexes(
        indexes,  # type: Dict[Any, Union[Any, List[Any]]]
        variables,  # type: Dict[Any, Variable]
        coord_names,  # type: Set
        append=False,  # type: bool
):
    # type: (...) -> Tuple[OrderedDict[Any, Variable], Set]
    """Merge variables into multi-indexes.

    Not public API. Used in Dataset and DataArray set_index
    methods.
    """
    vars_to_replace = {}
    vars_to_remove = []

    for dim, var_names in indexes.items():
        if isinstance(var_names, basestring):
            var_names = [var_names]

        names, labels, levels = [], [], []
        current_index_variable = variables.get(dim)

        if current_index_variable is not None and append:
            current_index = current_index_variable.to_index()
            if isinstance(current_index, pd.MultiIndex):
                names.extend(current_index.names)
                labels.extend(current_index.labels)
                levels.extend(current_index.levels)
            else:
                names.append('%s_level_0' % dim)
                cat = pd.Categorical(current_index.values, ordered=True)
                labels.append(cat.codes)
                levels.append(cat.categories)

        for n in var_names:
            names.append(n)
            var = variables[n]
            if (current_index_variable is not None and
                        var.dims != current_index_variable.dims):
                raise ValueError(
                    "dimension mismatch between %r %s and %r %s"
                    % (dim, current_index_variable.dims, n, var.dims))
            else:
                cat = pd.Categorical(var.values, ordered=True)
                labels.append(cat.codes)
                levels.append(cat.categories)

        idx = pd.MultiIndex(labels=labels, levels=levels, names=names)
        vars_to_replace[dim] = IndexVariable(dim, idx)
        vars_to_remove.extend(var_names)

    new_variables = OrderedDict([(k, v) for k, v in iteritems(variables)
                                 if k not in vars_to_remove])
    new_variables.update(vars_to_replace)
    new_coord_names = coord_names | set(vars_to_replace)
    new_coord_names -= set(vars_to_remove)

    return new_variables, new_coord_names


def split_indexes(
        dims_or_levels,  # type: Union[Any, List[Any]]
        variables,  # type: Dict[Any, Variable]
        coord_names,  # type: Set
        level_coords,  # type: Dict[Any, Any]
        drop=False,  # type: bool
):
    # type: (...) -> Tuple[OrderedDict[Any, Variable], Set]
    """Extract (multi-)indexes (levels) as variables.

    Not public API. Used in Dataset and DataArray reset_index
    methods.
    """
    if isinstance(dims_or_levels, basestring):
        dims_or_levels = [dims_or_levels]

    dim_levels = defaultdict(list)
    dims = []
    for k in dims_or_levels:
        if k in level_coords:
            dim_levels[level_coords[k]].append(k)
        else:
            dims.append(k)

    vars_to_replace = {}
    vars_to_create = OrderedDict()
    vars_to_remove = []

    for d in dims:
        index = variables[d].to_index()
        if isinstance(index, pd.MultiIndex):
            dim_levels[d] = index.names
        else:
            vars_to_remove.append(d)
            if not drop:
                vars_to_create[d + '_'] = Variable(d, index)

    for d, levs in dim_levels.items():
        index = variables[d].to_index()
        if len(levs) == index.nlevels:
            vars_to_remove.append(d)
        else:
            vars_to_replace[d] = IndexVariable(d, index.droplevel(levs))

        if not drop:
            for lev in levs:
                idx = index.get_level_values(lev)
                vars_to_create[idx.name] = Variable(d, idx)

    new_variables = variables.copy()
    for v in set(vars_to_remove):
        del new_variables[v]
    new_variables.update(vars_to_replace)
    new_variables.update(vars_to_create)
    new_coord_names = (coord_names | set(vars_to_create)) - set(vars_to_remove)

    return new_variables, new_coord_names


def _assert_empty(args, msg='%s'):
    if args:
        raise ValueError(msg % args)


def as_dataset(obj):
    """Cast the given object to a Dataset.

    Handles Datasets, DataArrays and dictionaries of variables. A new Dataset
    object is only created if the provided object is not already one.
    """
    if hasattr(obj, 'to_dataset'):
        obj = obj.to_dataset()
    if not isinstance(obj, Dataset):
        obj = Dataset(obj)
    return obj


class DataVariables(Mapping, formatting.ReprMixin):
    def __init__(self, dataset):
        self._dataset = dataset

    def __iter__(self):
        return (key for key in self._dataset._variables
                if key not in self._dataset._coord_names)

    def __len__(self):
        return len(self._dataset._variables) - len(self._dataset._coord_names)

    def __contains__(self, key):
        return (key in self._dataset._variables and
                key not in self._dataset._coord_names)

    def __getitem__(self, key):
        if key not in self._dataset._coord_names:
            return self._dataset[key]
        else:
            raise KeyError(key)

    def __unicode__(self):
        return formatting.data_vars_repr(self)

    @property
    def variables(self):
        all_variables = self._dataset.variables
        return Frozen(OrderedDict((k, all_variables[k]) for k in self))


class _LocIndexer(object):
    def __init__(self, dataset):
        self.dataset = dataset

    def __getitem__(self, key):
        if not utils.is_dict_like(key):
            raise TypeError('can only lookup dictionaries from Dataset.loc')
        return self.dataset.sel(**key)


class Dataset(Mapping, ImplementsDatasetReduce, BaseDataObject,
              formatting.ReprMixin):
    """A multi-dimensional, in memory, array database.

    A dataset resembles an in-memory representation of a NetCDF file, and
    consists of variables, coordinates and attributes which together form a
    self describing dataset.

    Dataset implements the mapping interface with keys given by variable names
    and values given by DataArray objects for each variable name.

    One dimensional variables with name equal to their dimension are index
    coordinates used for label based indexing.
    """
    groupby_cls = groupby.DatasetGroupBy

    def __init__(self, data_vars=None, coords=None, attrs=None,
                 compat='broadcast_equals'):
        """To load data from a file or file-like object, use the `open_dataset`
        function.

        Parameters
        ----------
        data_vars : dict-like, optional
            A mapping from variable names to :py:class:`~xarray.DataArray`
            objects, :py:class:`~xarray.Variable` objects or tuples of the
            form ``(dims, data[, attrs])`` which can be used as arguments to
            create a new ``Variable``. Each dimension must have the same length
            in all variables in which it appears.
        coords : dict-like, optional
            Another mapping in the same form as the `variables` argument,
            except the each item is saved on the dataset as a "coordinate".
            These variables have an associated meaning: they describe
            constant/fixed/independent quantities, unlike the
            varying/measured/dependent quantities that belong in `variables`.
            Coordinates values may be given by 1-dimensional arrays or scalars,
            in which case `dims` do not need to be supplied: 1D arrays will be
            assumed to give index values along the dimension with the same
            name.
        attrs : dict-like, optional
            Global attributes to save on this dataset.
        compat : {'broadcast_equals', 'equals', 'identical'}, optional
            String indicating how to compare variables of the same name for
            potential conflicts when initializing this dataset:

            - 'broadcast_equals': all values must be equal when variables are
              broadcast against each other to ensure common dimensions.
            - 'equals': all values and dimensions must be the same.
            - 'identical': all values, dimensions and attributes must be the
              same.
        """
        self._variables = OrderedDict()
        self._coord_names = set()
        self._dims = {}
        self._attrs = None
        self._file_obj = None
        if data_vars is None:
            data_vars = {}
        if coords is None:
            coords = {}
        if data_vars is not None or coords is not None:
            self._set_init_vars_and_dims(data_vars, coords, compat)
        if attrs is not None:
            self.attrs = attrs
        self._initialized = True

    def _set_init_vars_and_dims(self, data_vars, coords, compat):
        """Set the initial value of Dataset variables and dimensions
        """
        both_data_and_coords = [k for k in data_vars if k in coords]
        if both_data_and_coords:
            raise ValueError('variables %r are found in both data_vars and '
                             'coords' % both_data_and_coords)

        variables, coord_names, dims = merge_data_and_coords(
            data_vars, coords, compat=compat)

        self._variables = variables
        self._coord_names = coord_names
        self._dims = dims

    @classmethod
    def load_store(cls, store, decoder=None):
        """Create a new dataset from the contents of a backends.*DataStore
        object
        """
        variables, attributes = store.load()
        if decoder:
            variables, attributes = decoder(variables, attributes)
        obj = cls(variables, attrs=attributes)
        obj._file_obj = store
        return obj

    @property
    def variables(self):
        """Frozen dictionary of xarray.Variable objects constituting this
        dataset's data
        """
        return Frozen(self._variables)

    def _attrs_copy(self):
        return None if self._attrs is None else OrderedDict(self._attrs)

    @property
    def attrs(self):
        """Dictionary of global attributes on this dataset
        """
        if self._attrs is None:
            self._attrs = OrderedDict()
        return self._attrs

    @attrs.setter
    def attrs(self, value):
        self._attrs = OrderedDict(value)

    @property
    def dims(self):
        """Mapping from dimension names to lengths.

        Cannot be modified directly, but is updated when adding new variables.

        Note that type of this object differs from `DataArray.dims`.
        See `Dataset.sizes` and `DataArray.sizes` for consistently named
        properties.
        """
        return Frozen(SortedKeysDict(self._dims))

    @property
    def sizes(self):
        """Mapping from dimension names to lengths.

        Cannot be modified directly, but is updated when adding new variables.

        This is an alias for `Dataset.dims` provided for the benefit of
        consistency with `DataArray.sizes`.

        See also
        --------
        DataArray.sizes
        """
        return self.dims

    def load(self):
        """Manually trigger loading of this dataset's data from disk or a
        remote source into memory and return this dataset.

        Normally, it should not be necessary to call this method in user code,
        because all xarray functions should either work on deferred data or
        load data automatically. However, this method can be necessary when
        working with many file objects on disk.
        """
        # access .data to coerce everything to numpy or dask arrays
        lazy_data = {k: v._data for k, v in self.variables.items()
                     if isinstance(v._data, dask_array_type)}
        if lazy_data:
            import dask.array as da

            # evaluate all the dask arrays simultaneously
            evaluated_data = da.compute(*lazy_data.values())

            for k, data in zip(lazy_data, evaluated_data):
                self.variables[k].data = data

        # load everything else sequentially
        for k, v in self.variables.items():
            if k not in lazy_data:
                v.load()

        return self

    def compute(self):
        """Manually trigger loading of this dataset's data from disk or a
        remote source into memory and return a new dataset. The original is
        left unaltered.

        Normally, it should not be necessary to call this method in user code,
        because all xarray functions should either work on deferred data or
        load data automatically. However, this method can be necessary when
        working with many file objects on disk.
        """
        new = self.copy(deep=False)
        return new.load()

    @classmethod
    def _construct_direct(cls, variables, coord_names, dims=None, attrs=None,
                          file_obj=None):
        """Shortcut around __init__ for internal use when we want to skip
        costly validation
        """
        obj = object.__new__(cls)
        obj._variables = variables
        obj._coord_names = coord_names
        obj._dims = dims
        obj._attrs = attrs
        obj._file_obj = file_obj
        obj._initialized = True
        return obj

    __default_attrs = object()

    @classmethod
    def _from_vars_and_coord_names(cls, variables, coord_names, attrs=None):
        dims = dict(calculate_dimensions(variables))
        return cls._construct_direct(variables, coord_names, dims, attrs)

    def _replace_vars_and_dims(self, variables, coord_names=None, dims=None,
                               attrs=__default_attrs, inplace=False):
        """Fastpath constructor for internal use.

        Preserves coord names and attributes. If not provided explicitly,
        dimensions are recalculated from the supplied variables.

        The arguments are *not* copied when placed on the new dataset. It is up
        to the caller to ensure that they have the right type and are not used
        elsewhere.

        Parameters
        ----------
        variables : OrderedDict
        coord_names : set or None, optional
        attrs : OrderedDict or None, optional

        Returns
        -------
        new : Dataset
        """
        if dims is None:
            dims = calculate_dimensions(variables)
        if inplace:
            self._dims = dims
            self._variables = variables
            if coord_names is not None:
                self._coord_names = coord_names
            if attrs is not self.__default_attrs:
                self._attrs = attrs
            obj = self
        else:
            if coord_names is None:
                coord_names = self._coord_names.copy()
            if attrs is self.__default_attrs:
                attrs = self._attrs_copy()
            obj = self._construct_direct(variables, coord_names, dims, attrs)
        return obj

    def _replace_indexes(self, indexes):
        if not len(indexes):
            return self
        variables = self._variables.copy()
        for name, idx in indexes.items():
            variables[name] = IndexVariable(name, idx)
        obj = self._replace_vars_and_dims(variables)

        # switch from dimension to level names, if necessary
        dim_names = {}
        for dim, idx in indexes.items():
            if not isinstance(idx, pd.MultiIndex) and idx.name != dim:
                dim_names[dim] = idx.name
        if dim_names:
            obj = obj.rename(dim_names)
        return obj

    def copy(self, deep=False):
        """Returns a copy of this dataset.

        If `deep=True`, a deep copy is made of each of the component variables.
        Otherwise, a shallow copy of each of the component variable is made, so
        that the underlying memory region of the new dataset is the same as in
        the original dataset.
        """
        variables = OrderedDict((k, v.copy(deep=deep))
                                for k, v in iteritems(self._variables))
        # skip __init__ to avoid costly validation
        return self._construct_direct(variables, self._coord_names.copy(),
                                      self._dims.copy(), self._attrs_copy())

    def _subset_with_all_valid_coords(self, variables, coord_names, attrs):
        needed_dims = set()
        for v in variables.values():
            needed_dims.update(v.dims)
        for k in self._coord_names:
            if set(self.variables[k].dims) <= needed_dims:
                variables[k] = self._variables[k]
                coord_names.add(k)
        dims = dict((k, self._dims[k]) for k in needed_dims)

        return self._construct_direct(variables, coord_names, dims, attrs)

    @property
    def _level_coords(self):
        """Return a mapping of all MultiIndex levels and their corresponding
        coordinate name.
        """
        level_coords = OrderedDict()
        for cname in self._coord_names:
            var = self.variables[cname]
            if var.ndim == 1:
                level_names = var.to_index_variable().level_names
                if level_names is not None:
                    dim, = var.dims
                    level_coords.update({lname: dim for lname in level_names})
        return level_coords

    def _copy_listed(self, names):
        """Create a new Dataset with the listed variables from this dataset and
        the all relevant coordinates. Skips all validation.
        """
        variables = OrderedDict()
        coord_names = set()

        for name in names:
            try:
                variables[name] = self._variables[name]
            except KeyError:
                ref_name, var_name, var = _get_virtual_variable(
                    self._variables, name, self._level_coords, self.dims)
                variables[var_name] = var
                if ref_name in self._coord_names or ref_name in self.dims:
                    coord_names.add(var_name)

        return self._subset_with_all_valid_coords(variables, coord_names,
                                                  attrs=self.attrs.copy())

    def _construct_dataarray(self, name):
        """Construct a DataArray by indexing this dataset
        """
        from .dataarray import DataArray

        try:
            variable = self._variables[name]
        except KeyError:
            _, name, variable = _get_virtual_variable(
                self._variables, name, self._level_coords, self.dims)

        coords = OrderedDict()
        needed_dims = set(variable.dims)
        for k in self.coords:
            if set(self.variables[k].dims) <= needed_dims:
                coords[k] = self.variables[k]

        return DataArray(variable, coords, name=name, fastpath=True)

    def __copy__(self):
        return self.copy(deep=False)

    def __deepcopy__(self, memo=None):
        # memo does nothing but is required for compatibility with
        # copy.deepcopy
        return self.copy(deep=True)

    @property
    def _attr_sources(self):
        """List of places to look-up items for attribute-style access"""
        return [self, LevelCoordinatesSource(self), self.attrs]

    def __contains__(self, key):
        """The 'in' operator will return true or false depending on whether
        'key' is an array in the dataset or not.
        """
        return key in self._variables

    def __len__(self):
        return len(self._variables)

    def __iter__(self):
        return iter(self._variables)

    @property
    def nbytes(self):
        return sum(v.nbytes for v in self.variables.values())

    @property
    def loc(self):
        """Attribute for location based indexing. Only supports __getitem__,
        and only when the key is a dict of the form {dim: labels}.
        """
        return _LocIndexer(self)

    def __getitem__(self, key):
        """Access variables or coordinates this dataset as a
        :py:class:`~xarray.DataArray`.

        Indexing with a list of names will return a new ``Dataset`` object.
        """
        if utils.is_dict_like(key):
            return self.isel(**key)

        if hashable(key):
            return self._construct_dataarray(key)
        else:
            return self._copy_listed(np.asarray(key))

    def __setitem__(self, key, value):
        """Add an array to this dataset.

        If value is a `DataArray`, call its `select_vars()` method, rename it
        to `key` and merge the contents of the resulting dataset into this
        dataset.

        If value is an `Variable` object (or tuple of form
        ``(dims, data[, attrs])``), add it to this dataset as a new
        variable.
        """
        if utils.is_dict_like(key):
            raise NotImplementedError('cannot yet use a dictionary as a key '
                                      'to set Dataset values')

        self.update({key: value})

    def __delitem__(self, key):
        """Remove a variable from this dataset.
        """
        del self._variables[key]
        self._coord_names.discard(key)

    # mutable objects should not be hashable
    __hash__ = None

    def _all_compat(self, other, compat_str):
        """Helper function for equals and identical"""

        # some stores (e.g., scipy) do not seem to preserve order, so don't
        # require matching order for equality
        def compat(x, y):
            return getattr(x, compat_str)(y)

        return (self._coord_names == other._coord_names and
                utils.dict_equiv(self._variables, other._variables,
                                 compat=compat))

    def broadcast_equals(self, other):
        """Two Datasets are broadcast equal if they are equal after
        broadcasting all variables against each other.

        For example, variables that are scalar in one dataset but non-scalar in
        the other dataset can still be broadcast equal if the the non-scalar
        variable is a constant.

        See Also
        --------
        Dataset.equals
        Dataset.identical
        """
        try:
            return self._all_compat(other, 'broadcast_equals')
        except (TypeError, AttributeError):
            return False

    def equals(self, other):
        """Two Datasets are equal if they have matching variables and
        coordinates, all of which are equal.

        Datasets can still be equal (like pandas objects) if they have NaN
        values in the same locations.

        This method is necessary because `v1 == v2` for ``Dataset``
        does element-wise comparisons (like numpy.ndarrays).

        See Also
        --------
        Dataset.broadcast_equals
        Dataset.identical
        """
        try:
            return self._all_compat(other, 'equals')
        except (TypeError, AttributeError):
            return False

    def identical(self, other):
        """Like equals, but also checks all dataset attributes and the
        attributes on all variables and coordinates.

        See Also
        --------
        Dataset.broadcast_equals
        Dataset.equals
        """
        try:
            return (utils.dict_equiv(self.attrs, other.attrs) and
                    self._all_compat(other, 'identical'))
        except (TypeError, AttributeError):
            return False

    @property
    def indexes(self):
        """OrderedDict of pandas.Index objects used for label based indexing
        """
        return Indexes(self._variables, self._dims)

    @property
    def coords(self):
        """Dictionary of xarray.DataArray objects corresponding to coordinate
        variables
        """
        return DatasetCoordinates(self)

    @property
    def data_vars(self):
        """Dictionary of xarray.DataArray objects corresponding to data variables
        """
        return DataVariables(self)

    def set_coords(self, names, inplace=False):
        """Given names of one or more variables, set them as coordinates

        Parameters
        ----------
        names : str or list of str
            Name(s) of variables in this dataset to convert into coordinates.
        inplace : bool, optional
            If True, modify this dataset inplace. Otherwise, create a new
            object.

        Returns
        -------
        Dataset
        """
        # TODO: allow inserting new coordinates with this method, like
        # DataFrame.set_index?
        # nb. check in self._variables, not self.data_vars to insure that the
        # operation is idempotent
        if isinstance(names, basestring):
            names = [names]
        self._assert_all_in_dataset(names)
        obj = self if inplace else self.copy()
        obj._coord_names.update(names)
        return obj

    def reset_coords(self, names=None, drop=False, inplace=False):
        """Given names of coordinates, reset them to become variables

        Parameters
        ----------
        names : str or list of str, optional
            Name(s) of non-index coordinates in this dataset to reset into
            variables. By default, all non-index coordinates are reset.
        drop : bool, optional
            If True, remove coordinates instead of converting them into
            variables.
        inplace : bool, optional
            If True, modify this dataset inplace. Otherwise, create a new
            object.

        Returns
        -------
        Dataset
        """
        if names is None:
            names = self._coord_names - set(self.dims)
        else:
            if isinstance(names, basestring):
                names = [names]
            self._assert_all_in_dataset(names)
            bad_coords = set(names) & set(self.dims)
            if bad_coords:
                raise ValueError(
                    'cannot remove index coordinates with reset_coords: %s'
                    % bad_coords)
        obj = self if inplace else self.copy()
        obj._coord_names.difference_update(names)
        if drop:
            for name in names:
                del obj._variables[name]
        return obj

    def dump_to_store(self, store, encoder=None, sync=True, encoding=None):
        """Store dataset contents to a backends.*DataStore object."""
        if encoding is None:
            encoding = {}
        variables, attrs = conventions.encode_dataset_coordinates(self)

        check_encoding = set()
        for k, enc in encoding.items():
            # no need to shallow copy the variable again; that already happened
            # in encode_dataset_coordinates
            variables[k].encoding = enc
            check_encoding.add(k)

        if encoder:
            variables, attrs = encoder(variables, attrs)

        store.store(variables, attrs, check_encoding)
        if sync:
            store.sync()

    def to_netcdf(self, path=None, mode='w', format=None, group=None,
                  engine=None, encoding=None):
        """Write dataset contents to a netCDF file.

        Parameters
        ----------
        path : str, optional
            Path to which to save this dataset. If no path is provided, this
            function returns the resulting netCDF file as a bytes object; in
            this case, we need to use scipy.io.netcdf, which does not support
            netCDF version 4 (the default format becomes NETCDF3_64BIT).
        mode : {'w', 'a'}, optional
            Write ('w') or append ('a') mode. If mode='w', any existing file at
            this location will be overwritten.
        format : {'NETCDF4', 'NETCDF4_CLASSIC', 'NETCDF3_64BIT', 'NETCDF3_CLASSIC'}, optional
            File format for the resulting netCDF file:

            * NETCDF4: Data is stored in an HDF5 file, using netCDF4 API
              features.
            * NETCDF4_CLASSIC: Data is stored in an HDF5 file, using only
              netCDF 3 compatible API features.
            * NETCDF3_64BIT: 64-bit offset version of the netCDF 3 file format,
              which fully supports 2+ GB files, but is only compatible with
              clients linked against netCDF version 3.6.0 or later.
            * NETCDF3_CLASSIC: The classic netCDF 3 file format. It does not
              handle 2+ GB files very well.

            All formats are supported by the netCDF4-python library.
            scipy.io.netcdf only supports the last two formats.

            The default format is NETCDF4 if you are saving a file to disk and
            have the netCDF4-python library available. Otherwise, xarray falls
            back to using scipy to write netCDF files and defaults to the
            NETCDF3_64BIT format (scipy does not support netCDF4).
        group : str, optional
            Path to the netCDF4 group in the given file to open (only works for
            format='NETCDF4'). The group(s) will be created if necessary.
        engine : {'netcdf4', 'scipy', 'h5netcdf'}, optional
            Engine to use when writing netCDF files. If not provided, the
            default engine is chosen based on available dependencies, with a
            preference for 'netcdf4' if writing to a file on disk.
        encoding : dict, optional
            Nested dictionary with variable names as keys and dictionaries of
            variable specific encodings as values, e.g.,
            ``{'my_variable': {'dtype': 'int16', 'scale_factor': 0.1, 'zlib': True}, ...}``
        """
        if encoding is None:
            encoding = {}
        from ..backends.api import to_netcdf
        return to_netcdf(self, path, mode, format=format, group=group,
                         engine=engine, encoding=encoding)

    def __unicode__(self):
        return formatting.dataset_repr(self)

    def info(self, buf=None):
        """
        Concise summary of a Dataset variables and attributes.

        Parameters
        ----------
        buf : writable buffer, defaults to sys.stdout

        See Also
        --------
        pandas.DataFrame.assign
        netCDF's ncdump
        """

        if buf is None:  # pragma: no cover
            buf = sys.stdout

        lines = []
        lines.append(u'xarray.Dataset {')
        lines.append(u'dimensions:')
        for name, size in self.dims.items():
            lines.append(u'\t{name} = {size} ;'.format(name=name, size=size))
        lines.append(u'\nvariables:')
        for name, da in self.variables.items():
            dims = u', '.join(da.dims)
            lines.append(u'\t{type} {name}({dims}) ;'.format(
                type=da.dtype, name=name, dims=dims))
            for k, v in da.attrs.items():
                lines.append(u'\t\t{name}:{k} = {v} ;'.format(name=name, k=k,
                                                              v=v))
        lines.append(u'\n// global attributes:')
        for k, v in self.attrs.items():
            lines.append(u'\t:{k} = {v} ;'.format(k=k, v=v))
        lines.append(u'}')

        buf.write(u'\n'.join(lines))

    @property
    def chunks(self):
        """Block dimensions for this dataset's data or None if it's not a dask
        array.
        """
        chunks = {}
        for v in self.variables.values():
            if v.chunks is not None:
                for dim, c in zip(v.dims, v.chunks):
                    if dim in chunks and c != chunks[dim]:
                        raise ValueError('inconsistent chunks')
                    chunks[dim] = c
        return Frozen(SortedKeysDict(chunks))

    def chunk(self, chunks=None, name_prefix='xarray-', token=None,
              lock=False):
        """Coerce all arrays in this dataset into dask arrays with the given
        chunks.

        Non-dask arrays in this dataset will be converted to dask arrays. Dask
        arrays will be rechunked to the given chunk sizes.

        If neither chunks is not provided for one or more dimensions, chunk
        sizes along that dimension will not be updated; non-dask arrays will be
        converted into dask arrays with a single block.

        Parameters
        ----------
        chunks : int or dict, optional
            Chunk sizes along each dimension, e.g., ``5`` or
            ``{'x': 5, 'y': 5}``.
        name_prefix : str, optional
            Prefix for the name of any new dask arrays.
        token : str, optional
            Token uniquely identifying this dataset.
        lock : optional
            Passed on to :py:func:`dask.array.from_array`, if the array is not
            already as dask array.

        Returns
        -------
        chunked : xarray.Dataset
        """
        try:
            from dask.base import tokenize
        except ImportError:
            import dask  # raise the usual error if dask is entirely missing
            raise ImportError('xarray requires dask version 0.6 or newer')

        if isinstance(chunks, Number):
            chunks = dict.fromkeys(self.dims, chunks)

        if chunks is not None:
            bad_dims = [d for d in chunks if d not in self.dims]
            if bad_dims:
                raise ValueError('some chunks keys are not dimensions on this '
                                 'object: %s' % bad_dims)

        def selkeys(dict_, keys):
            if dict_ is None:
                return None
            return dict((d, dict_[d]) for d in keys if d in dict_)

        def maybe_chunk(name, var, chunks):
            chunks = selkeys(chunks, var.dims)
            if not chunks:
                chunks = None
            if var.ndim > 0:
                token2 = tokenize(name, token if token else var._data)
                name2 = '%s%s-%s' % (name_prefix, name, token2)
                return var.chunk(chunks, name=name2, lock=lock)
            else:
                return var

        variables = OrderedDict([(k, maybe_chunk(k, v, chunks))
                                 for k, v in self.variables.items()])
        return self._replace_vars_and_dims(variables)

    def isel(self, drop=False, **indexers):
        """Returns a new dataset with each array indexed along the specified
        dimension(s).

        This method selects values from each array using its `__getitem__`
        method, except this method does not require knowing the order of
        each array's dimensions.

        Parameters
        ----------
        drop : bool, optional
            If ``drop=True``, drop coordinates variables indexed by integers
            instead of making them scalar.
        **indexers : {dim: indexer, ...}
            Keyword arguments with names matching dimensions and values given
            by integers, slice objects or arrays.

        Returns
        -------
        obj : Dataset
            A new Dataset with the same contents as this dataset, except each
            array and dimension is indexed by the appropriate indexers. In
            general, each array's data will be a view of the array's data
            in this dataset, unless numpy fancy indexing was triggered by using
            an array indexer, in which case the data will be a copy.

        See Also
        --------
        Dataset.sel
        Dataset.sel_points
        Dataset.isel_points
        DataArray.isel
        """
        invalid = [k for k in indexers if k not in self.dims]
        if invalid:
            raise ValueError("dimensions %r do not exist" % invalid)

        # all indexers should be int, slice or np.ndarrays
        indexers = [(k, (np.asarray(v)
                         if not isinstance(v, (int, np.integer, slice))
                         else v))
                    for k, v in iteritems(indexers)]

        variables = OrderedDict()
        for name, var in iteritems(self._variables):
            var_indexers = dict((k, v) for k, v in indexers if k in var.dims)
            new_var = var.isel(**var_indexers)
            if not (drop and name in var_indexers):
                variables[name] = new_var
        coord_names = set(self._coord_names) & set(variables)
        return self._replace_vars_and_dims(variables, coord_names=coord_names)

    def sel(self, method=None, tolerance=None, drop=False, **indexers):
        """Returns a new dataset with each array indexed by tick labels
        along the specified dimension(s).

        In contrast to `Dataset.isel`, indexers for this method should use
        labels instead of integers.

        Under the hood, this method is powered by using pandas's powerful Index
        objects. This makes label based indexing essentially just as fast as
        using integer indexing.

        It also means this method uses pandas's (well documented) logic for
        indexing. This means you can use string shortcuts for datetime indexes
        (e.g., '2000-01' to select all values in January 2000). It also means
        that slices are treated as inclusive of both the start and stop values,
        unlike normal Python indexing.

        Parameters
        ----------
        method : {None, 'nearest', 'pad'/'ffill', 'backfill'/'bfill'}, optional
            Method to use for inexact matches (requires pandas>=0.16):

            * None (default): only exact matches
            * pad / ffill: propagate last valid index value forward
            * backfill / bfill: propagate next valid index value backward
            * nearest: use nearest valid index value
        tolerance : optional
            Maximum distance between original and new labels for inexact
            matches. The values of the index at the matching locations most
            satisfy the equation ``abs(index[indexer] - target) <= tolerance``.
            Requires pandas>=0.17.
        drop : bool, optional
            If ``drop=True``, drop coordinates variables in `indexers` instead
            of making them scalar.
        **indexers : {dim: indexer, ...}
            Keyword arguments with names matching dimensions and values given
            by scalars, slices or arrays of tick labels. For dimensions with
            multi-index, the indexer may also be a dict-like object with keys
            matching index level names.

        Returns
        -------
        obj : Dataset
            A new Dataset with the same contents as this dataset, except each
            variable and dimension is indexed by the appropriate indexers. In
            general, each variable's data will be a view of the variable's data
            in this dataset, unless numpy fancy indexing was triggered by using
            an array indexer, in which case the data will be a copy.

        See Also
        --------
        Dataset.isel
        Dataset.sel_points
        Dataset.isel_points
        DataArray.sel
        """
        pos_indexers, new_indexes = indexing.remap_label_indexers(
            self, indexers, method=method, tolerance=tolerance
        )
        result = self.isel(drop=drop, **pos_indexers)
        return result._replace_indexes(new_indexes)

    def isel_points(self, dim='points', **indexers):
        # type: (...) -> Dataset
        """Returns a new dataset with each array indexed pointwise along the
        specified dimension(s).

        This method selects pointwise values from each array and is akin to
        the NumPy indexing behavior of `arr[[0, 1], [0, 1]]`, except this
        method does not require knowing the order of each array's dimensions.

        Parameters
        ----------
        dim : str or DataArray or pandas.Index or other list-like object, optional
            Name of the dimension to concatenate along. If dim is provided as a
            string, it must be a new dimension name, in which case it is added
            along axis=0. If dim is provided as a DataArray or Index or
            list-like object, its name, which must not be present in the
            dataset, is used as the dimension to concatenate along and the
            values are added as a coordinate.
        **indexers : {dim: indexer, ...}
            Keyword arguments with names matching dimensions and values given
            by array-like objects. All indexers must be the same length and
            1 dimensional.

        Returns
        -------
        obj : Dataset
            A new Dataset with the same contents as this dataset, except each
            array and dimension is indexed by the appropriate indexers. With
            pointwise indexing, the new Dataset will always be a copy of the
            original.

        See Also
        --------
        Dataset.sel
        Dataset.isel
        Dataset.sel_points
        DataArray.isel_points
        """
        from .dataarray import DataArray

        indexer_dims = set(indexers)

        def take(variable, slices):
            # Note: remove helper function when once when numpy
            # supports vindex https://github.com/numpy/numpy/pull/6075
            if hasattr(variable.data, 'vindex'):
                # Special case for dask backed arrays to use vectorised list indexing
                sel = variable.data.vindex[slices]
            else:
                # Otherwise assume backend is numpy array with 'fancy' indexing
                sel = variable.data[slices]
            return sel

        def relevant_keys(mapping):
            return [k for k, v in mapping.items()
                    if any(d in indexer_dims for d in v.dims)]

        coords = relevant_keys(self.coords)
        indexers = [(k, np.asarray(v)) for k, v in iteritems(indexers)]
        indexers_dict = dict(indexers)
        non_indexed_dims = set(self.dims) - indexer_dims

        # All the indexers should be iterables
        # Check that indexers are valid dims, integers, and 1D
        for k, v in indexers:
            if k not in self.dims:
                raise ValueError("dimension %s does not exist" % k)
            if v.dtype.kind != 'i':
                raise TypeError('Indexers must be integers')
            if v.ndim != 1:
                raise ValueError('Indexers must be 1 dimensional')

        # all the indexers should have the same length
        lengths = set(len(v) for k, v in indexers)
        if len(lengths) > 1:
            raise ValueError('All indexers must be the same length')

        # Existing dimensions are not valid choices for the dim argument
        if isinstance(dim, basestring):
            if dim in self.dims:
                # dim is an invalid string
                raise ValueError('Existing dimension names are not valid '
                                 'choices for the dim argument in sel_points')

        elif hasattr(dim, 'dims'):
            # dim is a DataArray or Coordinate
            if dim.name in self.dims:
                # dim already exists
                raise ValueError('Existing dimensions are not valid choices '
                                 'for the dim argument in sel_points')

        # Set the new dim_name, and optionally the new dim coordinate
        # dim is either an array-like or a string
        if not utils.is_scalar(dim):
            # dim is array like get name or assign 'points', get as variable
            dim_name = 'points' if not hasattr(dim, 'name') else dim.name
            dim_coord = as_variable(dim, name=dim_name)
        else:
            # dim is a string
            dim_name = dim
            dim_coord = None

        reordered = self.transpose(*(list(indexer_dims) + list(non_indexed_dims)))

        variables = OrderedDict()

        for name, var in reordered.variables.items():
            if name in indexers_dict or any(d in indexer_dims for d in var.dims):
                # slice if var is an indexer or depends on an indexed dim
                slc = [indexers_dict[k]
                       if k in indexers_dict
                       else slice(None) for k in var.dims]

                var_dims = [dim_name] + [d for d in var.dims
                                         if d in non_indexed_dims]
                selection = take(var, tuple(slc))
                var_subset = type(var)(var_dims, selection, var.attrs)
                variables[name] = var_subset
            else:
                # If not indexed just add it back to variables or coordinates
                variables[name] = var

        coord_names = set(coords) & set(variables)

        dset = self._replace_vars_and_dims(variables, coord_names=coord_names)
        # Add the dim coord to the new dset. Must be done after creation
        # because_replace_vars_and_dims can only access existing coords,
        # not add new ones
        if dim_coord is not None:
            dset.coords[dim_name] = dim_coord
        return dset

    def sel_points(self, dim='points', method=None, tolerance=None,
                   **indexers):
        """Returns a new dataset with each array indexed pointwise by tick
        labels along the specified dimension(s).

        In contrast to `Dataset.isel_points`, indexers for this method should
        use labels instead of integers.

        In contrast to `Dataset.sel`, this method selects points along the
        diagonal of multi-dimensional arrays, not the intersection.

        Parameters
        ----------
        dim : str or DataArray or pandas.Index or other list-like object, optional
            Name of the dimension to concatenate along. If dim is provided as a
            string, it must be a new dimension name, in which case it is added
            along axis=0. If dim is provided as a DataArray or Index or
            list-like object, its name, which must not be present in the
            dataset, is used as the dimension to concatenate along and the
            values are added as a coordinate.
        method : {None, 'nearest', 'pad'/'ffill', 'backfill'/'bfill'}, optional
            Method to use for inexact matches (requires pandas>=0.16):

            * None (default): only exact matches
            * pad / ffill: propagate last valid index value forward
            * backfill / bfill: propagate next valid index value backward
            * nearest: use nearest valid index value
        tolerance : optional
            Maximum distance between original and new labels for inexact
            matches. The values of the index at the matching locations most
            satisfy the equation ``abs(index[indexer] - target) <= tolerance``.
            Requires pandas>=0.17.
        **indexers : {dim: indexer, ...}
            Keyword arguments with names matching dimensions and values given
            by array-like objects. All indexers must be the same length and
            1 dimensional.

        Returns
        -------
        obj : Dataset
            A new Dataset with the same contents as this dataset, except each
            array and dimension is indexed by the appropriate indexers. With
            pointwise indexing, the new Dataset will always be a copy of the
            original.

        See Also
        --------
        Dataset.sel
        Dataset.isel
        Dataset.isel_points
        DataArray.sel_points
        """
        pos_indexers, _ = indexing.remap_label_indexers(
            self, indexers, method=method, tolerance=tolerance
        )
        return self.isel_points(dim=dim, **pos_indexers)

    def reindex_like(self, other, method=None, tolerance=None, copy=True):
        """Conform this object onto the indexes of another object, filling
        in missing values with NaN.

        Parameters
        ----------
        other : Dataset or DataArray
            Object with an 'indexes' attribute giving a mapping from dimension
            names to pandas.Index objects, which provides coordinates upon
            which to index the variables in this dataset. The indexes on this
            other object need not be the same as the indexes on this
            dataset. Any mis-matched index values will be filled in with
            NaN, and any mis-matched dimension names will simply be ignored.
        method : {None, 'nearest', 'pad'/'ffill', 'backfill'/'bfill'}, optional
            Method to use for filling index values from other not found in this
            dataset:

            * None (default): don't fill gaps
            * pad / ffill: propagate last valid index value forward
            * backfill / bfill: propagate next valid index value backward
            * nearest: use nearest valid index value (requires pandas>=0.16)
        tolerance : optional
            Maximum distance between original and new labels for inexact
            matches. The values of the index at the matching locations most
            satisfy the equation ``abs(index[indexer] - target) <= tolerance``.
            Requires pandas>=0.17.
        copy : bool, optional
            If ``copy=True``, data in the return value is always copied. If
            ``copy=False`` and reindexing is unnecessary, or can be performed
            with only slice operations, then the output may share memory with
            the input. In either case, a new xarray object is always returned.

        Returns
        -------
        reindexed : Dataset
            Another dataset, with this dataset's data but coordinates from the
            other object.

        See Also
        --------
        Dataset.reindex
        align
        """
        indexers = alignment.reindex_like_indexers(self, other)
        return self.reindex(method=method, copy=copy, tolerance=tolerance,
                            **indexers)

    def reindex(self, indexers=None, method=None, tolerance=None, copy=True, **kw_indexers):
        """Conform this object onto a new set of indexes, filling in
        missing values with NaN.

        Parameters
        ----------
        indexers : dict. optional
            Dictionary with keys given by dimension names and values given by
            arrays of coordinates tick labels. Any mis-matched coordinate values
            will be filled in with NaN, and any mis-matched dimension names will
            simply be ignored.
        method : {None, 'nearest', 'pad'/'ffill', 'backfill'/'bfill'}, optional
            Method to use for filling index values in ``indexers`` not found in
            this dataset:

            * None (default): don't fill gaps
            * pad / ffill: propagate last valid index value forward
            * backfill / bfill: propagate next valid index value backward
            * nearest: use nearest valid index value (requires pandas>=0.16)
        tolerance : optional
            Maximum distance between original and new labels for inexact
            matches. The values of the index at the matching locations most
            satisfy the equation ``abs(index[indexer] - target) <= tolerance``.
            Requires pandas>=0.17.
        copy : bool, optional
            If ``copy=True``, data in the return value is always copied. If
            ``copy=False`` and reindexing is unnecessary, or can be performed
            with only slice operations, then the output may share memory with
            the input. In either case, a new xarray object is always returned.
        **kw_indexers : optional
            Keyword arguments in the same form as ``indexers``.

        Returns
        -------
        reindexed : Dataset
            Another dataset, with this dataset's data but replaced coordinates.

        See Also
        --------
        Dataset.reindex_like
        align
        pandas.Index.get_indexer
        """
        indexers = utils.combine_pos_and_kw_args(indexers, kw_indexers,
                                                 'reindex')

        bad_dims = [d for d in indexers if d not in self.dims]
        if bad_dims:
            raise ValueError('invalid reindex dimensions: %s' % bad_dims)

        variables = alignment.reindex_variables(
            self.variables, self.sizes, self.indexes, indexers, method,
            tolerance, copy=copy)
        coord_names = set(self._coord_names)
        coord_names.update(indexers)
        return self._replace_vars_and_dims(variables, coord_names)

    def rename(self, name_dict, inplace=False):
        """Returns a new object with renamed variables and dimensions.

        Parameters
        ----------
        name_dict : dict-like
            Dictionary whose keys are current variable or dimension names and
            whose values are the desired names.
        inplace : bool, optional
            If True, rename variables and dimensions in-place. Otherwise,
            return a new dataset object.

        Returns
        -------
        renamed : Dataset
            Dataset with renamed variables and dimensions.

        See Also
        --------
        Dataset.swap_dims
        DataArray.rename
        """
        for k, v in name_dict.items():
            if k not in self and k not in self.dims:
                raise ValueError("cannot rename %r because it is not a "
                                 "variable or dimension in this dataset" % k)
            if v in self and k != v:
                raise ValueError('the new name %r already exists' % v)

        variables = OrderedDict()
        coord_names = set()
        for k, v in iteritems(self._variables):
            name = name_dict.get(k, k)
            dims = tuple(name_dict.get(dim, dim) for dim in v.dims)
            var = v.copy(deep=False)
            var.dims = dims
            variables[name] = var
            if k in self._coord_names:
                coord_names.add(name)

        dims = OrderedDict((name_dict.get(k, k), v)
                           for k, v in self.dims.items())

        return self._replace_vars_and_dims(variables, coord_names, dims=dims,
                                           inplace=inplace)

    def swap_dims(self, dims_dict, inplace=False):
        """Returns a new object with swapped dimensions.

        Parameters
        ----------
        dims_dict : dict-like
            Dictionary whose keys are current dimension names and whose values
            are new names. Each value must already be a variable in the
            dataset.
        inplace : bool, optional
            If True, swap dimensions in-place. Otherwise, return a new dataset
            object.

        Returns
        -------
        renamed : Dataset
            Dataset with swapped dimensions.

        See Also
        --------

        Dataset.rename
        DataArray.swap_dims
        """
        for k, v in dims_dict.items():
            if k not in self.dims:
                raise ValueError('cannot swap from dimension %r because it is '
                                 'not an existing dimension' % k)
            if self.variables[v].dims != (k,):
                raise ValueError('replacement dimension %r is not a 1D '
                                 'variable along the old dimension %r'
                                 % (v, k))

        result_dims = set(dims_dict.get(dim, dim) for dim in self.dims)

        variables = OrderedDict()

        coord_names = self._coord_names.copy()
        coord_names.update(dims_dict.values())

        for k, v in iteritems(self.variables):
            dims = tuple(dims_dict.get(dim, dim) for dim in v.dims)
            if k in result_dims:
                var = v.to_index_variable()
            else:
                var = v.to_base_variable()
            var.dims = dims
            variables[k] = var

        return self._replace_vars_and_dims(variables, coord_names,
                                           inplace=inplace)

    def set_index(self, append=False, inplace=False, **indexes):
        """Set Dataset (multi-)indexes using one or more existing coordinates or
        variables.

        Parameters
        ----------
        append : bool, optional
            If True, append the supplied index(es) to the existing index(es).
            Otherwise replace the existing index(es) (default).
        inplace : bool, optional
            If True, set new index(es) in-place. Otherwise, return a new
            Dataset object.
        **indexes : {dim: index, ...}
            Keyword arguments with names matching dimensions and values given
            by (lists of) the names of existing coordinates or variables to set
            as new (multi-)index.

        Returns
        -------
        obj : Dataset
            Another dataset, with this dataset's data but replaced coordinates.

        See Also
        --------
        Dataset.reset_index
        """
        variables, coord_names = merge_indexes(indexes, self._variables,
                                               self._coord_names,
                                               append=append)
        return self._replace_vars_and_dims(variables, coord_names=coord_names,
                                           inplace=inplace)

    def reset_index(self, dims_or_levels, drop=False, inplace=False):
        """Reset the specified index(es) or multi-index level(s).

        Parameters
        ----------
        dims_or_levels : str or list
            Name(s) of the dimension(s) and/or multi-index level(s) that will
            be reset.
        drop : bool, optional
            If True, remove the specified indexes and/or multi-index levels
            instead of extracting them as new coordinates (default: False).
        inplace : bool, optional
            If True, modify the dataset in-place. Otherwise, return a new
            Dataset object.

        Returns
        -------
        obj : Dataset
            Another dataset, with this dataset's data but replaced coordinates.

        See Also
        --------
        Dataset.set_index
        """
        variables, coord_names = split_indexes(dims_or_levels, self._variables,
                                               self._coord_names,
                                               self._level_coords, drop=drop)
        return self._replace_vars_and_dims(variables, coord_names=coord_names,
                                           inplace=inplace)

    def reorder_levels(self, inplace=False, **dim_order):
        """Rearrange index levels using input order.

        Parameters
        ----------
        inplace : bool, optional
            If True, modify the dataset in-place. Otherwise, return a new
            DataArray object.
        **dim_order : optional
            Keyword arguments with names matching dimensions and values given
            by lists representing new level orders. Every given dimension
            must have a multi-index.

        Returns
        -------
        obj : Dataset
            Another dataset, with this dataset's data but replaced
            coordinates.
        """
        replace_variables = {}
        for dim, order in dim_order.items():
            coord = self._variables[dim]
            index = coord.to_index()
            if not isinstance(index, pd.MultiIndex):
                raise ValueError("coordinate %r has no MultiIndex" % dim)
            replace_variables[dim] = IndexVariable(coord.dims,
                                                   index.reorder_levels(order))
        variables = self._variables.copy()
        variables.update(replace_variables)
        return self._replace_vars_and_dims(variables, inplace=inplace)

    def _stack_once(self, dims, new_dim):
        variables = OrderedDict()
        for name, var in self.variables.items():
            if name not in dims:
                if any(d in var.dims for d in dims):
                    add_dims = [d for d in dims if d not in var.dims]
                    vdims = list(var.dims) + add_dims
                    shape = [self.dims[d] for d in vdims]
                    exp_var = var.expand_dims(vdims, shape)
                    stacked_var = exp_var.stack(**{new_dim: dims})
                    variables[name] = stacked_var
                else:
                    variables[name] = var.copy(deep=False)

        # consider dropping levels that are unused?
        levels = [self.get_index(dim) for dim in dims]
        if hasattr(pd, 'RangeIndex'):
            # RangeIndex levels in a MultiIndex are broken for appending in
            # pandas before v0.19.0
            levels = [pd.Int64Index(level)
                      if isinstance(level, pd.RangeIndex)
                      else level
                      for level in levels]
        idx = utils.multiindex_from_product_levels(levels, names=dims)
        variables[new_dim] = IndexVariable(new_dim, idx)

        coord_names = set(self._coord_names) - set(dims) | set([new_dim])

        return self._replace_vars_and_dims(variables, coord_names)

    def stack(self, **dimensions):
        """
        Stack any number of existing dimensions into a single new dimension.

        New dimensions will be added at the end, and the corresponding
        coordinate variables will be combined into a MultiIndex.

        Parameters
        ----------
        **dimensions : keyword arguments of the form new_name=(dim1, dim2, ...)
            Names of new dimensions, and the existing dimensions that they
            replace.

        Returns
        -------
        stacked : Dataset
            Dataset with stacked data.

        See also
        --------
        Dataset.unstack
        """
        result = self
        for new_dim, dims in dimensions.items():
            result = result._stack_once(dims, new_dim)
        return result

    def unstack(self, dim):
        """
        Unstack an existing dimension corresponding to a MultiIndex into
        multiple new dimensions.

        New dimensions will be added at the end.

        Parameters
        ----------
        dim : str
            Name of the existing dimension to unstack.

        Returns
        -------
        unstacked : Dataset
            Dataset with unstacked data.

        See also
        --------
        Dataset.stack
        """
        if dim not in self.dims:
            raise ValueError('invalid dimension: %s' % dim)

        index = self.get_index(dim)
        if not isinstance(index, pd.MultiIndex):
            raise ValueError('cannot unstack a dimension that does not have '
                             'a MultiIndex')

        full_idx = pd.MultiIndex.from_product(index.levels, names=index.names)
        obj = self.reindex(copy=False, **{dim: full_idx})

        new_dim_names = index.names
        new_dim_sizes = [lev.size for lev in index.levels]

        variables = OrderedDict()
        for name, var in obj.variables.items():
            if name != dim:
                if dim in var.dims:
                    new_dims = OrderedDict(zip(new_dim_names, new_dim_sizes))
                    variables[name] = var.unstack(**{dim: new_dims})
                else:
                    variables[name] = var

        for name, lev in zip(new_dim_names, index.levels):
            variables[name] = IndexVariable(name, lev)

        coord_names = set(self._coord_names) - set([dim]) | set(new_dim_names)

        return self._replace_vars_and_dims(variables, coord_names)

    def update(self, other, inplace=True):
        """Update this dataset's variables with those from another dataset.

        Parameters
        ----------
        other : Dataset or castable to Dataset
            Dataset or variables with which to update this dataset.
        inplace : bool, optional
            If True, merge the other dataset into this dataset in-place.
            Otherwise, return a new dataset object.

        Returns
        -------
        updated : Dataset
            Updated dataset.

        Raises
        ------
        ValueError
            If any dimensions would have inconsistent sizes in the updated
            dataset.
        """
        variables, coord_names, dims = dataset_update_method(self, other)

        return self._replace_vars_and_dims(variables, coord_names, dims,
                                           inplace=inplace)

    def merge(self, other, inplace=False, overwrite_vars=frozenset(),
              compat='no_conflicts', join='outer'):
        """Merge the arrays of two datasets into a single dataset.

        This method generally not allow for overriding data, with the exception
        of attributes, which are ignored on the second dataset. Variables with
        the same name are checked for conflicts via the equals or identical
        methods.

        Parameters
        ----------
        other : Dataset or castable to Dataset
            Dataset or variables to merge with this dataset.
        inplace : bool, optional
            If True, merge the other dataset into this dataset in-place.
            Otherwise, return a new dataset object.
        overwrite_vars : str or sequence, optional
            If provided, update variables of these name(s) without checking for
            conflicts in this dataset.
        compat : {'broadcast_equals', 'equals', 'identical',
                  'no_conflicts'}, optional
            String indicating how to compare variables of the same name for
            potential conflicts:

            - 'broadcast_equals': all values must be equal when variables are
              broadcast against each other to ensure common dimensions.
            - 'equals': all values and dimensions must be the same.
            - 'identical': all values, dimensions and attributes must be the
              same.
            - 'no_conflicts': only values which are not null in both datasets
              must be equal. The returned dataset then contains the combination
              of all non-null values.
        join : {'outer', 'inner', 'left', 'right'}, optional
            Method for joining ``self`` and ``other`` along shared dimensions:

            - 'outer': use the union of the indexes
            - 'inner': use the intersection of the indexes
            - 'left': use indexes from ``self``
            - 'right': use indexes from ``other``

        Returns
        -------
        merged : Dataset
            Merged dataset.

        Raises
        ------
        MergeError
            If any variables conflict (see ``compat``).
        """
        variables, coord_names, dims = dataset_merge_method(
            self, other, overwrite_vars=overwrite_vars, compat=compat,
            join=join)

        return self._replace_vars_and_dims(variables, coord_names, dims,
                                           inplace=inplace)

    def _assert_all_in_dataset(self, names, virtual_okay=False):
        bad_names = set(names) - set(self._variables)
        if virtual_okay:
            bad_names -= self.virtual_variables
        if bad_names:
            raise ValueError('One or more of the specified variables '
                             'cannot be found in this dataset')

    def drop(self, labels, dim=None):
        """Drop variables or index labels from this dataset.

        Parameters
        ----------
        labels : scalar or list of scalars
            Name(s) of variables or index labels to drop.
        dim : None or str, optional
            Dimension along which to drop index labels. By default (if
            ``dim is None``), drops variables rather than index labels.

        Returns
        -------
        dropped : Dataset
        """
        if utils.is_scalar(labels):
            labels = [labels]
        if dim is None:
            return self._drop_vars(labels)
        else:
            try:
                index = self.indexes[dim]
            except KeyError:
                raise ValueError(
                    'dimension %r does not have coordinate labels' % dim)
            new_index = index.drop(labels)
            return self.loc[{dim: new_index}]

    def _drop_vars(self, names):
        self._assert_all_in_dataset(names)
        drop = set(names)
        variables = OrderedDict((k, v) for k, v in iteritems(self._variables)
                                if k not in drop)
        coord_names = set(k for k in self._coord_names if k in variables)
        return self._replace_vars_and_dims(variables, coord_names)

    def transpose(self, *dims):
        """Return a new Dataset object with all array dimensions transposed.

        Although the order of dimensions on each array will change, the dataset
        dimensions themselves will remain in fixed (sorted) order.

        Parameters
        ----------
        *dims : str, optional
            By default, reverse the dimensions on each array. Otherwise,
            reorder the dimensions to this order.

        Returns
        -------
        transposed : Dataset
            Each array in the dataset (including) coordinates will be
            transposed to the given order.

        Notes
        -----
        Although this operation returns a view of each array's data, it
        is not lazy -- the data will be fully loaded into memory.

        See Also
        --------
        numpy.transpose
        DataArray.transpose
        """
        if dims:
            if set(dims) ^ set(self.dims):
                raise ValueError('arguments to transpose (%s) must be '
                                 'permuted dataset dimensions (%s)'
                                 % (dims, tuple(self.dims)))
        ds = self.copy()
        for name, var in iteritems(self._variables):
            var_dims = tuple(dim for dim in dims if dim in var.dims)
            ds._variables[name] = var.transpose(*var_dims)
        return ds

    @property
    def T(self):
        return self.transpose()

    def dropna(self, dim, how='any', thresh=None, subset=None):
        """Returns a new dataset with dropped labels for missing values along
        the provided dimension.

        Parameters
        ----------
        dim : str
            Dimension along which to drop missing values. Dropping along
            multiple dimensions simultaneously is not yet supported.
        how : {'any', 'all'}, optional
            * any : if any NA values are present, drop that label
            * all : if all values are NA, drop that label
        thresh : int, default None
            If supplied, require this many non-NA values.
        subset : sequence, optional
            Subset of variables to check for missing values. By default, all
            variables in the dataset are checked.

        Returns
        -------
        Dataset
        """
        # TODO: consider supporting multiple dimensions? Or not, given that
        # there are some ugly edge cases, e.g., pandas's dropna differs
        # depending on the order of the supplied axes.

        if dim not in self.dims:
            raise ValueError('%s must be a single dataset dimension' % dim)

        if subset is None:
            subset = list(self.data_vars)

        count = np.zeros(self.dims[dim], dtype=np.int64)
        size = 0

        for k in subset:
            array = self._variables[k]
            if dim in array.dims:
                dims = [d for d in array.dims if d != dim]
                count += array.count(dims)
                size += np.prod([self.dims[d] for d in dims])

        if thresh is not None:
            mask = count >= thresh
        elif how == 'any':
            mask = count == size
        elif how == 'all':
            mask = count > 0
        elif how is not None:
            raise ValueError('invalid how option: %s' % how)
        else:
            raise TypeError('must specify how or thresh')

        return self.isel(**{dim: mask})

    def fillna(self, value):
        """Fill missing values in this object.

        This operation follows the normal broadcasting and alignment rules that
        xarray uses for binary arithmetic, except the result is aligned to this
        object (``join='left'``) instead of aligned to the intersection of
        index coordinates (``join='inner'``).

        Parameters
        ----------
        value : scalar, ndarray, DataArray, dict or Dataset
            Used to fill all matching missing values in this dataset's data
            variables. Scalars, ndarrays or DataArrays arguments are used to
            fill all data with aligned coordinates (for DataArrays).
            Dictionaries or datasets match data variables and then align
            coordinates if necessary.

        Returns
        -------
        Dataset
        """
        out = self._fillna(value)
        out._copy_attrs_from(self)
        return out

    def reduce(self, func, dim=None, keep_attrs=False, numeric_only=False,
               allow_lazy=False, **kwargs):
        """Reduce this dataset by applying `func` along some dimension(s).

        Parameters
        ----------
        func : function
            Function which can be called in the form
            `f(x, axis=axis, **kwargs)` to return the result of reducing an
            np.ndarray over an integer valued axis.
        dim : str or sequence of str, optional
            Dimension(s) over which to apply `func`.  By default `func` is
            applied over all dimensions.
        keep_attrs : bool, optional
            If True, the dataset's attributes (`attrs`) will be copied from
            the original object to the new one.  If False (default), the new
            object will be returned without attributes.
        numeric_only : bool, optional
            If True, only apply ``func`` to variables with a numeric dtype.
        **kwargs : dict
            Additional keyword arguments passed on to ``func``.

        Returns
        -------
        reduced : Dataset
            Dataset with this object's DataArrays replaced with new DataArrays
            of summarized data and the indicated dimension(s) removed.
        """
        if isinstance(dim, basestring):
            dims = set([dim])
        elif dim is None:
            dims = set(self.dims)
        else:
            dims = set(dim)

        missing_dimensions = [dim for dim in dims if dim not in self.dims]
        if missing_dimensions:
            raise ValueError('Dataset does not contain the dimensions: %s'
                             % missing_dimensions)

        variables = OrderedDict()
        for name, var in iteritems(self._variables):
            reduce_dims = [dim for dim in var.dims if dim in dims]
            if reduce_dims or not var.dims:
                if name not in self.coords:
                    if (not numeric_only or
                            np.issubdtype(var.dtype, np.number) or
                                var.dtype == np.bool_):
                        if len(reduce_dims) == 1:
                            # unpack dimensions for the benefit of functions
                            # like np.argmin which can't handle tuple arguments
                            reduce_dims, = reduce_dims
                        elif len(reduce_dims) == var.ndim:
                            # prefer to aggregate over axis=None rather than
                            # axis=(0, 1) if they will be equivalent, because
                            # the former is often more efficient
                            reduce_dims = None
                        variables[name] = var.reduce(func, dim=reduce_dims,
                                                     keep_attrs=keep_attrs,
                                                     allow_lazy=allow_lazy,
                                                     **kwargs)
            else:
                variables[name] = var

        coord_names = set(k for k in self.coords if k in variables)
        attrs = self.attrs if keep_attrs else None
        return self._replace_vars_and_dims(variables, coord_names, attrs=attrs)

    def apply(self, func, keep_attrs=False, args=(), **kwargs):
        """Apply a function over the data variables in this dataset.

        Parameters
        ----------
        func : function
            Function which can be called in the form `f(x, **kwargs)` to
            transform each DataArray `x` in this dataset into another
            DataArray.
        keep_attrs : bool, optional
            If True, the dataset's attributes (`attrs`) will be copied from
            the original object to the new one. If False, the new object will
            be returned without attributes.
        args : tuple, optional
            Positional arguments passed on to `func`.
        **kwargs : dict
            Keyword arguments passed on to `func`.

        Returns
        -------
        applied : Dataset
            Resulting dataset from applying ``func`` over each data variable.
        """
        variables = OrderedDict(
            (k, maybe_wrap_array(v, func(v, *args, **kwargs)))
            for k, v in iteritems(self.data_vars))
        attrs = self.attrs if keep_attrs else None
        return type(self)(variables, attrs=attrs)

    def assign(self, **kwargs):
        """Assign new data variables to a Dataset, returning a new object
        with all the original variables in addition to the new ones.

        Parameters
        ----------
        kwargs : keyword, value pairs
            keywords are the variables names. If the values are callable, they
            are computed on the Dataset and assigned to new data variables. If
            the values are not callable, (e.g. a DataArray, scalar, or array),
            they are simply assigned.

        Returns
        -------
        ds : Dataset
            A new Dataset with the new variables in addition to all the
            existing variables.

        Notes
        -----
        Since ``kwargs`` is a dictionary, the order of your arguments may not
        be preserved, and so the order of the new variables is not well
        defined. Assigning multiple variables within the same ``assign`` is
        possible, but you cannot reference other variables created within the
        same ``assign`` call.

        See Also
        --------
        pandas.DataFrame.assign
        """
        data = self.copy()
        # do all calculations first...
        results = data._calc_assign_results(kwargs)
        # ... and then assign
        data.update(results)
        return data

    def to_array(self, dim='variable', name=None):
        """Convert this dataset into an xarray.DataArray

        The data variables of this dataset will be broadcast against each other
        and stacked along the first axis of the new array. All coordinates of
        this dataset will remain coordinates.

        Parameters
        ----------
        dim : str, optional
            Name of the new dimension.
        name : str, optional
            Name of the new data array.

        Returns
        -------
        array : xarray.DataArray
        """
        from .dataarray import DataArray

        data_vars = [self.variables[k] for k in self.data_vars]
        broadcast_vars = broadcast_variables(*data_vars)
        data = ops.stack([b.data for b in broadcast_vars], axis=0)

        coords = dict(self.coords)
        coords[dim] = list(self.data_vars)

        dims = (dim,) + broadcast_vars[0].dims

        return DataArray(data, coords, dims, attrs=self.attrs, name=name)

    def _to_dataframe(self, ordered_dims):
        columns = [k for k in self if k not in self.dims]
        data = [self._variables[k].expand_dims(ordered_dims).values.reshape(-1)
                for k in columns]
        index = self.coords.to_index(ordered_dims)
        return pd.DataFrame(OrderedDict(zip(columns, data)), index=index)

    def to_dataframe(self):
        """Convert this dataset into a pandas.DataFrame.

        Non-index variables in this dataset form the columns of the
        DataFrame. The DataFrame is be indexed by the Cartesian product of
        this dataset's indices.
        """
        return self._to_dataframe(self.dims)

    @classmethod
    def from_dataframe(cls, dataframe):
        """Convert a pandas.DataFrame into an xarray.Dataset

        Each column will be converted into an independent variable in the
        Dataset. If the dataframe's index is a MultiIndex, it will be expanded
        into a tensor product of one-dimensional indices (filling in missing
        values with NaN). This method will produce a Dataset very similar to
        that on which the 'to_dataframe' method was called, except with
        possibly redundant dimensions (since all dataset variables will have
        the same dimensionality).
        """
        # TODO: Add an option to remove dimensions along which the variables
        # are constant, to enable consistent serialization to/from a dataframe,
        # even if some variables have different dimensionality.

        if not dataframe.columns.is_unique:
            raise ValueError(
                'cannot convert DataFrame with non-unique columns')

        idx = dataframe.index
        obj = cls()

        if hasattr(idx, 'levels'):
            # it's a multi-index
            # expand the DataFrame to include the product of all levels
            full_idx = pd.MultiIndex.from_product(idx.levels, names=idx.names)
            dataframe = dataframe.reindex(full_idx)
            dims = [name if name is not None else 'level_%i' % n
                    for n, name in enumerate(idx.names)]
            for dim, lev in zip(dims, idx.levels):
                obj[dim] = (dim, lev)
            shape = [lev.size for lev in idx.levels]
        else:
            dims = (idx.name if idx.name is not None else 'index',)
            obj[dims[0]] = (dims, idx)
            shape = -1

        for name, series in iteritems(dataframe):
            data = np.asarray(series).reshape(shape)
            obj[name] = (dims, data)
        return obj

    def to_dict(self):
        """
        Convert this dataset to a dictionary following xarray naming
        conventions.

        Converts all variables and attributes to native Python objects
        Useful for coverting to json. To avoid datetime incompatibility
        use decode_times=False kwarg in xarrray.open_dataset.

        See also
        --------
        xarray.Dataset.from_dict
        """
        d = {'coords': {}, 'attrs': decode_numpy_dict_values(self.attrs),
             'dims': dict(self.dims), 'data_vars': {}}

        for k in self.coords:
            data = ensure_us_time_resolution(self[k].values).tolist()
            d['coords'].update({
                k: {'data': data,
                    'dims': self[k].dims,
                    'attrs': decode_numpy_dict_values(self[k].attrs)}})
        for k in self.data_vars:
            data = ensure_us_time_resolution(self[k].values).tolist()
            d['data_vars'].update({
                k: {'data': data,
                    'dims': self[k].dims,
                    'attrs': decode_numpy_dict_values(self[k].attrs)}})
        return d

    @classmethod
    def from_dict(cls, d):
        """
        Convert a dictionary into an xarray.Dataset.

        Input dict can take several forms::

            d = {'t': {'dims': ('t'), 'data': t},
                 'a': {'dims': ('t'), 'data': x},
                 'b': {'dims': ('t'), 'data': y}}

            d = {'coords': {'t': {'dims': 't', 'data': t,
                                  'attrs': {'units':'s'}}},
                 'attrs': {'title': 'air temperature'},
                 'dims': 't',
                 'data_vars': {'a': {'dims': 't', 'data': x, },
                               'b': {'dims': 't', 'data': y}}}

        where 't' is the name of the dimesion, 'a' and 'b' are names of data
        variables and t, x, and y are lists, numpy.arrays or pandas objects.

        Parameters
        ----------
        d : dict, with a minimum structure of {'var_0': {'dims': [..], \
                                                         'data': [..]}, \
                                               ...}

        Returns
        -------
        obj : xarray.Dataset

        See also
        --------
        xarray.Dataset.to_dict
        xarray.DataArray.from_dict
        """

        if not set(['coords', 'data_vars']).issubset(set(d)):
            variables = d.items()
        else:
            import itertools
            variables = itertools.chain(d.get('coords', {}).items(),
                                        d.get('data_vars', {}).items())
        try:
            variable_dict = OrderedDict([(k, (v['dims'],
                                              v['data'],
                                              v.get('attrs'))) for
                                         k, v in variables])
        except KeyError as e:
            raise ValueError(
                "cannot convert dict without the key "
                "'{dims_data}'".format(dims_data=str(e.args[0])))
        obj = cls(variable_dict)

        # what if coords aren't dims?
        coords = set(d.get('coords', {})) - set(d.get('dims', {}))
        obj = obj.set_coords(coords)

        obj.attrs.update(d.get('attrs', {}))

        return obj

    @staticmethod
    def _unary_op(f, keep_attrs=False):
        @functools.wraps(f)
        def func(self, *args, **kwargs):
            ds = self.coords.to_dataset()
            for k in self.data_vars:
                ds._variables[k] = f(self._variables[k], *args, **kwargs)
            if keep_attrs:
                ds._attrs = self._attrs
            return ds

        return func

    @staticmethod
    def _binary_op(f, reflexive=False, join=None, fillna=False):
        @functools.wraps(f)
        def func(self, other):
            if isinstance(other, groupby.GroupBy):
                return NotImplemented
            align_type = OPTIONS['arithmetic_join'] if join is None else join
            if hasattr(other, 'indexes'):
                self, other = align(self, other, join=align_type, copy=False)
            g = f if not reflexive else lambda x, y: f(y, x)
            ds = self._calculate_binary_op(g, other, join=align_type,
                                           fillna=fillna)
            return ds

        return func

    @staticmethod
    def _inplace_binary_op(f):
        @functools.wraps(f)
        def func(self, other):
            if isinstance(other, groupby.GroupBy):
                raise TypeError('in-place operations between a Dataset and '
                                'a grouped object are not permitted')
            # we don't actually modify arrays in-place with in-place Dataset
            # arithmetic -- this lets us automatically align things
            if hasattr(other, 'indexes'):
                other = other.reindex_like(self, copy=False)
            g = ops.inplace_to_noninplace_op(f)
            ds = self._calculate_binary_op(g, other, inplace=True)
            self._replace_vars_and_dims(ds._variables, ds._coord_names,
                                        attrs=ds._attrs, inplace=True)
            return self

        return func

    def _calculate_binary_op(self, f, other, join='inner',
                             inplace=False, fillna=False):

        def apply_over_both(lhs_data_vars, rhs_data_vars, lhs_vars, rhs_vars):
            if fillna and join != 'left':
                raise ValueError('`fillna` must be accompanied by left join')
            if fillna and not set(rhs_data_vars) <= set(lhs_data_vars):
                raise ValueError('all variables in the argument to `fillna` '
                                 'must be contained in the original dataset')
            if inplace and set(lhs_data_vars) != set(rhs_data_vars):
                raise ValueError('datasets must have the same data variables '
                                 'for in-place arithmetic operations: %s, %s'
                                 % (list(lhs_data_vars), list(rhs_data_vars)))

            dest_vars = OrderedDict()

            for k in lhs_data_vars:
                if k in rhs_data_vars:
                    dest_vars[k] = f(lhs_vars[k], rhs_vars[k])
                elif join in ["left", "outer"]:
                    dest_vars[k] = (lhs_vars[k] if fillna else
                                    f(lhs_vars[k], np.nan))
            for k in rhs_data_vars:
                if k not in dest_vars and join in ["right", "outer"]:
                    dest_vars[k] = (rhs_vars[k] if fillna else
                                    f(rhs_vars[k], np.nan))
            return dest_vars

        if utils.is_dict_like(other) and not isinstance(other, Dataset):
            # can't use our shortcut of doing the binary operation with
            # Variable objects, so apply over our data vars instead.
            new_data_vars = apply_over_both(self.data_vars, other,
                                            self.data_vars, other)
            return Dataset(new_data_vars)

        other_coords = getattr(other, 'coords', None)
        ds = self.coords.merge(other_coords)

        if isinstance(other, Dataset):
            new_vars = apply_over_both(self.data_vars, other.data_vars,
                                       self.variables, other.variables)
        else:
            other_variable = getattr(other, 'variable', other)
            new_vars = OrderedDict((k, f(self.variables[k], other_variable))
                                   for k in self.data_vars)
        ds._variables.update(new_vars)
        ds._dims = calculate_dimensions(ds._variables)
        return ds

    def _copy_attrs_from(self, other):
        self.attrs = other.attrs
        for v in other.variables:
            self.variables[v].attrs = other.variables[v].attrs

    def diff(self, dim, n=1, label='upper'):
        """Calculate the n-th order discrete difference along given axis.

        Parameters
        ----------
        dim : str, optional
            Dimension over which to calculate the finite difference.
        n : int, optional
            The number of times values are differenced.
        label : str, optional
            The new coordinate in dimension ``dim`` will have the
            values of either the minuend's or subtrahend's coordinate
            for values 'upper' and 'lower', respectively.  Other
            values are not supported.

        Returns
        -------
        difference : same type as caller
            The n-th order finite difference of this object.

        Examples
        --------
        >>> ds = xr.Dataset({'foo': ('x', [5, 5, 6, 6])})
        >>> ds.diff('x')
        <xarray.Dataset>
        Dimensions:  (x: 3)
        Coordinates:
          * x        (x) int64 1 2 3
        Data variables:
            foo      (x) int64 0 1 0
        >>> ds.diff('x', 2)
        <xarray.Dataset>
        Dimensions:  (x: 2)
        Coordinates:
        * x        (x) int64 2 3
        Data variables:
        foo      (x) int64 1 -1

        """
        if n == 0:
            return self
        if n < 0:
            raise ValueError('order `n` must be non-negative but got {0}'
                             ''.format(n))

        # prepare slices
        kwargs_start = {dim: slice(None, -1)}
        kwargs_end = {dim: slice(1, None)}

        # prepare new coordinate
        if label == 'upper':
            kwargs_new = kwargs_end
        elif label == 'lower':
            kwargs_new = kwargs_start
        else:
            raise ValueError('The \'label\' argument has to be either '
                             '\'upper\' or \'lower\'')

        variables = OrderedDict()

        for name, var in iteritems(self.variables):
            if dim in var.dims:
                if name in self.data_vars:
                    variables[name] = (var.isel(**kwargs_end) -
                                       var.isel(**kwargs_start))
                else:
                    variables[name] = var.isel(**kwargs_new)
            else:
                variables[name] = var

        difference = self._replace_vars_and_dims(variables)

        if n > 1:
            return difference.diff(dim, n - 1)
        else:
            return difference

    def shift(self, **shifts):
        """Shift this dataset by an offset along one or more dimensions.

        Only data variables are moved; coordinates stay in place. This is
        consistent with the behavior of ``shift`` in pandas.

        Parameters
        ----------
        **shifts : keyword arguments of the form {dim: offset}
            Integer offset to shift along each of the given dimensions.
            Positive offsets shift to the right; negative offsets shift to the
            left.

        Returns
        -------
        shifted : Dataset
            Dataset with the same coordinates and attributes but shifted data
            variables.

        See also
        --------
        roll

        Examples
        --------

        >>> ds = xr.Dataset({'foo': ('x', list('abcde'))})
        >>> ds.shift(x=2)
        <xarray.Dataset>
        Dimensions:  (x: 5)
        Coordinates:
          * x        (x) int64 0 1 2 3 4
        Data variables:
            foo      (x) object nan nan 'a' 'b' 'c'
        """
        invalid = [k for k in shifts if k not in self.dims]
        if invalid:
            raise ValueError("dimensions %r do not exist" % invalid)

        variables = OrderedDict()
        for name, var in iteritems(self.variables):
            if name in self.data_vars:
                var_shifts = dict((k, v) for k, v in shifts.items()
                                  if k in var.dims)
                variables[name] = var.shift(**var_shifts)
            else:
                variables[name] = var

        return self._replace_vars_and_dims(variables)

    def roll(self, **shifts):
        """Roll this dataset by an offset along one or more dimensions.

        Unlike shift, roll rotates all variables, including coordinates. The
        direction of rotation is consistent with :py:func:`numpy.roll`.

        Parameters
        ----------
        **shifts : keyword arguments of the form {dim: offset}
            Integer offset to rotate each of the given dimensions. Positive
            offsets roll to the right; negative offsets roll to the left.

        Returns
        -------
        rolled : Dataset
            Dataset with the same coordinates and attributes but rolled
            variables.

        See also
        --------
        shift

        Examples
        --------

        >>> ds = xr.Dataset({'foo': ('x', list('abcde'))})
        >>> ds.roll(x=2)
        <xarray.Dataset>
        Dimensions:  (x: 5)
        Coordinates:
          * x        (x) int64 3 4 0 1 2
        Data variables:
            foo      (x) object 'd' 'e' 'a' 'b' 'c'
        """
        invalid = [k for k in shifts if k not in self.dims]
        if invalid:
            raise ValueError("dimensions %r do not exist" % invalid)

        variables = OrderedDict()
        for name, var in iteritems(self.variables):
            var_shifts = dict((k, v) for k, v in shifts.items()
                              if k in var.dims)
            variables[name] = var.roll(**var_shifts)

        return self._replace_vars_and_dims(variables)

    def quantile(self, q, dim=None, interpolation='linear',
                 numeric_only=False, keep_attrs=False):
        """Compute the qth quantile of the data along the specified dimension.

        Returns the qth quantiles(s) of the array elements for each variable
        in the Dataset.

        Parameters
        ----------
        q : float in range of [0,1] (or sequence of floats)
            Quantile to compute, which must be between 0 and 1
            inclusive.
        dim : str or sequence of str, optional
            Dimension(s) over which to apply quantile.
        interpolation : {'linear', 'lower', 'higher', 'midpoint', 'nearest'}
            This optional parameter specifies the interpolation method to
            use when the desired quantile lies between two data points
            ``i < j``:
                * linear: ``i + (j - i) * fraction``, where ``fraction`` is
                  the fractional part of the index surrounded by ``i`` and
                  ``j``.
                * lower: ``i``.
                * higher: ``j``.
                * nearest: ``i`` or ``j``, whichever is nearest.
                * midpoint: ``(i + j) / 2``.
        keep_attrs : bool, optional
            If True, the dataset's attributes (`attrs`) will be copied from
            the original object to the new one.  If False (default), the new
            object will be returned without attributes.
        numeric_only : bool, optional
            If True, only apply ``func`` to variables with a numeric dtype.

        Returns
        -------
        quantiles : Dataset
            If `q` is a single quantile, then the result is a scalar for each
            variable in data_vars. If multiple percentiles are given, first
            axis of the result corresponds to the quantile and a quantile
            dimension is added to the return Dataset. The other dimensions are
            the dimensions that remain after the reduction of the array.

        See Also
        --------
        np.nanpercentile, pd.Series.quantile, xr.DataArray.quantile
        """

        if isinstance(dim, basestring):
            dims = set([dim])
        elif dim is None:
            dims = set(self.dims)
        else:
            dims = set(dim)

        _assert_empty([dim for dim in dims if dim not in self.dims],
                      'Dataset does not contain the dimensions: %s')

        q = np.asarray(q, dtype=np.float64)

        variables = OrderedDict()
        for name, var in iteritems(self.variables):
            reduce_dims = [dim for dim in var.dims if dim in dims]
            if reduce_dims or not var.dims:
                if name not in self.coords:
                    if (not numeric_only or
                        np.issubdtype(var.dtype, np.number) or
                            var.dtype == np.bool_):
                        if len(reduce_dims) == var.ndim:
                            # prefer to aggregate over axis=None rather than
                            # axis=(0, 1) if they will be equivalent, because
                            # the former is often more efficient
                            reduce_dims = None
                        variables[name] = var.quantile(
                            q, dim=reduce_dims, interpolation=interpolation)

            else:
                variables[name] = var

        # construct the new dataset
        coord_names = set(k for k in self.coords if k in variables)
        attrs = self.attrs if keep_attrs else None
        new = self._replace_vars_and_dims(variables, coord_names, attrs=attrs)
        if 'quantile' in new.dims:
            new.coords['quantile'] = Variable('quantile', q)
        else:
            new.coords['quantile'] = q
        return new

    @property
    def real(self):
        return self._unary_op(lambda x: x.real, keep_attrs=True)(self)

    @property
    def imag(self):
        return self._unary_op(lambda x: x.imag, keep_attrs=True)(self)

    def filter_by_attrs(self, **kwargs):
        """Returns a ``Dataset`` with variables that match specific conditions.

        Can pass in ``key=value`` or ``key=callable``.  Variables are returned
        that contain all of the matches or callable returns True.  If using a
        callable note that it should accept a single parameter only,
        the attribute value.

        Parameters
        ----------
        **kwargs : key=value
            key : str
                Attribute name.
            value : callable or obj
                If value is a callable, it should return a boolean in the form
                of bool = func(attr) where attr is da.attrs[key].
                Otherwise, value will be compared to the each
                DataArray's attrs[key].

        Returns
        -------
        new : Dataset
            New dataset with variables filtered by attribute.

        Examples
        --------
        >>> # Create an example dataset:
        >>> import numpy as np
        >>> import pandas as pd
        >>> import xarray as xr
        >>> temp = 15 + 8 * np.random.randn(2, 2, 3)
        >>> precip = 10 * np.random.rand(2, 2, 3)
        >>> lon = [[-99.83, -99.32], [-99.79, -99.23]]
        >>> lat = [[42.25, 42.21], [42.63, 42.59]]
        >>> dims = ['x', 'y', 'time']
        >>> temp_attr = dict(standard_name='air_potential_temperature')
        >>> precip_attr = dict(standard_name='convective_precipitation_flux')
        >>> ds = xr.Dataset({
        ...         'temperature': (dims,  temp, temp_attr),
        ...         'precipitation': (dims, precip, precip_attr)},
        ...                 coords={
        ...         'lon': (['x', 'y'], lon),
        ...         'lat': (['x', 'y'], lat),
        ...         'time': pd.date_range('2014-09-06', periods=3),
        ...         'reference_time': pd.Timestamp('2014-09-05')})
        >>> # Get variables matching a specific standard_name.
        >>> ds.filter_by_attrs(standard_name='convective_precipitation_flux')
        <xarray.Dataset>
        Dimensions:         (time: 3, x: 2, y: 2)
        Coordinates:
          * x               (x) int64 0 1
          * time            (time) datetime64[ns] 2014-09-06 2014-09-07 2014-09-08
            lat             (x, y) float64 42.25 42.21 42.63 42.59
          * y               (y) int64 0 1
            reference_time  datetime64[ns] 2014-09-05
            lon             (x, y) float64 -99.83 -99.32 -99.79 -99.23
        Data variables:
            precipitation   (x, y, time) float64 4.178 2.307 6.041 6.046 0.06648 ...
        >>> # Get all variables that have a standard_name attribute.
        >>> standard_name = lambda v: v is not None
        >>> ds.filter_by_attrs(standard_name=standard_name)
        <xarray.Dataset>
        Dimensions:         (time: 3, x: 2, y: 2)
        Coordinates:
            lon             (x, y) float64 -99.83 -99.32 -99.79 -99.23
            lat             (x, y) float64 42.25 42.21 42.63 42.59
          * x               (x) int64 0 1
          * y               (y) int64 0 1
          * time            (time) datetime64[ns] 2014-09-06 2014-09-07 2014-09-08
            reference_time  datetime64[ns] 2014-09-05
        Data variables:
            temperature     (x, y, time) float64 25.86 20.82 6.954 23.13 10.25 11.68 ...
            precipitation   (x, y, time) float64 5.702 0.9422 2.075 1.178 3.284 ...

        """
        selection = []
        for var_name, variable in self.data_vars.items():
            for attr_name, pattern in kwargs.items():
                attr_value = variable.attrs.get(attr_name)
                if ((callable(pattern) and pattern(attr_value))
                    or attr_value == pattern):
                    selection.append(var_name)
        return self[selection]


ops.inject_all_ops_and_reduce_methods(Dataset, array_only=False)<|MERGE_RESOLUTION|>--- conflicted
+++ resolved
@@ -28,11 +28,8 @@
                        broadcast_variables)
 from .pycompat import (iteritems, basestring, OrderedDict,
                        dask_array_type, range)
-<<<<<<< HEAD
+from .combine import concat
 from .formatting import ensure_valid_repr
-=======
-from .combine import concat
->>>>>>> d5f4af50
 from .options import OPTIONS
 
 # list of attributes of pd.DatetimeIndex that are ndarrays of time info
