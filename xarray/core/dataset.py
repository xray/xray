--- conflicted
+++ resolved
@@ -1590,19 +1590,12 @@
         ----------
         store : MutableMapping, str or Path, optional
             Store or path to directory in file system.
-<<<<<<< HEAD
         chunk_store : MutableMapping, str or Path, optional
             Store or path to directory in file system only for Zarr array chunks.
-        mode : {'w', 'w-', 'a', None}
-            Persistence mode: 'w' means create (overwrite if exists);
-            'w-' means create (fail if exists);
-            'a' means override existing variables (create if does not exist).
-=======
         mode : {"w", "w-", "a", None}, optional
             Persistence mode: "w" means create (overwrite if exists);
             "w-" means create (fail if exists);
             "a" means override existing variables (create if does not exist).
->>>>>>> 43a2a4bd
             If ``append_dim`` is set, ``mode`` can be omitted as it is
             internally set to ``"a"``. Otherwise, ``mode`` will default to
             `w-` if not set.
