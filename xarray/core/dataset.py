--- conflicted
+++ resolved
@@ -5,14 +5,8 @@
 from collections import OrderedDict, defaultdict
 from distutils.version import LooseVersion
 from numbers import Number
-<<<<<<< HEAD
-from typing import (Any, Callable, Dict, Hashable, Iterator, List, Mapping,
-                    MutableMapping, MutableSet, Optional, Sequence, Set, Tuple,
-                    TypeVar, Union)
-=======
 from typing import (Any, Dict, Hashable, Iterator, List, Mapping, Optional,
                     Sequence, Set, Tuple, Union)
->>>>>>> e601bfe7
 
 import numpy as np
 import pandas as pd
@@ -42,13 +36,10 @@
     from .pycompat import Mapping  # noqa: F811
 except ImportError:
     pass
-<<<<<<< HEAD
-=======
 try:
     from typing import DefaultDict
 except ImportError:
     pass
->>>>>>> e601bfe7
 
 if TYPE_CHECKING:
     from .dataarray import DataArray
@@ -61,11 +52,7 @@
                              'quarter']
 
 
-<<<<<<< HEAD
-def _get_virtual_variable(variables, key,
-=======
 def _get_virtual_variable(variables, key: str,
->>>>>>> e601bfe7
                           level_vars: Optional[Mapping] = None,
                           dim_sizes: Optional[Mapping] = None,
                           ) -> Tuple[Hashable, Hashable, Variable]:
@@ -143,12 +130,7 @@
                   variables: Mapping[Hashable, Variable],
                   coord_names: Set[Hashable],
                   append: bool = False
-<<<<<<< HEAD
-                  ) -> Tuple[MutableMapping[Hashable, Variable],
-                             MutableSet[Hashable]]:
-=======
                   ) -> 'Tuple[OrderedDict[Hashable, Variable], Set[Hashable]]':
->>>>>>> e601bfe7
     """Merge variables into multi-indexes.
 
     Not public API. Used in Dataset and DataArray set_index
@@ -219,12 +201,7 @@
                   coord_names: Set[Hashable],
                   level_coords: Mapping[Hashable, Hashable],
                   drop: bool = False,
-<<<<<<< HEAD
-                  ) -> Tuple[MutableMapping[Hashable, Variable],
-                             MutableSet[Hashable]]:
-=======
                   ) -> 'Tuple[OrderedDict[Hashable, Variable], Set[Hashable]]':
->>>>>>> e601bfe7
     """Extract (multi-)indexes (levels) as variables.
 
     Not public API. Used in Dataset and DataArray reset_index
@@ -235,11 +212,7 @@
         dims_or_levels = [dims_or_levels]
 
     dim_levels \
-<<<<<<< HEAD
-        = defaultdict(list)  # type: MutableMapping[Hashable, List[Hashable]]
-=======
         = defaultdict(list)  # type: DefaultDict[Hashable, List[Hashable]]
->>>>>>> e601bfe7
     dims = []
     for k in dims_or_levels:
         if k in level_coords:
@@ -248,11 +221,7 @@
             dims.append(k)
 
     vars_to_replace = {}
-<<<<<<< HEAD
-    vars_to_create = OrderedDict()  # type: MutableMapping[Hashable, Variable]
-=======
     vars_to_create = OrderedDict()  # type: OrderedDict[Hashable, Variable]
->>>>>>> e601bfe7
     vars_to_remove = []
 
     for d in dims:
@@ -276,11 +245,7 @@
                 idx = index.get_level_values(lev)
                 vars_to_create[idx.name] = Variable(d, idx)
 
-<<<<<<< HEAD
-    new_variables = dict(variables)
-=======
     new_variables = OrderedDict(variables)
->>>>>>> e601bfe7
     for v in set(vars_to_remove):
         del new_variables[v]
     new_variables.update(vars_to_replace)
@@ -437,11 +402,7 @@
 
         self._variables = \
             OrderedDict()  # type: OrderedDict[Hashable, Variable]
-<<<<<<< HEAD
-        self._coord_names = set()  # type: MutableSet[Hashable]
-=======
         self._coord_names = set()  # type: Set[Hashable]
->>>>>>> e601bfe7
         self._dims = {}  # type: Dict[Hashable, int]
         self._attrs = None  # type: Optional[OrderedDict]
         self._file_obj = None
@@ -501,11 +462,7 @@
         return Frozen(self._variables)
 
     @property
-<<<<<<< HEAD
-    def attrs(self) -> MutableMapping[Hashable, Any]:
-=======
     def attrs(self) -> 'OrderedDict[Hashable, Any]':
->>>>>>> e601bfe7
         """Dictionary of global attributes on this dataset
         """
         if self._attrs is None:
@@ -776,11 +733,7 @@
     def _replace(  # type: ignore
         self,
         variables: 'OrderedDict[Hashable, Variable]' = None,
-<<<<<<< HEAD
-        coord_names: Optional[MutableSet[Hashable]] = None,
-=======
         coord_names: Optional[Set[Hashable]] = None,
->>>>>>> e601bfe7
         dims: Dict[Any, int] = None,
         attrs: 'Optional[OrderedDict]' = __default,
         indexes: 'Optional[OrderedDict[Hashable, pd.Index]]' = __default,
@@ -813,7 +766,7 @@
             if variables is None:
                 variables = self._variables.copy()
             if coord_names is None:
-                coord_names = copy.copy(self._coord_names)
+                coord_names = self._coord_names.copy()
             if dims is None:
                 dims = self._dims.copy()
             if attrs is self.__default:
