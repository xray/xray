--- conflicted
+++ resolved
@@ -20,15 +20,9 @@
 from .common import ImplementsDatasetReduce, BaseDataObject
 from .merge import (dataset_update_method, dataset_merge_method,
                     merge_data_and_coords)
-<<<<<<< HEAD
-from .utils import Frozen, SortedKeysDict, maybe_wrap_array, hashable
-from .variable import (Variable, as_variable, IndexVariable,
-                       broadcast_variables, default_index_coordinate)
-=======
 from .utils import (Frozen, SortedKeysDict, maybe_wrap_array, hashable,
                     decode_numpy_dict_values, ensure_us_time_resolution)
 from .variable import (Variable, as_variable, IndexVariable, broadcast_variables)
->>>>>>> d31cb80f
 from .pycompat import (iteritems, basestring, OrderedDict,
                        dask_array_type, range)
 from .combine import concat
@@ -118,14 +112,6 @@
                                  'length %s on %r and length %s on %r' %
                                  (dim, size, k, dims[dim], last_used[dim]))
     return dims
-
-
-def add_default_dim_coords_inplace(variables, dims):
-    # type: (MutableMapping[object, Variable], Mapping[object, int]) -> None
-    """Add missing coordinates to variables inplace."""
-    for dim, size in iteritems(dims):
-        if dim not in variables:
-            variables[dim] = default_index_coordinate(dim, size)
 
 
 def as_dataset(obj):
