--- conflicted
+++ resolved
@@ -296,11 +296,7 @@
     inline_array: bool = False,
     chunked_array_type: str | ChunkManagerEntrypoint | None = None,
     from_array_kwargs=None,
-<<<<<<< HEAD
-):
-=======
 ) -> Variable:
->>>>>>> da9e7ec1
     from xarray.namedarray.daskmanager import DaskManager
 
     if chunks is not None:
