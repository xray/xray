--- conflicted
+++ resolved
@@ -50,17 +50,13 @@
     get_chunksizes,
 )
 from xarray.core.computation import unify_chunks
-<<<<<<< HEAD
 from xarray.core.coordinates import (
     Coordinates,
     DatasetCoordinates,
     assert_coordinate_consistent,
     create_coords_with_default_indexes,
 )
-=======
-from xarray.core.coordinates import DatasetCoordinates, assert_coordinate_consistent
 from xarray.core.daskmanager import DaskManager
->>>>>>> a47ff4ed
 from xarray.core.duck_array_ops import datetime_to_numeric
 from xarray.core.indexes import (
     Index,
