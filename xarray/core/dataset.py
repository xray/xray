--- conflicted
+++ resolved
@@ -17,11 +17,7 @@
 from . import indexing
 from . import alignment
 from . import formatting
-<<<<<<< HEAD
-=======
 from . import duck_array_ops
-from .. import conventions
->>>>>>> ef927a88
 from .alignment import align
 from ..conventions import coding
 from .coordinates import DatasetCoordinates, LevelCoordinatesSource, Indexes
