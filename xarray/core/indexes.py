import collections.abc
from typing import (
    TYPE_CHECKING,
    Any,
    Dict,
    Hashable,
    Iterable,
    Mapping,
    Optional,
    Sequence,
    Tuple,
    Union,
)

import numpy as np
import pandas as pd

from . import formatting, utils
from .indexing import PandasIndexingAdapter, PandasMultiIndexingAdapter, QueryResult
from .utils import is_dict_like, is_scalar

if TYPE_CHECKING:
    from .variable import IndexVariable, Variable

IndexVars = Dict[Hashable, "IndexVariable"]
IndexWithVars = Tuple["Index", Optional[IndexVars]]


class Index:
    """Base class inherited by all xarray-compatible indexes."""

    @classmethod
    def from_variables(
<<<<<<< HEAD
        cls, variables: Mapping[Hashable, "Variable"]
    ) -> IndexWithVars:  # pragma: no cover
=======
        cls, variables: Mapping[Any, "Variable"]
    ) -> Tuple["Index", Optional[IndexVars]]:  # pragma: no cover
>>>>>>> 675f362c
        raise NotImplementedError()

    def to_pandas_index(self) -> pd.Index:
        """Cast this xarray index to a pandas.Index object or raise a TypeError
        if this is not supported.

        This method is used by all xarray operations that expect/require a
        pandas.Index object.

        """
        raise TypeError(f"{type(self)} cannot be cast to a pandas.Index object.")

    def query(
        self, labels: Dict[Hashable, Any], **kwargs
    ) -> QueryResult:  # pragma: no cover
        raise NotImplementedError()

    def equals(self, other):  # pragma: no cover
        raise NotImplementedError()

    def union(self, other):  # pragma: no cover
        raise NotImplementedError()

    def intersection(self, other):  # pragma: no cover
        raise NotImplementedError()

    def copy(self, deep: bool = True):  # pragma: no cover
        raise NotImplementedError()

    def __getitem__(self, indexer: Any):
        raise NotImplementedError()


def _sanitize_slice_element(x):
    from .dataarray import DataArray
    from .variable import Variable

    if not isinstance(x, tuple) and len(np.shape(x)) != 0:
        raise ValueError(
            f"cannot use non-scalar arrays in a slice for xarray indexing: {x}"
        )

    if isinstance(x, (Variable, DataArray)):
        x = x.values

    if isinstance(x, np.ndarray):
        x = x[()]

    return x


def _query_slice(index, label, coord_name="", method=None, tolerance=None):
    if method is not None or tolerance is not None:
        raise NotImplementedError(
            "cannot use ``method`` argument if any indexers are slice objects"
        )
    indexer = index.slice_indexer(
        _sanitize_slice_element(label.start),
        _sanitize_slice_element(label.stop),
        _sanitize_slice_element(label.step),
    )
    if not isinstance(indexer, slice):
        # unlike pandas, in xarray we never want to silently convert a
        # slice indexer into an array indexer
        raise KeyError(
            "cannot represent labeled-based slice indexer for coordinate "
            f"{coord_name!r} with a slice over integer positions; the index is "
            "unsorted or non-unique"
        )
    return indexer


def _asarray_tuplesafe(values):
    """
    Convert values into a numpy array of at most 1-dimension, while preserving
    tuples.

    Adapted from pandas.core.common._asarray_tuplesafe
    """
    if isinstance(values, tuple):
        result = utils.to_0d_object_array(values)
    else:
        result = np.asarray(values)
        if result.ndim == 2:
            result = np.empty(len(values), dtype=object)
            result[:] = values

    return result


def _is_nested_tuple(possible_tuple):
    return isinstance(possible_tuple, tuple) and any(
        isinstance(value, (tuple, list, slice)) for value in possible_tuple
    )


def normalize_label(value, extract_scalar=False, dtype=None):
    if getattr(value, "ndim", 1) <= 1:
        value = _asarray_tuplesafe(value)
    if dtype is not None and dtype.kind == "f":
        # see https://github.com/pydata/xarray/pull/3153 for details
        value = np.asarray(value, dtype=dtype)
    if extract_scalar:
        # see https://github.com/pydata/xarray/pull/4292 for details
        value = value[()] if value.dtype.kind in "mM" else value.item()
    return value


def get_indexer_nd(index, labels, method=None, tolerance=None):
    """Wrapper around :meth:`pandas.Index.get_indexer` supporting n-dimensional
    labels
    """
    flat_labels = np.ravel(labels)
    flat_indexer = index.get_indexer(flat_labels, method=method, tolerance=tolerance)
    indexer = flat_indexer.reshape(labels.shape)
    return indexer


class PandasIndex(Index):
    """Wrap a pandas.Index as an xarray compatible index."""

    __slots__ = ("index", "dim", "coord_dtype")

    def __init__(self, array: Any, dim: Hashable, coord_dtype: Any = None):
        self.index = utils.safe_cast_to_index(array)
        self.dim = dim

        if coord_dtype is None:
            coord_dtype = self.index.dtype
        self.coord_dtype = coord_dtype

    @classmethod
    def from_variables(cls, variables: Mapping[Any, "Variable"]):
        from .variable import IndexVariable

        if len(variables) != 1:
            raise ValueError(
                f"PandasIndex only accepts one variable, found {len(variables)} variables"
            )

        name, var = next(iter(variables.items()))

        if var.ndim != 1:
            raise ValueError(
                "PandasIndex only accepts a 1-dimensional variable, "
                f"variable {name!r} has {var.ndim} dimensions"
            )

        dim = var.dims[0]

        obj = cls(var.data, dim, coord_dtype=var.dtype)

        data = PandasIndexingAdapter(obj.index, dtype=var.dtype)
        index_var = IndexVariable(
            dim, data, attrs=var.attrs, encoding=var.encoding, fastpath=True
        )

        return obj, {name: index_var}

    @classmethod
    def from_pandas_index(cls, index: pd.Index, dim: Hashable):
        from .variable import IndexVariable

        if index.name is None:
            name = dim
            index = index.copy()
            index.name = dim
        else:
            name = index.name

        data = PandasIndexingAdapter(index)
        index_var = IndexVariable(dim, data, fastpath=True)

        return cls(index, dim), {name: index_var}

    def to_pandas_index(self) -> pd.Index:
        return self.index

    def query(self, labels, method=None, tolerance=None):
        if method is not None and not isinstance(method, str):
            raise TypeError("``method`` must be a string")

        assert len(labels) == 1
        coord_name, label = next(iter(labels.items()))

        if isinstance(label, slice):
            indexer = _query_slice(self.index, label, coord_name, method, tolerance)
        elif is_dict_like(label):
            raise ValueError(
                "cannot use a dict-like object for selection on "
                "a dimension that does not have a MultiIndex"
            )
        else:
            label = normalize_label(label, dtype=self.coord_dtype)
            if label.ndim == 0:
                label_value = normalize_label(label, extract_scalar=True)
                if isinstance(self.index, pd.CategoricalIndex):
                    if method is not None:
                        raise ValueError(
                            "'method' is not a valid kwarg when indexing using a CategoricalIndex."
                        )
                    if tolerance is not None:
                        raise ValueError(
                            "'tolerance' is not a valid kwarg when indexing using a CategoricalIndex."
                        )
                    indexer = self.index.get_loc(label_value)
                else:
                    indexer = self.index.get_loc(
                        label_value, method=method, tolerance=tolerance
                    )
            elif label.dtype.kind == "b":
                indexer = label
            else:
                indexer = get_indexer_nd(self.index, label, method, tolerance)
                if np.any(indexer < 0):
                    raise KeyError(f"not all values found in index {coord_name!r}")

        return QueryResult({self.dim: indexer})

    def equals(self, other):
        return self.index.equals(other.index)

    def union(self, other):
        new_index = self.index.union(other.index)
        return type(self)(new_index, self.dim)

    def intersection(self, other):
        new_index = self.index.intersection(other.index)
        return type(self)(new_index, self.dim)

    def copy(self, deep=True):
        return type(self)(self.index.copy(deep=deep), self.dim)

    def __getitem__(self, indexer: Any):
        return type(self)(self.index[indexer], self.dim)


def _create_variables_from_multiindex(index, dim, level_meta=None):
    from .variable import IndexVariable

    if level_meta is None:
        level_meta = {}

    variables = {}

    dim_coord_adapter = PandasMultiIndexingAdapter(index)
    variables[dim] = IndexVariable(dim, dim_coord_adapter, fastpath=True)

    for level in index.names:
        meta = level_meta.get(level, {})
        data = PandasMultiIndexingAdapter(index, dtype=meta.get("dtype"), level=level)
        variables[level] = IndexVariable(
            dim,
            data,
            attrs=meta.get("attrs"),
            encoding=meta.get("encoding"),
            fastpath=True,
        )

    return variables


class PandasMultiIndex(PandasIndex):

    __slots__ = ("index", "dim", "coord_dtype", "level_coords_dtype")

    def __init__(self, array: Any, dim: Hashable, level_coords_dtype: Any = None):
        super().__init__(array, dim)

        if level_coords_dtype is None:
            level_coords_dtype = {idx.name: idx.dtype for idx in self.index.levels}
        self.level_coords_dtype = level_coords_dtype

    @classmethod
    def from_variables(cls, variables: Mapping[Any, "Variable"]):
        if any([var.ndim != 1 for var in variables.values()]):
            raise ValueError("PandasMultiIndex only accepts 1-dimensional variables")

        dims = set([var.dims for var in variables.values()])
        if len(dims) != 1:
            raise ValueError(
                "unmatched dimensions for variables "
                + ",".join([str(k) for k in variables])
            )

        dim = next(iter(dims))[0]
        index = pd.MultiIndex.from_arrays(
            [var.values for var in variables.values()], names=variables.keys()
        )
        level_coords_dtype = {name: var.dtype for name, var in variables.items()}
        obj = cls(index, dim, level_coords_dtype=level_coords_dtype)

        level_meta = {
            name: {"dtype": var.dtype, "attrs": var.attrs, "encoding": var.encoding}
            for name, var in variables.items()
        }
        index_vars = _create_variables_from_multiindex(
            index, dim, level_meta=level_meta
        )

        return obj, index_vars

    @classmethod
    def from_pandas_index(cls, index: pd.MultiIndex, dim: Hashable):
        level_meta = {}
        for i, idx in enumerate(index.levels):
            name = idx.name or f"{dim}_level_{i}"
            if name == dim:
                raise ValueError(
                    f"conflicting multi-index level name {name!r} with dimension {dim!r}"
                )
            level_meta[name] = {"dtype": idx.dtype}

        index = index.rename(level_meta.keys())
        index_vars = _create_variables_from_multiindex(
            index, dim, level_meta=level_meta
        )
        return cls(index, dim), index_vars

    def query(self, labels, method=None, tolerance=None):
        if method is not None or tolerance is not None:
            raise ValueError(
                "multi-index does not support ``method`` and ``tolerance``"
            )

        new_index = None

        # label(s) given for multi-index level(s)
        if all([lbl in self.index.names for lbl in labels]):
            is_nested_vals = _is_nested_tuple(tuple(labels.values()))
            labels = {
                k: normalize_label(
                    v, extract_scalar=True, dtype=self.level_coords_dtype[k]
                )
                for k, v in labels.items()
            }

            if len(labels) == self.index.nlevels and not is_nested_vals:
                indexer = self.index.get_loc(tuple(labels[k] for k in self.index.names))
            else:
                for k, v in labels.items():
                    # index should be an item (i.e. Hashable) not an array-like
                    if isinstance(v, Sequence) and not isinstance(v, str):
                        raise ValueError(
                            "Vectorized selection is not "
                            f"available along coordinate {k!r} (multi-index level)"
                        )
                indexer, new_index = self.index.get_loc_level(
                    tuple(labels.values()), level=tuple(labels.keys())
                )
                # GH2619. Raise a KeyError if nothing is chosen
                if indexer.dtype.kind == "b" and indexer.sum() == 0:
                    raise KeyError(f"{labels} not found")

        # assume one label value given for the multi-index "array" (dimension)
        else:
            if len(labels) > 1:
                coord_name = next(iter(set(labels) - set(self.index.names)))
                raise ValueError(
                    f"cannot provide labels for both coordinate {coord_name!r} (multi-index array) "
                    f"and one or more coordinates among {self.index.names!r} (multi-index levels)"
                )

            coord_name, label = next(iter(labels.items()))

            if is_dict_like(label):
                invalid_levels = [
                    name for name in label if name not in self.index.names
                ]
                if invalid_levels:
                    raise ValueError(
                        f"invalid multi-index level names {invalid_levels}"
                    )
                return self.query(label)

            elif isinstance(label, slice):
                indexer = _query_slice(self.index, label, coord_name)

            elif isinstance(label, tuple):
                if _is_nested_tuple(label):
                    indexer = self.index.get_locs(label)
                elif len(label) == self.index.nlevels:
                    indexer = self.index.get_loc(label)
                else:
                    indexer, new_index = self.index.get_loc_level(
                        label, level=list(range(len(label)))
                    )

            else:
                label = (
                    label
                    if getattr(label, "ndim", 1) > 1  # vectorized-indexing
                    else _asarray_tuplesafe(label)
                )
                if label.ndim == 0:
                    indexer, new_index = self.index.get_loc_level(label.item(), level=0)
                elif label.dtype.kind == "b":
                    indexer = label
                else:
                    if label.ndim > 1:
                        raise ValueError(
                            "Vectorized selection is not available along "
                            f"coordinate {coord_name!r} with a multi-index"
                        )
                    indexer = get_indexer_nd(self.index, label)
                    if np.any(indexer < 0):
                        raise KeyError(f"not all values found in index {coord_name!r}")

        if new_index is not None:
            if isinstance(new_index, pd.MultiIndex):
                new_index, new_vars = PandasMultiIndex.from_pandas_index(
                    new_index, self.dim
                )
                dims_dict = {}
                drop_coords = set(self.index.names) - set(new_index.index.names)
            else:
                new_index, new_vars = PandasIndex.from_pandas_index(
                    new_index, new_index.name
                )
                dims_dict = {self.dim: new_index.index.name}
                drop_coords = set(self.index.names) - {new_index.index.name} | {
                    self.dim
                }

            return QueryResult(
                {self.dim: indexer},
                index=new_index,
                index_vars=new_vars,
                drop_coords=list(drop_coords),
                rename_dims=dims_dict,
            )

        else:
            return QueryResult({self.dim: indexer})


def remove_unused_levels_categories(index: pd.Index) -> pd.Index:
    """
    Remove unused levels from MultiIndex and unused categories from CategoricalIndex
    """
    if isinstance(index, pd.MultiIndex):
        index = index.remove_unused_levels()
        # if it contains CategoricalIndex, we need to remove unused categories
        # manually. See https://github.com/pandas-dev/pandas/issues/30846
        if any(isinstance(lev, pd.CategoricalIndex) for lev in index.levels):
            levels = []
            for i, level in enumerate(index.levels):
                if isinstance(level, pd.CategoricalIndex):
                    level = level[index.codes[i]].remove_unused_categories()
                else:
                    level = level[index.codes[i]]
                levels.append(level)
            # TODO: calling from_array() reorders MultiIndex levels. It would
            # be best to avoid this, if possible, e.g., by using
            # MultiIndex.remove_unused_levels() (which does not reorder) on the
            # part of the MultiIndex that is not categorical, or by fixing this
            # upstream in pandas.
            index = pd.MultiIndex.from_arrays(levels, names=index.names)
    elif isinstance(index, pd.CategoricalIndex):
        index = index.remove_unused_categories()
    return index


class Indexes(collections.abc.Mapping):
    """Immutable proxy for Dataset or DataArrary indexes."""

    __slots__ = ("_indexes",)

    def __init__(self, indexes):
        """Not for public consumption.

        Parameters
        ----------
        indexes : Dict[Any, pandas.Index]
            Indexes held by this object.
        """
        self._indexes = indexes

    def __iter__(self):
        return iter(self._indexes)

    def __len__(self):
        return len(self._indexes)

    def __contains__(self, key):
        return key in self._indexes

    def __getitem__(self, key):
        return self._indexes[key]

    def __repr__(self):
        return formatting.indexes_repr(self)


def default_indexes(
    coords: Mapping[Any, "Variable"], dims: Iterable
) -> Dict[Hashable, Index]:
    """Default indexes for a Dataset/DataArray.

    Parameters
    ----------
    coords : Mapping[Any, xarray.Variable]
        Coordinate variables from which to draw default indexes.
    dims : iterable
        Iterable of dimension names.

    Returns
    -------
    Mapping from indexing keys (levels/dimension names) to indexes used for
    indexing along that dimension.
    """
    return {key: coords[key]._to_xindex() for key in dims if key in coords}


def isel_variable_and_index(
    name: Hashable,
    variable: "Variable",
    index: Index,
    indexers: Mapping[Any, Union[int, slice, np.ndarray, "Variable"]],
) -> Tuple["Variable", Optional[Index]]:
    """Index a Variable and an Index together.

    If the index cannot be indexed, return None (it will be dropped).

    (note: not compatible yet with xarray flexible indexes).

    """
    from .variable import Variable

    if not indexers:
        # nothing to index
        return variable.copy(deep=False), index

    if len(variable.dims) > 1:
        raise NotImplementedError(
            "indexing multi-dimensional variable with indexes is not supported yet"
        )

    new_variable = variable.isel(indexers)

    if new_variable.dims != (name,):
        # can't preserve a index if result has new dimensions
        return new_variable, None

    # we need to compute the new index
    (dim,) = variable.dims
    indexer = indexers[dim]
    if isinstance(indexer, Variable):
        indexer = indexer.data
    try:
        new_index = index[indexer]
    except NotImplementedError:
        new_index = None

    return new_variable, new_index


def roll_index(index: PandasIndex, count: int, axis: int = 0) -> PandasIndex:
    """Roll an pandas.Index."""
    pd_index = index.to_pandas_index()
    count %= pd_index.shape[0]
    if count != 0:
        new_idx = pd_index[-count:].append(pd_index[:-count])
    else:
        new_idx = pd_index[:]
    return PandasIndex(new_idx, index.dim)


def propagate_indexes(
    indexes: Optional[Dict[Hashable, Index]], exclude: Optional[Any] = None
) -> Optional[Dict[Hashable, Index]]:
    """Creates new indexes dict from existing dict optionally excluding some dimensions."""
    if exclude is None:
        exclude = ()

    if is_scalar(exclude):
        exclude = (exclude,)

    if indexes is not None:
        new_indexes = {k: v for k, v in indexes.items() if k not in exclude}
    else:
        new_indexes = None  # type: ignore[assignment]

    return new_indexes<|MERGE_RESOLUTION|>--- conflicted
+++ resolved
@@ -31,13 +31,8 @@
 
     @classmethod
     def from_variables(
-<<<<<<< HEAD
-        cls, variables: Mapping[Hashable, "Variable"]
+        cls, variables: Mapping[Any, "Variable"]
     ) -> IndexWithVars:  # pragma: no cover
-=======
-        cls, variables: Mapping[Any, "Variable"]
-    ) -> Tuple["Index", Optional[IndexVars]]:  # pragma: no cover
->>>>>>> 675f362c
         raise NotImplementedError()
 
     def to_pandas_index(self) -> pd.Index:
