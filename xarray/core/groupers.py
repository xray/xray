"""
This module provides Grouper objects that encapsulate the
"factorization" process - conversion of value we are grouping by
to integer codes (one per group).
"""

from __future__ import annotations

import datetime
from abc import ABC, abstractmethod
from dataclasses import dataclass, field
from typing import Any, Literal, cast

import numpy as np
import pandas as pd

from xarray.coding.cftime_offsets import _new_to_legacy_freq
from xarray.core import duck_array_ops
from xarray.core.dataarray import DataArray
from xarray.core.groupby import T_Group, _DummyGroup
from xarray.core.indexes import safe_cast_to_index
from xarray.core.resample_cftime import CFTimeGrouper
from xarray.core.types import Bins, DatetimeLike, GroupIndices, SideOptions
from xarray.core.variable import Variable

__all__ = [
    "EncodedGroups",
    "Grouper",
    "Resampler",
    "UniqueGrouper",
    "BinGrouper",
    "TimeResampler",
]

RESAMPLE_DIM = "__resample_dim__"


@dataclass
class EncodedGroups:
    """
    Dataclass for storing intermediate values for GroupBy operation.
    Returned by the ``factorize`` method on Grouper objects.

    Attributes
    ----------
    codes : DataArray
        Same shape as the DataArray to group by. Values consist of a unique integer code for each group.
    full_index : pd.Index
        Pandas Index for the group coordinate containing unique group labels.
        This can differ from ``unique_coord`` in the case of resampling and binning,
        where certain groups in the output need not be present in the input.
    group_indices : tuple of int or slice or list of int, optional
        List of indices of array elements belonging to each group. Inferred if not provided.
    unique_coord : Variable, optional
        Unique group values present in dataset. Inferred if not provided
    """

    codes: DataArray
    full_index: pd.Index
    group_indices: GroupIndices | None = field(default=None)
    unique_coord: Variable | _DummyGroup | None = field(default=None)

    def __post_init__(self):
        assert isinstance(self.codes, DataArray)
        if self.codes.name is None:
            raise ValueError("Please set a name on the array you are grouping by.")
        assert isinstance(self.full_index, pd.Index)
        assert (
            isinstance(self.unique_coord, (Variable, _DummyGroup))
            or self.unique_coord is None
        )


class Grouper(ABC):
    """Abstract base class for Grouper objects that allow specializing GroupBy instructions."""

    @abstractmethod
    def factorize(self, group: T_Group) -> EncodedGroups:
        """
        Creates intermediates necessary for GroupBy.

        Parameters
        ----------
        group : DataArray
            DataArray we are grouping by.

        Returns
        -------
        EncodedGroups
        """
        pass


class Resampler(Grouper):
    """
    Abstract base class for Grouper objects that allow specializing resampling-type GroupBy instructions.

    Currently only used for TimeResampler, but could be used for SpaceResampler in the future.
    """

    pass


@dataclass
class UniqueGrouper(Grouper):
    """Grouper object for grouping by a categorical variable."""

    _group_as_index: pd.Index | None = field(default=None, repr=False)

    @property
<<<<<<< HEAD
=======
    def is_unique_and_monotonic(self) -> bool:
        if isinstance(self.group, _DummyGroup):
            return True
        index = self.group_as_index
        return index.is_unique and (
            index.is_monotonic_increasing or index.is_monotonic_decreasing
        )

    @property
>>>>>>> 0023e5dd
    def group_as_index(self) -> pd.Index:
        """Caches the group DataArray as a pandas Index."""
        if self._group_as_index is None:
            self._group_as_index = self.group.to_index()
        return self._group_as_index

    def factorize(self, group1d: T_Group) -> EncodedGroups:
        self.group = group1d

        index = self.group_as_index
        is_unique_and_monotonic = isinstance(self.group, _DummyGroup) or (
            index.is_unique and index.is_monotonic_increasing
        )
        is_dimension = self.group.dims == (self.group.name,)
        can_squeeze = is_dimension and is_unique_and_monotonic

        if can_squeeze:
            return self._factorize_dummy()
        else:
            return self._factorize_unique()

    def _factorize_unique(self) -> EncodedGroups:
        # look through group to find the unique values
        sort = not isinstance(self.group_as_index, pd.MultiIndex)
        unique_values, codes_ = unique_value_groups(self.group_as_index, sort=sort)
        if (codes_ == -1).all():
            raise ValueError(
                "Failed to group data. Are you grouping by a variable that is all NaN?"
            )
        codes = self.group.copy(data=codes_)
        unique_coord = Variable(
            dims=codes.name, data=unique_values, attrs=self.group.attrs
        )
        full_index = pd.Index(unique_values)

        return EncodedGroups(
            codes=codes, full_index=full_index, unique_coord=unique_coord
        )

    def _factorize_dummy(self) -> EncodedGroups:
        size = self.group.size
        # no need to factorize
        # use slices to do views instead of fancy indexing
        # equivalent to: group_indices = group_indices.reshape(-1, 1)
        group_indices: GroupIndices = tuple(slice(i, i + 1) for i in range(size))
        size_range = np.arange(size)
        full_index: pd.Index
        if isinstance(self.group, _DummyGroup):
            codes = self.group.to_dataarray().copy(data=size_range)
            unique_coord = self.group
            full_index = pd.RangeIndex(self.group.size)
        else:
            codes = self.group.copy(data=size_range)
            unique_coord = self.group.variable.to_base_variable()
            full_index = pd.Index(unique_coord.data)

        return EncodedGroups(
            codes=codes,
            group_indices=group_indices,
            full_index=full_index,
            unique_coord=unique_coord,
        )


@dataclass
class BinGrouper(Grouper):
    """
    Grouper object for binning numeric data.

    Attributes
    ----------
    bins : int, sequence of scalars, or IntervalIndex
        The criteria to bin by.

        * int : Defines the number of equal-width bins in the range of `x`. The
          range of `x` is extended by .1% on each side to include the minimum
          and maximum values of `x`.
        * sequence of scalars : Defines the bin edges allowing for non-uniform
          width. No extension of the range of `x` is done.
        * IntervalIndex : Defines the exact bins to be used. Note that
          IntervalIndex for `bins` must be non-overlapping.

    right : bool, default True
        Indicates whether `bins` includes the rightmost edge or not. If
        ``right == True`` (the default), then the `bins` ``[1, 2, 3, 4]``
        indicate (1,2], (2,3], (3,4]. This argument is ignored when
        `bins` is an IntervalIndex.
    labels : array or False, default None
        Specifies the labels for the returned bins. Must be the same length as
        the resulting bins. If False, returns only integer indicators of the
        bins. This affects the type of the output container (see below).
        This argument is ignored when `bins` is an IntervalIndex. If True,
        raises an error. When `ordered=False`, labels must be provided.
    retbins : bool, default False
        Whether to return the bins or not. Useful when bins is provided
        as a scalar.
    precision : int, default 3
        The precision at which to store and display the bins labels.
    include_lowest : bool, default False
        Whether the first interval should be left-inclusive or not.
    duplicates : {"raise", "drop"}, default: "raise"
        If bin edges are not unique, raise ValueError or drop non-uniques.
    """

    bins: Bins
    # The rest are copied from pandas
    right: bool = True
    labels: Any = None
    precision: int = 3
    include_lowest: bool = False
    duplicates: Literal["raise", "drop"] = "raise"

    def __post_init__(self) -> None:
        if duck_array_ops.isnull(self.bins).all():
            raise ValueError("All bin edges are NaN.")

    def factorize(self, group: T_Group) -> EncodedGroups:
        from xarray.core.dataarray import DataArray

        data = np.asarray(group.data)  # Cast _DummyGroup data to array

        binned, self.bins = pd.cut(  # type: ignore [call-overload]
            data,
            bins=self.bins,
            right=self.right,
            labels=self.labels,
            precision=self.precision,
            include_lowest=self.include_lowest,
            duplicates=self.duplicates,
            retbins=True,
        )

        binned_codes = binned.codes
        if (binned_codes == -1).all():
            raise ValueError(
                f"None of the data falls within bins with edges {self.bins!r}"
            )

        new_dim_name = f"{group.name}_bins"

        full_index = binned.categories
        uniques = np.sort(pd.unique(binned_codes))
        unique_values = full_index[uniques[uniques != -1]]

        codes = DataArray(
            binned_codes, getattr(group, "coords", None), name=new_dim_name
        )
        unique_coord = Variable(
            dims=new_dim_name, data=unique_values, attrs=group.attrs
        )
        return EncodedGroups(
            codes=codes, full_index=full_index, unique_coord=unique_coord
        )


@dataclass
class TimeResampler(Resampler):
    """
    Grouper object specialized to resampling the time coordinate.

    Attributes
    ----------
    freq : str
        Frequency to resample to. See `Pandas frequency
        aliases <https://pandas.pydata.org/pandas-docs/stable/user_guide/timeseries.html#offset-aliases>`_
        for a list of possible values.
    closed : {"left", "right"}, optional
        Side of each interval to treat as closed.
    label : {"left", "right"}, optional
        Side of each interval to use for labeling.
    origin : {'epoch', 'start', 'start_day', 'end', 'end_day'}, pandas.Timestamp, datetime.datetime, numpy.datetime64, or cftime.datetime, default 'start_day'
        The datetime on which to adjust the grouping. The timezone of origin
        must match the timezone of the index.

        If a datetime is not used, these values are also supported:
        - 'epoch': `origin` is 1970-01-01
        - 'start': `origin` is the first value of the timeseries
        - 'start_day': `origin` is the first day at midnight of the timeseries
        - 'end': `origin` is the last value of the timeseries
        - 'end_day': `origin` is the ceiling midnight of the last day
    offset : pd.Timedelta, datetime.timedelta, or str, default is None
        An offset timedelta added to the origin.
    """

    freq: str
    closed: SideOptions | None = field(default=None)
    label: SideOptions | None = field(default=None)
    origin: str | DatetimeLike = field(default="start_day")
    offset: pd.Timedelta | datetime.timedelta | str | None = field(default=None)

    index_grouper: CFTimeGrouper | pd.Grouper = field(init=False, repr=False)
    group_as_index: pd.Index = field(init=False, repr=False)

    def _init_properties(self, group: T_Group) -> None:
        from xarray import CFTimeIndex

        group_as_index = safe_cast_to_index(group)
        offset = self.offset

        if not group_as_index.is_monotonic_increasing:
            # TODO: sort instead of raising an error
            raise ValueError("Index must be monotonic for resampling")

        if isinstance(group_as_index, CFTimeIndex):
            from xarray.core.resample_cftime import CFTimeGrouper

            self.index_grouper = CFTimeGrouper(
                freq=self.freq,
                closed=self.closed,
                label=self.label,
                origin=self.origin,
                offset=offset,
            )
        else:
            self.index_grouper = pd.Grouper(
                # TODO remove once requiring pandas >= 2.2
                freq=_new_to_legacy_freq(self.freq),
                closed=self.closed,
                label=self.label,
                origin=self.origin,
                offset=offset,
            )
        self.group_as_index = group_as_index

    def _get_index_and_items(self) -> tuple[pd.Index, pd.Series, np.ndarray]:
        first_items, codes = self.first_items()
        full_index = first_items.index
        if first_items.isnull().any():
            first_items = first_items.dropna()

        full_index = full_index.rename("__resample_dim__")
        return full_index, first_items, codes

    def first_items(self) -> tuple[pd.Series, np.ndarray]:
        from xarray.coding.cftimeindex import CFTimeIndex
        from xarray.core.resample_cftime import CFTimeGrouper

        if isinstance(self.index_grouper, CFTimeGrouper):
            return self.index_grouper.first_items(
                cast(CFTimeIndex, self.group_as_index)
            )
        else:
            s = pd.Series(np.arange(self.group_as_index.size), self.group_as_index)
            grouped = s.groupby(self.index_grouper)
            first_items = grouped.first()
            counts = grouped.count()
            # This way we generate codes for the final output index: full_index.
            # So for _flox_reduce we avoid one reindex and copy by avoiding
            # _maybe_restore_empty_groups
            codes = np.repeat(np.arange(len(first_items)), counts)
            return first_items, codes

    def factorize(self, group: T_Group) -> EncodedGroups:
        self._init_properties(group)
        full_index, first_items, codes_ = self._get_index_and_items()
        sbins = first_items.values.astype(np.int64)
        group_indices: GroupIndices = tuple(
            [slice(i, j) for i, j in zip(sbins[:-1], sbins[1:])]
            + [slice(sbins[-1], None)]
        )

        unique_coord = Variable(
            dims=group.name, data=first_items.index, attrs=group.attrs
        )
        codes = group.copy(data=codes_)

        return EncodedGroups(
            codes=codes,
            group_indices=group_indices,
            full_index=full_index,
            unique_coord=unique_coord,
        )


def unique_value_groups(
    ar, sort: bool = True
) -> tuple[np.ndarray | pd.Index, np.ndarray]:
    """Group an array by its unique values.

    Parameters
    ----------
    ar : array-like
        Input array. This will be flattened if it is not already 1-D.
    sort : bool, default: True
        Whether or not to sort unique values.

    Returns
    -------
    values : np.ndarray
        Sorted, unique values as returned by `np.unique`.
    indices : list of lists of int
        Each element provides the integer indices in `ar` with values given by
        the corresponding value in `unique_values`.
    """
    inverse, values = pd.factorize(ar, sort=sort)
    if isinstance(values, pd.MultiIndex):
        values.names = ar.names
    return values, inverse<|MERGE_RESOLUTION|>--- conflicted
+++ resolved
@@ -108,18 +108,6 @@
     _group_as_index: pd.Index | None = field(default=None, repr=False)
 
     @property
-<<<<<<< HEAD
-=======
-    def is_unique_and_monotonic(self) -> bool:
-        if isinstance(self.group, _DummyGroup):
-            return True
-        index = self.group_as_index
-        return index.is_unique and (
-            index.is_monotonic_increasing or index.is_monotonic_decreasing
-        )
-
-    @property
->>>>>>> 0023e5dd
     def group_as_index(self) -> pd.Index:
         """Caches the group DataArray as a pandas Index."""
         if self._group_as_index is None:
@@ -131,7 +119,8 @@
 
         index = self.group_as_index
         is_unique_and_monotonic = isinstance(self.group, _DummyGroup) or (
-            index.is_unique and index.is_monotonic_increasing
+            index.is_unique and 
+          (index.is_monotonic_increasing or index.is_monotonic_decreasing)
         )
         is_dimension = self.group.dims == (self.group.name,)
         can_squeeze = is_dimension and is_unique_and_monotonic
