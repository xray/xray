from __future__ import absolute_import, division, print_function

import warnings
<<<<<<< HEAD
from datetime import datetime
=======
from distutils.version import LooseVersion
>>>>>>> 8f96db41

import numpy as np
import pandas as pd

from . import duck_array_ops, dtypes, formatting, ops
from .arithmetic import SupportsArithmetic
from .pycompat import OrderedDict, basestring, dask_array_type, suppress
from .utils import Frozen, SortedKeysDict


class ImplementsArrayReduce(object):
    @classmethod
    def _reduce_method(cls, func, include_skipna, numeric_only):
        if include_skipna:
            def wrapped_func(self, dim=None, axis=None, skipna=None,
                             keep_attrs=False, **kwargs):
                return self.reduce(func, dim, axis, keep_attrs=keep_attrs,
                                   skipna=skipna, allow_lazy=True, **kwargs)
        else:
            def wrapped_func(self, dim=None, axis=None, keep_attrs=False,
                             **kwargs):
                return self.reduce(func, dim, axis, keep_attrs=keep_attrs,
                                   allow_lazy=True, **kwargs)
        return wrapped_func

    _reduce_extra_args_docstring = \
        """dim : str or sequence of str, optional
            Dimension(s) over which to apply `{name}`.
        axis : int or sequence of int, optional
            Axis(es) over which to apply `{name}`. Only one of the 'dim'
            and 'axis' arguments can be supplied. If neither are supplied, then
            `{name}` is calculated over axes."""

    _cum_extra_args_docstring = \
        """dim : str or sequence of str, optional
            Dimension over which to apply `{name}`.
        axis : int or sequence of int, optional
            Axis over which to apply `{name}`. Only one of the 'dim'
            and 'axis' arguments can be supplied."""


class ImplementsDatasetReduce(object):
    @classmethod
    def _reduce_method(cls, func, include_skipna, numeric_only):
        if include_skipna:
            def wrapped_func(self, dim=None, keep_attrs=False, skipna=None,
                             **kwargs):
                return self.reduce(func, dim, keep_attrs, skipna=skipna,
                                   numeric_only=numeric_only, allow_lazy=True,
                                   **kwargs)
        else:
            def wrapped_func(self, dim=None, keep_attrs=False, **kwargs):
                return self.reduce(func, dim, keep_attrs,
                                   numeric_only=numeric_only, allow_lazy=True,
                                   **kwargs)
        return wrapped_func

    _reduce_extra_args_docstring = \
        """dim : str or sequence of str, optional
            Dimension(s) over which to apply `{name}`.  By default `{name}` is
            applied over all dimensions."""

    _cum_extra_args_docstring = \
        """dim : str or sequence of str, optional
            Dimension over which to apply `{name}`.
        axis : int or sequence of int, optional
            Axis over which to apply `{name}`. Only one of the 'dim'
            and 'axis' arguments can be supplied."""


class AbstractArray(ImplementsArrayReduce, formatting.ReprMixin):
    """Shared base class for DataArray and Variable."""

    def __bool__(self):
        return bool(self.values)

    # Python 3 uses __bool__, Python 2 uses __nonzero__
    __nonzero__ = __bool__

    def __float__(self):
        return float(self.values)

    def __int__(self):
        return int(self.values)

    def __complex__(self):
        return complex(self.values)

    def __long__(self):
        return long(self.values)  # flake8: noqa

    def __array__(self, dtype=None):
        return np.asarray(self.values, dtype=dtype)

    def __repr__(self):
        return formatting.array_repr(self)

    def _iter(self):
        for n in range(len(self)):
            yield self[n]

    def __iter__(self):
        if self.ndim == 0:
            raise TypeError('iteration over a 0-d array')
        return self._iter()

    @property
    def T(self):
        return self.transpose()

    def get_axis_num(self, dim):
        """Return axis number(s) corresponding to dimension(s) in this array.

        Parameters
        ----------
        dim : str or iterable of str
            Dimension name(s) for which to lookup axes.

        Returns
        -------
        int or tuple of int
            Axis number or numbers corresponding to the given dimensions.
        """
        if isinstance(dim, basestring):
            return self._get_axis_num(dim)
        else:
            return tuple(self._get_axis_num(d) for d in dim)

    def _get_axis_num(self, dim):
        try:
            return self.dims.index(dim)
        except ValueError:
            raise ValueError("%r not found in array dimensions %r" %
                             (dim, self.dims))

    @property
    def sizes(self):
        """Ordered mapping from dimension names to lengths.

        Immutable.

        See also
        --------
        Dataset.sizes
        """
        return Frozen(OrderedDict(zip(self.dims, self.shape)))


class AttrAccessMixin(object):
    """Mixin class that allows getting keys with attribute access
    """
    _initialized = False

    @property
    def _attr_sources(self):
        """List of places to look-up items for attribute-style access"""
        return []

    @property
    def _item_sources(self):
        """List of places to look-up items for key-autocompletion """
        return []

    def __getattr__(self, name):
        if name != '__setstate__':
            # this avoids an infinite loop when pickle looks for the
            # __setstate__ attribute before the xarray object is initialized
            for source in self._attr_sources:
                with suppress(KeyError):
                    return source[name]
        raise AttributeError("%r object has no attribute %r" %
                             (type(self).__name__, name))

    def __setattr__(self, name, value):
        if self._initialized:
            try:
                # Allow setting instance variables if they already exist
                # (e.g., _attrs). We use __getattribute__ instead of hasattr
                # to avoid key lookups with attribute-style access.
                self.__getattribute__(name)
            except AttributeError:
                raise AttributeError(
                    "cannot set attribute %r on a %r object. Use __setitem__ "
                    "style assignment (e.g., `ds['name'] = ...`) instead to "
                    "assign variables." % (name, type(self).__name__))
        object.__setattr__(self, name, value)

    def __dir__(self):
        """Provide method name lookup and completion. Only provide 'public'
        methods.
        """
        extra_attrs = [item
                       for sublist in self._attr_sources
                       for item in sublist
                       if isinstance(item, basestring)]
        return sorted(set(dir(type(self)) + extra_attrs))

    def _ipython_key_completions_(self):
        """Provide method for the key-autocompletions in IPython.
        See http://ipython.readthedocs.io/en/stable/config/integrating.html#tab-completion
        For the details.
        """
        item_lists = [item
                      for sublist in self._item_sources
                      for item in sublist
                      if isinstance(item, basestring)]
        return list(set(item_lists))


def get_squeeze_dims(xarray_obj, dim, axis=None):
    """Get a list of dimensions to squeeze out.
    """
    if dim is not None and axis is not None:
        raise ValueError('cannot use both parameters `axis` and `dim`')

    if dim is None and axis is None:
        dim = [d for d, s in xarray_obj.sizes.items() if s == 1]
    else:
        if isinstance(dim, basestring):
            dim = [dim]
        if isinstance(axis, int):
            axis = (axis, )
        if isinstance(axis, tuple):
            for a in axis:
                if not isinstance(a, int):
                    raise ValueError(
                        'parameter `axis` must be int or tuple of int.')
            alldims = list(xarray_obj.sizes.keys())
            dim = [alldims[a] for a in axis]
        if any(xarray_obj.sizes[k] > 1 for k in dim):
            raise ValueError('cannot select a dimension to squeeze out '
                             'which has length greater than one')
    return dim


class DataWithCoords(SupportsArithmetic, AttrAccessMixin):
    """Shared base class for Dataset and DataArray."""

    def squeeze(self, dim=None, drop=False, axis=None):
        """Return a new object with squeezed data.

        Parameters
        ----------
        dim : None or str or tuple of str, optional
            Selects a subset of the length one dimensions. If a dimension is
            selected with length greater than one, an error is raised. If
            None, all length one dimensions are squeezed.
        drop : bool, optional
            If ``drop=True``, drop squeezed coordinates instead of making them
            scalar.
        axis : int, optional
            Select the dimension to squeeze. Added for compatibility reasons.

        Returns
        -------
        squeezed : same type as caller
            This object, but with with all or a subset of the dimensions of
            length 1 removed.

        See Also
        --------
        numpy.squeeze
        """
        dims = get_squeeze_dims(self, dim, axis)
        return self.isel(drop=drop, **{d: 0 for d in dims})

    def get_index(self, key):
        """Get an index for a dimension, with fall-back to a default RangeIndex
        """
        if key not in self.dims:
            raise KeyError(key)

        try:
            return self.indexes[key]
        except KeyError:
            # need to ensure dtype=int64 in case range is empty on Python 2
            return pd.Index(range(self.sizes[key]), name=key, dtype=np.int64)

    def _calc_assign_results(self, kwargs):
        results = SortedKeysDict()
        for k, v in kwargs.items():
            if callable(v):
                results[k] = v(self)
            else:
                results[k] = v
        return results

    def assign_coords(self, **kwargs):
        """Assign new coordinates to this object.

        Returns a new object with all the original data in addition to the new
        coordinates.

        Parameters
        ----------
        kwargs : keyword, value pairs
            keywords are the variables names. If the values are callable, they
            are computed on this object and assigned to new coordinate
            variables. If the values are not callable, (e.g. a DataArray,
            scalar, or array), they are simply assigned.

        Returns
        -------
        assigned : same type as caller
            A new object with the new coordinates in addition to the existing
            data.

        Notes
        -----
        Since ``kwargs`` is a dictionary, the order of your arguments may not
        be preserved, and so the order of the new variables is not well
        defined. Assigning multiple variables within the same ``assign_coords``
        is possible, but you cannot reference other variables created within
        the same ``assign_coords`` call.

        See also
        --------
        Dataset.assign
        """
        data = self.copy(deep=False)
        results = self._calc_assign_results(kwargs)
        data.coords.update(results)
        return data

    def assign_attrs(self, *args, **kwargs):
        """Assign new attrs to this object.

        Returns a new object equivalent to self.attrs.update(*args, **kwargs).

        Parameters
        ----------
        args : positional arguments passed into ``attrs.update``.
        kwargs : keyword arguments passed into ``attrs.update``.

        Returns
        -------
        assigned : same type as caller
            A new object with the new attrs in addition to the existing data.

        See also
        --------
        Dataset.assign
        """
        out = self.copy(deep=False)
        out.attrs.update(*args, **kwargs)
        return out

    def pipe(self, func, *args, **kwargs):
        """
        Apply func(self, *args, **kwargs)

        This method replicates the pandas method of the same name.

        Parameters
        ----------
        func : function
            function to apply to this xarray object (Dataset/DataArray).
            ``args``, and ``kwargs`` are passed into ``func``.
            Alternatively a ``(callable, data_keyword)`` tuple where
            ``data_keyword`` is a string indicating the keyword of
            ``callable`` that expects the xarray object.
        args : positional arguments passed into ``func``.
        kwargs : a dictionary of keyword arguments passed into ``func``.

        Returns
        -------
        object : the return type of ``func``.

        Notes
        -----

        Use ``.pipe`` when chaining together functions that expect
        xarray or pandas objects, e.g., instead of writing

        >>> f(g(h(ds), arg1=a), arg2=b, arg3=c)

        You can write

        >>> (ds.pipe(h)
        ...    .pipe(g, arg1=a)
        ...    .pipe(f, arg2=b, arg3=c)
        ... )

        If you have a function that takes the data as (say) the second
        argument, pass a tuple indicating which keyword expects the
        data. For example, suppose ``f`` takes its data as ``arg2``:

        >>> (ds.pipe(h)
        ...    .pipe(g, arg1=a)
        ...    .pipe((f, 'arg2'), arg1=a, arg3=c)
        ...  )

        See Also
        --------
        pandas.DataFrame.pipe
        """
        if isinstance(func, tuple):
            func, target = func
            if target in kwargs:
                msg = '%s is both the pipe target and a keyword argument' % target
                raise ValueError(msg)
            kwargs[target] = self
            return func(*args, **kwargs)
        else:
            return func(self, *args, **kwargs)

    def groupby(self, group, squeeze=True):
        """Returns a GroupBy object for performing grouped operations.

        Parameters
        ----------
        group : str, DataArray or IndexVariable
            Array whose unique values should be used to group this array. If a
            string, must be the name of a variable contained in this dataset.
        squeeze : boolean, optional
            If "group" is a dimension of any arrays in this dataset, `squeeze`
            controls whether the subarrays have a dimension of length 1 along
            that dimension or if the dimension is squeezed out.

        Returns
        -------
        grouped : GroupBy
            A `GroupBy` object patterned after `pandas.GroupBy` that can be
            iterated over in the form of `(unique_value, grouped_array)` pairs.

        See Also
        --------
        core.groupby.DataArrayGroupBy
        core.groupby.DatasetGroupBy
        """
        return self._groupby_cls(self, group, squeeze=squeeze)

    def groupby_bins(self, group, bins, right=True, labels=None, precision=3,
                     include_lowest=False, squeeze=True):
        """Returns a GroupBy object for performing grouped operations.

        Rather than using all unique values of `group`, the values are discretized
        first by applying `pandas.cut` [1]_ to `group`.

        Parameters
        ----------
        group : str, DataArray or IndexVariable
            Array whose binned values should be used to group this array. If a
            string, must be the name of a variable contained in this dataset.
        bins : int or array of scalars
            If bins is an int, it defines the number of equal-width bins in the
            range of x. However, in this case, the range of x is extended by .1%
            on each side to include the min or max values of x. If bins is a
            sequence it defines the bin edges allowing for non-uniform bin
            width. No extension of the range of x is done in this case.
        right : boolean, optional
            Indicates whether the bins include the rightmost edge or not. If
            right == True (the default), then the bins [1,2,3,4] indicate
            (1,2], (2,3], (3,4].
        labels : array or boolean, default None
            Used as labels for the resulting bins. Must be of the same length as
            the resulting bins. If False, string bin labels are assigned by
            `pandas.cut`.
        precision : int
            The precision at which to store and display the bins labels.
        include_lowest : bool
            Whether the first interval should be left-inclusive or not.
        squeeze : boolean, optional
            If "group" is a dimension of any arrays in this dataset, `squeeze`
            controls whether the subarrays have a dimension of length 1 along
            that dimension or if the dimension is squeezed out.

        Returns
        -------
        grouped : GroupBy
            A `GroupBy` object patterned after `pandas.GroupBy` that can be
            iterated over in the form of `(unique_value, grouped_array)` pairs.
            The name of the group has the added suffix `_bins` in order to
            distinguish it from the original variable.

        References
        ----------
        .. [1] http://pandas.pydata.org/pandas-docs/stable/generated/pandas.cut.html
        """
        return self._groupby_cls(self, group, squeeze=squeeze, bins=bins,
                                 cut_kwargs={'right': right, 'labels': labels,
                                             'precision': precision,
                                             'include_lowest': include_lowest})

    def rolling(self, min_periods=None, center=False, **windows):
        """
        Rolling window object.

        Parameters
        ----------
        min_periods : int, default None
            Minimum number of observations in window required to have a value
            (otherwise result is NA). The default, None, is equivalent to
            setting min_periods equal to the size of the window.
        center : boolean, default False
            Set the labels at the center of the window.
        **windows : dim=window
            dim : str
                Name of the dimension to create the rolling iterator
                along (e.g., `time`).
            window : int
                Size of the moving window.

        Returns
        -------
        Rolling object (core.rolling.DataArrayRolling for DataArray,
        core.rolling.DatasetRolling for Dataset.)

        Examples
        --------
        Create rolling seasonal average of monthly data e.g. DJF, JFM, ..., SON:

        >>> da = xr.DataArray(np.linspace(0,11,num=12),
        ...                   coords=[pd.date_range('15/12/1999',
        ...                           periods=12, freq=pd.DateOffset(months=1))],
        ...                   dims='time')
        >>> da
        <xarray.DataArray (time: 12)>
        array([  0.,   1.,   2.,   3.,   4.,   5.,   6.,   7., 8.,   9.,  10.,  11.])
        Coordinates:
          * time     (time) datetime64[ns] 1999-12-15 2000-01-15 2000-02-15 ...
        >>> da.rolling(time=3).mean()
        <xarray.DataArray (time: 12)>
        array([ nan,  nan,   1.,   2.,   3.,   4.,   5.,   6.,   7.,   8.,   9.,  10.])
        Coordinates:
          * time     (time) datetime64[ns] 1999-12-15 2000-01-15 2000-02-15 ...

        Remove the NaNs using ``dropna()``:

        >>> da.rolling(time=3).mean().dropna('time')
        <xarray.DataArray (time: 10)>
        array([  1.,   2.,   3.,   4.,   5.,   6.,   7.,   8.,   9.,  10.])
        Coordinates:
          * time     (time) datetime64[ns] 2000-02-15 2000-03-15 2000-04-15 ...

        See Also
        --------
        core.rolling.DataArrayRolling
        core.rolling.DatasetRolling
        """

        return self._rolling_cls(self, min_periods=min_periods,
                                 center=center, **windows)

    def resample(self, freq=None, dim=None, how=None, skipna=None,
                 closed=None, label=None, base=0, keep_attrs=False, **indexer):
        """Returns a Resample object for performing resampling operations.

        Handles both downsampling and upsampling. Upsampling with filling is
        not supported; if any intervals contain no values from the original
        object, they will be given the value ``NaN``.

        Parameters
        ----------
        skipna : bool, optional
            Whether to skip missing values when aggregating in downsampling.
        closed : 'left' or 'right', optional
            Side of each interval to treat as closed.
        label : 'left or 'right', optional
            Side of each interval to use for labeling.
        base : int, optional
            For frequencies that evenly subdivide 1 day, the "origin" of the
            aggregated intervals. For example, for '24H' frequency, base could
            range from 0 through 23.
        keep_attrs : bool, optional
            If True, the object's attributes (`attrs`) will be copied from
            the original object to the new one.  If False (default), the new
            object will be returned without attributes.
        **indexer : {dim: freq}
            Dictionary with a key indicating the dimension name to resample
            over and a value corresponding to the resampling frequency.

        Returns
        -------
        resampled : same type as caller
            This object resampled.

        References
        ----------

        .. [1] http://pandas.pydata.org/pandas-docs/stable/timeseries.html#offset-aliases
        """
        from .dataarray import DataArray
        from .resample import RESAMPLE_DIM

        if dim is not None:
            if how is None:
                how = 'mean'
            return self._resample_immediately(freq, dim, how, skipna, closed,
                                              label, base, keep_attrs)

        if (how is not None) and indexer:
            raise TypeError("If passing an 'indexer' then 'dim' "
                            "and 'how' should not be used")

        # More than one indexer is ambiguous, but we do in fact need one if
        # "dim" was not provided, until the old API is fully deprecated
        if len(indexer) != 1:
            raise ValueError(
                "Resampling only supported along single dimensions."
            )
        dim, freq = indexer.popitem()

        if isinstance(dim, basestring):
            dim_name = dim
            dim = self[dim]
        else:
            raise TypeError("Dimension name should be a string; "
                            "was passed %r" % dim)
        group = DataArray(dim, [(dim.dims, dim)], name=RESAMPLE_DIM)
        grouper = pd.Grouper(freq=freq, closed=closed, label=label, base=base)
        resampler = self._resample_cls(self, group=group, dim=dim_name,
                                       grouper=grouper,
                                       resample_dim=RESAMPLE_DIM)

        return resampler

    def _resample_immediately(self, freq, dim, how, skipna,
                              closed, label, base, keep_attrs):
        """Implement the original version of .resample() which immediately
        executes the desired resampling operation. """
        from .dataarray import DataArray
        RESAMPLE_DIM = '__resample_dim__'

        warnings.warn("\n.resample() has been modified to defer "
                      "calculations. Instead of passing 'dim' and "
                      "'how=\"{how}\", instead consider using "
                      ".resample({dim}=\"{freq}\").{how}() ".format(
                          dim=dim, freq=freq, how=how
                      ), DeprecationWarning, stacklevel=3)

        if isinstance(dim, basestring):
            dim = self[dim]
        group = DataArray(dim, [(dim.dims, dim)], name=RESAMPLE_DIM)
        grouper = pd.Grouper(freq=freq, how=how, closed=closed, label=label,
                             base=base)
        gb = self._groupby_cls(self, group, grouper=grouper)
        if isinstance(how, basestring):
            f = getattr(gb, how)
            if how in ['first', 'last']:
                result = f(skipna=skipna, keep_attrs=keep_attrs)
            elif how == 'count':
                result = f(dim=dim.name, keep_attrs=keep_attrs)
            else:
                result = f(dim=dim.name, skipna=skipna, keep_attrs=keep_attrs)
        else:
            result = gb.reduce(how, dim=dim.name, keep_attrs=keep_attrs)
        result = result.rename({RESAMPLE_DIM: dim.name})
        return result

    def where(self, cond, other=dtypes.NA, drop=False):
        """Filter elements from this object according to a condition.

        This operation follows the normal broadcasting and alignment rules that
        xarray uses for binary arithmetic.

        Parameters
        ----------
        cond : DataArray or Dataset with boolean dtype
            Locations at which to preserve this object's values.
        other : scalar, DataArray or Dataset, optional
            Value to use for locations in this object where ``cond`` is False.
            By default, these locations filled with NA.
        drop : boolean, optional
            If True, coordinate labels that only correspond to False values of
            the condition are dropped from the result. Mutually exclusive with
            ``other``.

        Returns
        -------
        Same type as caller.

        Examples
        --------

        >>> import numpy as np
        >>> a = xr.DataArray(np.arange(25).reshape(5, 5), dims=('x', 'y'))
        >>> a.where(a.x + a.y < 4)
        <xarray.DataArray (x: 5, y: 5)>
        array([[  0.,   1.,   2.,   3.,  nan],
               [  5.,   6.,   7.,  nan,  nan],
               [ 10.,  11.,  nan,  nan,  nan],
               [ 15.,  nan,  nan,  nan,  nan],
               [ nan,  nan,  nan,  nan,  nan]])
        Dimensions without coordinates: x, y
        >>> a.where(a.x + a.y < 5, -1)
        <xarray.DataArray (x: 5, y: 5)>
        array([[ 0,  1,  2,  3,  4],
               [ 5,  6,  7,  8, -1],
               [10, 11, 12, -1, -1],
               [15, 16, -1, -1, -1],
               [20, -1, -1, -1, -1]])
        Dimensions without coordinates: x, y
        >>> a.where(a.x + a.y < 4, drop=True)
        <xarray.DataArray (x: 4, y: 4)>
        array([[  0.,   1.,   2.,   3.],
               [  5.,   6.,   7.,  nan],
               [ 10.,  11.,  nan,  nan],
               [ 15.,  nan,  nan,  nan]])
        Dimensions without coordinates: x, y

        See also
        --------
        numpy.where : corresponding numpy function
        where : equivalent function
        """
        from .alignment import align
        from .dataarray import DataArray
        from .dataset import Dataset

        if drop:
            if other is not dtypes.NA:
                raise ValueError('cannot set `other` if drop=True')

            if not isinstance(cond, (Dataset, DataArray)):
                raise TypeError("cond argument is %r but must be a %r or %r" %
                                (cond, Dataset, DataArray))

            # align so we can use integer indexing
            self, cond = align(self, cond)

            # get cond with the minimal size needed for the Dataset
            if isinstance(cond, Dataset):
                clipcond = cond.to_array().any('variable')
            else:
                clipcond = cond

            # clip the data corresponding to coordinate dims that are not used
            nonzeros = zip(clipcond.dims, np.nonzero(clipcond.values))
            indexers = {k: np.unique(v) for k, v in nonzeros}

            self = self.isel(**indexers)
            cond = cond.isel(**indexers)

        return ops.where_method(self, cond, other)

    def close(self):
        """Close any files linked to this object
        """
        if self._file_obj is not None:
            self._file_obj.close()
        self._file_obj = None

    def isin(self, test_elements):
        """Tests each value in the array for whether it is in the supplied list.

        Parameters
        ----------
        test_elements : array_like
            The values against which to test each value of `element`.
            This argument is flattened if an array or array_like.
            See numpy notes for behavior with non-array-like parameters.

        Returns
        -------
        isin : same as object, bool
            Has the same shape as this object.

        Examples
        --------

        >>> array = xr.DataArray([1, 2, 3], dims='x')
        >>> array.isin([1, 3])
        <xarray.DataArray (x: 3)>
        array([ True, False,  True])
        Dimensions without coordinates: x

        See also
        --------
        numpy.isin
        """
        from .computation import apply_ufunc
        from .dataset import Dataset
        from .dataarray import DataArray
        from .variable import Variable

        if isinstance(test_elements, Dataset):
            raise TypeError(
                'isin() argument must be convertible to an array: {}'
                .format(test_elements))
        elif isinstance(test_elements, (Variable, DataArray)):
            # need to explicitly pull out data to support dask arrays as the
            # second argument
            test_elements = test_elements.data

        return apply_ufunc(
            duck_array_ops.isin,
            self,
            kwargs=dict(test_elements=test_elements),
            dask='allowed',
        )

    def __enter__(self):
        return self

    def __exit__(self, exc_type, exc_value, traceback):
        self.close()


def full_like(other, fill_value, dtype=None):
    """Return a new object with the same shape and type as a given object.

    Parameters
    ----------
    other : DataArray, Dataset, or Variable
        The reference object in input
    fill_value : scalar
        Value to fill the new object with before returning it.
    dtype : dtype, optional
        dtype of the new array. If omitted, it defaults to other.dtype.

    Returns
    -------
    out : same as object
        New object with the same shape and type as other, with the data
        filled with fill_value. Coords will be copied from other.
        If other is based on dask, the new one will be as well, and will be
        split in the same chunks.
    """
    from .dataarray import DataArray
    from .dataset import Dataset
    from .variable import Variable

    if isinstance(other, Dataset):
        data_vars = OrderedDict(
            (k, _full_like_variable(v, fill_value, dtype))
            for k, v in other.data_vars.items())
        return Dataset(data_vars, coords=other.coords, attrs=other.attrs)
    elif isinstance(other, DataArray):
        return DataArray(
            _full_like_variable(other.variable, fill_value, dtype),
            dims=other.dims, coords=other.coords, attrs=other.attrs,
            name=other.name)
    elif isinstance(other, Variable):
        return _full_like_variable(other, fill_value, dtype)
    else:
        raise TypeError("Expected DataArray, Dataset, or Variable")


def _full_like_variable(other, fill_value, dtype=None):
    """Inner function of full_like, where other must be a variable
    """
    from .variable import Variable

    if isinstance(other.data, dask_array_type):
        import dask.array
        if dtype is None:
            dtype = other.dtype
        data = dask.array.full(other.shape, fill_value, dtype=dtype,
                               chunks=other.data.chunks)
    else:
        data = np.full_like(other, fill_value, dtype=dtype)

    return Variable(dims=other.dims, data=data, attrs=other.attrs)


def zeros_like(other, dtype=None):
    """Shorthand for full_like(other, 0, dtype)
    """
    return full_like(other, 0, dtype)


def ones_like(other, dtype=None):
    """Shorthand for full_like(other, 1, dtype)
    """
    return full_like(other, 1, dtype)


def is_np_datetime_like(dtype):
    """Check if a dtype is a subclass of the numpy datetime types
    """
    return (np.issubdtype(dtype, np.datetime64) or
            np.issubdtype(dtype, np.timedelta64))


def contains_netcdftime_datetimes(var):
    """Check if a variable contains netcdftime datetime objects"""
    from ..coding.times import _import_netcdftime_datetime
    
    try:
        netcdftime_datetime = _import_netcdftime_datetime()
    except ImportError:
        return False
    else:
        return isinstance(var.data.flatten()[0], netcdftime_datetime)


def contains_datetime_datetimes(var):
    """Check if a variable contains datetime.datetime objects"""
    return isinstance(var.data.flatten()[0], datetime)
    

def _contains_datetime_like_objects(var):
    """Check if a variable contains datetime like objects (either
    np.datetime64, np.timedelta64, or netcdftime._netcdftime.datetime)"""
    return (is_np_datetime_like(var.dtype) or
            contains_netcdftime_datetimes(var) or contains_datetime_datetimes(var))<|MERGE_RESOLUTION|>--- conflicted
+++ resolved
@@ -1,11 +1,8 @@
 from __future__ import absolute_import, division, print_function
 
 import warnings
-<<<<<<< HEAD
 from datetime import datetime
-=======
 from distutils.version import LooseVersion
->>>>>>> 8f96db41
 
 import numpy as np
 import pandas as pd
