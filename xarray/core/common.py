from __future__ import absolute_import, division, print_function

import warnings
from distutils.version import LooseVersion
from textwrap import dedent

import numpy as np
import pandas as pd

from . import dtypes, duck_array_ops, formatting, ops
from .arithmetic import SupportsArithmetic
from .pycompat import OrderedDict, basestring, dask_array_type, suppress
from .utils import Frozen, ReprObject, SortedKeysDict, either_dict_or_kwargs
from .options import _get_keep_attrs

# Used as a sentinel value to indicate a all dimensions
ALL_DIMS = ReprObject('<all-dims>')


class ImplementsArrayReduce(object):
    @classmethod
    def _reduce_method(cls, func, include_skipna, numeric_only):
        if include_skipna:
            def wrapped_func(self, dim=None, axis=None, skipna=None,
                             **kwargs):
                return self.reduce(func, dim, axis,
                                   skipna=skipna, allow_lazy=True, **kwargs)
        else:
            def wrapped_func(self, dim=None, axis=None,
                             **kwargs):
                return self.reduce(func, dim, axis,
                                   allow_lazy=True, **kwargs)
        return wrapped_func

    _reduce_extra_args_docstring = dedent("""\
        dim : str or sequence of str, optional
            Dimension(s) over which to apply `{name}`.
        axis : int or sequence of int, optional
            Axis(es) over which to apply `{name}`. Only one of the 'dim'
            and 'axis' arguments can be supplied. If neither are supplied, then
            `{name}` is calculated over axes.""")

    _cum_extra_args_docstring = dedent("""\
        dim : str or sequence of str, optional
            Dimension over which to apply `{name}`.
        axis : int or sequence of int, optional
            Axis over which to apply `{name}`. Only one of the 'dim'
            and 'axis' arguments can be supplied.""")


class ImplementsDatasetReduce(object):
    @classmethod
    def _reduce_method(cls, func, include_skipna, numeric_only):
        if include_skipna:
            def wrapped_func(self, dim=None, skipna=None,
                             **kwargs):
                return self.reduce(func, dim, skipna=skipna,
                                   numeric_only=numeric_only, allow_lazy=True,
                                   **kwargs)
        else:
            def wrapped_func(self, dim=None, **kwargs):
                return self.reduce(func, dim,
                                   numeric_only=numeric_only, allow_lazy=True,
                                   **kwargs)
        return wrapped_func

    _reduce_extra_args_docstring = \
        """dim : str or sequence of str, optional
            Dimension(s) over which to apply `{name}`.  By default `{name}` is
            applied over all dimensions."""

    _cum_extra_args_docstring = \
        """dim : str or sequence of str, optional
            Dimension over which to apply `{name}`.
        axis : int or sequence of int, optional
            Axis over which to apply `{name}`. Only one of the 'dim'
            and 'axis' arguments can be supplied."""


class AbstractArray(ImplementsArrayReduce, formatting.ReprMixin):
    """Shared base class for DataArray and Variable."""

    def __bool__(self):
        return bool(self.values)

    # Python 3 uses __bool__, Python 2 uses __nonzero__
    __nonzero__ = __bool__

    def __float__(self):
        return float(self.values)

    def __int__(self):
        return int(self.values)

    def __complex__(self):
        return complex(self.values)

    def __long__(self):
        return long(self.values)  # flake8: noqa

    def __array__(self, dtype=None):
        return np.asarray(self.values, dtype=dtype)

    def __repr__(self):
        return formatting.array_repr(self)

    def _iter(self):
        for n in range(len(self)):
            yield self[n]

    def __iter__(self):
        if self.ndim == 0:
            raise TypeError('iteration over a 0-d array')
        return self._iter()

    @property
    def T(self):
        return self.transpose()

    def get_axis_num(self, dim):
        """Return axis number(s) corresponding to dimension(s) in this array.

        Parameters
        ----------
        dim : str or iterable of str
            Dimension name(s) for which to lookup axes.

        Returns
        -------
        int or tuple of int
            Axis number or numbers corresponding to the given dimensions.
        """
        if isinstance(dim, basestring):
            return self._get_axis_num(dim)
        else:
            return tuple(self._get_axis_num(d) for d in dim)

    def _get_axis_num(self, dim):
        try:
            return self.dims.index(dim)
        except ValueError:
            raise ValueError("%r not found in array dimensions %r" %
                             (dim, self.dims))

    @property
    def sizes(self):
        """Ordered mapping from dimension names to lengths.

        Immutable.

        See also
        --------
        Dataset.sizes
        """
        return Frozen(OrderedDict(zip(self.dims, self.shape)))


class AttrAccessMixin(object):
    """Mixin class that allows getting keys with attribute access
    """
    _initialized = False

    @property
    def _attr_sources(self):
        """List of places to look-up items for attribute-style access"""
        return []

    @property
    def _item_sources(self):
        """List of places to look-up items for key-autocompletion """
        return []

    def __getattr__(self, name):
        if name != '__setstate__':
            # this avoids an infinite loop when pickle looks for the
            # __setstate__ attribute before the xarray object is initialized
            for source in self._attr_sources:
                with suppress(KeyError):
                    return source[name]
        raise AttributeError("%r object has no attribute %r" %
                             (type(self).__name__, name))

    def __setattr__(self, name, value):
        if self._initialized:
            try:
                # Allow setting instance variables if they already exist
                # (e.g., _attrs). We use __getattribute__ instead of hasattr
                # to avoid key lookups with attribute-style access.
                self.__getattribute__(name)
            except AttributeError:
                raise AttributeError(
                    "cannot set attribute %r on a %r object. Use __setitem__ "
                    "style assignment (e.g., `ds['name'] = ...`) instead to "
                    "assign variables." % (name, type(self).__name__))
        object.__setattr__(self, name, value)

    def __dir__(self):
        """Provide method name lookup and completion. Only provide 'public'
        methods.
        """
        extra_attrs = [item
                       for sublist in self._attr_sources
                       for item in sublist
                       if isinstance(item, basestring)]
        return sorted(set(dir(type(self)) + extra_attrs))

    def _ipython_key_completions_(self):
        """Provide method for the key-autocompletions in IPython.
        See http://ipython.readthedocs.io/en/stable/config/integrating.html#tab-completion
        For the details.
        """
        item_lists = [item
                      for sublist in self._item_sources
                      for item in sublist
                      if isinstance(item, basestring)]
        return list(set(item_lists))


def get_squeeze_dims(xarray_obj, dim, axis=None):
    """Get a list of dimensions to squeeze out.
    """
    if dim is not None and axis is not None:
        raise ValueError('cannot use both parameters `axis` and `dim`')

    if dim is None and axis is None:
        dim = [d for d, s in xarray_obj.sizes.items() if s == 1]
    else:
        if isinstance(dim, basestring):
            dim = [dim]
        if isinstance(axis, int):
            axis = (axis, )
        if isinstance(axis, tuple):
            for a in axis:
                if not isinstance(a, int):
                    raise ValueError(
                        'parameter `axis` must be int or tuple of int.')
            alldims = list(xarray_obj.sizes.keys())
            dim = [alldims[a] for a in axis]
        if any(xarray_obj.sizes[k] > 1 for k in dim):
            raise ValueError('cannot select a dimension to squeeze out '
                             'which has length greater than one')
    return dim


class DataWithCoords(SupportsArithmetic, AttrAccessMixin):
    """Shared base class for Dataset and DataArray."""

    def squeeze(self, dim=None, drop=False, axis=None):
        """Return a new object with squeezed data.

        Parameters
        ----------
        dim : None or str or tuple of str, optional
            Selects a subset of the length one dimensions. If a dimension is
            selected with length greater than one, an error is raised. If
            None, all length one dimensions are squeezed.
        drop : bool, optional
            If ``drop=True``, drop squeezed coordinates instead of making them
            scalar.
        axis : int, optional
            Select the dimension to squeeze. Added for compatibility reasons.

        Returns
        -------
        squeezed : same type as caller
            This object, but with with all or a subset of the dimensions of
            length 1 removed.

        See Also
        --------
        numpy.squeeze
        """
        dims = get_squeeze_dims(self, dim, axis)
        return self.isel(drop=drop, **{d: 0 for d in dims})

    def get_index(self, key):
        """Get an index for a dimension, with fall-back to a default RangeIndex
        """
        if key not in self.dims:
            raise KeyError(key)

        try:
            return self.indexes[key]
        except KeyError:
            # need to ensure dtype=int64 in case range is empty on Python 2
            return pd.Index(range(self.sizes[key]), name=key, dtype=np.int64)

    def _calc_assign_results(self, kwargs):
        results = SortedKeysDict()
        for k, v in kwargs.items():
            if callable(v):
                results[k] = v(self)
            else:
                results[k] = v
        return results

    def assign_coords(self, **kwargs):
        """Assign new coordinates to this object.

        Returns a new object with all the original data in addition to the new
        coordinates.

        Parameters
        ----------
        kwargs : keyword, value pairs
            keywords are the variables names. If the values are callable, they
            are computed on this object and assigned to new coordinate
            variables. If the values are not callable, (e.g. a DataArray,
            scalar, or array), they are simply assigned.

        Returns
        -------
        assigned : same type as caller
            A new object with the new coordinates in addition to the existing
            data.

        Examples
        --------

        Convert longitude coordinates from 0-359 to -180-179:

        >>> da = xr.DataArray(np.random.rand(4),
        ...                   coords=[np.array([358, 359, 0, 1])],
        ...                   dims='lon')
        >>> da
        <xarray.DataArray (lon: 4)>
        array([0.28298 , 0.667347, 0.657938, 0.177683])
        Coordinates:
          * lon      (lon) int64 358 359 0 1
        >>> da.assign_coords(lon=(((da.lon + 180) % 360) - 180))
        <xarray.DataArray (lon: 4)>
        array([0.28298 , 0.667347, 0.657938, 0.177683])
        Coordinates:
          * lon      (lon) int64 -2 -1 0 1

        Notes
        -----
        Since ``kwargs`` is a dictionary, the order of your arguments may not
        be preserved, and so the order of the new variables is not well
        defined. Assigning multiple variables within the same ``assign_coords``
        is possible, but you cannot reference other variables created within
        the same ``assign_coords`` call.

        See also
        --------
        Dataset.assign
        Dataset.swap_dims
        """
        data = self.copy(deep=False)
        results = self._calc_assign_results(kwargs)
        data.coords.update(results)
        return data

    def assign_attrs(self, *args, **kwargs):
        """Assign new attrs to this object.

        Returns a new object equivalent to self.attrs.update(*args, **kwargs).

        Parameters
        ----------
        args : positional arguments passed into ``attrs.update``.
        kwargs : keyword arguments passed into ``attrs.update``.

        Returns
        -------
        assigned : same type as caller
            A new object with the new attrs in addition to the existing data.

        See also
        --------
        Dataset.assign
        """
        out = self.copy(deep=False)
        out.attrs.update(*args, **kwargs)
        return out

    def pipe(self, func, *args, **kwargs):
        """
        Apply func(self, *args, **kwargs)

        This method replicates the pandas method of the same name.

        Parameters
        ----------
        func : function
            function to apply to this xarray object (Dataset/DataArray).
            ``args``, and ``kwargs`` are passed into ``func``.
            Alternatively a ``(callable, data_keyword)`` tuple where
            ``data_keyword`` is a string indicating the keyword of
            ``callable`` that expects the xarray object.
        args : positional arguments passed into ``func``.
        kwargs : a dictionary of keyword arguments passed into ``func``.

        Returns
        -------
        object : the return type of ``func``.

        Notes
        -----

        Use ``.pipe`` when chaining together functions that expect
        xarray or pandas objects, e.g., instead of writing

        >>> f(g(h(ds), arg1=a), arg2=b, arg3=c)

        You can write

        >>> (ds.pipe(h)
        ...    .pipe(g, arg1=a)
        ...    .pipe(f, arg2=b, arg3=c)
        ... )

        If you have a function that takes the data as (say) the second
        argument, pass a tuple indicating which keyword expects the
        data. For example, suppose ``f`` takes its data as ``arg2``:

        >>> (ds.pipe(h)
        ...    .pipe(g, arg1=a)
        ...    .pipe((f, 'arg2'), arg1=a, arg3=c)
        ...  )

        See Also
        --------
        pandas.DataFrame.pipe
        """
        if isinstance(func, tuple):
            func, target = func
            if target in kwargs:
                msg = '%s is both the pipe target and a keyword argument' % target
                raise ValueError(msg)
            kwargs[target] = self
            return func(*args, **kwargs)
        else:
            return func(self, *args, **kwargs)

    def groupby(self, group, squeeze=True):
        """Returns a GroupBy object for performing grouped operations.

        Parameters
        ----------
        group : str, DataArray or IndexVariable
            Array whose unique values should be used to group this array. If a
            string, must be the name of a variable contained in this dataset.
        squeeze : boolean, optional
            If "group" is a dimension of any arrays in this dataset, `squeeze`
            controls whether the subarrays have a dimension of length 1 along
            that dimension or if the dimension is squeezed out.

        Returns
        -------
        grouped : GroupBy
            A `GroupBy` object patterned after `pandas.GroupBy` that can be
            iterated over in the form of `(unique_value, grouped_array)` pairs.

        Examples
        --------
        Calculate daily anomalies for daily data:

        >>> da = xr.DataArray(np.linspace(0, 1826, num=1827),
        ...                   coords=[pd.date_range('1/1/2000', '31/12/2004',
        ...                           freq='D')],
        ...                   dims='time')
        >>> da
        <xarray.DataArray (time: 1827)>
        array([0.000e+00, 1.000e+00, 2.000e+00, ..., 1.824e+03, 1.825e+03, 1.826e+03])
        Coordinates:
          * time     (time) datetime64[ns] 2000-01-01 2000-01-02 2000-01-03 ...
        >>> da.groupby('time.dayofyear') - da.groupby('time.dayofyear').mean('time')
        <xarray.DataArray (time: 1827)>
        array([-730.8, -730.8, -730.8, ...,  730.2,  730.2,  730.5])
        Coordinates:
          * time       (time) datetime64[ns] 2000-01-01 2000-01-02 2000-01-03 ...
            dayofyear  (time) int64 1 2 3 4 5 6 7 8 9 10 11 12 13 14 15 16 17 18 19 ...

        See Also
        --------
        core.groupby.DataArrayGroupBy
        core.groupby.DatasetGroupBy
        """
        return self._groupby_cls(self, group, squeeze=squeeze)

    def groupby_bins(self, group, bins, right=True, labels=None, precision=3,
                     include_lowest=False, squeeze=True):
        """Returns a GroupBy object for performing grouped operations.

        Rather than using all unique values of `group`, the values are discretized
        first by applying `pandas.cut` [1]_ to `group`.

        Parameters
        ----------
        group : str, DataArray or IndexVariable
            Array whose binned values should be used to group this array. If a
            string, must be the name of a variable contained in this dataset.
        bins : int or array of scalars
            If bins is an int, it defines the number of equal-width bins in the
            range of x. However, in this case, the range of x is extended by .1%
            on each side to include the min or max values of x. If bins is a
            sequence it defines the bin edges allowing for non-uniform bin
            width. No extension of the range of x is done in this case.
        right : boolean, optional
            Indicates whether the bins include the rightmost edge or not. If
            right == True (the default), then the bins [1,2,3,4] indicate
            (1,2], (2,3], (3,4].
        labels : array or boolean, default None
            Used as labels for the resulting bins. Must be of the same length as
            the resulting bins. If False, string bin labels are assigned by
            `pandas.cut`.
        precision : int
            The precision at which to store and display the bins labels.
        include_lowest : bool
            Whether the first interval should be left-inclusive or not.
        squeeze : boolean, optional
            If "group" is a dimension of any arrays in this dataset, `squeeze`
            controls whether the subarrays have a dimension of length 1 along
            that dimension or if the dimension is squeezed out.

        Returns
        -------
        grouped : GroupBy
            A `GroupBy` object patterned after `pandas.GroupBy` that can be
            iterated over in the form of `(unique_value, grouped_array)` pairs.
            The name of the group has the added suffix `_bins` in order to
            distinguish it from the original variable.

        References
        ----------
        .. [1] http://pandas.pydata.org/pandas-docs/stable/generated/pandas.cut.html
        """
        return self._groupby_cls(self, group, squeeze=squeeze, bins=bins,
                                 cut_kwargs={'right': right, 'labels': labels,
                                             'precision': precision,
                                             'include_lowest': include_lowest})

    def rolling(self, dim=None, min_periods=None, center=False, **dim_kwargs):
        """
        Rolling window object.

        Parameters
        ----------
        dim: dict, optional
            Mapping from the dimension name to create the rolling iterator
            along (e.g. `time`) to its moving window size.
        min_periods : int, default None
            Minimum number of observations in window required to have a value
            (otherwise result is NA). The default, None, is equivalent to
            setting min_periods equal to the size of the window.
        center : boolean, default False
            Set the labels at the center of the window.
        **dim_kwargs : optional
            The keyword arguments form of ``dim``.
            One of dim or dim_kwargs must be provided.

        Returns
        -------
        Rolling object (core.rolling.DataArrayRolling for DataArray,
        core.rolling.DatasetRolling for Dataset.)

        Examples
        --------
        Create rolling seasonal average of monthly data e.g. DJF, JFM, ..., SON:

        >>> da = xr.DataArray(np.linspace(0, 11, num=12),
        ...                   coords=[pd.date_range('15/12/1999',
        ...                           periods=12, freq=pd.DateOffset(months=1))],
        ...                   dims='time')
        >>> da
        <xarray.DataArray (time: 12)>
        array([  0.,   1.,   2.,   3.,   4.,   5.,   6.,   7., 8.,   9.,  10.,  11.])
        Coordinates:
          * time     (time) datetime64[ns] 1999-12-15 2000-01-15 2000-02-15 ...
        >>> da.rolling(time=3, center=True).mean()
        <xarray.DataArray (time: 12)>
        array([nan,  1.,  2.,  3.,  4.,  5.,  6.,  7.,  8.,  9., 10., nan])
        Coordinates:
          * time     (time) datetime64[ns] 1999-12-15 2000-01-15 2000-02-15 ...

        Remove the NaNs using ``dropna()``:

        >>> da.rolling(time=3, center=True).mean().dropna('time')
        <xarray.DataArray (time: 10)>
        array([ 1.,  2.,  3.,  4.,  5.,  6.,  7.,  8.,  9., 10.])
        Coordinates:
          * time     (time) datetime64[ns] 2000-01-15 2000-02-15 2000-03-15 ...

        See Also
        --------
        core.rolling.DataArrayRolling
        core.rolling.DatasetRolling
        """
        dim = either_dict_or_kwargs(dim, dim_kwargs, 'rolling')
        return self._rolling_cls(self, dim, min_periods=min_periods,
                                 center=center)

    def resample(self, indexer=None, skipna=None, closed=None, label=None,
                 base=0, keep_attrs=None, **indexer_kwargs):
        """Returns a Resample object for performing resampling operations.

        Handles both downsampling and upsampling. If any intervals contain no
        values from the original object, they will be given the value ``NaN``.

        Parameters
        ----------
        indexer : {dim: freq}, optional
            Mapping from the dimension name to resample frequency.
        skipna : bool, optional
            Whether to skip missing values when aggregating in downsampling.
        closed : 'left' or 'right', optional
            Side of each interval to treat as closed.
        label : 'left or 'right', optional
            Side of each interval to use for labeling.
        base : int, optional
            For frequencies that evenly subdivide 1 day, the "origin" of the
            aggregated intervals. For example, for '24H' frequency, base could
            range from 0 through 23.
        keep_attrs : bool, optional
            If True, the object's attributes (`attrs`) will be copied from
            the original object to the new one.  If False (default), the new
            object will be returned without attributes.
        **indexer_kwargs : {dim: freq}
            The keyword arguments form of ``indexer``.
            One of indexer or indexer_kwargs must be provided.

        Returns
        -------
        resampled : same type as caller
            This object resampled.

        Examples
        --------
        Downsample monthly time-series data to seasonal data:

        >>> da = xr.DataArray(np.linspace(0, 11, num=12),
        ...                   coords=[pd.date_range('15/12/1999',
        ...                           periods=12, freq=pd.DateOffset(months=1))],
        ...                   dims='time')
        >>> da
        <xarray.DataArray (time: 12)>
        array([  0.,   1.,   2.,   3.,   4.,   5.,   6.,   7., 8.,   9.,  10.,  11.])
        Coordinates:
          * time     (time) datetime64[ns] 1999-12-15 2000-01-15 2000-02-15 ...
        >>> da.resample(time="QS-DEC").mean()
        <xarray.DataArray (time: 4)>
        array([ 1.,  4.,  7., 10.])
        Coordinates:
          * time     (time) datetime64[ns] 1999-12-01 2000-03-01 2000-06-01 2000-09-01

        Upsample monthly time-series data to daily data:

        >>> da.resample(time='1D').interpolate('linear')
        <xarray.DataArray (time: 337)>
        array([ 0.      ,  0.032258,  0.064516, ..., 10.935484, 10.967742, 11.      ])
        Coordinates:
          * time     (time) datetime64[ns] 1999-12-15 1999-12-16 1999-12-17 ...

        References
        ----------

        .. [1] http://pandas.pydata.org/pandas-docs/stable/timeseries.html#offset-aliases
        """
        # TODO support non-string indexer after removing the old API.

        from .dataarray import DataArray
        from .resample import RESAMPLE_DIM
        from ..coding.cftimeindex import CFTimeIndex

        if keep_attrs is None:
            keep_attrs = _get_keep_attrs(default=False)

        # note: the second argument (now 'skipna') use to be 'dim'
        if ((skipna is not None and not isinstance(skipna, bool))
                or ('how' in indexer_kwargs and 'how' not in self.dims)
                or ('dim' in indexer_kwargs and 'dim' not in self.dims)):
            raise TypeError('resample() no longer supports the `how` or '
                            '`dim` arguments. Instead call methods on resample '
                            "objects, e.g., data.resample(time='1D').mean()")
 
        indexer = either_dict_or_kwargs(indexer, indexer_kwargs, 'resample')

        if len(indexer) != 1:
            raise ValueError(
                "Resampling only supported along single dimensions."
            )
        dim, freq = indexer.popitem()

        dim_name = dim
        dim_coord = self[dim]

        if isinstance(self.indexes[dim_name], CFTimeIndex):
            from ..coding.cftime_offsets import to_offset
            from .resample_cftime import (_get_time_bins,
                                          _adjust_binner_for_upsample)
            offset = to_offset(freq)
            times = self.indexes[dim_name]
            binner, labels = _get_time_bins(self.indexes[dim_name],
                                            offset,
                                            closed, label, base)
            if times.size > labels.size:
                # if we're downsampling CFTimeIndex, do this:
                if closed == 'right':
                    fill_method = 'bfill'
                else:
                    fill_method = 'ffill'
                binner = (pd.Series(binner, index=binner)
                          .reindex(times, method=fill_method))
                bin_actual = np.unique(binner.values)
                label_dict = dict(zip(bin_actual, labels.values))
                # np.unique returns --sorted-- unique values
                binner = binner.map(label_dict)
                grouper = ('downsampling', pd.Index(labels), binner)
            else:
                # if we're upsampling CFTimeIndex, do this:
                binner = _adjust_binner_for_upsample(binner, closed)
                grouper = ('upsampling', pd.Index(labels), binner, closed)
        else:
            grouper = pd.Grouper(freq=freq, closed=closed, label=label,
                                 base=base)

<<<<<<< HEAD
        group = DataArray(dim, [(dim.dims, dim)], name=RESAMPLE_DIM)
=======
        group = DataArray(dim_coord, coords=dim_coord.coords,
                          dims=dim_coord.dims, name=RESAMPLE_DIM)
        grouper = pd.Grouper(freq=freq, closed=closed, label=label, base=base)
>>>>>>> a4c9ab5b
        resampler = self._resample_cls(self, group=group, dim=dim_name,
                                       grouper=grouper,
                                       resample_dim=RESAMPLE_DIM)

        return resampler

    def where(self, cond, other=dtypes.NA, drop=False):
        """Filter elements from this object according to a condition.

        This operation follows the normal broadcasting and alignment rules that
        xarray uses for binary arithmetic.

        Parameters
        ----------
        cond : DataArray or Dataset with boolean dtype
            Locations at which to preserve this object's values.
        other : scalar, DataArray or Dataset, optional
            Value to use for locations in this object where ``cond`` is False.
            By default, these locations filled with NA.
        drop : boolean, optional
            If True, coordinate labels that only correspond to False values of
            the condition are dropped from the result. Mutually exclusive with
            ``other``.

        Returns
        -------
        Same type as caller.

        Examples
        --------

        >>> import numpy as np
        >>> a = xr.DataArray(np.arange(25).reshape(5, 5), dims=('x', 'y'))
        >>> a.where(a.x + a.y < 4)
        <xarray.DataArray (x: 5, y: 5)>
        array([[  0.,   1.,   2.,   3.,  nan],
               [  5.,   6.,   7.,  nan,  nan],
               [ 10.,  11.,  nan,  nan,  nan],
               [ 15.,  nan,  nan,  nan,  nan],
               [ nan,  nan,  nan,  nan,  nan]])
        Dimensions without coordinates: x, y
        >>> a.where(a.x + a.y < 5, -1)
        <xarray.DataArray (x: 5, y: 5)>
        array([[ 0,  1,  2,  3,  4],
               [ 5,  6,  7,  8, -1],
               [10, 11, 12, -1, -1],
               [15, 16, -1, -1, -1],
               [20, -1, -1, -1, -1]])
        Dimensions without coordinates: x, y
        >>> a.where(a.x + a.y < 4, drop=True)
        <xarray.DataArray (x: 4, y: 4)>
        array([[  0.,   1.,   2.,   3.],
               [  5.,   6.,   7.,  nan],
               [ 10.,  11.,  nan,  nan],
               [ 15.,  nan,  nan,  nan]])
        Dimensions without coordinates: x, y

        See also
        --------
        numpy.where : corresponding numpy function
        where : equivalent function
        """
        from .alignment import align
        from .dataarray import DataArray
        from .dataset import Dataset

        if drop:
            if other is not dtypes.NA:
                raise ValueError('cannot set `other` if drop=True')

            if not isinstance(cond, (Dataset, DataArray)):
                raise TypeError("cond argument is %r but must be a %r or %r" %
                                (cond, Dataset, DataArray))

            # align so we can use integer indexing
            self, cond = align(self, cond)

            # get cond with the minimal size needed for the Dataset
            if isinstance(cond, Dataset):
                clipcond = cond.to_array().any('variable')
            else:
                clipcond = cond

            # clip the data corresponding to coordinate dims that are not used
            nonzeros = zip(clipcond.dims, np.nonzero(clipcond.values))
            indexers = {k: np.unique(v) for k, v in nonzeros}

            self = self.isel(**indexers)
            cond = cond.isel(**indexers)

        return ops.where_method(self, cond, other)

    def close(self):
        """Close any files linked to this object
        """
        if self._file_obj is not None:
            self._file_obj.close()
        self._file_obj = None

    def isin(self, test_elements):
        """Tests each value in the array for whether it is in the supplied list.

        Parameters
        ----------
        test_elements : array_like
            The values against which to test each value of `element`.
            This argument is flattened if an array or array_like.
            See numpy notes for behavior with non-array-like parameters.

        Returns
        -------
        isin : same as object, bool
            Has the same shape as this object.

        Examples
        --------

        >>> array = xr.DataArray([1, 2, 3], dims='x')
        >>> array.isin([1, 3])
        <xarray.DataArray (x: 3)>
        array([ True, False,  True])
        Dimensions without coordinates: x

        See also
        --------
        numpy.isin
        """
        from .computation import apply_ufunc
        from .dataset import Dataset
        from .dataarray import DataArray
        from .variable import Variable

        if isinstance(test_elements, Dataset):
            raise TypeError(
                'isin() argument must be convertible to an array: {}'
                .format(test_elements))
        elif isinstance(test_elements, (Variable, DataArray)):
            # need to explicitly pull out data to support dask arrays as the
            # second argument
            test_elements = test_elements.data

        return apply_ufunc(
            duck_array_ops.isin,
            self,
            kwargs=dict(test_elements=test_elements),
            dask='allowed',
        )

    def __enter__(self):
        return self

    def __exit__(self, exc_type, exc_value, traceback):
        self.close()


def full_like(other, fill_value, dtype=None):
    """Return a new object with the same shape and type as a given object.

    Parameters
    ----------
    other : DataArray, Dataset, or Variable
        The reference object in input
    fill_value : scalar
        Value to fill the new object with before returning it.
    dtype : dtype, optional
        dtype of the new array. If omitted, it defaults to other.dtype.

    Returns
    -------
    out : same as object
        New object with the same shape and type as other, with the data
        filled with fill_value. Coords will be copied from other.
        If other is based on dask, the new one will be as well, and will be
        split in the same chunks.
    """
    from .dataarray import DataArray
    from .dataset import Dataset
    from .variable import Variable

    if isinstance(other, Dataset):
        data_vars = OrderedDict(
            (k, _full_like_variable(v, fill_value, dtype))
            for k, v in other.data_vars.items())
        return Dataset(data_vars, coords=other.coords, attrs=other.attrs)
    elif isinstance(other, DataArray):
        return DataArray(
            _full_like_variable(other.variable, fill_value, dtype),
            dims=other.dims, coords=other.coords, attrs=other.attrs,
            name=other.name)
    elif isinstance(other, Variable):
        return _full_like_variable(other, fill_value, dtype)
    else:
        raise TypeError("Expected DataArray, Dataset, or Variable")


def _full_like_variable(other, fill_value, dtype=None):
    """Inner function of full_like, where other must be a variable
    """
    from .variable import Variable

    if isinstance(other.data, dask_array_type):
        import dask.array
        if dtype is None:
            dtype = other.dtype
        data = dask.array.full(other.shape, fill_value, dtype=dtype,
                               chunks=other.data.chunks)
    else:
        data = np.full_like(other, fill_value, dtype=dtype)

    return Variable(dims=other.dims, data=data, attrs=other.attrs)


def zeros_like(other, dtype=None):
    """Shorthand for full_like(other, 0, dtype)
    """
    return full_like(other, 0, dtype)


def ones_like(other, dtype=None):
    """Shorthand for full_like(other, 1, dtype)
    """
    return full_like(other, 1, dtype)


def is_np_datetime_like(dtype):
    """Check if a dtype is a subclass of the numpy datetime types
    """
    return (np.issubdtype(dtype, np.datetime64) or
            np.issubdtype(dtype, np.timedelta64))


def contains_cftime_datetimes(var):
    """Check if a variable contains cftime datetime objects"""
    try:
        from cftime import datetime as cftime_datetime
    except ImportError:
        return False
    else:
        if var.dtype == np.dtype('O') and var.data.size > 0:
            sample = var.data.ravel()[0]
            if isinstance(sample, dask_array_type):
                sample = sample.compute()
                if isinstance(sample, np.ndarray):
                    sample = sample.item()
            return isinstance(sample, cftime_datetime)
        else:
            return False


def _contains_datetime_like_objects(var):
    """Check if a variable contains datetime like objects (either
    np.datetime64, np.timedelta64, or cftime.datetime)"""
    return is_np_datetime_like(var.dtype) or contains_cftime_datetimes(var)<|MERGE_RESOLUTION|>--- conflicted
+++ resolved
@@ -715,13 +715,8 @@
             grouper = pd.Grouper(freq=freq, closed=closed, label=label,
                                  base=base)
 
-<<<<<<< HEAD
-        group = DataArray(dim, [(dim.dims, dim)], name=RESAMPLE_DIM)
-=======
         group = DataArray(dim_coord, coords=dim_coord.coords,
                           dims=dim_coord.dims, name=RESAMPLE_DIM)
-        grouper = pd.Grouper(freq=freq, closed=closed, label=label, base=base)
->>>>>>> a4c9ab5b
         resampler = self._resample_cls(self, group=group, dim=dim_name,
                                        grouper=grouper,
                                        resample_dim=RESAMPLE_DIM)
