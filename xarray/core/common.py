--- conflicted
+++ resolved
@@ -965,7 +965,6 @@
         dim_name: Hashable = dim
         dim_coord = self[dim]
 
-<<<<<<< HEAD
         if loffset is not None:
             emit_user_level_warning(
                 "Following pandas, the `loffset` argument to resample will be deprecated in a "
@@ -996,30 +995,6 @@
             loffset=loffset,
         )
 
-=======
-        if isinstance(self._indexes[dim_name].to_pandas_index(), CFTimeIndex):
-            from xarray.core.resample_cftime import CFTimeGrouper
-
-            grouper = CFTimeGrouper(
-                freq=freq,
-                closed=closed,
-                label=label,
-                base=base,
-                loffset=loffset,
-                origin=origin,
-                offset=offset,
-            )
-        else:
-            grouper = pd.Grouper(
-                freq=freq,
-                closed=closed,
-                label=label,
-                base=base,
-                offset=offset,
-                origin=origin,
-                loffset=loffset,
-            )
->>>>>>> 41949209
         group = DataArray(
             dim_coord, coords=dim_coord.coords, dims=dim_coord.dims, name=RESAMPLE_DIM
         )
