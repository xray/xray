from __future__ import annotations

from collections.abc import Mapping
from typing import Any, Generic

import numpy as np
from packaging.version import Version

from xarray.core.computation import apply_ufunc
from xarray.core.options import _get_keep_attrs
from xarray.core.pdcompat import count_not_none
from xarray.core.types import T_DataWithCoords

try:
    import numbagg
    from numbagg import move_exp_nanmean, move_exp_nansum

<<<<<<< HEAD
    _NUMBAGG_VERSION: Version | None = Version(numbagg.__version__)
except ImportError:
    _NUMBAGG_VERSION = None
=======
    has_numbagg: Version | None = Version(numbagg.__version__)
except ImportError:
    has_numbagg = None
>>>>>>> 47b4ad93


def _get_alpha(
    com: float | None = None,
    span: float | None = None,
    halflife: float | None = None,
    alpha: float | None = None,
) -> float:
    # pandas defines in terms of com (converting to alpha in the algo)
    # so use its function to get a com and then convert to alpha

    com = _get_center_of_mass(com, span, halflife, alpha)
    return 1 / (1 + com)


def _get_center_of_mass(
    comass: float | None,
    span: float | None,
    halflife: float | None,
    alpha: float | None,
) -> float:
    """
    Vendored from pandas.core.window.common._get_center_of_mass

    See licenses/PANDAS_LICENSE for the function's license
    """
    valid_count = count_not_none(comass, span, halflife, alpha)
    if valid_count > 1:
        raise ValueError("comass, span, halflife, and alpha are mutually exclusive")

    # Convert to center of mass; domain checks ensure 0 < alpha <= 1
    if comass is not None:
        if comass < 0:
            raise ValueError("comass must satisfy: comass >= 0")
    elif span is not None:
        if span < 1:
            raise ValueError("span must satisfy: span >= 1")
        comass = (span - 1) / 2.0
    elif halflife is not None:
        if halflife <= 0:
            raise ValueError("halflife must satisfy: halflife > 0")
        decay = 1 - np.exp(np.log(0.5) / halflife)
        comass = 1 / decay - 1
    elif alpha is not None:
        if alpha <= 0 or alpha > 1:
            raise ValueError("alpha must satisfy: 0 < alpha <= 1")
        comass = (1.0 - alpha) / alpha
    else:
        raise ValueError("Must pass one of comass, span, halflife, or alpha")

    return float(comass)


class RollingExp(Generic[T_DataWithCoords]):
    """
    Exponentially-weighted moving window object.
    Similar to EWM in pandas

    Parameters
    ----------
    obj : Dataset or DataArray
        Object to window.
    windows : mapping of hashable to int (or float for alpha type)
        A mapping from the name of the dimension to create the rolling
        exponential window along (e.g. `time`) to the size of the moving window.
    window_type : {"span", "com", "halflife", "alpha"}, default: "span"
        The format of the previously supplied window. Each is a simple
        numerical transformation of the others. Described in detail:
        https://pandas.pydata.org/pandas-docs/stable/reference/api/pandas.DataFrame.ewm.html

    Returns
    -------
    RollingExp : type of input argument
    """

    def __init__(
        self,
        obj: T_DataWithCoords,
        windows: Mapping[Any, int | float],
        window_type: str = "span",
        min_weight: float = 0.0,
    ):
<<<<<<< HEAD
        if _NUMBAGG_VERSION is None:
            raise ImportError(
                "numbagg >= 0.2.1 is required for rolling_exp but currently numbagg is not installed"
            )
        elif _NUMBAGG_VERSION < Version("0.2.1"):
            raise ImportError(
                f"numbagg >= 0.2.1 is required for rolling_exp but currently version {_NUMBAGG_VERSION} is installed"
            )
        elif _NUMBAGG_VERSION < Version("0.3.1") and min_weight > 0:
            raise ImportError(
                f"numbagg >= 0.3.1 is required for `min_weight > 0` but currently version {_NUMBAGG_VERSION} is installed"
=======
        if has_numbagg is None:
            raise ImportError(
                "numbagg >= 0.2.1 is required for rolling_exp but currently numbagg is not installed"
            )
        elif has_numbagg < Version("0.2.1"):
            raise ImportError(
                f"numbagg >= 0.2.1 is required for `rolling_exp` but currently version {has_numbagg} is installed"
            )
        elif has_numbagg < Version("0.3.1") and min_weight > 0:
            raise ImportError(
                f"numbagg >= 0.3.1 is required for `min_weight > 0` within `.rolling_exp` but currently version {has_numbagg} is installed"
>>>>>>> 47b4ad93
            )

        self.obj: T_DataWithCoords = obj
        dim, window = next(iter(windows.items()))
        self.dim = dim
        self.alpha = _get_alpha(**{window_type: window})
        self.min_weight = min_weight
        # Don't pass min_weight=0 so we can support older versions of numbagg
        kwargs = dict(alpha=self.alpha, axis=-1)
        if min_weight > 0:
            kwargs["min_weight"] = min_weight
        self.kwargs = kwargs

    def mean(self, keep_attrs: bool | None = None) -> T_DataWithCoords:
        """
        Exponentially weighted moving average.

        Parameters
        ----------
        keep_attrs : bool, default: None
            If True, the attributes (``attrs``) will be copied from the original
            object to the new one. If False, the new object will be returned
            without attributes. If None uses the global default.

        Examples
        --------
        >>> da = xr.DataArray([1, 1, 2, 2, 2], dims="x")
        >>> da.rolling_exp(x=2, window_type="span").mean()
        <xarray.DataArray (x: 5)>
        array([1.        , 1.        , 1.69230769, 1.9       , 1.96694215])
        Dimensions without coordinates: x
        """

        if keep_attrs is None:
            keep_attrs = _get_keep_attrs(default=True)

        dim_order = self.obj.dims

        return apply_ufunc(
            move_exp_nanmean,
            self.obj,
            input_core_dims=[[self.dim]],
            kwargs=self.kwargs,
            output_core_dims=[[self.dim]],
            keep_attrs=keep_attrs,
            on_missing_core_dim="copy",
            dask="parallelized",
        ).transpose(*dim_order)

    def sum(self, keep_attrs: bool | None = None) -> T_DataWithCoords:
        """
        Exponentially weighted moving sum.

        Parameters
        ----------
        keep_attrs : bool, default: None
            If True, the attributes (``attrs``) will be copied from the original
            object to the new one. If False, the new object will be returned
            without attributes. If None uses the global default.

        Examples
        --------
        >>> da = xr.DataArray([1, 1, 2, 2, 2], dims="x")
        >>> da.rolling_exp(x=2, window_type="span").sum()
        <xarray.DataArray (x: 5)>
        array([1.        , 1.33333333, 2.44444444, 2.81481481, 2.9382716 ])
        Dimensions without coordinates: x
        """

        if keep_attrs is None:
            keep_attrs = _get_keep_attrs(default=True)

        dim_order = self.obj.dims

        return apply_ufunc(
            move_exp_nansum,
            self.obj,
            input_core_dims=[[self.dim]],
            kwargs=self.kwargs,
            output_core_dims=[[self.dim]],
            keep_attrs=keep_attrs,
            on_missing_core_dim="copy",
            dask="parallelized",
        ).transpose(*dim_order)

    def std(self) -> T_DataWithCoords:
        """
        Exponentially weighted moving standard deviation.

        `keep_attrs` is always True for this method. Drop attrs separately to remove attrs.

        Examples
        --------
        >>> da = xr.DataArray([1, 1, 2, 2, 2], dims="x")
        >>> da.rolling_exp(x=2, window_type="span").std()
        <xarray.DataArray (x: 5)>
        array([       nan, 0.        , 0.67936622, 0.42966892, 0.25389527])
        Dimensions without coordinates: x
        """

        if has_numbagg is None or has_numbagg < Version("0.4.0"):
            raise ImportError(
                f"numbagg >= 0.4.0 is required for rolling_exp().std(), currently {has_numbagg} is installed"
            )
        dim_order = self.obj.dims

        return apply_ufunc(
            numbagg.move_exp_nanstd,
            self.obj,
            input_core_dims=[[self.dim]],
            kwargs=self.kwargs,
            output_core_dims=[[self.dim]],
            keep_attrs=True,
            on_missing_core_dim="copy",
            dask="parallelized",
        ).transpose(*dim_order)

    def var(self) -> T_DataWithCoords:
        """
        Exponentially weighted moving variance.

        `keep_attrs` is always True for this method. Drop attrs separately to remove attrs.

        Examples
        --------
        >>> da = xr.DataArray([1, 1, 2, 2, 2], dims="x")
        >>> da.rolling_exp(x=2, window_type="span").var()
        <xarray.DataArray (x: 5)>
        array([       nan, 0.        , 0.46153846, 0.18461538, 0.06446281])
        Dimensions without coordinates: x
        """

        if has_numbagg is None or has_numbagg < Version("0.4.0"):
            raise ImportError(
                f"numbagg >= 0.4.0 is required for rolling_exp().var(), currently {has_numbagg} is installed"
            )
        dim_order = self.obj.dims

        return apply_ufunc(
            numbagg.move_exp_nanvar,
            self.obj,
            input_core_dims=[[self.dim]],
            kwargs=self.kwargs,
            output_core_dims=[[self.dim]],
            keep_attrs=True,
            on_missing_core_dim="copy",
            dask="parallelized",
        ).transpose(*dim_order)

    def cov(self, other: T_DataWithCoords) -> T_DataWithCoords:
        """
        Exponentially weighted moving covariance.

        `keep_attrs` is always True for this method. Drop attrs separately to remove attrs.

        Examples
        --------
        >>> da = xr.DataArray([1, 1, 2, 2, 2], dims="x")
        >>> da.rolling_exp(x=2, window_type="span").cov(da**2)
        <xarray.DataArray (x: 5)>
        array([       nan, 0.        , 1.38461538, 0.55384615, 0.19338843])
        Dimensions without coordinates: x
        """

        if has_numbagg is None or has_numbagg < Version("0.4.0"):
            raise ImportError(
                f"numbagg >= 0.4.0 is required for rolling_exp().cov(), currently {has_numbagg} is installed"
            )
        dim_order = self.obj.dims

        return apply_ufunc(
            numbagg.move_exp_nancov,
            self.obj,
            other,
            input_core_dims=[[self.dim], [self.dim]],
            kwargs=self.kwargs,
            output_core_dims=[[self.dim]],
            keep_attrs=True,
            on_missing_core_dim="copy",
            dask="parallelized",
        ).transpose(*dim_order)

    def corr(self, other: T_DataWithCoords) -> T_DataWithCoords:
        """
        Exponentially weighted moving correlation.

        `keep_attrs` is always True for this method. Drop attrs separately to remove attrs.

        Examples
        --------
        >>> da = xr.DataArray([1, 1, 2, 2, 2], dims="x")
        >>> da.rolling_exp(x=2, window_type="span").corr(da.shift(x=1))
        <xarray.DataArray (x: 5)>
        array([       nan,        nan,        nan, 0.4330127 , 0.48038446])
        Dimensions without coordinates: x
        """

        if has_numbagg is None or has_numbagg < Version("0.4.0"):
            raise ImportError(
                f"numbagg >= 0.4.0 is required for rolling_exp().cov(), currently {has_numbagg} is installed"
            )
        dim_order = self.obj.dims

        return apply_ufunc(
            numbagg.move_exp_nancorr,
            self.obj,
            other,
            input_core_dims=[[self.dim], [self.dim]],
            kwargs=self.kwargs,
            output_core_dims=[[self.dim]],
            keep_attrs=True,
            on_missing_core_dim="copy",
            dask="parallelized",
        ).transpose(*dim_order)<|MERGE_RESOLUTION|>--- conflicted
+++ resolved
@@ -15,15 +15,10 @@
     import numbagg
     from numbagg import move_exp_nanmean, move_exp_nansum
 
-<<<<<<< HEAD
     _NUMBAGG_VERSION: Version | None = Version(numbagg.__version__)
 except ImportError:
     _NUMBAGG_VERSION = None
-=======
-    has_numbagg: Version | None = Version(numbagg.__version__)
-except ImportError:
-    has_numbagg = None
->>>>>>> 47b4ad93
+
 
 
 def _get_alpha(
@@ -106,7 +101,6 @@
         window_type: str = "span",
         min_weight: float = 0.0,
     ):
-<<<<<<< HEAD
         if _NUMBAGG_VERSION is None:
             raise ImportError(
                 "numbagg >= 0.2.1 is required for rolling_exp but currently numbagg is not installed"
@@ -118,19 +112,6 @@
         elif _NUMBAGG_VERSION < Version("0.3.1") and min_weight > 0:
             raise ImportError(
                 f"numbagg >= 0.3.1 is required for `min_weight > 0` but currently version {_NUMBAGG_VERSION} is installed"
-=======
-        if has_numbagg is None:
-            raise ImportError(
-                "numbagg >= 0.2.1 is required for rolling_exp but currently numbagg is not installed"
-            )
-        elif has_numbagg < Version("0.2.1"):
-            raise ImportError(
-                f"numbagg >= 0.2.1 is required for `rolling_exp` but currently version {has_numbagg} is installed"
-            )
-        elif has_numbagg < Version("0.3.1") and min_weight > 0:
-            raise ImportError(
-                f"numbagg >= 0.3.1 is required for `min_weight > 0` within `.rolling_exp` but currently version {has_numbagg} is installed"
->>>>>>> 47b4ad93
             )
 
         self.obj: T_DataWithCoords = obj
