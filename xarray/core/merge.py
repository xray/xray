from typing import (
    TYPE_CHECKING,
    AbstractSet,
    Any,
    Dict,
    Hashable,
    Iterable,
    List,
    Mapping,
    NamedTuple,
    Optional,
    Sequence,
    Set,
    Tuple,
    Union,
)

import pandas as pd

from . import dtypes, pdcompat
from .alignment import deep_align
from .duck_array_ops import lazy_array_equiv
from .indexes import Index, PandasIndex
from .utils import Frozen, compat_dict_union, dict_equiv, equivalent
from .variable import Variable, as_variable, assert_unique_multiindex_level_names

if TYPE_CHECKING:
    from .coordinates import Coordinates
    from .dataarray import DataArray
    from .dataset import Dataset

    DimsLike = Union[Hashable, Sequence[Hashable]]
    ArrayLike = Any
    VariableLike = Union[
        ArrayLike,
        Tuple[DimsLike, ArrayLike],
        Tuple[DimsLike, ArrayLike, Mapping],
        Tuple[DimsLike, ArrayLike, Mapping, Mapping],
    ]
    XarrayValue = Union[DataArray, Variable, VariableLike]
    DatasetLike = Union[Dataset, Mapping[Hashable, XarrayValue]]
    CoercibleValue = Union[XarrayValue, pd.Series, pd.DataFrame]
    CoercibleMapping = Union[Dataset, Mapping[Hashable, CoercibleValue]]


PANDAS_TYPES = (pd.Series, pd.DataFrame, pdcompat.Panel)

_VALID_COMPAT = Frozen(
    {
        "identical": 0,
        "equals": 1,
        "broadcast_equals": 2,
        "minimal": 3,
        "no_conflicts": 4,
        "override": 5,
    }
)


def broadcast_dimension_size(variables: List[Variable]) -> Dict[Hashable, int]:
    """Extract dimension sizes from a dictionary of variables.

    Raises ValueError if any dimensions have different sizes.
    """
    dims: Dict[Hashable, int] = {}
    for var in variables:
        for dim, size in zip(var.dims, var.shape):
            if dim in dims and size != dims[dim]:
                raise ValueError(f"index {dim!r} not aligned")
            dims[dim] = size
    return dims


class MergeError(ValueError):
    """Error class for merge failures due to incompatible arguments."""

    # inherits from ValueError for backward compatibility
    # TODO: move this to an xarray.exceptions module?


def unique_variable(
    name: Hashable,
    variables: List[Variable],
    compat: str = "broadcast_equals",
    equals: bool = None,
) -> Variable:
    """Return the unique variable from a list of variables or raise MergeError.

    Parameters
    ----------
    name : hashable
        Name for this variable.
    variables : list of Variable
        List of Variable objects, all of which go by the same name in different
        inputs.
    compat : {"identical", "equals", "broadcast_equals", "no_conflicts", "override"}, optional
        Type of equality check to use.
    equals : None or bool, optional
        corresponding to result of compat test

    Returns
    -------
    Variable to use in the result.

    Raises
    ------
    MergeError: if any of the variables are not equal.
    """
    out = variables[0]

    if len(variables) == 1 or compat == "override":
        return out

    combine_method = None

    if compat == "minimal":
        compat = "broadcast_equals"

    if compat == "broadcast_equals":
        dim_lengths = broadcast_dimension_size(variables)
        out = out.set_dims(dim_lengths)

    if compat == "no_conflicts":
        combine_method = "fillna"

    if equals is None:
        # first check without comparing values i.e. no computes
        for var in variables[1:]:
            equals = getattr(out, compat)(var, equiv=lazy_array_equiv)
            if equals is not True:
                break

        if equals is None:
            # now compare values with minimum number of computes
            out = out.compute()
            for var in variables[1:]:
                equals = getattr(out, compat)(var)
                if not equals:
                    break

    if not equals:
        raise MergeError(
            f"conflicting values for variable {name!r} on objects to be combined. "
            "You can skip this check by specifying compat='override'."
        )

    if combine_method:
        for var in variables[1:]:
            out = getattr(out, combine_method)(var)

    return out


def _assert_compat_valid(compat):
    if compat not in _VALID_COMPAT:
        raise ValueError(
            "compat={!r} invalid: must be {}".format(compat, set(_VALID_COMPAT))
        )


MergeElement = Tuple[Variable, Optional[Index]]


def merge_collected(
    grouped: Dict[Hashable, List[MergeElement]],
    prioritized: Mapping[Hashable, MergeElement] = None,
    compat: str = "minimal",
    combine_attrs="override",
) -> Tuple[Dict[Hashable, Variable], Dict[Hashable, Index]]:
    """Merge dicts of variables, while resolving conflicts appropriately.

    Parameters
    ----------
    grouped : mapping
    prioritized : mapping
    compat : str
        Type of equality check to use when checking for conflicts.

    Returns
    -------
    Dict with keys taken by the union of keys on list_of_mappings,
    and Variable values corresponding to those that should be found on the
    merged result.
    """
    if prioritized is None:
        prioritized = {}

    _assert_compat_valid(compat)

    merged_vars: Dict[Hashable, Variable] = {}
    merged_indexes: Dict[Hashable, Index] = {}

    for name, elements_list in grouped.items():
        if name in prioritized:
            variable, index = prioritized[name]
            merged_vars[name] = variable
            if index is not None:
                merged_indexes[name] = index
        else:
            indexed_elements = [
                (variable, index)
                for variable, index in elements_list
                if index is not None
            ]

            if indexed_elements:
                # TODO(shoyer): consider adjusting this logic. Are we really
                # OK throwing away variable without an index in favor of
                # indexed variables, without even checking if values match?
                variable, index = indexed_elements[0]
                for _, other_index in indexed_elements[1:]:
                    if not index.equals(other_index):
                        raise MergeError(
                            f"conflicting values for index {name!r} on objects to be "
                            f"combined:\nfirst value: {index!r}\nsecond value: {other_index!r}"
                        )
                if compat == "identical":
                    for other_variable, _ in indexed_elements[1:]:
                        if not dict_equiv(variable.attrs, other_variable.attrs):
                            raise MergeError(
                                "conflicting attribute values on combined "
                                f"variable {name!r}:\nfirst value: {variable.attrs!r}\nsecond value: {other_variable.attrs!r}"
                            )
                merged_vars[name] = variable
                merged_vars[name].attrs = merge_attrs(
                    [var.attrs for var, _ in indexed_elements],
                    combine_attrs=combine_attrs,
                )
                merged_indexes[name] = index
            else:
                variables = [variable for variable, _ in elements_list]
                try:
                    merged_vars[name] = unique_variable(name, variables, compat)
                except MergeError:
                    if compat != "minimal":
                        # we need more than "minimal" compatibility (for which
                        # we drop conflicting coordinates)
                        raise

                if name in merged_vars:
                    merged_vars[name].attrs = merge_attrs(
                        [var.attrs for var in variables], combine_attrs=combine_attrs
                    )

    return merged_vars, merged_indexes


def collect_variables_and_indexes(
    list_of_mappings: "List[DatasetLike]",
) -> Dict[Hashable, List[MergeElement]]:
    """Collect variables and indexes from list of mappings of xarray objects.

    Mappings must either be Dataset objects, or have values of one of the
    following types:
    - an xarray.Variable
    - a tuple `(dims, data[, attrs[, encoding]])` that can be converted in
      an xarray.Variable
    - or an xarray.DataArray
    """
    from .dataarray import DataArray
    from .dataset import Dataset

    grouped: Dict[Hashable, List[Tuple[Variable, Optional[Index]]]] = {}

    def append(name, variable, index):
        values = grouped.setdefault(name, [])
        values.append((variable, index))

    def append_all(variables, indexes):
        for name, variable in variables.items():
            append(name, variable, indexes.get(name))

    for mapping in list_of_mappings:
        if isinstance(mapping, Dataset):
            append_all(mapping.variables, mapping.xindexes)
            continue

        for name, variable in mapping.items():
            if isinstance(variable, DataArray):
                coords = variable._coords.copy()  # use private API for speed
                indexes = dict(variable.xindexes)
                # explicitly overwritten variables should take precedence
                coords.pop(name, None)
                indexes.pop(name, None)
                append_all(coords, indexes)

            variable = as_variable(variable, name=name)
            if variable.dims == (name,):
                variable = variable.to_index_variable()
                index = variable._to_xindex()
            else:
                index = None
            append(name, variable, index)

    return grouped


def collect_from_coordinates(
    list_of_coords: "List[Coordinates]",
) -> Dict[Hashable, List[MergeElement]]:
    """Collect variables and indexes to be merged from Coordinate objects."""
    grouped: Dict[Hashable, List[Tuple[Variable, Optional[Index]]]] = {}

    for coords in list_of_coords:
        variables = coords.variables
        indexes = coords.xindexes
        for name, variable in variables.items():
            value = grouped.setdefault(name, [])
            value.append((variable, indexes.get(name)))
    return grouped


def merge_coordinates_without_align(
    objects: "List[Coordinates]",
    prioritized: Mapping[Hashable, MergeElement] = None,
    exclude_dims: AbstractSet = frozenset(),
<<<<<<< HEAD
    combine_attrs: str = "override",
) -> Tuple[Dict[Hashable, Variable], Dict[Hashable, pd.Index]]:
=======
) -> Tuple[Dict[Hashable, Variable], Dict[Hashable, Index]]:
>>>>>>> 1f52ae0e
    """Merge variables/indexes from coordinates without automatic alignments.

    This function is used for merging coordinate from pre-existing xarray
    objects.
    """
    collected = collect_from_coordinates(objects)

    if exclude_dims:
        filtered: Dict[Hashable, List[MergeElement]] = {}
        for name, elements in collected.items():
            new_elements = [
                (variable, index)
                for variable, index in elements
                if exclude_dims.isdisjoint(variable.dims)
            ]
            if new_elements:
                filtered[name] = new_elements
    else:
        filtered = collected

    return merge_collected(filtered, prioritized, combine_attrs=combine_attrs)


def determine_coords(
    list_of_mappings: Iterable["DatasetLike"],
) -> Tuple[Set[Hashable], Set[Hashable]]:
    """Given a list of dicts with xarray object values, identify coordinates.

    Parameters
    ----------
    list_of_mappings : list of dict or list of Dataset
        Of the same form as the arguments to expand_variable_dicts.

    Returns
    -------
    coord_names : set of variable names
    noncoord_names : set of variable names
        All variable found in the input should appear in either the set of
        coordinate or non-coordinate names.
    """
    from .dataarray import DataArray
    from .dataset import Dataset

    coord_names: Set[Hashable] = set()
    noncoord_names: Set[Hashable] = set()

    for mapping in list_of_mappings:
        if isinstance(mapping, Dataset):
            coord_names.update(mapping.coords)
            noncoord_names.update(mapping.data_vars)
        else:
            for name, var in mapping.items():
                if isinstance(var, DataArray):
                    coords = set(var._coords)  # use private API for speed
                    # explicitly overwritten variables should take precedence
                    coords.discard(name)
                    coord_names.update(coords)

    return coord_names, noncoord_names


def coerce_pandas_values(objects: Iterable["CoercibleMapping"]) -> List["DatasetLike"]:
    """Convert pandas values found in a list of labeled objects.

    Parameters
    ----------
    objects : list of Dataset or mapping
        The mappings may contain any sort of objects coercible to
        xarray.Variables as keys, including pandas objects.

    Returns
    -------
    List of Dataset or dictionary objects. Any inputs or values in the inputs
    that were pandas objects have been converted into native xarray objects.
    """
    from .dataarray import DataArray
    from .dataset import Dataset

    out = []
    for obj in objects:
        if isinstance(obj, Dataset):
            variables: "DatasetLike" = obj
        else:
            variables = {}
            if isinstance(obj, PANDAS_TYPES):
                obj = dict(obj.iteritems())
            for k, v in obj.items():
                if isinstance(v, PANDAS_TYPES):
                    v = DataArray(v)
                variables[k] = v
        out.append(variables)
    return out


def _get_priority_vars_and_indexes(
    objects: List["DatasetLike"], priority_arg: Optional[int], compat: str = "equals"
) -> Dict[Hashable, MergeElement]:
    """Extract the priority variable from a list of mappings.

    We need this method because in some cases the priority argument itself
    might have conflicting values (e.g., if it is a dict with two DataArray
    values with conflicting coordinate values).

    Parameters
    ----------
    objects : list of dict-like of Variable
        Dictionaries in which to find the priority variables.
    priority_arg : int or None
        Integer object whose variable should take priority.
    compat : {"identical", "equals", "broadcast_equals", "no_conflicts"}, optional
        Compatibility checks to use when merging variables.

    Returns
    -------
    A dictionary of variables and associated indexes (if any) to prioritize.
    """
    if priority_arg is None:
        return {}

    collected = collect_variables_and_indexes([objects[priority_arg]])
    variables, indexes = merge_collected(collected, compat=compat)
    grouped: Dict[Hashable, MergeElement] = {}
    for name, variable in variables.items():
        grouped[name] = (variable, indexes.get(name))
    return grouped


def merge_coords(
    objects: Iterable["CoercibleMapping"],
    compat: str = "minimal",
    join: str = "outer",
    priority_arg: Optional[int] = None,
    indexes: Optional[Mapping[Hashable, Index]] = None,
    fill_value: object = dtypes.NA,
) -> Tuple[Dict[Hashable, Variable], Dict[Hashable, Index]]:
    """Merge coordinate variables.

    See merge_core below for argument descriptions. This works similarly to
    merge_core, except everything we don't worry about whether variables are
    coordinates or not.
    """
    _assert_compat_valid(compat)
    coerced = coerce_pandas_values(objects)
    aligned = deep_align(
        coerced, join=join, copy=False, indexes=indexes, fill_value=fill_value
    )
    collected = collect_variables_and_indexes(aligned)
    prioritized = _get_priority_vars_and_indexes(aligned, priority_arg, compat=compat)
    variables, out_indexes = merge_collected(collected, prioritized, compat=compat)
    assert_unique_multiindex_level_names(variables)
    return variables, out_indexes


def merge_data_and_coords(data, coords, compat="broadcast_equals", join="outer"):
    """Used in Dataset.__init__."""
    objects = [data, coords]
    explicit_coords = coords.keys()
    indexes = dict(_extract_indexes_from_coords(coords))
    return merge_core(
        objects, compat, join, explicit_coords=explicit_coords, indexes=indexes
    )


def _extract_indexes_from_coords(coords):
    """Yields the name & index of valid indexes from a mapping of coords"""
    for name, variable in coords.items():
        variable = as_variable(variable, name=name)
        if variable.dims == (name,):
            yield name, variable._to_xindex()


def assert_valid_explicit_coords(variables, dims, explicit_coords):
    """Validate explicit coordinate names/dims.

    Raise a MergeError if an explicit coord shares a name with a dimension
    but is comprised of arbitrary dimensions.
    """
    for coord_name in explicit_coords:
        if coord_name in dims and variables[coord_name].dims != (coord_name,):
            raise MergeError(
                f"coordinate {coord_name} shares a name with a dataset dimension, but is "
                "not a 1D variable along that dimension. This is disallowed "
                "by the xarray data model."
            )


def merge_attrs(variable_attrs, combine_attrs):
    """Combine attributes from different variables according to combine_attrs"""
    if not variable_attrs:
        # no attributes to merge
        return None

    if combine_attrs == "drop":
        return {}
    elif combine_attrs == "override":
        return dict(variable_attrs[0])
    elif combine_attrs == "no_conflicts":
        result = dict(variable_attrs[0])
        for attrs in variable_attrs[1:]:
            try:
                result = compat_dict_union(result, attrs)
            except ValueError as e:
                raise MergeError(
                    "combine_attrs='no_conflicts', but some values are not "
                    f"the same. Merging {str(result)} with {str(attrs)}"
                ) from e
        return result
    elif combine_attrs == "drop_conflicts":
        result = {}
        dropped_keys = set()
        for attrs in variable_attrs:
            result.update(
                {
                    key: value
                    for key, value in attrs.items()
                    if key not in result and key not in dropped_keys
                }
            )
            result = {
                key: value
                for key, value in result.items()
                if key not in attrs or equivalent(attrs[key], value)
            }
            dropped_keys |= {key for key in attrs if key not in result}
        return result
    elif combine_attrs == "identical":
        result = dict(variable_attrs[0])
        for attrs in variable_attrs[1:]:
            if not dict_equiv(result, attrs):
                raise MergeError(
                    f"combine_attrs='identical', but attrs differ. First is {str(result)} "
                    f", other is {str(attrs)}."
                )
        return result
    else:
        raise ValueError(f"Unrecognised value for combine_attrs={combine_attrs}")


class _MergeResult(NamedTuple):
    variables: Dict[Hashable, Variable]
    coord_names: Set[Hashable]
    dims: Dict[Hashable, int]
    indexes: Dict[Hashable, pd.Index]
    attrs: Dict[Hashable, Any]


def merge_core(
    objects: Iterable["CoercibleMapping"],
    compat: str = "broadcast_equals",
    join: str = "outer",
    combine_attrs: Optional[str] = "override",
    priority_arg: Optional[int] = None,
    explicit_coords: Optional[Sequence] = None,
    indexes: Optional[Mapping[Hashable, Index]] = None,
    fill_value: object = dtypes.NA,
) -> _MergeResult:
    """Core logic for merging labeled objects.

    This is not public API.

    Parameters
    ----------
    objects : list of mapping
        All values must be convertable to labeled arrays.
    compat : {"identical", "equals", "broadcast_equals", "no_conflicts", "override"}, optional
        Compatibility checks to use when merging variables.
    join : {"outer", "inner", "left", "right"}, optional
        How to combine objects with different indexes.
    combine_attrs : {"drop", "identical", "no_conflicts", "drop_conflicts", \
                     "override"}, optional
        How to combine attributes of objects
    priority_arg : int, optional
        Optional argument in `objects` that takes precedence over the others.
    explicit_coords : set, optional
        An explicit list of variables from `objects` that are coordinates.
    indexes : dict, optional
        Dictionary with values given by pandas.Index objects.
    fill_value : scalar, optional
        Value to use for newly missing values

    Returns
    -------
    variables : dict
        Dictionary of Variable objects.
    coord_names : set
        Set of coordinate names.
    dims : dict
        Dictionary mapping from dimension names to sizes.
    attrs : dict
        Dictionary of attributes

    Raises
    ------
    MergeError if the merge cannot be done successfully.
    """
    from .dataarray import DataArray
    from .dataset import Dataset, calculate_dimensions

    _assert_compat_valid(compat)

    coerced = coerce_pandas_values(objects)
    aligned = deep_align(
        coerced, join=join, copy=False, indexes=indexes, fill_value=fill_value
    )
    collected = collect_variables_and_indexes(aligned)

    prioritized = _get_priority_vars_and_indexes(aligned, priority_arg, compat=compat)
    variables, out_indexes = merge_collected(
        collected, prioritized, compat=compat, combine_attrs=combine_attrs
    )
    assert_unique_multiindex_level_names(variables)

    dims = calculate_dimensions(variables)

    coord_names, noncoord_names = determine_coords(coerced)
    if explicit_coords is not None:
        assert_valid_explicit_coords(variables, dims, explicit_coords)
        coord_names.update(explicit_coords)
    for dim, size in dims.items():
        if dim in variables:
            coord_names.add(dim)
    ambiguous_coords = coord_names.intersection(noncoord_names)
    if ambiguous_coords:
        raise MergeError(
            "unable to determine if these variables should be "
            f"coordinates or not in the merged result: {ambiguous_coords}"
        )

    attrs = merge_attrs(
        [var.attrs for var in coerced if isinstance(var, (Dataset, DataArray))],
        combine_attrs,
    )

    return _MergeResult(variables, coord_names, dims, out_indexes, attrs)


def merge(
    objects: Iterable[Union["DataArray", "CoercibleMapping"]],
    compat: str = "no_conflicts",
    join: str = "outer",
    fill_value: object = dtypes.NA,
    combine_attrs: str = "override",
) -> "Dataset":
    """Merge any number of xarray objects into a single Dataset as variables.

    Parameters
    ----------
    objects : iterable of Dataset or iterable of DataArray or iterable of dict-like
        Merge together all variables from these objects. If any of them are
        DataArray objects, they must have a name.
    compat : {"identical", "equals", "broadcast_equals", "no_conflicts", "override"}, optional
        String indicating how to compare variables of the same name for
        potential conflicts:

        - "broadcast_equals": all values must be equal when variables are
          broadcast against each other to ensure common dimensions.
        - "equals": all values and dimensions must be the same.
        - "identical": all values, dimensions and attributes must be the
          same.
        - "no_conflicts": only values which are not null in both datasets
          must be equal. The returned dataset then contains the combination
          of all non-null values.
        - "override": skip comparing and pick variable from first dataset
    join : {"outer", "inner", "left", "right", "exact"}, optional
        String indicating how to combine differing indexes in objects.

        - "outer": use the union of object indexes
        - "inner": use the intersection of object indexes
        - "left": use indexes from the first object with each dimension
        - "right": use indexes from the last object with each dimension
        - "exact": instead of aligning, raise `ValueError` when indexes to be
          aligned are not equal
        - "override": if indexes are of same size, rewrite indexes to be
          those of the first object with that dimension. Indexes for the same
          dimension must have the same size in all objects.
    fill_value : scalar or dict-like, optional
        Value to use for newly missing values. If a dict-like, maps
        variable names to fill values. Use a data array's name to
        refer to its values.
    combine_attrs : {"drop", "identical", "no_conflicts", "drop_conflicts", \
                     "override"}, default: "override"
        String indicating how to combine attrs of the objects being merged:

        - "drop": empty attrs on returned Dataset.
        - "identical": all attrs must be the same on every object.
        - "no_conflicts": attrs from all objects are combined, any that have
          the same name must also have the same value.
        - "drop_conflicts": attrs from all objects are combined, any that have
          the same name but different values are dropped.
        - "override": skip comparing and copy attrs from the first dataset to
          the result.

    Returns
    -------
    Dataset
        Dataset with combined variables from each object.

    Examples
    --------
    >>> import xarray as xr
    >>> x = xr.DataArray(
    ...     [[1.0, 2.0], [3.0, 5.0]],
    ...     dims=("lat", "lon"),
    ...     coords={"lat": [35.0, 40.0], "lon": [100.0, 120.0]},
    ...     name="var1",
    ... )
    >>> y = xr.DataArray(
    ...     [[5.0, 6.0], [7.0, 8.0]],
    ...     dims=("lat", "lon"),
    ...     coords={"lat": [35.0, 42.0], "lon": [100.0, 150.0]},
    ...     name="var2",
    ... )
    >>> z = xr.DataArray(
    ...     [[0.0, 3.0], [4.0, 9.0]],
    ...     dims=("time", "lon"),
    ...     coords={"time": [30.0, 60.0], "lon": [100.0, 150.0]},
    ...     name="var3",
    ... )

    >>> x
    <xarray.DataArray 'var1' (lat: 2, lon: 2)>
    array([[1., 2.],
           [3., 5.]])
    Coordinates:
      * lat      (lat) float64 35.0 40.0
      * lon      (lon) float64 100.0 120.0

    >>> y
    <xarray.DataArray 'var2' (lat: 2, lon: 2)>
    array([[5., 6.],
           [7., 8.]])
    Coordinates:
      * lat      (lat) float64 35.0 42.0
      * lon      (lon) float64 100.0 150.0

    >>> z
    <xarray.DataArray 'var3' (time: 2, lon: 2)>
    array([[0., 3.],
           [4., 9.]])
    Coordinates:
      * time     (time) float64 30.0 60.0
      * lon      (lon) float64 100.0 150.0

    >>> xr.merge([x, y, z])
    <xarray.Dataset>
    Dimensions:  (lat: 3, lon: 3, time: 2)
    Coordinates:
      * lat      (lat) float64 35.0 40.0 42.0
      * lon      (lon) float64 100.0 120.0 150.0
      * time     (time) float64 30.0 60.0
    Data variables:
        var1     (lat, lon) float64 1.0 2.0 nan 3.0 5.0 nan nan nan nan
        var2     (lat, lon) float64 5.0 nan 6.0 nan nan nan 7.0 nan 8.0
        var3     (time, lon) float64 0.0 nan 3.0 4.0 nan 9.0

    >>> xr.merge([x, y, z], compat="identical")
    <xarray.Dataset>
    Dimensions:  (lat: 3, lon: 3, time: 2)
    Coordinates:
      * lat      (lat) float64 35.0 40.0 42.0
      * lon      (lon) float64 100.0 120.0 150.0
      * time     (time) float64 30.0 60.0
    Data variables:
        var1     (lat, lon) float64 1.0 2.0 nan 3.0 5.0 nan nan nan nan
        var2     (lat, lon) float64 5.0 nan 6.0 nan nan nan 7.0 nan 8.0
        var3     (time, lon) float64 0.0 nan 3.0 4.0 nan 9.0

    >>> xr.merge([x, y, z], compat="equals")
    <xarray.Dataset>
    Dimensions:  (lat: 3, lon: 3, time: 2)
    Coordinates:
      * lat      (lat) float64 35.0 40.0 42.0
      * lon      (lon) float64 100.0 120.0 150.0
      * time     (time) float64 30.0 60.0
    Data variables:
        var1     (lat, lon) float64 1.0 2.0 nan 3.0 5.0 nan nan nan nan
        var2     (lat, lon) float64 5.0 nan 6.0 nan nan nan 7.0 nan 8.0
        var3     (time, lon) float64 0.0 nan 3.0 4.0 nan 9.0

    >>> xr.merge([x, y, z], compat="equals", fill_value=-999.0)
    <xarray.Dataset>
    Dimensions:  (lat: 3, lon: 3, time: 2)
    Coordinates:
      * lat      (lat) float64 35.0 40.0 42.0
      * lon      (lon) float64 100.0 120.0 150.0
      * time     (time) float64 30.0 60.0
    Data variables:
        var1     (lat, lon) float64 1.0 2.0 -999.0 3.0 ... -999.0 -999.0 -999.0
        var2     (lat, lon) float64 5.0 -999.0 6.0 -999.0 ... -999.0 7.0 -999.0 8.0
        var3     (time, lon) float64 0.0 -999.0 3.0 4.0 -999.0 9.0

    >>> xr.merge([x, y, z], join="override")
    <xarray.Dataset>
    Dimensions:  (lat: 2, lon: 2, time: 2)
    Coordinates:
      * lat      (lat) float64 35.0 40.0
      * lon      (lon) float64 100.0 120.0
      * time     (time) float64 30.0 60.0
    Data variables:
        var1     (lat, lon) float64 1.0 2.0 3.0 5.0
        var2     (lat, lon) float64 5.0 6.0 7.0 8.0
        var3     (time, lon) float64 0.0 3.0 4.0 9.0

    >>> xr.merge([x, y, z], join="inner")
    <xarray.Dataset>
    Dimensions:  (lat: 1, lon: 1, time: 2)
    Coordinates:
      * lat      (lat) float64 35.0
      * lon      (lon) float64 100.0
      * time     (time) float64 30.0 60.0
    Data variables:
        var1     (lat, lon) float64 1.0
        var2     (lat, lon) float64 5.0
        var3     (time, lon) float64 0.0 4.0

    >>> xr.merge([x, y, z], compat="identical", join="inner")
    <xarray.Dataset>
    Dimensions:  (lat: 1, lon: 1, time: 2)
    Coordinates:
      * lat      (lat) float64 35.0
      * lon      (lon) float64 100.0
      * time     (time) float64 30.0 60.0
    Data variables:
        var1     (lat, lon) float64 1.0
        var2     (lat, lon) float64 5.0
        var3     (time, lon) float64 0.0 4.0

    >>> xr.merge([x, y, z], compat="broadcast_equals", join="outer")
    <xarray.Dataset>
    Dimensions:  (lat: 3, lon: 3, time: 2)
    Coordinates:
      * lat      (lat) float64 35.0 40.0 42.0
      * lon      (lon) float64 100.0 120.0 150.0
      * time     (time) float64 30.0 60.0
    Data variables:
        var1     (lat, lon) float64 1.0 2.0 nan 3.0 5.0 nan nan nan nan
        var2     (lat, lon) float64 5.0 nan 6.0 nan nan nan 7.0 nan 8.0
        var3     (time, lon) float64 0.0 nan 3.0 4.0 nan 9.0

    >>> xr.merge([x, y, z], join="exact")
    Traceback (most recent call last):
    ...
    ValueError: indexes along dimension 'lat' are not equal

    Raises
    ------
    xarray.MergeError
        If any variables with the same name have conflicting values.

    See also
    --------
    concat
    """
    from .dataarray import DataArray
    from .dataset import Dataset

    dict_like_objects = []
    for obj in objects:
        if not isinstance(obj, (DataArray, Dataset, dict)):
            raise TypeError(
                "objects must be an iterable containing only "
                "Dataset(s), DataArray(s), and dictionaries."
            )

        obj = obj.to_dataset(promote_attrs=True) if isinstance(obj, DataArray) else obj
        dict_like_objects.append(obj)

    merge_result = merge_core(
        dict_like_objects,
        compat,
        join,
        combine_attrs=combine_attrs,
        fill_value=fill_value,
    )
    return Dataset._construct_direct(**merge_result._asdict())


def dataset_merge_method(
    dataset: "Dataset",
    other: "CoercibleMapping",
    overwrite_vars: Union[Hashable, Iterable[Hashable]],
    compat: str,
    join: str,
    fill_value: Any,
    combine_attrs: str,
) -> _MergeResult:
    """Guts of the Dataset.merge method."""
    # we are locked into supporting overwrite_vars for the Dataset.merge
    # method due for backwards compatibility
    # TODO: consider deprecating it?

    if isinstance(overwrite_vars, Iterable) and not isinstance(overwrite_vars, str):
        overwrite_vars = set(overwrite_vars)
    else:
        overwrite_vars = {overwrite_vars}

    if not overwrite_vars:
        objs = [dataset, other]
        priority_arg = None
    elif overwrite_vars == set(other):
        objs = [dataset, other]
        priority_arg = 1
    else:
        other_overwrite: Dict[Hashable, CoercibleValue] = {}
        other_no_overwrite: Dict[Hashable, CoercibleValue] = {}
        for k, v in other.items():
            if k in overwrite_vars:
                other_overwrite[k] = v
            else:
                other_no_overwrite[k] = v
        objs = [dataset, other_no_overwrite, other_overwrite]
        priority_arg = 2

    return merge_core(
        objs,
        compat,
        join,
        priority_arg=priority_arg,
        fill_value=fill_value,
        combine_attrs=combine_attrs,
    )


def dataset_update_method(
    dataset: "Dataset", other: "CoercibleMapping"
) -> _MergeResult:
    """Guts of the Dataset.update method.

    This drops a duplicated coordinates from `other` if `other` is not an
    `xarray.Dataset`, e.g., if it's a dict with DataArray values (GH2068,
    GH2180).
    """
    from .dataarray import DataArray
    from .dataset import Dataset

    if not isinstance(other, Dataset):
        other = dict(other)
        for key, value in other.items():
            if isinstance(value, DataArray):
                # drop conflicting coordinates
                coord_names = [
                    c
                    for c in value.coords
                    if c not in value.dims and c in dataset.coords
                ]
                if coord_names:
                    other[key] = value.drop_vars(coord_names)

    # use ds.coords and not ds.indexes, else str coords are cast to object
    # TODO: benbovy - flexible indexes: fix this (it only works with pandas indexes)
    indexes = {key: PandasIndex(dataset.coords[key]) for key in dataset.xindexes.keys()}
    return merge_core(
        [dataset, other],
        priority_arg=1,
        indexes=indexes,  # type: ignore
        combine_attrs="override",
    )<|MERGE_RESOLUTION|>--- conflicted
+++ resolved
@@ -314,12 +314,8 @@
     objects: "List[Coordinates]",
     prioritized: Mapping[Hashable, MergeElement] = None,
     exclude_dims: AbstractSet = frozenset(),
-<<<<<<< HEAD
     combine_attrs: str = "override",
-) -> Tuple[Dict[Hashable, Variable], Dict[Hashable, pd.Index]]:
-=======
 ) -> Tuple[Dict[Hashable, Variable], Dict[Hashable, Index]]:
->>>>>>> 1f52ae0e
     """Merge variables/indexes from coordinates without automatic alignments.
 
     This function is used for merging coordinate from pre-existing xarray
