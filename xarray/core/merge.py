from typing import (
    TYPE_CHECKING,
    AbstractSet,
    Any,
    Dict,
    Hashable,
    Iterable,
    List,
    Mapping,
    NamedTuple,
    Optional,
    Sequence,
    Set,
    Tuple,
    Union,
)

import pandas as pd

from . import dtypes, pdcompat
from .alignment import deep_align
from .duck_array_ops import lazy_array_equiv
from .indexes import Index, PandasIndex
from .utils import Frozen, compat_dict_union, dict_equiv, equivalent
from .variable import Variable, as_variable, assert_unique_multiindex_level_names

if TYPE_CHECKING:
    from .coordinates import Coordinates
    from .dataarray import DataArray
    from .dataset import Dataset

    DimsLike = Union[Hashable, Sequence[Hashable]]
    ArrayLike = Any
    VariableLike = Union[
        ArrayLike,
        Tuple[DimsLike, ArrayLike],
        Tuple[DimsLike, ArrayLike, Mapping],
        Tuple[DimsLike, ArrayLike, Mapping, Mapping],
    ]
    XarrayValue = Union[DataArray, Variable, VariableLike]
    DatasetLike = Union[Dataset, Mapping[Hashable, XarrayValue]]
    CoercibleValue = Union[XarrayValue, pd.Series, pd.DataFrame]
    CoercibleMapping = Union[Dataset, Mapping[Hashable, CoercibleValue]]


PANDAS_TYPES = (pd.Series, pd.DataFrame, pdcompat.Panel)

_VALID_COMPAT = Frozen(
    {
        "identical": 0,
        "equals": 1,
        "broadcast_equals": 2,
        "minimal": 3,
        "no_conflicts": 4,
        "override": 5,
    }
)


class Context:
    def __init__(self, func):
        self.func = func


def broadcast_dimension_size(variables: List[Variable]) -> Dict[Hashable, int]:
    """Extract dimension sizes from a dictionary of variables.

    Raises ValueError if any dimensions have different sizes.
    """
    dims: Dict[Hashable, int] = {}
    for var in variables:
        for dim, size in zip(var.dims, var.shape):
            if dim in dims and size != dims[dim]:
                raise ValueError(f"index {dim!r} not aligned")
            dims[dim] = size
    return dims


class MergeError(ValueError):
    """Error class for merge failures due to incompatible arguments."""

    # inherits from ValueError for backward compatibility
    # TODO: move this to an xarray.exceptions module?


def unique_variable(
    name: Hashable,
    variables: List[Variable],
    compat: str = "broadcast_equals",
    equals: bool = None,
) -> Variable:
    """Return the unique variable from a list of variables or raise MergeError.

    Parameters
    ----------
    name : hashable
        Name for this variable.
    variables : list of Variable
        List of Variable objects, all of which go by the same name in different
        inputs.
    compat : {"identical", "equals", "broadcast_equals", "no_conflicts", "override"}, optional
        Type of equality check to use.
    equals : None or bool, optional
        corresponding to result of compat test

    Returns
    -------
    Variable to use in the result.

    Raises
    ------
    MergeError: if any of the variables are not equal.
    """
    out = variables[0]

    if len(variables) == 1 or compat == "override":
        return out

    combine_method = None

    if compat == "minimal":
        compat = "broadcast_equals"

    if compat == "broadcast_equals":
        dim_lengths = broadcast_dimension_size(variables)
        out = out.set_dims(dim_lengths)

    if compat == "no_conflicts":
        combine_method = "fillna"

    if equals is None:
        # first check without comparing values i.e. no computes
        for var in variables[1:]:
            equals = getattr(out, compat)(var, equiv=lazy_array_equiv)
            if equals is not True:
                break

        if equals is None:
            # now compare values with minimum number of computes
            out = out.compute()
            for var in variables[1:]:
                equals = getattr(out, compat)(var)
                if not equals:
                    break

    if not equals:
        raise MergeError(
            f"conflicting values for variable {name!r} on objects to be combined. "
            "You can skip this check by specifying compat='override'."
        )

    if combine_method:
        for var in variables[1:]:
            out = getattr(out, combine_method)(var)

    return out


def _assert_compat_valid(compat):
    if compat not in _VALID_COMPAT:
        raise ValueError(
            "compat={!r} invalid: must be {}".format(compat, set(_VALID_COMPAT))
        )


MergeElement = Tuple[Variable, Optional[Index]]


def merge_collected(
    grouped: Dict[Hashable, List[MergeElement]],
    prioritized: Mapping[Hashable, MergeElement] = None,
    compat: str = "minimal",
    combine_attrs="override",
) -> Tuple[Dict[Hashable, Variable], Dict[Hashable, Index]]:
    """Merge dicts of variables, while resolving conflicts appropriately.

    Parameters
    ----------
    grouped : mapping
    prioritized : mapping
    compat : str
        Type of equality check to use when checking for conflicts.

    Returns
    -------
    Dict with keys taken by the union of keys on list_of_mappings,
    and Variable values corresponding to those that should be found on the
    merged result.
    """
    if prioritized is None:
        prioritized = {}

    _assert_compat_valid(compat)

    merged_vars: Dict[Hashable, Variable] = {}
    merged_indexes: Dict[Hashable, Index] = {}

    for name, elements_list in grouped.items():
        if name in prioritized:
            variable, index = prioritized[name]
            merged_vars[name] = variable
            if index is not None:
                merged_indexes[name] = index
        else:
            indexed_elements = [
                (variable, index)
                for variable, index in elements_list
                if index is not None
            ]

            if indexed_elements:
                # TODO(shoyer): consider adjusting this logic. Are we really
                # OK throwing away variable without an index in favor of
                # indexed variables, without even checking if values match?
                variable, index = indexed_elements[0]
                for _, other_index in indexed_elements[1:]:
                    if not index.equals(other_index):
                        raise MergeError(
                            f"conflicting values for index {name!r} on objects to be "
                            f"combined:\nfirst value: {index!r}\nsecond value: {other_index!r}"
                        )
                if compat == "identical":
                    for other_variable, _ in indexed_elements[1:]:
                        if not dict_equiv(variable.attrs, other_variable.attrs):
                            raise MergeError(
                                "conflicting attribute values on combined "
                                f"variable {name!r}:\nfirst value: {variable.attrs!r}\nsecond value: {other_variable.attrs!r}"
                            )
                merged_vars[name] = variable
                merged_vars[name].attrs = merge_attrs(
                    [var.attrs for var, _ in indexed_elements],
                    combine_attrs=combine_attrs,
                )
                merged_indexes[name] = index
            else:
                variables = [variable for variable, _ in elements_list]
                try:
                    merged_vars[name] = unique_variable(name, variables, compat)
                except MergeError:
                    if compat != "minimal":
                        # we need more than "minimal" compatibility (for which
                        # we drop conflicting coordinates)
                        raise

                if name in merged_vars:
                    merged_vars[name].attrs = merge_attrs(
                        [var.attrs for var in variables], combine_attrs=combine_attrs
                    )

    return merged_vars, merged_indexes


def collect_variables_and_indexes(
    list_of_mappings: "List[DatasetLike]",
) -> Dict[Hashable, List[MergeElement]]:
    """Collect variables and indexes from list of mappings of xarray objects.

    Mappings must either be Dataset objects, or have values of one of the
    following types:
    - an xarray.Variable
    - a tuple `(dims, data[, attrs[, encoding]])` that can be converted in
      an xarray.Variable
    - or an xarray.DataArray
    """
    from .dataarray import DataArray
    from .dataset import Dataset

    grouped: Dict[Hashable, List[Tuple[Variable, Optional[Index]]]] = {}

    def append(name, variable, index):
        values = grouped.setdefault(name, [])
        values.append((variable, index))

    def append_all(variables, indexes):
        for name, variable in variables.items():
            append(name, variable, indexes.get(name))

    for mapping in list_of_mappings:
        if isinstance(mapping, Dataset):
            append_all(mapping.variables, mapping.xindexes)
            continue

        for name, variable in mapping.items():
            if isinstance(variable, DataArray):
                coords = variable._coords.copy()  # use private API for speed
                indexes = dict(variable.xindexes)
                # explicitly overwritten variables should take precedence
                coords.pop(name, None)
                indexes.pop(name, None)
                append_all(coords, indexes)

            variable = as_variable(variable, name=name)
            if variable.dims == (name,):
                variable = variable.to_index_variable()
                index = variable._to_xindex()
            else:
                index = None
            append(name, variable, index)

    return grouped


def collect_from_coordinates(
    list_of_coords: "List[Coordinates]",
) -> Dict[Hashable, List[MergeElement]]:
    """Collect variables and indexes to be merged from Coordinate objects."""
    grouped: Dict[Hashable, List[Tuple[Variable, Optional[Index]]]] = {}

    for coords in list_of_coords:
        variables = coords.variables
        indexes = coords.xindexes
        for name, variable in variables.items():
            value = grouped.setdefault(name, [])
            value.append((variable, indexes.get(name)))
    return grouped


def merge_coordinates_without_align(
    objects: "List[Coordinates]",
    prioritized: Mapping[Hashable, MergeElement] = None,
    exclude_dims: AbstractSet = frozenset(),
    combine_attrs: str = "override",
) -> Tuple[Dict[Hashable, Variable], Dict[Hashable, Index]]:
    """Merge variables/indexes from coordinates without automatic alignments.

    This function is used for merging coordinate from pre-existing xarray
    objects.
    """
    collected = collect_from_coordinates(objects)

    if exclude_dims:
        filtered: Dict[Hashable, List[MergeElement]] = {}
        for name, elements in collected.items():
            new_elements = [
                (variable, index)
                for variable, index in elements
                if exclude_dims.isdisjoint(variable.dims)
            ]
            if new_elements:
                filtered[name] = new_elements
    else:
        filtered = collected

    return merge_collected(filtered, prioritized, combine_attrs=combine_attrs)


def determine_coords(
    list_of_mappings: Iterable["DatasetLike"],
) -> Tuple[Set[Hashable], Set[Hashable]]:
    """Given a list of dicts with xarray object values, identify coordinates.

    Parameters
    ----------
    list_of_mappings : list of dict or list of Dataset
        Of the same form as the arguments to expand_variable_dicts.

    Returns
    -------
    coord_names : set of variable names
    noncoord_names : set of variable names
        All variable found in the input should appear in either the set of
        coordinate or non-coordinate names.
    """
    from .dataarray import DataArray
    from .dataset import Dataset

    coord_names: Set[Hashable] = set()
    noncoord_names: Set[Hashable] = set()

    for mapping in list_of_mappings:
        if isinstance(mapping, Dataset):
            coord_names.update(mapping.coords)
            noncoord_names.update(mapping.data_vars)
        else:
            for name, var in mapping.items():
                if isinstance(var, DataArray):
                    coords = set(var._coords)  # use private API for speed
                    # explicitly overwritten variables should take precedence
                    coords.discard(name)
                    coord_names.update(coords)

    return coord_names, noncoord_names


def coerce_pandas_values(objects: Iterable["CoercibleMapping"]) -> List["DatasetLike"]:
    """Convert pandas values found in a list of labeled objects.

    Parameters
    ----------
    objects : list of Dataset or mapping
        The mappings may contain any sort of objects coercible to
        xarray.Variables as keys, including pandas objects.

    Returns
    -------
    List of Dataset or dictionary objects. Any inputs or values in the inputs
    that were pandas objects have been converted into native xarray objects.
    """
    from .dataarray import DataArray
    from .dataset import Dataset

    out = []
    for obj in objects:
        if isinstance(obj, Dataset):
            variables: "DatasetLike" = obj
        else:
            variables = {}
            if isinstance(obj, PANDAS_TYPES):
                obj = dict(obj.iteritems())
            for k, v in obj.items():
                if isinstance(v, PANDAS_TYPES):
                    v = DataArray(v)
                variables[k] = v
        out.append(variables)
    return out


def _get_priority_vars_and_indexes(
    objects: List["DatasetLike"], priority_arg: Optional[int], compat: str = "equals"
) -> Dict[Hashable, MergeElement]:
    """Extract the priority variable from a list of mappings.

    We need this method because in some cases the priority argument itself
    might have conflicting values (e.g., if it is a dict with two DataArray
    values with conflicting coordinate values).

    Parameters
    ----------
    objects : list of dict-like of Variable
        Dictionaries in which to find the priority variables.
    priority_arg : int or None
        Integer object whose variable should take priority.
    compat : {"identical", "equals", "broadcast_equals", "no_conflicts"}, optional
        Compatibility checks to use when merging variables.

    Returns
    -------
    A dictionary of variables and associated indexes (if any) to prioritize.
    """
    if priority_arg is None:
        return {}

    collected = collect_variables_and_indexes([objects[priority_arg]])
    variables, indexes = merge_collected(collected, compat=compat)
    grouped: Dict[Hashable, MergeElement] = {}
    for name, variable in variables.items():
        grouped[name] = (variable, indexes.get(name))
    return grouped


def merge_coords(
    objects: Iterable["CoercibleMapping"],
    compat: str = "minimal",
    join: str = "outer",
    priority_arg: Optional[int] = None,
    indexes: Optional[Mapping[Hashable, Index]] = None,
    fill_value: object = dtypes.NA,
) -> Tuple[Dict[Hashable, Variable], Dict[Hashable, Index]]:
    """Merge coordinate variables.

    See merge_core below for argument descriptions. This works similarly to
    merge_core, except everything we don't worry about whether variables are
    coordinates or not.
    """
    _assert_compat_valid(compat)
    coerced = coerce_pandas_values(objects)
    aligned = deep_align(
        coerced, join=join, copy=False, indexes=indexes, fill_value=fill_value
    )
    collected = collect_variables_and_indexes(aligned)
    prioritized = _get_priority_vars_and_indexes(aligned, priority_arg, compat=compat)
    variables, out_indexes = merge_collected(collected, prioritized, compat=compat)
    assert_unique_multiindex_level_names(variables)
    return variables, out_indexes


def merge_data_and_coords(data, coords, compat="broadcast_equals", join="outer"):
    """Used in Dataset.__init__."""
    objects = [data, coords]
    explicit_coords = coords.keys()
    indexes = dict(_extract_indexes_from_coords(coords))
    return merge_core(
        objects, compat, join, explicit_coords=explicit_coords, indexes=indexes
    )


def _extract_indexes_from_coords(coords):
    """Yields the name & index of valid indexes from a mapping of coords"""
    for name, variable in coords.items():
        variable = as_variable(variable, name=name)
        if variable.dims == (name,):
            yield name, variable._to_xindex()


def assert_valid_explicit_coords(variables, dims, explicit_coords):
    """Validate explicit coordinate names/dims.

    Raise a MergeError if an explicit coord shares a name with a dimension
    but is comprised of arbitrary dimensions.
    """
    for coord_name in explicit_coords:
        if coord_name in dims and variables[coord_name].dims != (coord_name,):
            raise MergeError(
                f"coordinate {coord_name} shares a name with a dataset dimension, but is "
                "not a 1D variable along that dimension. This is disallowed "
                "by the xarray data model."
            )


def merge_attrs(variable_attrs, combine_attrs, context=None):
    """Combine attributes from different variables according to combine_attrs"""
    if not variable_attrs:
        # no attributes to merge
        return None

    if callable(combine_attrs):
        return combine_attrs(variable_attrs, context=context)
    elif combine_attrs == "drop":
        return {}
    elif combine_attrs == "override":
        return dict(variable_attrs[0])
    elif combine_attrs == "no_conflicts":
        result = dict(variable_attrs[0])
        for attrs in variable_attrs[1:]:
            try:
                result = compat_dict_union(result, attrs)
            except ValueError as e:
                raise MergeError(
                    "combine_attrs='no_conflicts', but some values are not "
                    f"the same. Merging {str(result)} with {str(attrs)}"
                ) from e
        return result
    elif combine_attrs == "drop_conflicts":
        result = {}
        dropped_keys = set()
        for attrs in variable_attrs:
            result.update(
                {
                    key: value
                    for key, value in attrs.items()
                    if key not in result and key not in dropped_keys
                }
            )
            result = {
                key: value
                for key, value in result.items()
                if key not in attrs or equivalent(attrs[key], value)
            }
            dropped_keys |= {key for key in attrs if key not in result}
        return result
    elif combine_attrs == "identical":
        result = dict(variable_attrs[0])
        for attrs in variable_attrs[1:]:
            if not dict_equiv(result, attrs):
                raise MergeError(
                    f"combine_attrs='identical', but attrs differ. First is {str(result)} "
                    f", other is {str(attrs)}."
                )
        return result
    else:
        raise ValueError(f"Unrecognised value for combine_attrs={combine_attrs}")


class _MergeResult(NamedTuple):
    variables: Dict[Hashable, Variable]
    coord_names: Set[Hashable]
    dims: Dict[Hashable, int]
    indexes: Dict[Hashable, pd.Index]
    attrs: Dict[Hashable, Any]


def merge_core(
    objects: Iterable["CoercibleMapping"],
    compat: str = "broadcast_equals",
    join: str = "outer",
    combine_attrs: Optional[str] = "override",
    priority_arg: Optional[int] = None,
    explicit_coords: Optional[Sequence] = None,
    indexes: Optional[Mapping[Hashable, Index]] = None,
    fill_value: object = dtypes.NA,
) -> _MergeResult:
    """Core logic for merging labeled objects.

    This is not public API.

    Parameters
    ----------
    objects : list of mapping
        All values must be convertable to labeled arrays.
    compat : {"identical", "equals", "broadcast_equals", "no_conflicts", "override"}, optional
        Compatibility checks to use when merging variables.
    join : {"outer", "inner", "left", "right"}, optional
        How to combine objects with different indexes.
    combine_attrs : {"drop", "identical", "no_conflicts", "drop_conflicts", \
                     "override"} or callable, default: "override"
        How to combine attributes of objects
    priority_arg : int, optional
        Optional argument in `objects` that takes precedence over the others.
    explicit_coords : set, optional
        An explicit list of variables from `objects` that are coordinates.
    indexes : dict, optional
        Dictionary with values given by pandas.Index objects.
    fill_value : scalar, optional
        Value to use for newly missing values

    Returns
    -------
    variables : dict
        Dictionary of Variable objects.
    coord_names : set
        Set of coordinate names.
    dims : dict
        Dictionary mapping from dimension names to sizes.
    attrs : dict
        Dictionary of attributes

    Raises
    ------
    MergeError if the merge cannot be done successfully.
    """
    from .dataarray import DataArray
    from .dataset import Dataset, calculate_dimensions

    _assert_compat_valid(compat)

    coerced = coerce_pandas_values(objects)
    aligned = deep_align(
        coerced, join=join, copy=False, indexes=indexes, fill_value=fill_value
    )
    collected = collect_variables_and_indexes(aligned)

    prioritized = _get_priority_vars_and_indexes(aligned, priority_arg, compat=compat)
    variables, out_indexes = merge_collected(
        collected, prioritized, compat=compat, combine_attrs=combine_attrs
    )
    assert_unique_multiindex_level_names(variables)

    dims = calculate_dimensions(variables)

    coord_names, noncoord_names = determine_coords(coerced)
    if explicit_coords is not None:
        assert_valid_explicit_coords(variables, dims, explicit_coords)
        coord_names.update(explicit_coords)
    for dim, size in dims.items():
        if dim in variables:
            coord_names.add(dim)
    ambiguous_coords = coord_names.intersection(noncoord_names)
    if ambiguous_coords:
        raise MergeError(
            "unable to determine if these variables should be "
            f"coordinates or not in the merged result: {ambiguous_coords}"
        )

    attrs = merge_attrs(
        [var.attrs for var in coerced if isinstance(var, (Dataset, DataArray))],
        combine_attrs,
    )

    return _MergeResult(variables, coord_names, dims, out_indexes, attrs)


def merge(
    objects: Iterable[Union["DataArray", "CoercibleMapping"]],
    compat: str = "no_conflicts",
    join: str = "outer",
    fill_value: object = dtypes.NA,
    combine_attrs: str = "override",
) -> "Dataset":
    """Merge any number of xarray objects into a single Dataset as variables.

    Parameters
    ----------
    objects : iterable of Dataset or iterable of DataArray or iterable of dict-like
        Merge together all variables from these objects. If any of them are
        DataArray objects, they must have a name.
    compat : {"identical", "equals", "broadcast_equals", "no_conflicts", "override"}, optional
        String indicating how to compare variables of the same name for
        potential conflicts:

        - "broadcast_equals": all values must be equal when variables are
          broadcast against each other to ensure common dimensions.
        - "equals": all values and dimensions must be the same.
        - "identical": all values, dimensions and attributes must be the
          same.
        - "no_conflicts": only values which are not null in both datasets
          must be equal. The returned dataset then contains the combination
          of all non-null values.
        - "override": skip comparing and pick variable from first dataset
    join : {"outer", "inner", "left", "right", "exact"}, optional
        String indicating how to combine differing indexes in objects.

        - "outer": use the union of object indexes
        - "inner": use the intersection of object indexes
        - "left": use indexes from the first object with each dimension
        - "right": use indexes from the last object with each dimension
        - "exact": instead of aligning, raise `ValueError` when indexes to be
          aligned are not equal
        - "override": if indexes are of same size, rewrite indexes to be
          those of the first object with that dimension. Indexes for the same
          dimension must have the same size in all objects.
    fill_value : scalar or dict-like, optional
        Value to use for newly missing values. If a dict-like, maps
        variable names to fill values. Use a data array's name to
        refer to its values.
    combine_attrs : {"drop", "identical", "no_conflicts", "drop_conflicts", \
<<<<<<< HEAD
                    "override"} or callable, default: "drop"
        A callable or a string indicating how to combine attrs of the objects being
        merged:
=======
                     "override"}, default: "override"
        String indicating how to combine attrs of the objects being merged:
>>>>>>> 2bb5d20f

        - "drop": empty attrs on returned Dataset.
        - "identical": all attrs must be the same on every object.
        - "no_conflicts": attrs from all objects are combined, any that have
          the same name must also have the same value.
        - "drop_conflicts": attrs from all objects are combined, any that have
          the same name but different values are dropped.
        - "override": skip comparing and copy attrs from the first dataset to
          the result.

        If a callable, it must expect a sequence of ``attrs`` dicts as its only
        parameter.

    Returns
    -------
    Dataset
        Dataset with combined variables from each object.

    Examples
    --------
    >>> x = xr.DataArray(
    ...     [[1.0, 2.0], [3.0, 5.0]],
    ...     dims=("lat", "lon"),
    ...     coords={"lat": [35.0, 40.0], "lon": [100.0, 120.0]},
    ...     name="var1",
    ... )
    >>> y = xr.DataArray(
    ...     [[5.0, 6.0], [7.0, 8.0]],
    ...     dims=("lat", "lon"),
    ...     coords={"lat": [35.0, 42.0], "lon": [100.0, 150.0]},
    ...     name="var2",
    ... )
    >>> z = xr.DataArray(
    ...     [[0.0, 3.0], [4.0, 9.0]],
    ...     dims=("time", "lon"),
    ...     coords={"time": [30.0, 60.0], "lon": [100.0, 150.0]},
    ...     name="var3",
    ... )

    >>> x
    <xarray.DataArray 'var1' (lat: 2, lon: 2)>
    array([[1., 2.],
           [3., 5.]])
    Coordinates:
      * lat      (lat) float64 35.0 40.0
      * lon      (lon) float64 100.0 120.0

    >>> y
    <xarray.DataArray 'var2' (lat: 2, lon: 2)>
    array([[5., 6.],
           [7., 8.]])
    Coordinates:
      * lat      (lat) float64 35.0 42.0
      * lon      (lon) float64 100.0 150.0

    >>> z
    <xarray.DataArray 'var3' (time: 2, lon: 2)>
    array([[0., 3.],
           [4., 9.]])
    Coordinates:
      * time     (time) float64 30.0 60.0
      * lon      (lon) float64 100.0 150.0

    >>> xr.merge([x, y, z])
    <xarray.Dataset>
    Dimensions:  (lat: 3, lon: 3, time: 2)
    Coordinates:
      * lat      (lat) float64 35.0 40.0 42.0
      * lon      (lon) float64 100.0 120.0 150.0
      * time     (time) float64 30.0 60.0
    Data variables:
        var1     (lat, lon) float64 1.0 2.0 nan 3.0 5.0 nan nan nan nan
        var2     (lat, lon) float64 5.0 nan 6.0 nan nan nan 7.0 nan 8.0
        var3     (time, lon) float64 0.0 nan 3.0 4.0 nan 9.0

    >>> xr.merge([x, y, z], compat="identical")
    <xarray.Dataset>
    Dimensions:  (lat: 3, lon: 3, time: 2)
    Coordinates:
      * lat      (lat) float64 35.0 40.0 42.0
      * lon      (lon) float64 100.0 120.0 150.0
      * time     (time) float64 30.0 60.0
    Data variables:
        var1     (lat, lon) float64 1.0 2.0 nan 3.0 5.0 nan nan nan nan
        var2     (lat, lon) float64 5.0 nan 6.0 nan nan nan 7.0 nan 8.0
        var3     (time, lon) float64 0.0 nan 3.0 4.0 nan 9.0

    >>> xr.merge([x, y, z], compat="equals")
    <xarray.Dataset>
    Dimensions:  (lat: 3, lon: 3, time: 2)
    Coordinates:
      * lat      (lat) float64 35.0 40.0 42.0
      * lon      (lon) float64 100.0 120.0 150.0
      * time     (time) float64 30.0 60.0
    Data variables:
        var1     (lat, lon) float64 1.0 2.0 nan 3.0 5.0 nan nan nan nan
        var2     (lat, lon) float64 5.0 nan 6.0 nan nan nan 7.0 nan 8.0
        var3     (time, lon) float64 0.0 nan 3.0 4.0 nan 9.0

    >>> xr.merge([x, y, z], compat="equals", fill_value=-999.0)
    <xarray.Dataset>
    Dimensions:  (lat: 3, lon: 3, time: 2)
    Coordinates:
      * lat      (lat) float64 35.0 40.0 42.0
      * lon      (lon) float64 100.0 120.0 150.0
      * time     (time) float64 30.0 60.0
    Data variables:
        var1     (lat, lon) float64 1.0 2.0 -999.0 3.0 ... -999.0 -999.0 -999.0
        var2     (lat, lon) float64 5.0 -999.0 6.0 -999.0 ... -999.0 7.0 -999.0 8.0
        var3     (time, lon) float64 0.0 -999.0 3.0 4.0 -999.0 9.0

    >>> xr.merge([x, y, z], join="override")
    <xarray.Dataset>
    Dimensions:  (lat: 2, lon: 2, time: 2)
    Coordinates:
      * lat      (lat) float64 35.0 40.0
      * lon      (lon) float64 100.0 120.0
      * time     (time) float64 30.0 60.0
    Data variables:
        var1     (lat, lon) float64 1.0 2.0 3.0 5.0
        var2     (lat, lon) float64 5.0 6.0 7.0 8.0
        var3     (time, lon) float64 0.0 3.0 4.0 9.0

    >>> xr.merge([x, y, z], join="inner")
    <xarray.Dataset>
    Dimensions:  (lat: 1, lon: 1, time: 2)
    Coordinates:
      * lat      (lat) float64 35.0
      * lon      (lon) float64 100.0
      * time     (time) float64 30.0 60.0
    Data variables:
        var1     (lat, lon) float64 1.0
        var2     (lat, lon) float64 5.0
        var3     (time, lon) float64 0.0 4.0

    >>> xr.merge([x, y, z], compat="identical", join="inner")
    <xarray.Dataset>
    Dimensions:  (lat: 1, lon: 1, time: 2)
    Coordinates:
      * lat      (lat) float64 35.0
      * lon      (lon) float64 100.0
      * time     (time) float64 30.0 60.0
    Data variables:
        var1     (lat, lon) float64 1.0
        var2     (lat, lon) float64 5.0
        var3     (time, lon) float64 0.0 4.0

    >>> xr.merge([x, y, z], compat="broadcast_equals", join="outer")
    <xarray.Dataset>
    Dimensions:  (lat: 3, lon: 3, time: 2)
    Coordinates:
      * lat      (lat) float64 35.0 40.0 42.0
      * lon      (lon) float64 100.0 120.0 150.0
      * time     (time) float64 30.0 60.0
    Data variables:
        var1     (lat, lon) float64 1.0 2.0 nan 3.0 5.0 nan nan nan nan
        var2     (lat, lon) float64 5.0 nan 6.0 nan nan nan 7.0 nan 8.0
        var3     (time, lon) float64 0.0 nan 3.0 4.0 nan 9.0

    >>> xr.merge([x, y, z], join="exact")
    Traceback (most recent call last):
    ...
    ValueError: indexes along dimension 'lat' are not equal

    Raises
    ------
    xarray.MergeError
        If any variables with the same name have conflicting values.

    See also
    --------
    concat
    """
    from .dataarray import DataArray
    from .dataset import Dataset

    dict_like_objects = []
    for obj in objects:
        if not isinstance(obj, (DataArray, Dataset, dict)):
            raise TypeError(
                "objects must be an iterable containing only "
                "Dataset(s), DataArray(s), and dictionaries."
            )

        obj = obj.to_dataset(promote_attrs=True) if isinstance(obj, DataArray) else obj
        dict_like_objects.append(obj)

    merge_result = merge_core(
        dict_like_objects,
        compat,
        join,
        combine_attrs=combine_attrs,
        fill_value=fill_value,
    )
    return Dataset._construct_direct(**merge_result._asdict())


def dataset_merge_method(
    dataset: "Dataset",
    other: "CoercibleMapping",
    overwrite_vars: Union[Hashable, Iterable[Hashable]],
    compat: str,
    join: str,
    fill_value: Any,
    combine_attrs: str,
) -> _MergeResult:
    """Guts of the Dataset.merge method."""
    # we are locked into supporting overwrite_vars for the Dataset.merge
    # method due for backwards compatibility
    # TODO: consider deprecating it?

    if isinstance(overwrite_vars, Iterable) and not isinstance(overwrite_vars, str):
        overwrite_vars = set(overwrite_vars)
    else:
        overwrite_vars = {overwrite_vars}

    if not overwrite_vars:
        objs = [dataset, other]
        priority_arg = None
    elif overwrite_vars == set(other):
        objs = [dataset, other]
        priority_arg = 1
    else:
        other_overwrite: Dict[Hashable, CoercibleValue] = {}
        other_no_overwrite: Dict[Hashable, CoercibleValue] = {}
        for k, v in other.items():
            if k in overwrite_vars:
                other_overwrite[k] = v
            else:
                other_no_overwrite[k] = v
        objs = [dataset, other_no_overwrite, other_overwrite]
        priority_arg = 2

    return merge_core(
        objs,
        compat,
        join,
        priority_arg=priority_arg,
        fill_value=fill_value,
        combine_attrs=combine_attrs,
    )


def dataset_update_method(
    dataset: "Dataset", other: "CoercibleMapping"
) -> _MergeResult:
    """Guts of the Dataset.update method.

    This drops a duplicated coordinates from `other` if `other` is not an
    `xarray.Dataset`, e.g., if it's a dict with DataArray values (GH2068,
    GH2180).
    """
    from .dataarray import DataArray
    from .dataset import Dataset

    if not isinstance(other, Dataset):
        other = dict(other)
        for key, value in other.items():
            if isinstance(value, DataArray):
                # drop conflicting coordinates
                coord_names = [
                    c
                    for c in value.coords
                    if c not in value.dims and c in dataset.coords
                ]
                if coord_names:
                    other[key] = value.drop_vars(coord_names)

    # use ds.coords and not ds.indexes, else str coords are cast to object
    # TODO: benbovy - flexible indexes: fix this (it only works with pandas indexes)
    indexes = {key: PandasIndex(dataset.coords[key]) for key in dataset.xindexes.keys()}
    return merge_core(
        [dataset, other],
        priority_arg=1,
        indexes=indexes,  # type: ignore
        combine_attrs="override",
    )<|MERGE_RESOLUTION|>--- conflicted
+++ resolved
@@ -703,14 +703,9 @@
         variable names to fill values. Use a data array's name to
         refer to its values.
     combine_attrs : {"drop", "identical", "no_conflicts", "drop_conflicts", \
-<<<<<<< HEAD
-                    "override"} or callable, default: "drop"
+                    "override"} or callable, default: "override"
         A callable or a string indicating how to combine attrs of the objects being
         merged:
-=======
-                     "override"}, default: "override"
-        String indicating how to combine attrs of the objects being merged:
->>>>>>> 2bb5d20f
 
         - "drop": empty attrs on returned Dataset.
         - "identical": all attrs must be the same on every object.
