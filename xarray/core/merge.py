from __future__ import annotations

from collections import defaultdict
from collections.abc import Hashable, Iterable, Mapping, Sequence, Set
from typing import TYPE_CHECKING, Any, NamedTuple, Optional, Union

import pandas as pd

from xarray.core import dtypes
from xarray.core.alignment import deep_align
from xarray.core.duck_array_ops import lazy_array_equiv
from xarray.core.indexes import (
    Index,
    create_default_index_implicit,
    filter_indexes_from_coords,
    indexes_equal,
)
from xarray.core.utils import Frozen, compat_dict_union, dict_equiv, equivalent
from xarray.core.variable import Variable, as_variable, calculate_dimensions

if TYPE_CHECKING:
    from xarray.core.coordinates import Coordinates
    from xarray.core.dataarray import DataArray
    from xarray.core.dataset import Dataset
    from xarray.core.types import CombineAttrsOptions, CompatOptions, JoinOptions

    DimsLike = Union[Hashable, Sequence[Hashable]]
    ArrayLike = Any
    VariableLike = Union[
        ArrayLike,
        tuple[DimsLike, ArrayLike],
        tuple[DimsLike, ArrayLike, Mapping],
        tuple[DimsLike, ArrayLike, Mapping, Mapping],
    ]
    XarrayValue = Union[DataArray, Variable, VariableLike]
    DatasetLike = Union[Dataset, Coordinates, Mapping[Any, XarrayValue]]
    CoercibleValue = Union[XarrayValue, pd.Series, pd.DataFrame]
    CoercibleMapping = Union[Dataset, Mapping[Any, CoercibleValue]]


PANDAS_TYPES = (pd.Series, pd.DataFrame)

_VALID_COMPAT = Frozen(
    {
        "identical": 0,
        "equals": 1,
        "broadcast_equals": 2,
        "minimal": 3,
        "no_conflicts": 4,
        "override": 5,
    }
)


class Context:
    """object carrying the information of a call"""

    def __init__(self, func):
        self.func = func


def broadcast_dimension_size(variables: list[Variable]) -> dict[Hashable, int]:
    """Extract dimension sizes from a dictionary of variables.

    Raises ValueError if any dimensions have different sizes.
    """
    dims: dict[Hashable, int] = {}
    for var in variables:
        for dim, size in zip(var.dims, var.shape):
            if dim in dims and size != dims[dim]:
                raise ValueError(f"index {dim!r} not aligned")
            dims[dim] = size
    return dims


class MergeError(ValueError):
    """Error class for merge failures due to incompatible arguments."""

    # inherits from ValueError for backward compatibility
    # TODO: move this to an xarray.exceptions module?


def unique_variable(
    name: Hashable,
    variables: list[Variable],
    compat: CompatOptions = "broadcast_equals",
    equals: bool | None = None,
) -> Variable:
    """Return the unique variable from a list of variables or raise MergeError.

    Parameters
    ----------
    name : hashable
        Name for this variable.
    variables : list of Variable
        List of Variable objects, all of which go by the same name in different
        inputs.
    compat : {"identical", "equals", "broadcast_equals", "no_conflicts", "override"}, optional
        Type of equality check to use.
    equals : None or bool, optional
        corresponding to result of compat test

    Returns
    -------
    Variable to use in the result.

    Raises
    ------
    MergeError: if any of the variables are not equal.
    """
    out = variables[0]

    if len(variables) == 1 or compat == "override":
        return out

    combine_method = None

    if compat == "minimal":
        compat = "broadcast_equals"

    if compat == "broadcast_equals":
        dim_lengths = broadcast_dimension_size(variables)
        out = out.set_dims(dim_lengths)

    if compat == "no_conflicts":
        combine_method = "fillna"

    if equals is None:
        # first check without comparing values i.e. no computes
        for var in variables[1:]:
            equals = getattr(out, compat)(var, equiv=lazy_array_equiv)
            if equals is not True:
                break

        if equals is None:
            # now compare values with minimum number of computes
            out = out.compute()
            for var in variables[1:]:
                equals = getattr(out, compat)(var)
                if not equals:
                    break

    if not equals:
        raise MergeError(
            f"conflicting values for variable {name!r} on objects to be combined. "
            "You can skip this check by specifying compat='override'."
        )

    if combine_method:
        for var in variables[1:]:
            out = getattr(out, combine_method)(var)

    return out


def _assert_compat_valid(compat):
    if compat not in _VALID_COMPAT:
        raise ValueError(f"compat={compat!r} invalid: must be {set(_VALID_COMPAT)}")


MergeElement = tuple[Variable, Optional[Index]]


def _assert_prioritized_valid(
    grouped: dict[Hashable, list[MergeElement]],
    prioritized: Mapping[Any, MergeElement],
) -> None:
    """Make sure that elements given in prioritized will not corrupt any
    index given in grouped.
    """
    prioritized_names = set(prioritized)
    grouped_by_index: dict[int, list[Hashable]] = defaultdict(list)
    indexes: dict[int, Index] = {}

    for name, elements_list in grouped.items():
        for _, index in elements_list:
            if index is not None:
                grouped_by_index[id(index)].append(name)
                indexes[id(index)] = index

    # An index may be corrupted when the set of its corresponding coordinate name(s)
    # partially overlaps the set of names given in prioritized
    for index_id, index_coord_names in grouped_by_index.items():
        index_names = set(index_coord_names)
        common_names = index_names & prioritized_names
        if common_names and len(common_names) != len(index_names):
            common_names_str = ", ".join(f"{k!r}" for k in common_names)
            index_names_str = ", ".join(f"{k!r}" for k in index_coord_names)
            raise ValueError(
                f"cannot set or update variable(s) {common_names_str}, which would corrupt "
                f"the following index built from coordinates {index_names_str}:\n"
                f"{indexes[index_id]!r}"
            )


def merge_collected(
    grouped: dict[Any, list[MergeElement]],
    prioritized: Mapping[Any, MergeElement] | None = None,
    compat: CompatOptions = "minimal",
    combine_attrs: CombineAttrsOptions = "override",
    equals: dict[Any, bool] | None = None,
) -> tuple[dict[Hashable, Variable], dict[Hashable, Index]]:
    """Merge dicts of variables, while resolving conflicts appropriately.

    Parameters
    ----------
    grouped : mapping
    prioritized : mapping
    compat : str
        Type of equality check to use when checking for conflicts.
    combine_attrs : {"drop", "identical", "no_conflicts", "drop_conflicts", \
                    "override"} or callable, default: "override"
        A callable or a string indicating how to combine attrs of the objects being
        merged:

        - "drop": empty attrs on returned Dataset.
        - "identical": all attrs must be the same on every object.
        - "no_conflicts": attrs from all objects are combined, any that have
          the same name must also have the same value.
        - "drop_conflicts": attrs from all objects are combined, any that have
          the same name but different values are dropped.
        - "override": skip comparing and copy attrs from the first dataset to
          the result.

        If a callable, it must expect a sequence of ``attrs`` dicts and a context object
        as its only parameters.
    equals : mapping, optional
        corresponding to result of compat test

    Returns
    -------
    Dict with keys taken by the union of keys on list_of_mappings,
    and Variable values corresponding to those that should be found on the
    merged result.
    """
    if prioritized is None:
        prioritized = {}
    if equals is None:
        equals = {}

    _assert_compat_valid(compat)
    _assert_prioritized_valid(grouped, prioritized)

    merged_vars: dict[Hashable, Variable] = {}
    merged_indexes: dict[Hashable, Index] = {}
    index_cmp_cache: dict[tuple[int, int], bool | None] = {}

    for name, elements_list in grouped.items():
        if name in prioritized:
            variable, index = prioritized[name]
            merged_vars[name] = variable
            if index is not None:
                merged_indexes[name] = index
        else:
            indexed_elements = [
                (variable, index)
                for variable, index in elements_list
                if index is not None
            ]
            if indexed_elements:
                # TODO(shoyer): consider adjusting this logic. Are we really
                # OK throwing away variable without an index in favor of
                # indexed variables, without even checking if values match?
                variable, index = indexed_elements[0]
                for other_var, other_index in indexed_elements[1:]:
                    if not indexes_equal(
                        index, other_index, variable, other_var, index_cmp_cache
                    ):
                        raise MergeError(
                            f"conflicting values/indexes on objects to be combined fo coordinate {name!r}\n"
                            f"first index: {index!r}\nsecond index: {other_index!r}\n"
                            f"first variable: {variable!r}\nsecond variable: {other_var!r}\n"
                        )
                if compat == "identical":
                    for other_variable, _ in indexed_elements[1:]:
                        if not dict_equiv(variable.attrs, other_variable.attrs):
                            raise MergeError(
                                "conflicting attribute values on combined "
                                f"variable {name!r}:\nfirst value: {variable.attrs!r}\nsecond value: {other_variable.attrs!r}"
                            )
                merged_vars[name] = variable
                merged_vars[name].attrs = merge_attrs(
                    [var.attrs for var, _ in indexed_elements],
                    combine_attrs=combine_attrs,
                )
                merged_indexes[name] = index
            else:
                variables = [variable for variable, _ in elements_list]
                try:
                    merged_vars[name] = unique_variable(
                        name, variables, compat, equals.get(name, None)
                    )
                except MergeError:
                    if compat != "minimal":
                        # we need more than "minimal" compatibility (for which
                        # we drop conflicting coordinates)
                        raise

                if name in merged_vars:
                    merged_vars[name].attrs = merge_attrs(
                        [var.attrs for var in variables], combine_attrs=combine_attrs
                    )

    return merged_vars, merged_indexes


def collect_variables_and_indexes(
    list_of_mappings: Iterable[DatasetLike],
    indexes: Mapping[Any, Any] | None = None,
) -> dict[Hashable, list[MergeElement]]:
    """Collect variables and indexes from list of mappings of xarray objects.

    Mappings can be Dataset or Coordinates objects, in which case both
    variables and indexes are extracted from it.

    It can also have values of one of the following types:
    - an xarray.Variable
    - a tuple `(dims, data[, attrs[, encoding]])` that can be converted in
      an xarray.Variable
    - or an xarray.DataArray

    If a mapping of indexes is given, those indexes are assigned to all variables
    with a matching key/name. For dimension variables with no matching index, a
    default (pandas) index is assigned. DataArray indexes that don't match mapping
    keys are also extracted.

    """
    from xarray.core.coordinates import Coordinates
    from xarray.core.dataarray import DataArray
    from xarray.core.dataset import Dataset

    if indexes is None:
        indexes = {}

    grouped: dict[Hashable, list[MergeElement]] = defaultdict(list)

    def append(name, variable, index):
        grouped[name].append((variable, index))

    def append_all(variables, indexes):
        for name, variable in variables.items():
            append(name, variable, indexes.get(name))

    for mapping in list_of_mappings:
        if isinstance(mapping, (Coordinates, Dataset)):
            append_all(mapping.variables, mapping.xindexes)
            continue

        for name, variable in mapping.items():
            if isinstance(variable, DataArray):
                coords_ = variable._coords.copy()  # use private API for speed
                indexes_ = dict(variable._indexes)
                # explicitly overwritten variables should take precedence
                coords_.pop(name, None)
                indexes_.pop(name, None)
                append_all(coords_, indexes_)

            variable = as_variable(variable, name=name)
            if name in indexes:
                append(name, variable, indexes[name])
            elif variable.dims == (name,):
                idx, idx_vars = create_default_index_implicit(variable)
                append_all(idx_vars, {k: idx for k in idx_vars})
            else:
                append(name, variable, None)

    return grouped


def collect_from_coordinates(
    list_of_coords: list[Coordinates],
) -> dict[Hashable, list[MergeElement]]:
    """Collect variables and indexes to be merged from Coordinate objects."""
    grouped: dict[Hashable, list[MergeElement]] = defaultdict(list)

    for coords in list_of_coords:
        variables = coords.variables
        indexes = coords.xindexes
        for name, variable in variables.items():
            grouped[name].append((variable, indexes.get(name)))

    return grouped


def merge_coordinates_without_align(
    objects: list[Coordinates],
    prioritized: Mapping[Any, MergeElement] | None = None,
    exclude_dims: Set = frozenset(),
    combine_attrs: CombineAttrsOptions = "override",
) -> tuple[dict[Hashable, Variable], dict[Hashable, Index]]:
    """Merge variables/indexes from coordinates without automatic alignments.

    This function is used for merging coordinate from pre-existing xarray
    objects.
    """
    collected = collect_from_coordinates(objects)

    if exclude_dims:
        filtered: dict[Hashable, list[MergeElement]] = {}
        for name, elements in collected.items():
            new_elements = [
                (variable, index)
                for variable, index in elements
                if exclude_dims.isdisjoint(variable.dims)
            ]
            if new_elements:
                filtered[name] = new_elements
    else:
        filtered = collected

    # TODO: indexes should probably be filtered in collected elements
    # before merging them
    merged_coords, merged_indexes = merge_collected(
        filtered, prioritized, combine_attrs=combine_attrs
    )
    merged_indexes = filter_indexes_from_coords(merged_indexes, set(merged_coords))

    return merged_coords, merged_indexes


def determine_coords(
    list_of_mappings: Iterable[DatasetLike],
) -> tuple[set[Hashable], set[Hashable]]:
    """Given a list of dicts with xarray object values, identify coordinates.

    Parameters
    ----------
    list_of_mappings : list of dict or list of Dataset
        Of the same form as the arguments to expand_variable_dicts.

    Returns
    -------
    coord_names : set of variable names
    noncoord_names : set of variable names
        All variable found in the input should appear in either the set of
        coordinate or non-coordinate names.
    """
    from xarray.core.dataarray import DataArray
    from xarray.core.dataset import Dataset

    coord_names: set[Hashable] = set()
    noncoord_names: set[Hashable] = set()

    for mapping in list_of_mappings:
        if isinstance(mapping, Dataset):
            coord_names.update(mapping.coords)
            noncoord_names.update(mapping.data_vars)
        else:
            for name, var in mapping.items():
                if isinstance(var, DataArray):
                    coords = set(var._coords)  # use private API for speed
                    # explicitly overwritten variables should take precedence
                    coords.discard(name)
                    coord_names.update(coords)

    return coord_names, noncoord_names


def coerce_pandas_values(objects: Iterable[CoercibleMapping]) -> list[DatasetLike]:
    """Convert pandas values found in a list of labeled objects.

    Parameters
    ----------
    objects : list of Dataset or mapping
        The mappings may contain any sort of objects coercible to
        xarray.Variables as keys, including pandas objects.

    Returns
    -------
    List of Dataset or dictionary objects. Any inputs or values in the inputs
    that were pandas objects have been converted into native xarray objects.
    """
    from xarray.core.coordinates import Coordinates
    from xarray.core.dataarray import DataArray
    from xarray.core.dataset import Dataset

    out = []
    for obj in objects:
        if isinstance(obj, (Dataset, Coordinates)):
            variables: DatasetLike = obj
        else:
            variables = {}
            if isinstance(obj, PANDAS_TYPES):
                obj = dict(obj.items())
            for k, v in obj.items():
                if isinstance(v, PANDAS_TYPES):
                    v = DataArray(v)
                variables[k] = v
        out.append(variables)
    return out


def _get_priority_vars_and_indexes(
    objects: list[DatasetLike],
    priority_arg: int | None,
    compat: CompatOptions = "equals",
) -> dict[Hashable, MergeElement]:
    """Extract the priority variable from a list of mappings.

    We need this method because in some cases the priority argument itself
    might have conflicting values (e.g., if it is a dict with two DataArray
    values with conflicting coordinate values).

    Parameters
    ----------
    objects : list of dict-like of Variable
        Dictionaries in which to find the priority variables.
    priority_arg : int or None
        Integer object whose variable should take priority.
    compat : {"identical", "equals", "broadcast_equals", "no_conflicts", "override"}, optional
        String indicating how to compare non-concatenated variables of the same name for
        potential conflicts. This is passed down to merge.

        - "broadcast_equals": all values must be equal when variables are
          broadcast against each other to ensure common dimensions.
        - "equals": all values and dimensions must be the same.
        - "identical": all values, dimensions and attributes must be the
          same.
        - "no_conflicts": only values which are not null in both datasets
          must be equal. The returned dataset then contains the combination
          of all non-null values.
        - "override": skip comparing and pick variable from first dataset

    Returns
    -------
    A dictionary of variables and associated indexes (if any) to prioritize.
    """
    if priority_arg is None:
        return {}

    collected = collect_variables_and_indexes([objects[priority_arg]])
    variables, indexes = merge_collected(collected, compat=compat)
    grouped: dict[Hashable, MergeElement] = {}
    for name, variable in variables.items():
        grouped[name] = (variable, indexes.get(name))
    return grouped


def merge_coords(
    objects: Iterable[CoercibleMapping],
    compat: CompatOptions = "minimal",
    join: JoinOptions = "outer",
    priority_arg: int | None = None,
    indexes: Mapping[Any, Index] | None = None,
    fill_value: object = dtypes.NA,
) -> tuple[dict[Hashable, Variable], dict[Hashable, Index]]:
    """Merge coordinate variables.

    See merge_core below for argument descriptions. This works similarly to
    merge_core, except everything we don't worry about whether variables are
    coordinates or not.
    """
    _assert_compat_valid(compat)
    coerced = coerce_pandas_values(objects)
    aligned = deep_align(
        coerced, join=join, copy=False, indexes=indexes, fill_value=fill_value
    )
    collected = collect_variables_and_indexes(aligned, indexes=indexes)
    prioritized = _get_priority_vars_and_indexes(aligned, priority_arg, compat=compat)
    variables, out_indexes = merge_collected(collected, prioritized, compat=compat)
    return variables, out_indexes


<<<<<<< HEAD
def assert_valid_explicit_coords(variables, dims, explicit_coords):
=======
def merge_data_and_coords(
    data_vars: Mapping[Any, Any],
    coords: Mapping[Any, Any],
    compat: CompatOptions = "broadcast_equals",
    join: JoinOptions = "outer",
) -> _MergeResult:
    """Used in Dataset.__init__."""
    indexes, coords = _create_indexes_from_coords(coords, data_vars)
    objects = [data_vars, coords]
    explicit_coords = coords.keys()
    return merge_core(
        objects,
        compat,
        join,
        explicit_coords=explicit_coords,
        indexes=Indexes(indexes, coords),
    )


def _create_indexes_from_coords(
    coords: Mapping[Any, Any], data_vars: Mapping[Any, Any] | None = None
) -> tuple[dict, dict]:
    """Maybe create default indexes from a mapping of coordinates.

    Return those indexes and updated coordinates.
    """
    all_variables = dict(coords)
    if data_vars is not None:
        all_variables.update(data_vars)

    indexes = {}
    updated_coords = {}

    # this is needed for backward compatibility: when a pandas multi-index
    # is given as data variable, it is promoted as index / level coordinates
    # TODO: depreciate this implicit behavior
    index_vars = {
        k: v
        for k, v in all_variables.items()
        if k in coords or isinstance(v, pd.MultiIndex)
    }

    for name, obj in index_vars.items():
        variable = as_variable(obj, name=name)

        if variable.dims == (name,):
            idx, idx_vars = create_default_index_implicit(variable, all_variables)
            indexes.update({k: idx for k in idx_vars})
            updated_coords.update(idx_vars)
            all_variables.update(idx_vars)
        else:
            updated_coords[name] = obj

    return indexes, updated_coords


def assert_valid_explicit_coords(
    variables: Mapping[Any, Any],
    dims: Mapping[Any, int],
    explicit_coords: Iterable[Hashable],
) -> None:
>>>>>>> a47ff4ed
    """Validate explicit coordinate names/dims.

    Raise a MergeError if an explicit coord shares a name with a dimension
    but is comprised of arbitrary dimensions.
    """
    for coord_name in explicit_coords:
        if coord_name in dims and variables[coord_name].dims != (coord_name,):
            raise MergeError(
                f"coordinate {coord_name} shares a name with a dataset dimension, but is "
                "not a 1D variable along that dimension. This is disallowed "
                "by the xarray data model."
            )


def merge_attrs(variable_attrs, combine_attrs, context=None):
    """Combine attributes from different variables according to combine_attrs"""
    if not variable_attrs:
        # no attributes to merge
        return None

    if callable(combine_attrs):
        return combine_attrs(variable_attrs, context=context)
    elif combine_attrs == "drop":
        return {}
    elif combine_attrs == "override":
        return dict(variable_attrs[0])
    elif combine_attrs == "no_conflicts":
        result = dict(variable_attrs[0])
        for attrs in variable_attrs[1:]:
            try:
                result = compat_dict_union(result, attrs)
            except ValueError as e:
                raise MergeError(
                    "combine_attrs='no_conflicts', but some values are not "
                    f"the same. Merging {str(result)} with {str(attrs)}"
                ) from e
        return result
    elif combine_attrs == "drop_conflicts":
        result = {}
        dropped_keys = set()
        for attrs in variable_attrs:
            result.update(
                {
                    key: value
                    for key, value in attrs.items()
                    if key not in result and key not in dropped_keys
                }
            )
            result = {
                key: value
                for key, value in result.items()
                if key not in attrs or equivalent(attrs[key], value)
            }
            dropped_keys |= {key for key in attrs if key not in result}
        return result
    elif combine_attrs == "identical":
        result = dict(variable_attrs[0])
        for attrs in variable_attrs[1:]:
            if not dict_equiv(result, attrs):
                raise MergeError(
                    f"combine_attrs='identical', but attrs differ. First is {str(result)} "
                    f", other is {str(attrs)}."
                )
        return result
    else:
        raise ValueError(f"Unrecognised value for combine_attrs={combine_attrs}")


class _MergeResult(NamedTuple):
    variables: dict[Hashable, Variable]
    coord_names: set[Hashable]
    dims: dict[Hashable, int]
    indexes: dict[Hashable, Index]
    attrs: dict[Hashable, Any]


def merge_core(
    objects: Iterable[CoercibleMapping],
    compat: CompatOptions = "broadcast_equals",
    join: JoinOptions = "outer",
    combine_attrs: CombineAttrsOptions = "override",
    priority_arg: int | None = None,
    explicit_coords: Iterable[Hashable] | None = None,
    indexes: Mapping[Any, Any] | None = None,
    fill_value: object = dtypes.NA,
    skip_align_args: list[int] | None = None,
) -> _MergeResult:
    """Core logic for merging labeled objects.

    This is not public API.

    Parameters
    ----------
    objects : list of mapping
        All values must be convertible to labeled arrays.
    compat : {"identical", "equals", "broadcast_equals", "no_conflicts", "override"}, optional
        Compatibility checks to use when merging variables.
    join : {"outer", "inner", "left", "right"}, optional
        How to combine objects with different indexes.
    combine_attrs : {"drop", "identical", "no_conflicts", "drop_conflicts", \
                     "override"} or callable, default: "override"
        How to combine attributes of objects
    priority_arg : int, optional
        Optional argument in `objects` that takes precedence over the others.
    explicit_coords : set, optional
        An explicit list of variables from `objects` that are coordinates.
    indexes : dict, optional
        Dictionary with values given by xarray.Index objects or anything that
        may be cast to pandas.Index objects.
    fill_value : scalar, optional
        Value to use for newly missing values
    skip_align_args : list of int, optional
        Optional arguments in `objects` that are not included in alignment.

    Returns
    -------
    variables : dict
        Dictionary of Variable objects.
    coord_names : set
        Set of coordinate names.
    dims : dict
        Dictionary mapping from dimension names to sizes.
    attrs : dict
        Dictionary of attributes

    Raises
    ------
    MergeError if the merge cannot be done successfully.
    """
    from xarray.core.dataarray import DataArray
    from xarray.core.dataset import Dataset

    _assert_compat_valid(compat)

    objects = list(objects)
    if skip_align_args is None:
        skip_align_args = []

    skip_align_objs = [(pos, objects.pop(pos)) for pos in skip_align_args]

    coerced = coerce_pandas_values(objects)
    aligned = deep_align(
        coerced, join=join, copy=False, indexes=indexes, fill_value=fill_value
    )

    for pos, obj in skip_align_objs:
        aligned.insert(pos, obj)

    collected = collect_variables_and_indexes(aligned, indexes=indexes)
    prioritized = _get_priority_vars_and_indexes(aligned, priority_arg, compat=compat)
    variables, out_indexes = merge_collected(
        collected, prioritized, compat=compat, combine_attrs=combine_attrs
    )

    dims = calculate_dimensions(variables)

    coord_names, noncoord_names = determine_coords(coerced)
    if explicit_coords is not None:
        assert_valid_explicit_coords(variables, dims, explicit_coords)
        coord_names.update(explicit_coords)
    for dim, size in dims.items():
        if dim in variables:
            coord_names.add(dim)
    ambiguous_coords = coord_names.intersection(noncoord_names)
    if ambiguous_coords:
        raise MergeError(
            "unable to determine if these variables should be "
            f"coordinates or not in the merged result: {ambiguous_coords}"
        )

    attrs = merge_attrs(
        [var.attrs for var in coerced if isinstance(var, (Dataset, DataArray))],
        combine_attrs,
    )

    return _MergeResult(variables, coord_names, dims, out_indexes, attrs)


def merge(
    objects: Iterable[DataArray | CoercibleMapping],
    compat: CompatOptions = "no_conflicts",
    join: JoinOptions = "outer",
    fill_value: object = dtypes.NA,
    combine_attrs: CombineAttrsOptions = "override",
) -> Dataset:
    """Merge any number of xarray objects into a single Dataset as variables.

    Parameters
    ----------
    objects : iterable of Dataset or iterable of DataArray or iterable of dict-like
        Merge together all variables from these objects. If any of them are
        DataArray objects, they must have a name.
    compat : {"identical", "equals", "broadcast_equals", "no_conflicts", \
              "override", "minimal"}, default: "no_conflicts"
        String indicating how to compare variables of the same name for
        potential conflicts:

        - "identical": all values, dimensions and attributes must be the
          same.
        - "equals": all values and dimensions must be the same.
        - "broadcast_equals": all values must be equal when variables are
          broadcast against each other to ensure common dimensions.
        - "no_conflicts": only values which are not null in both datasets
          must be equal. The returned dataset then contains the combination
          of all non-null values.
        - "override": skip comparing and pick variable from first dataset
        - "minimal": drop conflicting coordinates

    join : {"outer", "inner", "left", "right", "exact", "override"}, default: "outer"
        String indicating how to combine differing indexes in objects.

        - "outer": use the union of object indexes
        - "inner": use the intersection of object indexes
        - "left": use indexes from the first object with each dimension
        - "right": use indexes from the last object with each dimension
        - "exact": instead of aligning, raise `ValueError` when indexes to be
          aligned are not equal
        - "override": if indexes are of same size, rewrite indexes to be
          those of the first object with that dimension. Indexes for the same
          dimension must have the same size in all objects.

    fill_value : scalar or dict-like, optional
        Value to use for newly missing values. If a dict-like, maps
        variable names to fill values. Use a data array's name to
        refer to its values.
    combine_attrs : {"drop", "identical", "no_conflicts", "drop_conflicts", \
                     "override"} or callable, default: "override"
        A callable or a string indicating how to combine attrs of the objects being
        merged:

        - "drop": empty attrs on returned Dataset.
        - "identical": all attrs must be the same on every object.
        - "no_conflicts": attrs from all objects are combined, any that have
          the same name must also have the same value.
        - "drop_conflicts": attrs from all objects are combined, any that have
          the same name but different values are dropped.
        - "override": skip comparing and copy attrs from the first dataset to
          the result.

        If a callable, it must expect a sequence of ``attrs`` dicts and a context object
        as its only parameters.

    Returns
    -------
    Dataset
        Dataset with combined variables from each object.

    Examples
    --------
    >>> x = xr.DataArray(
    ...     [[1.0, 2.0], [3.0, 5.0]],
    ...     dims=("lat", "lon"),
    ...     coords={"lat": [35.0, 40.0], "lon": [100.0, 120.0]},
    ...     name="var1",
    ... )
    >>> y = xr.DataArray(
    ...     [[5.0, 6.0], [7.0, 8.0]],
    ...     dims=("lat", "lon"),
    ...     coords={"lat": [35.0, 42.0], "lon": [100.0, 150.0]},
    ...     name="var2",
    ... )
    >>> z = xr.DataArray(
    ...     [[0.0, 3.0], [4.0, 9.0]],
    ...     dims=("time", "lon"),
    ...     coords={"time": [30.0, 60.0], "lon": [100.0, 150.0]},
    ...     name="var3",
    ... )

    >>> x
    <xarray.DataArray 'var1' (lat: 2, lon: 2)>
    array([[1., 2.],
           [3., 5.]])
    Coordinates:
      * lat      (lat) float64 35.0 40.0
      * lon      (lon) float64 100.0 120.0

    >>> y
    <xarray.DataArray 'var2' (lat: 2, lon: 2)>
    array([[5., 6.],
           [7., 8.]])
    Coordinates:
      * lat      (lat) float64 35.0 42.0
      * lon      (lon) float64 100.0 150.0

    >>> z
    <xarray.DataArray 'var3' (time: 2, lon: 2)>
    array([[0., 3.],
           [4., 9.]])
    Coordinates:
      * time     (time) float64 30.0 60.0
      * lon      (lon) float64 100.0 150.0

    >>> xr.merge([x, y, z])
    <xarray.Dataset>
    Dimensions:  (lat: 3, lon: 3, time: 2)
    Coordinates:
      * lat      (lat) float64 35.0 40.0 42.0
      * lon      (lon) float64 100.0 120.0 150.0
      * time     (time) float64 30.0 60.0
    Data variables:
        var1     (lat, lon) float64 1.0 2.0 nan 3.0 5.0 nan nan nan nan
        var2     (lat, lon) float64 5.0 nan 6.0 nan nan nan 7.0 nan 8.0
        var3     (time, lon) float64 0.0 nan 3.0 4.0 nan 9.0

    >>> xr.merge([x, y, z], compat="identical")
    <xarray.Dataset>
    Dimensions:  (lat: 3, lon: 3, time: 2)
    Coordinates:
      * lat      (lat) float64 35.0 40.0 42.0
      * lon      (lon) float64 100.0 120.0 150.0
      * time     (time) float64 30.0 60.0
    Data variables:
        var1     (lat, lon) float64 1.0 2.0 nan 3.0 5.0 nan nan nan nan
        var2     (lat, lon) float64 5.0 nan 6.0 nan nan nan 7.0 nan 8.0
        var3     (time, lon) float64 0.0 nan 3.0 4.0 nan 9.0

    >>> xr.merge([x, y, z], compat="equals")
    <xarray.Dataset>
    Dimensions:  (lat: 3, lon: 3, time: 2)
    Coordinates:
      * lat      (lat) float64 35.0 40.0 42.0
      * lon      (lon) float64 100.0 120.0 150.0
      * time     (time) float64 30.0 60.0
    Data variables:
        var1     (lat, lon) float64 1.0 2.0 nan 3.0 5.0 nan nan nan nan
        var2     (lat, lon) float64 5.0 nan 6.0 nan nan nan 7.0 nan 8.0
        var3     (time, lon) float64 0.0 nan 3.0 4.0 nan 9.0

    >>> xr.merge([x, y, z], compat="equals", fill_value=-999.0)
    <xarray.Dataset>
    Dimensions:  (lat: 3, lon: 3, time: 2)
    Coordinates:
      * lat      (lat) float64 35.0 40.0 42.0
      * lon      (lon) float64 100.0 120.0 150.0
      * time     (time) float64 30.0 60.0
    Data variables:
        var1     (lat, lon) float64 1.0 2.0 -999.0 3.0 ... -999.0 -999.0 -999.0
        var2     (lat, lon) float64 5.0 -999.0 6.0 -999.0 ... -999.0 7.0 -999.0 8.0
        var3     (time, lon) float64 0.0 -999.0 3.0 4.0 -999.0 9.0

    >>> xr.merge([x, y, z], join="override")
    <xarray.Dataset>
    Dimensions:  (lat: 2, lon: 2, time: 2)
    Coordinates:
      * lat      (lat) float64 35.0 40.0
      * lon      (lon) float64 100.0 120.0
      * time     (time) float64 30.0 60.0
    Data variables:
        var1     (lat, lon) float64 1.0 2.0 3.0 5.0
        var2     (lat, lon) float64 5.0 6.0 7.0 8.0
        var3     (time, lon) float64 0.0 3.0 4.0 9.0

    >>> xr.merge([x, y, z], join="inner")
    <xarray.Dataset>
    Dimensions:  (lat: 1, lon: 1, time: 2)
    Coordinates:
      * lat      (lat) float64 35.0
      * lon      (lon) float64 100.0
      * time     (time) float64 30.0 60.0
    Data variables:
        var1     (lat, lon) float64 1.0
        var2     (lat, lon) float64 5.0
        var3     (time, lon) float64 0.0 4.0

    >>> xr.merge([x, y, z], compat="identical", join="inner")
    <xarray.Dataset>
    Dimensions:  (lat: 1, lon: 1, time: 2)
    Coordinates:
      * lat      (lat) float64 35.0
      * lon      (lon) float64 100.0
      * time     (time) float64 30.0 60.0
    Data variables:
        var1     (lat, lon) float64 1.0
        var2     (lat, lon) float64 5.0
        var3     (time, lon) float64 0.0 4.0

    >>> xr.merge([x, y, z], compat="broadcast_equals", join="outer")
    <xarray.Dataset>
    Dimensions:  (lat: 3, lon: 3, time: 2)
    Coordinates:
      * lat      (lat) float64 35.0 40.0 42.0
      * lon      (lon) float64 100.0 120.0 150.0
      * time     (time) float64 30.0 60.0
    Data variables:
        var1     (lat, lon) float64 1.0 2.0 nan 3.0 5.0 nan nan nan nan
        var2     (lat, lon) float64 5.0 nan 6.0 nan nan nan 7.0 nan 8.0
        var3     (time, lon) float64 0.0 nan 3.0 4.0 nan 9.0

    >>> xr.merge([x, y, z], join="exact")
    Traceback (most recent call last):
    ...
    ValueError: cannot align objects with join='exact' where ...

    Raises
    ------
    xarray.MergeError
        If any variables with the same name have conflicting values.

    See also
    --------
    concat
    combine_nested
    combine_by_coords
    """

    from xarray.core.coordinates import Coordinates
    from xarray.core.dataarray import DataArray
    from xarray.core.dataset import Dataset

    dict_like_objects = []
    for obj in objects:
        if not isinstance(obj, (DataArray, Dataset, Coordinates, dict)):
            raise TypeError(
                "objects must be an iterable containing only "
                "Dataset(s), DataArray(s), and dictionaries."
            )

        if isinstance(obj, DataArray):
            obj = obj.to_dataset(promote_attrs=True)
        elif isinstance(obj, Coordinates):
            obj = obj.to_dataset()
        dict_like_objects.append(obj)

    merge_result = merge_core(
        dict_like_objects,
        compat,
        join,
        combine_attrs=combine_attrs,
        fill_value=fill_value,
    )
    return Dataset._construct_direct(**merge_result._asdict())


def dataset_merge_method(
    dataset: Dataset,
    other: CoercibleMapping,
    overwrite_vars: Hashable | Iterable[Hashable],
    compat: CompatOptions,
    join: JoinOptions,
    fill_value: Any,
    combine_attrs: CombineAttrsOptions,
) -> _MergeResult:
    """Guts of the Dataset.merge method."""
    # we are locked into supporting overwrite_vars for the Dataset.merge
    # method due for backwards compatibility
    # TODO: consider deprecating it?

    if not isinstance(overwrite_vars, str) and isinstance(overwrite_vars, Iterable):
        overwrite_vars = set(overwrite_vars)
    else:
        overwrite_vars = {overwrite_vars}

    if not overwrite_vars:
        objs = [dataset, other]
        priority_arg = None
    elif overwrite_vars == set(other):
        objs = [dataset, other]
        priority_arg = 1
    else:
        other_overwrite: dict[Hashable, CoercibleValue] = {}
        other_no_overwrite: dict[Hashable, CoercibleValue] = {}
        for k, v in other.items():
            if k in overwrite_vars:
                other_overwrite[k] = v
            else:
                other_no_overwrite[k] = v
        objs = [dataset, other_no_overwrite, other_overwrite]
        priority_arg = 2

    return merge_core(
        objs,
        compat,
        join,
        priority_arg=priority_arg,
        fill_value=fill_value,
        combine_attrs=combine_attrs,
    )


def dataset_update_method(dataset: Dataset, other: CoercibleMapping) -> _MergeResult:
    """Guts of the Dataset.update method.

    This drops a duplicated coordinates from `other` if `other` is not an
    `xarray.Dataset`, e.g., if it's a dict with DataArray values (GH2068,
    GH2180).
    """
    from xarray.core.dataarray import DataArray
    from xarray.core.dataset import Dataset

    if not isinstance(other, Dataset):
        other = dict(other)
        for key, value in other.items():
            if isinstance(value, DataArray):
                # drop conflicting coordinates
                coord_names = [
                    c
                    for c in value.coords
                    if c not in value.dims and c in dataset.coords
                ]
                if coord_names:
                    other[key] = value.drop_vars(coord_names)

    return merge_core(
        [dataset, other],
        priority_arg=1,
        indexes=dataset.xindexes,
        combine_attrs="override",
    )<|MERGE_RESOLUTION|>--- conflicted
+++ resolved
@@ -561,71 +561,11 @@
     return variables, out_indexes
 
 
-<<<<<<< HEAD
-def assert_valid_explicit_coords(variables, dims, explicit_coords):
-=======
-def merge_data_and_coords(
-    data_vars: Mapping[Any, Any],
-    coords: Mapping[Any, Any],
-    compat: CompatOptions = "broadcast_equals",
-    join: JoinOptions = "outer",
-) -> _MergeResult:
-    """Used in Dataset.__init__."""
-    indexes, coords = _create_indexes_from_coords(coords, data_vars)
-    objects = [data_vars, coords]
-    explicit_coords = coords.keys()
-    return merge_core(
-        objects,
-        compat,
-        join,
-        explicit_coords=explicit_coords,
-        indexes=Indexes(indexes, coords),
-    )
-
-
-def _create_indexes_from_coords(
-    coords: Mapping[Any, Any], data_vars: Mapping[Any, Any] | None = None
-) -> tuple[dict, dict]:
-    """Maybe create default indexes from a mapping of coordinates.
-
-    Return those indexes and updated coordinates.
-    """
-    all_variables = dict(coords)
-    if data_vars is not None:
-        all_variables.update(data_vars)
-
-    indexes = {}
-    updated_coords = {}
-
-    # this is needed for backward compatibility: when a pandas multi-index
-    # is given as data variable, it is promoted as index / level coordinates
-    # TODO: depreciate this implicit behavior
-    index_vars = {
-        k: v
-        for k, v in all_variables.items()
-        if k in coords or isinstance(v, pd.MultiIndex)
-    }
-
-    for name, obj in index_vars.items():
-        variable = as_variable(obj, name=name)
-
-        if variable.dims == (name,):
-            idx, idx_vars = create_default_index_implicit(variable, all_variables)
-            indexes.update({k: idx for k in idx_vars})
-            updated_coords.update(idx_vars)
-            all_variables.update(idx_vars)
-        else:
-            updated_coords[name] = obj
-
-    return indexes, updated_coords
-
-
 def assert_valid_explicit_coords(
     variables: Mapping[Any, Any],
     dims: Mapping[Any, int],
     explicit_coords: Iterable[Hashable],
 ) -> None:
->>>>>>> a47ff4ed
     """Validate explicit coordinate names/dims.
 
     Raise a MergeError if an explicit coord shares a name with a dimension
