import functools
import warnings
from typing import Any, Callable, Dict

import numpy as np

from . import dtypes, duck_array_ops, utils
from .dask_array_ops import dask_rolling_wrapper
from .ops import inject_reduce_methods
from .options import _get_keep_attrs
from .pycompat import is_duck_dask_array

try:
    import bottleneck
except ImportError:
    # use numpy methods instead
    bottleneck = None


_ROLLING_REDUCE_DOCSTRING_TEMPLATE = """\
Reduce this object's data windows by applying `{name}` along its dimension.

Parameters
----------
keep_attrs : bool, default: None
    If True, the attributes (``attrs``) will be copied from the original
    object to the new one. If False, the new object will be returned
    without attributes. If None uses the global default.
**kwargs : dict
    Additional keyword arguments passed on to `{name}`.

Returns
-------
reduced : same type as caller
    New object with `{name}` applied along its rolling dimnension.
"""


class Rolling:
    """A object that implements the moving window pattern.

    See Also
    --------
    xarray.Dataset.groupby
    xarray.DataArray.groupby
    xarray.Dataset.rolling
    xarray.DataArray.rolling
    """

    __slots__ = ("obj", "window", "min_periods", "center", "dim", "keep_attrs")
    _attributes = ("window", "min_periods", "center", "dim", "keep_attrs")

    def __init__(self, obj, windows, min_periods=None, center=False, keep_attrs=None):
        """
        Moving window object.

        Parameters
        ----------
        obj : Dataset or DataArray
            Object to window.
        windows : mapping of hashable to int
            A mapping from the name of the dimension to create the rolling
            window along (e.g. `time`) to the size of the moving window.
        min_periods : int, default: None
            Minimum number of observations in window required to have a value
            (otherwise result is NA). The default, None, is equivalent to
            setting min_periods equal to the size of the window.
        center : bool, default: False
            Set the labels at the center of the window.

        Returns
        -------
        rolling : type of input argument
        """
        self.dim, self.window = [], []
        for d, w in windows.items():
            self.dim.append(d)
            if w <= 0:
                raise ValueError("window must be > 0")
            self.window.append(w)

        self.center = self._mapping_to_list(center, default=False)
        self.obj = obj

        # attributes
        if min_periods is not None and min_periods <= 0:
            raise ValueError("min_periods must be greater than zero or None")

        self.min_periods = np.prod(self.window) if min_periods is None else min_periods

        if keep_attrs is not None:
            warnings.warn(
                "Passing ``keep_attrs`` to ``rolling`` is deprecated and will raise an"
                " error in xarray 0.18. Please pass ``keep_attrs`` directly to the"
                " applied function. Note that keep_attrs is now True per default.",
                FutureWarning,
            )
        self.keep_attrs = keep_attrs

    def __repr__(self):
        """provide a nice str repr of our rolling object"""

        attrs = [
            "{k}->{v}{c}".format(k=k, v=w, c="(center)" if c else "")
            for k, w, c in zip(self.dim, self.window, self.center)
        ]
        return "{klass} [{attrs}]".format(
            klass=self.__class__.__name__, attrs=",".join(attrs)
        )

    def __len__(self):
        return self.obj.sizes[self.dim]

    def _reduce_method(name: str) -> Callable:  # type: ignore
        array_agg_func = getattr(duck_array_ops, name)
        bottleneck_move_func = getattr(bottleneck, "move_" + name, None)

        def method(self, keep_attrs=None, **kwargs):

            keep_attrs = self._get_keep_attrs(keep_attrs)

            return self._numpy_or_bottleneck_reduce(
                array_agg_func, bottleneck_move_func, keep_attrs=keep_attrs, **kwargs
            )

        method.__name__ = name
        method.__doc__ = _ROLLING_REDUCE_DOCSTRING_TEMPLATE.format(name=name)
        return method

    argmax = _reduce_method("argmax")
    argmin = _reduce_method("argmin")
    max = _reduce_method("max")
    min = _reduce_method("min")
    mean = _reduce_method("mean")
    prod = _reduce_method("prod")
    sum = _reduce_method("sum")
    std = _reduce_method("std")
    var = _reduce_method("var")
    median = _reduce_method("median")

    def count(self, keep_attrs=None):
        keep_attrs = self._get_keep_attrs(keep_attrs)
        rolling_count = self._counts(keep_attrs=keep_attrs)
        enough_periods = rolling_count >= self.min_periods
        return rolling_count.where(enough_periods)

    count.__doc__ = _ROLLING_REDUCE_DOCSTRING_TEMPLATE.format(name="count")

    def _mapping_to_list(
        self, arg, default=None, allow_default=True, allow_allsame=True
    ):
        if utils.is_dict_like(arg):
            if allow_default:
                return [arg.get(d, default) for d in self.dim]
            else:
                for d in self.dim:
                    if d not in arg:
                        raise KeyError(f"argument has no key {d}.")
                return [arg[d] for d in self.dim]
        elif allow_allsame:  # for single argument
            return [arg] * len(self.dim)
        elif len(self.dim) == 1:
            return [arg]
        else:
            raise ValueError(
                "Mapping argument is necessary for {}d-rolling.".format(len(self.dim))
            )

    def _get_keep_attrs(self, keep_attrs):

        if keep_attrs is None:
            # TODO: uncomment the next line and remove the others after the deprecation
            # keep_attrs = _get_keep_attrs(default=True)

            if self.keep_attrs is None:
                keep_attrs = _get_keep_attrs(default=True)
            else:
                keep_attrs = self.keep_attrs

        return keep_attrs


class DataArrayRolling(Rolling):
    __slots__ = ("window_labels", "stride")

<<<<<<< HEAD
    def __init__(self, obj, windows, min_periods=None, center=False, stride=1):
=======
    def __init__(self, obj, windows, min_periods=None, center=False, keep_attrs=None):
>>>>>>> 29560670
        """
        Moving window object for DataArray.
        You should use DataArray.rolling() method to construct this object
        instead of the class constructor.

        Parameters
        ----------
        obj : DataArray
            Object to window.
        windows : mapping of hashable to int
            A mapping from the name of the dimension to create the rolling
            exponential window along (e.g. `time`) to the size of the moving window.
        min_periods : int, default: None
            Minimum number of observations in window required to have a value
            (otherwise result is NA). The default, None, is equivalent to
            setting min_periods equal to the size of the window.
        center : bool, default: False
            Set the labels at the center of the window.
        stride : int, default 1
            Stride of the moving window

        Returns
        -------
        rolling : type of input argument

        See Also
        --------
        xarray.DataArray.rolling
        xarray.DataArray.groupby
        xarray.Dataset.rolling
        xarray.Dataset.groupby
        """
        super().__init__(
            obj, windows, min_periods=min_periods, center=center, keep_attrs=keep_attrs
        )

<<<<<<< HEAD
        if stride is None:
            self.stride = 1
        else:
            self.stride = stride

        window_labels = self.obj[self.dim]
        self.window_labels = window_labels[:: self.stride]

    def __iter__(self):
        stops = np.arange(1, len(self.window_labels) * self.stride + 1)
        starts = stops - int(self.window)
        starts[: int(self.window)] = 0

        # apply striding
        stops = stops[:: self.stride]
        starts = starts[:: self.stride]
        window_labels = self.window_labels

        for (label, start, stop) in zip(window_labels, starts, stops):
            window = self.obj.isel(**{self.dim: slice(start, stop)})
=======
        # TODO legacy attribute
        self.window_labels = self.obj[self.dim[0]]

    def __iter__(self):
        if len(self.dim) > 1:
            raise ValueError("__iter__ is only supported for 1d-rolling")
        stops = np.arange(1, len(self.window_labels) + 1)
        starts = stops - int(self.window[0])
        starts[: int(self.window[0])] = 0
        for (label, start, stop) in zip(self.window_labels, starts, stops):
            window = self.obj.isel(**{self.dim[0]: slice(start, stop)})
>>>>>>> 29560670

            counts = window.count(dim=self.dim[0])
            window = window.where(counts >= self.min_periods)

            yield (label, window)

<<<<<<< HEAD
    def construct(self, window_dim, stride=None, fill_value=dtypes.NA):
=======
    def construct(
        self,
        window_dim=None,
        stride=1,
        fill_value=dtypes.NA,
        keep_attrs=None,
        **window_dim_kwargs,
    ):
>>>>>>> 29560670
        """
        Convert this rolling object to xr.DataArray,
        where the window dimension is stacked as a new dimension

        Parameters
        ----------
        window_dim : str or mapping, optional
            A mapping from dimension name to the new window dimension names.
        stride : int or mapping of int, default: 1
            Size of stride for the rolling window.
        fill_value : default: dtypes.NA
            Filling value to match the dimension size.
        keep_attrs : bool, default: None
            If True, the attributes (``attrs``) will be copied from the original
            object to the new one. If False, the new object will be returned
            without attributes. If None uses the global default.
        **window_dim_kwargs : {dim: new_name, ...}, optional
            The keyword arguments form of ``window_dim``.

        Returns
        -------
        DataArray that is a view of the original array. The returned array is
        not writeable.

        Examples
        --------
        >>> da = xr.DataArray(np.arange(8).reshape(2, 4), dims=("a", "b"))

        >>> rolling = da.rolling(b=3)
        >>> rolling.construct("window_dim")
        <xarray.DataArray (a: 2, b: 4, window_dim: 3)>
        array([[[nan, nan,  0.],
                [nan,  0.,  1.],
                [ 0.,  1.,  2.],
                [ 1.,  2.,  3.]],
        <BLANKLINE>
               [[nan, nan,  4.],
                [nan,  4.,  5.],
                [ 4.,  5.,  6.],
                [ 5.,  6.,  7.]]])
        Dimensions without coordinates: a, b, window_dim

        >>> rolling = da.rolling(b=3, center=True)
        >>> rolling.construct("window_dim")
        <xarray.DataArray (a: 2, b: 4, window_dim: 3)>
        array([[[nan,  0.,  1.],
                [ 0.,  1.,  2.],
                [ 1.,  2.,  3.],
                [ 2.,  3., nan]],
        <BLANKLINE>
               [[nan,  4.,  5.],
                [ 4.,  5.,  6.],
                [ 5.,  6.,  7.],
                [ 6.,  7., nan]]])
        Dimensions without coordinates: a, b, window_dim

        """

        from .dataarray import DataArray

<<<<<<< HEAD
        if stride is None:
            stride = self.stride
=======
        keep_attrs = self._get_keep_attrs(keep_attrs)

        if window_dim is None:
            if len(window_dim_kwargs) == 0:
                raise ValueError(
                    "Either window_dim or window_dim_kwargs need to be specified."
                )
            window_dim = {d: window_dim_kwargs[d] for d in self.dim}

        window_dim = self._mapping_to_list(
            window_dim, allow_default=False, allow_allsame=False
        )
        stride = self._mapping_to_list(stride, default=1)
>>>>>>> 29560670

        window = self.obj.variable.rolling_window(
            self.dim, self.window, window_dim, self.center, fill_value=fill_value
        )

        attrs = self.obj.attrs if keep_attrs else {}

        result = DataArray(
            window,
            dims=self.obj.dims + tuple(window_dim),
            coords=self.obj.coords,
            attrs=attrs,
            name=self.obj.name,
        )
        return result.isel(
            **{d: slice(None, None, s) for d, s in zip(self.dim, stride)}
        )

    def reduce(self, func, keep_attrs=None, **kwargs):
        """Reduce the items in this group by applying `func` along some
        dimension(s).

        Parameters
        ----------
        func : callable
            Function which can be called in the form
            `func(x, **kwargs)` to return the result of collapsing an
            np.ndarray over an the rolling dimension.
        keep_attrs : bool, default: None
            If True, the attributes (``attrs``) will be copied from the original
            object to the new one. If False, the new object will be returned
            without attributes. If None uses the global default.
        **kwargs : dict
            Additional keyword arguments passed on to `func`.

        Returns
        -------
        reduced : DataArray
            Array with summarized data.

        Examples
        --------
        >>> da = xr.DataArray(np.arange(8).reshape(2, 4), dims=("a", "b"))
        >>> rolling = da.rolling(b=3)
        >>> rolling.construct("window_dim")
        <xarray.DataArray (a: 2, b: 4, window_dim: 3)>
        array([[[nan, nan,  0.],
                [nan,  0.,  1.],
                [ 0.,  1.,  2.],
                [ 1.,  2.,  3.]],
        <BLANKLINE>
               [[nan, nan,  4.],
                [nan,  4.,  5.],
                [ 4.,  5.,  6.],
                [ 5.,  6.,  7.]]])
        Dimensions without coordinates: a, b, window_dim

        >>> rolling.reduce(np.sum)
        <xarray.DataArray (a: 2, b: 4)>
        array([[nan, nan,  3.,  6.],
               [nan, nan, 15., 18.]])
        Dimensions without coordinates: a, b

        >>> rolling = da.rolling(b=3, min_periods=1)
        >>> rolling.reduce(np.nansum)
        <xarray.DataArray (a: 2, b: 4)>
        array([[ 0.,  1.,  3.,  6.],
               [ 4.,  9., 15., 18.]])
        Dimensions without coordinates: a, b
        """
<<<<<<< HEAD
        rolling_dim = utils.get_temp_dimname(self.obj.dims, "_rolling_dim")
        windows = self.construct(rolling_dim, stride=self.stride)
        result = windows.reduce(func, dim=rolling_dim, **kwargs)
=======

        keep_attrs = self._get_keep_attrs(keep_attrs)

        rolling_dim = {
            d: utils.get_temp_dimname(self.obj.dims, f"_rolling_dim_{d}")
            for d in self.dim
        }
        windows = self.construct(rolling_dim, keep_attrs=keep_attrs)
        result = windows.reduce(
            func, dim=list(rolling_dim.values()), keep_attrs=keep_attrs, **kwargs
        )
>>>>>>> 29560670

        # Find valid windows based on count.
        counts = self._counts(keep_attrs=False)
        return result.where(counts >= self.min_periods)

    def _counts(self, keep_attrs):
        """Number of non-nan entries in each rolling window."""

        rolling_dim = {
            d: utils.get_temp_dimname(self.obj.dims, f"_rolling_dim_{d}")
            for d in self.dim
        }
        # We use False as the fill_value instead of np.nan, since boolean
        # array is faster to be reduced than object array.
        # The use of skipna==False is also faster since it does not need to
        # copy the strided array.
        counts = (
<<<<<<< HEAD
            self.obj.notnull()
            .rolling(center=self.center, **{self.dim: self.window})
            .construct(rolling_dim, fill_value=False, stride=self.stride)
            .sum(dim=rolling_dim, skipna=False)
=======
            self.obj.notnull(keep_attrs=keep_attrs)
            .rolling(
                center={d: self.center[i] for i, d in enumerate(self.dim)},
                **{d: w for d, w in zip(self.dim, self.window)},
            )
            .construct(rolling_dim, fill_value=False, keep_attrs=keep_attrs)
            .sum(dim=list(rolling_dim.values()), skipna=False, keep_attrs=keep_attrs)
>>>>>>> 29560670
        )
        return counts

    def _bottleneck_reduce(self, func, keep_attrs, **kwargs):
        from .dataarray import DataArray

        # bottleneck doesn't allow min_count to be 0, although it should
        # work the same as if min_count = 1
        # Note bottleneck only works with 1d-rolling.
        if self.min_periods is not None and self.min_periods == 0:
            min_count = 1
        else:
            min_count = self.min_periods

        axis = self.obj.get_axis_num(self.dim[0])

        padded = self.obj.variable
        if self.center[0]:
            if is_duck_dask_array(padded.data):
                # workaround to make the padded chunk size larger than
                # self.window - 1
                shift = -(self.window[0] + 1) // 2
                offset = (self.window[0] - 1) // 2
                valid = (slice(None),) * axis + (
                    slice(offset, offset + self.obj.shape[axis]),
                )
            else:
                shift = (-self.window[0] // 2) + 1
                valid = (slice(None),) * axis + (slice(-shift, None),)
            padded = padded.pad({self.dim[0]: (0, -shift)}, mode="constant")

        if is_duck_dask_array(padded.data):
            raise AssertionError("should not be reachable")
            values = dask_rolling_wrapper(
                func, padded.data, window=self.window[0], min_count=min_count, axis=axis
            )
        else:
            values = func(
                padded.data, window=self.window[0], min_count=min_count, axis=axis
            )

        if self.center[0]:
            values = values[valid]

<<<<<<< HEAD
        return result.isel(**{self.dim: slice(None, None, self.stride)})
=======
        attrs = self.obj.attrs if keep_attrs else {}

        return DataArray(values, self.obj.coords, attrs=attrs, name=self.obj.name)
>>>>>>> 29560670

    def _numpy_or_bottleneck_reduce(
        self, array_agg_func, bottleneck_move_func, keep_attrs, **kwargs
    ):
        if "dim" in kwargs:
            warnings.warn(
                f"Reductions are applied along the rolling dimension(s) "
                f"'{self.dim}'. Passing the 'dim' kwarg to reduction "
                f"operations has no effect.",
                DeprecationWarning,
                stacklevel=3,
            )
            del kwargs["dim"]

        if (
            bottleneck_move_func is not None
            and not is_duck_dask_array(self.obj.data)
            and len(self.dim) == 1
        ):
            # TODO: renable bottleneck with dask after the issues
            # underlying https://github.com/pydata/xarray/issues/2940 are
            # fixed.
            return self._bottleneck_reduce(
                bottleneck_move_func, keep_attrs=keep_attrs, **kwargs
            )
        else:
            return self.reduce(array_agg_func, keep_attrs=keep_attrs, **kwargs)


class DatasetRolling(Rolling):
    __slots__ = ("rollings", "stride")

<<<<<<< HEAD
    def __init__(self, obj, windows, min_periods=None, center=False, stride=1):
=======
    def __init__(self, obj, windows, min_periods=None, center=False, keep_attrs=None):
>>>>>>> 29560670
        """
        Moving window object for Dataset.
        You should use Dataset.rolling() method to construct this object
        instead of the class constructor.

        Parameters
        ----------
        obj : Dataset
            Object to window.
        windows : mapping of hashable to int
            A mapping from the name of the dimension to create the rolling
            exponential window along (e.g. `time`) to the size of the moving window.
        min_periods : int, default: None
            Minimum number of observations in window required to have a value
            (otherwise result is NA). The default, None, is equivalent to
            setting min_periods equal to the size of the window.
        center : bool or mapping of hashable to bool, default: False
            Set the labels at the center of the window.
        stride : int, default 1
            Stride of the moving window

        Returns
        -------
        rolling : type of input argument

        See Also
        --------
        xarray.Dataset.rolling
        xarray.DataArray.rolling
        xarray.Dataset.groupby
        xarray.DataArray.groupby
        """
        super().__init__(obj, windows, min_periods, center, keep_attrs)
        if any(d not in self.obj.dims for d in self.dim):
            raise KeyError(self.dim)
        self.stride = stride
        # Keep each Rolling object as a dictionary
        self.rollings = {}
        for key, da in self.obj.data_vars.items():
<<<<<<< HEAD
            # keeps rollings only for the dataset depending on slf.dim
            if self.dim in da.dims:
                self.rollings[key] = DataArrayRolling(
                    da, windows, min_periods, center, stride=stride
                )

    def _dataset_implementation(self, func, **kwargs):
=======
            # keeps rollings only for the dataset depending on self.dim
            dims, center = [], {}
            for i, d in enumerate(self.dim):
                if d in da.dims:
                    dims.append(d)
                    center[d] = self.center[i]

            if len(dims) > 0:
                w = {d: windows[d] for d in dims}
                self.rollings[key] = DataArrayRolling(da, w, min_periods, center)

    def _dataset_implementation(self, func, keep_attrs, **kwargs):
>>>>>>> 29560670
        from .dataset import Dataset

        keep_attrs = self._get_keep_attrs(keep_attrs)

        reduced = {}
        for key, da in self.obj.data_vars.items():
            if any(d in da.dims for d in self.dim):
                reduced[key] = func(self.rollings[key], keep_attrs=keep_attrs, **kwargs)
            else:
<<<<<<< HEAD
                reduced[key] = self.obj[key]
        return Dataset(reduced, coords=self.obj.coords).isel(
            **{self.dim: slice(None, None, self.stride)}
        )
=======
                reduced[key] = self.obj[key].copy()
                # we need to delete the attrs of the copied DataArray
                if not keep_attrs:
                    reduced[key].attrs = {}

        attrs = self.obj.attrs if keep_attrs else {}
        return Dataset(reduced, coords=self.obj.coords, attrs=attrs)
>>>>>>> 29560670

    def reduce(self, func, keep_attrs=None, **kwargs):
        """Reduce the items in this group by applying `func` along some
        dimension(s).

        Parameters
        ----------
        func : callable
            Function which can be called in the form
            `func(x, **kwargs)` to return the result of collapsing an
            np.ndarray over an the rolling dimension.
        keep_attrs : bool, default: None
            If True, the attributes (``attrs``) will be copied from the original
            object to the new one. If False, the new object will be returned
            without attributes. If None uses the global default.
        **kwargs : dict
            Additional keyword arguments passed on to `func`.

        Returns
        -------
        reduced : DataArray
            Array with summarized data.
        """
        return self._dataset_implementation(
            functools.partial(DataArrayRolling.reduce, func=func),
            keep_attrs=keep_attrs,
            **kwargs,
        )

    def _counts(self, keep_attrs):
        return self._dataset_implementation(
            DataArrayRolling._counts, keep_attrs=keep_attrs
        )

    def _numpy_or_bottleneck_reduce(
        self, array_agg_func, bottleneck_move_func, keep_attrs, **kwargs
    ):
        return self._dataset_implementation(
            functools.partial(
                DataArrayRolling._numpy_or_bottleneck_reduce,
                array_agg_func=array_agg_func,
                bottleneck_move_func=bottleneck_move_func,
            ),
            keep_attrs=keep_attrs,
            **kwargs,
        )

<<<<<<< HEAD
    def construct(self, window_dim, stride=None, fill_value=dtypes.NA):
=======
    def construct(
        self,
        window_dim=None,
        stride=1,
        fill_value=dtypes.NA,
        keep_attrs=None,
        **window_dim_kwargs,
    ):
>>>>>>> 29560670
        """
        Convert this rolling object to xr.Dataset,
        where the window dimension is stacked as a new dimension

        Parameters
        ----------
        window_dim : str or mapping, optional
            A mapping from dimension name to the new window dimension names.
            Just a string can be used for 1d-rolling.
        stride : int, optional
            size of stride for the rolling window.
        fill_value : Any, default: dtypes.NA
            Filling value to match the dimension size.
        **window_dim_kwargs : {dim: new_name, ...}, optional
            The keyword arguments form of ``window_dim``.

        Returns
        -------
        Dataset with variables converted from rolling object.
        """

        from .dataset import Dataset

<<<<<<< HEAD
        if stride is None:
            stride = self.stride
=======
        keep_attrs = self._get_keep_attrs(keep_attrs)

        if window_dim is None:
            if len(window_dim_kwargs) == 0:
                raise ValueError(
                    "Either window_dim or window_dim_kwargs need to be specified."
                )
            window_dim = {d: window_dim_kwargs[d] for d in self.dim}

        window_dim = self._mapping_to_list(
            window_dim, allow_default=False, allow_allsame=False
        )
        stride = self._mapping_to_list(stride, default=1)
>>>>>>> 29560670

        dataset = {}
        for key, da in self.obj.data_vars.items():
            # keeps rollings only for the dataset depending on self.dim
            dims = [d for d in self.dim if d in da.dims]
            if len(dims) > 0:
                wi = {d: window_dim[i] for i, d in enumerate(self.dim) if d in da.dims}
                st = {d: stride[i] for i, d in enumerate(self.dim) if d in da.dims}

                dataset[key] = self.rollings[key].construct(
                    window_dim=wi,
                    fill_value=fill_value,
                    stride=st,
                    keep_attrs=keep_attrs,
                )
            else:
                dataset[key] = da.copy()

            # as the DataArrays can be copied we need to delete the attrs
            if not keep_attrs:
                dataset[key].attrs = {}

        attrs = self.obj.attrs if keep_attrs else {}

        return Dataset(dataset, coords=self.obj.coords, attrs=attrs).isel(
            **{d: slice(None, None, s) for d, s in zip(self.dim, stride)}
        )


class Coarsen:
    """A object that implements the coarsen.

    See Also
    --------
    Dataset.coarsen
    DataArray.coarsen
    """

    __slots__ = (
        "obj",
        "boundary",
        "coord_func",
        "windows",
        "side",
        "trim_excess",
        "keep_attrs",
    )
    _attributes = ("windows", "side", "trim_excess")

    def __init__(self, obj, windows, boundary, side, coord_func, keep_attrs):
        """
        Moving window object.

        Parameters
        ----------
        obj : Dataset or DataArray
            Object to window.
        windows : mapping of hashable to int
            A mapping from the name of the dimension to create the rolling
            exponential window along (e.g. `time`) to the size of the moving window.
        boundary : 'exact' | 'trim' | 'pad'
            If 'exact', a ValueError will be raised if dimension size is not a
            multiple of window size. If 'trim', the excess indexes are trimed.
            If 'pad', NA will be padded.
        side : 'left' or 'right' or mapping from dimension to 'left' or 'right'
        coord_func: mapping from coordinate name to func.

        Returns
        -------
        coarsen
        """
        self.obj = obj
        self.windows = windows
        self.side = side
        self.boundary = boundary
        self.keep_attrs = keep_attrs

        absent_dims = [dim for dim in windows.keys() if dim not in self.obj.dims]
        if absent_dims:
            raise ValueError(
                f"Dimensions {absent_dims!r} not found in {self.obj.__class__.__name__}."
            )
        if not utils.is_dict_like(coord_func):
            coord_func = {d: coord_func for d in self.obj.dims}
        for c in self.obj.coords:
            if c not in coord_func:
                coord_func[c] = duck_array_ops.mean
        self.coord_func = coord_func

    def __repr__(self):
        """provide a nice str repr of our coarsen object"""

        attrs = [
            "{k}->{v}".format(k=k, v=getattr(self, k))
            for k in self._attributes
            if getattr(self, k, None) is not None
        ]
        return "{klass} [{attrs}]".format(
            klass=self.__class__.__name__, attrs=",".join(attrs)
        )


class DataArrayCoarsen(Coarsen):
    __slots__ = ()

    _reduce_extra_args_docstring = """"""

    @classmethod
    def _reduce_method(cls, func: Callable, include_skipna: bool, numeric_only: bool):
        """
        Return a wrapped function for injecting reduction methods.
        see ops.inject_reduce_methods
        """
        kwargs: Dict[str, Any] = {}
        if include_skipna:
            kwargs["skipna"] = None

        def wrapped_func(self, **kwargs):
            from .dataarray import DataArray

            reduced = self.obj.variable.coarsen(
                self.windows, func, self.boundary, self.side, self.keep_attrs, **kwargs
            )
            coords = {}
            for c, v in self.obj.coords.items():
                if c == self.obj.name:
                    coords[c] = reduced
                else:
                    if any(d in self.windows for d in v.dims):
                        coords[c] = v.variable.coarsen(
                            self.windows,
                            self.coord_func[c],
                            self.boundary,
                            self.side,
                            self.keep_attrs,
                            **kwargs,
                        )
                    else:
                        coords[c] = v
            return DataArray(reduced, dims=self.obj.dims, coords=coords)

        return wrapped_func


class DatasetCoarsen(Coarsen):
    __slots__ = ()

    _reduce_extra_args_docstring = """"""

    @classmethod
    def _reduce_method(cls, func: Callable, include_skipna: bool, numeric_only: bool):
        """
        Return a wrapped function for injecting reduction methods.
        see ops.inject_reduce_methods
        """
        kwargs: Dict[str, Any] = {}
        if include_skipna:
            kwargs["skipna"] = None

        def wrapped_func(self, **kwargs):
            from .dataset import Dataset

            if self.keep_attrs:
                attrs = self.obj.attrs
            else:
                attrs = {}

            reduced = {}
            for key, da in self.obj.data_vars.items():
                reduced[key] = da.variable.coarsen(
                    self.windows, func, self.boundary, self.side, **kwargs
                )

            coords = {}
            for c, v in self.obj.coords.items():
                if any(d in self.windows for d in v.dims):
                    coords[c] = v.variable.coarsen(
                        self.windows,
                        self.coord_func[c],
                        self.boundary,
                        self.side,
                        **kwargs,
                    )
                else:
                    coords[c] = v.variable
            return Dataset(reduced, coords=coords, attrs=attrs)

        return wrapped_func


inject_reduce_methods(DataArrayCoarsen)
inject_reduce_methods(DatasetCoarsen)<|MERGE_RESOLUTION|>--- conflicted
+++ resolved
@@ -183,11 +183,7 @@
 class DataArrayRolling(Rolling):
     __slots__ = ("window_labels", "stride")
 
-<<<<<<< HEAD
-    def __init__(self, obj, windows, min_periods=None, center=False, stride=1):
-=======
-    def __init__(self, obj, windows, min_periods=None, center=False, keep_attrs=None):
->>>>>>> 29560670
+    def __init__(self, obj, windows, min_periods=None, center=False, stride=1, keep_attrs=None):
         """
         Moving window object for DataArray.
         You should use DataArray.rolling() method to construct this object
@@ -224,19 +220,20 @@
             obj, windows, min_periods=min_periods, center=center, keep_attrs=keep_attrs
         )
 
-<<<<<<< HEAD
         if stride is None:
             self.stride = 1
         else:
             self.stride = stride
 
-        window_labels = self.obj[self.dim]
+        window_labels = self.obj[self.dim[0]]
         self.window_labels = window_labels[:: self.stride]
 
     def __iter__(self):
+        if len(self.dim) > 1:
+            raise ValueError("__iter__ is only supported for 1d-rolling")
         stops = np.arange(1, len(self.window_labels) * self.stride + 1)
-        starts = stops - int(self.window)
-        starts[: int(self.window)] = 0
+        starts = stops - int(self.window[0])
+        starts[: int(self.window[0])] = 0
 
         # apply striding
         stops = stops[:: self.stride]
@@ -244,38 +241,21 @@
         window_labels = self.window_labels
 
         for (label, start, stop) in zip(window_labels, starts, stops):
-            window = self.obj.isel(**{self.dim: slice(start, stop)})
-=======
-        # TODO legacy attribute
-        self.window_labels = self.obj[self.dim[0]]
-
-    def __iter__(self):
-        if len(self.dim) > 1:
-            raise ValueError("__iter__ is only supported for 1d-rolling")
-        stops = np.arange(1, len(self.window_labels) + 1)
-        starts = stops - int(self.window[0])
-        starts[: int(self.window[0])] = 0
-        for (label, start, stop) in zip(self.window_labels, starts, stops):
             window = self.obj.isel(**{self.dim[0]: slice(start, stop)})
->>>>>>> 29560670
 
             counts = window.count(dim=self.dim[0])
             window = window.where(counts >= self.min_periods)
 
             yield (label, window)
 
-<<<<<<< HEAD
-    def construct(self, window_dim, stride=None, fill_value=dtypes.NA):
-=======
     def construct(
         self,
         window_dim=None,
-        stride=1,
+        stride=None,
         fill_value=dtypes.NA,
         keep_attrs=None,
         **window_dim_kwargs,
     ):
->>>>>>> 29560670
         """
         Convert this rolling object to xr.DataArray,
         where the window dimension is stacked as a new dimension
@@ -336,10 +316,9 @@
 
         from .dataarray import DataArray
 
-<<<<<<< HEAD
         if stride is None:
             stride = self.stride
-=======
+
         keep_attrs = self._get_keep_attrs(keep_attrs)
 
         if window_dim is None:
@@ -353,7 +332,6 @@
             window_dim, allow_default=False, allow_allsame=False
         )
         stride = self._mapping_to_list(stride, default=1)
->>>>>>> 29560670
 
         window = self.obj.variable.rolling_window(
             self.dim, self.window, window_dim, self.center, fill_value=fill_value
@@ -424,11 +402,6 @@
                [ 4.,  9., 15., 18.]])
         Dimensions without coordinates: a, b
         """
-<<<<<<< HEAD
-        rolling_dim = utils.get_temp_dimname(self.obj.dims, "_rolling_dim")
-        windows = self.construct(rolling_dim, stride=self.stride)
-        result = windows.reduce(func, dim=rolling_dim, **kwargs)
-=======
 
         keep_attrs = self._get_keep_attrs(keep_attrs)
 
@@ -436,11 +409,10 @@
             d: utils.get_temp_dimname(self.obj.dims, f"_rolling_dim_{d}")
             for d in self.dim
         }
-        windows = self.construct(rolling_dim, keep_attrs=keep_attrs)
+        windows = self.construct(rolling_dim, stride=self.stride, keep_attrs=keep_attrs)
         result = windows.reduce(
             func, dim=list(rolling_dim.values()), keep_attrs=keep_attrs, **kwargs
         )
->>>>>>> 29560670
 
         # Find valid windows based on count.
         counts = self._counts(keep_attrs=False)
@@ -458,20 +430,13 @@
         # The use of skipna==False is also faster since it does not need to
         # copy the strided array.
         counts = (
-<<<<<<< HEAD
-            self.obj.notnull()
-            .rolling(center=self.center, **{self.dim: self.window})
-            .construct(rolling_dim, fill_value=False, stride=self.stride)
-            .sum(dim=rolling_dim, skipna=False)
-=======
             self.obj.notnull(keep_attrs=keep_attrs)
             .rolling(
                 center={d: self.center[i] for i, d in enumerate(self.dim)},
                 **{d: w for d, w in zip(self.dim, self.window)},
             )
-            .construct(rolling_dim, fill_value=False, keep_attrs=keep_attrs)
+            .construct(rolling_dim, fill_value=False, stride=self.stride,  keep_attrs=keep_attrs)
             .sum(dim=list(rolling_dim.values()), skipna=False, keep_attrs=keep_attrs)
->>>>>>> 29560670
         )
         return counts
 
@@ -516,13 +481,10 @@
         if self.center[0]:
             values = values[valid]
 
-<<<<<<< HEAD
-        return result.isel(**{self.dim: slice(None, None, self.stride)})
-=======
+        values =  values.isel(**{self.dim: slice(None, None, self.stride)})
         attrs = self.obj.attrs if keep_attrs else {}
 
         return DataArray(values, self.obj.coords, attrs=attrs, name=self.obj.name)
->>>>>>> 29560670
 
     def _numpy_or_bottleneck_reduce(
         self, array_agg_func, bottleneck_move_func, keep_attrs, **kwargs
@@ -555,11 +517,7 @@
 class DatasetRolling(Rolling):
     __slots__ = ("rollings", "stride")
 
-<<<<<<< HEAD
-    def __init__(self, obj, windows, min_periods=None, center=False, stride=1):
-=======
-    def __init__(self, obj, windows, min_periods=None, center=False, keep_attrs=None):
->>>>>>> 29560670
+    def __init__(self, obj, windows, min_periods=None, center=False, stride=1, keep_attrs=None):
         """
         Moving window object for Dataset.
         You should use Dataset.rolling() method to construct this object
@@ -599,15 +557,6 @@
         # Keep each Rolling object as a dictionary
         self.rollings = {}
         for key, da in self.obj.data_vars.items():
-<<<<<<< HEAD
-            # keeps rollings only for the dataset depending on slf.dim
-            if self.dim in da.dims:
-                self.rollings[key] = DataArrayRolling(
-                    da, windows, min_periods, center, stride=stride
-                )
-
-    def _dataset_implementation(self, func, **kwargs):
-=======
             # keeps rollings only for the dataset depending on self.dim
             dims, center = [], {}
             for i, d in enumerate(self.dim):
@@ -617,10 +566,9 @@
 
             if len(dims) > 0:
                 w = {d: windows[d] for d in dims}
-                self.rollings[key] = DataArrayRolling(da, w, min_periods, center)
+                self.rollings[key] = DataArrayRolling(da, w, min_periods, center, stride=stride)
 
     def _dataset_implementation(self, func, keep_attrs, **kwargs):
->>>>>>> 29560670
         from .dataset import Dataset
 
         keep_attrs = self._get_keep_attrs(keep_attrs)
@@ -630,20 +578,15 @@
             if any(d in da.dims for d in self.dim):
                 reduced[key] = func(self.rollings[key], keep_attrs=keep_attrs, **kwargs)
             else:
-<<<<<<< HEAD
-                reduced[key] = self.obj[key]
-        return Dataset(reduced, coords=self.obj.coords).isel(
-            **{self.dim: slice(None, None, self.stride)}
-        )
-=======
                 reduced[key] = self.obj[key].copy()
                 # we need to delete the attrs of the copied DataArray
                 if not keep_attrs:
                     reduced[key].attrs = {}
 
         attrs = self.obj.attrs if keep_attrs else {}
-        return Dataset(reduced, coords=self.obj.coords, attrs=attrs)
->>>>>>> 29560670
+        return Dataset(reduced, coords=self.obj.coords, attrs=attrs).isel(
+            **{self.dim: slice(None, None, self.stride)}
+        )
 
     def reduce(self, func, keep_attrs=None, **kwargs):
         """Reduce the items in this group by applying `func` along some
@@ -691,18 +634,14 @@
             **kwargs,
         )
 
-<<<<<<< HEAD
-    def construct(self, window_dim, stride=None, fill_value=dtypes.NA):
-=======
     def construct(
         self,
         window_dim=None,
-        stride=1,
+        stride=None,
         fill_value=dtypes.NA,
         keep_attrs=None,
         **window_dim_kwargs,
     ):
->>>>>>> 29560670
         """
         Convert this rolling object to xr.Dataset,
         where the window dimension is stacked as a new dimension
@@ -726,10 +665,8 @@
 
         from .dataset import Dataset
 
-<<<<<<< HEAD
         if stride is None:
             stride = self.stride
-=======
         keep_attrs = self._get_keep_attrs(keep_attrs)
 
         if window_dim is None:
@@ -743,7 +680,6 @@
             window_dim, allow_default=False, allow_allsame=False
         )
         stride = self._mapping_to_list(stride, default=1)
->>>>>>> 29560670
 
         dataset = {}
         for key, da in self.obj.data_vars.items():
