import functools
import warnings
from typing import Any, Callable, Dict

import numpy as np

from . import dtypes, duck_array_ops, utils
from .arithmetic import CoarsenArithmetic
from .dask_array_ops import dask_rolling_wrapper
from .options import _get_keep_attrs
from .pycompat import is_duck_dask_array

try:
    import bottleneck
except ImportError:
    # use numpy methods instead
    bottleneck = None


_ROLLING_REDUCE_DOCSTRING_TEMPLATE = """\
Reduce this object's data windows by applying `{name}` along its dimension.

Parameters
----------
keep_attrs : bool, default: None
    If True, the attributes (``attrs``) will be copied from the original
    object to the new one. If False, the new object will be returned
    without attributes. If None uses the global default.
**kwargs : dict
    Additional keyword arguments passed on to `{name}`.

Returns
-------
reduced : same type as caller
    New object with `{name}` applied along its rolling dimnension.
"""


class Rolling:
    """A object that implements the moving window pattern.

    See Also
    --------
    xarray.Dataset.groupby
    xarray.DataArray.groupby
    xarray.Dataset.rolling
    xarray.DataArray.rolling
    """

    __slots__ = ("obj", "window", "min_periods", "center", "dim", "keep_attrs")
    _attributes = ("window", "min_periods", "center", "dim", "keep_attrs")

    def __init__(self, obj, windows, min_periods=None, center=False, keep_attrs=None):
        """
        Moving window object.

        Parameters
        ----------
        obj : Dataset or DataArray
            Object to window.
        windows : mapping of hashable to int
            A mapping from the name of the dimension to create the rolling
            window along (e.g. `time`) to the size of the moving window.
        min_periods : int, default: None
            Minimum number of observations in window required to have a value
            (otherwise result is NA). The default, None, is equivalent to
            setting min_periods equal to the size of the window.
        center : bool, default: False
            Set the labels at the center of the window.

        Returns
        -------
        rolling : type of input argument
        """
        self.dim, self.window = [], []
        for d, w in windows.items():
            self.dim.append(d)
            if w <= 0:
                raise ValueError("window must be > 0")
            self.window.append(w)

        self.center = self._mapping_to_list(center, default=False)
        self.obj = obj

        # attributes
        if min_periods is not None and min_periods <= 0:
            raise ValueError("min_periods must be greater than zero or None")

        self.min_periods = np.prod(self.window) if min_periods is None else min_periods

        if keep_attrs is not None:
            warnings.warn(
                "Passing ``keep_attrs`` to ``rolling`` is deprecated and will raise an"
                " error in xarray 0.18. Please pass ``keep_attrs`` directly to the"
                " applied function. Note that keep_attrs is now True per default.",
                FutureWarning,
            )
        self.keep_attrs = keep_attrs

    def __repr__(self):
        """provide a nice str repr of our rolling object"""

        attrs = [
            "{k}->{v}{c}".format(k=k, v=w, c="(center)" if c else "")
            for k, w, c in zip(self.dim, self.window, self.center)
        ]
        return "{klass} [{attrs}]".format(
            klass=self.__class__.__name__, attrs=",".join(attrs)
        )

    def __len__(self):
        return self.obj.sizes[self.dim]

    def _reduce_method(name: str, fillna, rolling_agg_func: Callable = None) -> Callable:  # type: ignore
        """Constructs reduction methods built on a numpy reduction function (e.g. sum),
        a bottleneck reduction function (e.g. move_sum), or a Rolling reduction (_mean)."""
        if rolling_agg_func:
            array_agg_func = None
        else:
            array_agg_func = getattr(duck_array_ops, name)

        bottleneck_move_func = getattr(bottleneck, "move_" + name, None)

        def method(self, keep_attrs=None, **kwargs):

            keep_attrs = self._get_keep_attrs(keep_attrs)

            return self._numpy_or_bottleneck_reduce(
                array_agg_func,
                bottleneck_move_func,
                rolling_agg_func,
                keep_attrs=keep_attrs,
                fillna=fillna,
                **kwargs,
            )

        method.__name__ = name
        method.__doc__ = _ROLLING_REDUCE_DOCSTRING_TEMPLATE.format(name=name)
        return method

    def _mean(self, keep_attrs, **kwargs):
        result = self.sum(keep_attrs=False, **kwargs) / self.count(keep_attrs=False)
        if keep_attrs:
            result.attrs = self.obj.attrs
        return result

    _mean.__doc__ = _ROLLING_REDUCE_DOCSTRING_TEMPLATE.format(name="mean")

    argmax = _reduce_method("argmax", dtypes.NINF)
    argmin = _reduce_method("argmin", dtypes.INF)
    max = _reduce_method("max", dtypes.NINF)
    min = _reduce_method("min", dtypes.INF)
    prod = _reduce_method("prod", 1)
    sum = _reduce_method("sum", 0)
    mean = _reduce_method("mean", None, _mean)
    std = _reduce_method("std", None)
    var = _reduce_method("var", None)
    median = _reduce_method("median", None)

    def count(self, keep_attrs=None):
        keep_attrs = self._get_keep_attrs(keep_attrs)
        rolling_count = self._counts(keep_attrs=keep_attrs)
        enough_periods = rolling_count >= self.min_periods
        return rolling_count.where(enough_periods)

    count.__doc__ = _ROLLING_REDUCE_DOCSTRING_TEMPLATE.format(name="count")

    def _mapping_to_list(
        self, arg, default=None, allow_default=True, allow_allsame=True
    ):
        if utils.is_dict_like(arg):
            if allow_default:
                return [arg.get(d, default) for d in self.dim]
            else:
                for d in self.dim:
                    if d not in arg:
                        raise KeyError(f"argument has no key {d}.")
                return [arg[d] for d in self.dim]
        elif allow_allsame:  # for single argument
            return [arg] * len(self.dim)
        elif len(self.dim) == 1:
            return [arg]
        else:
            raise ValueError(
                "Mapping argument is necessary for {}d-rolling.".format(len(self.dim))
            )

    def _get_keep_attrs(self, keep_attrs):

        if keep_attrs is None:
            # TODO: uncomment the next line and remove the others after the deprecation
            # keep_attrs = _get_keep_attrs(default=True)

            if self.keep_attrs is None:
                keep_attrs = _get_keep_attrs(default=True)
            else:
                keep_attrs = self.keep_attrs

        return keep_attrs


class DataArrayRolling(Rolling):
    __slots__ = ("window_labels",)

    def __init__(self, obj, windows, min_periods=None, center=False, keep_attrs=None):
        """
        Moving window object for DataArray.
        You should use DataArray.rolling() method to construct this object
        instead of the class constructor.

        Parameters
        ----------
        obj : DataArray
            Object to window.
        windows : mapping of hashable to int
            A mapping from the name of the dimension to create the rolling
            exponential window along (e.g. `time`) to the size of the moving window.
        min_periods : int, default: None
            Minimum number of observations in window required to have a value
            (otherwise result is NA). The default, None, is equivalent to
            setting min_periods equal to the size of the window.
        center : bool, default: False
            Set the labels at the center of the window.

        Returns
        -------
        rolling : type of input argument

        See Also
        --------
        xarray.DataArray.rolling
        xarray.DataArray.groupby
        xarray.Dataset.rolling
        xarray.Dataset.groupby
        """
        super().__init__(
            obj, windows, min_periods=min_periods, center=center, keep_attrs=keep_attrs
        )

        # TODO legacy attribute
        self.window_labels = self.obj[self.dim[0]]

    def __iter__(self):
        if len(self.dim) > 1:
            raise ValueError("__iter__ is only supported for 1d-rolling")
        stops = np.arange(1, len(self.window_labels) + 1)
        starts = stops - int(self.window[0])
        starts[: int(self.window[0])] = 0
        for (label, start, stop) in zip(self.window_labels, starts, stops):
            window = self.obj.isel(**{self.dim[0]: slice(start, stop)})

            counts = window.count(dim=self.dim[0])
            window = window.where(counts >= self.min_periods)

            yield (label, window)

    def construct(
        self,
        window_dim=None,
        stride=1,
        fill_value=dtypes.NA,
        keep_attrs=None,
        **window_dim_kwargs,
    ):
        """
        Convert this rolling object to xr.DataArray,
        where the window dimension is stacked as a new dimension

        Parameters
        ----------
        window_dim : str or mapping, optional
            A mapping from dimension name to the new window dimension names.
        stride : int or mapping of int, default: 1
            Size of stride for the rolling window.
        fill_value : default: dtypes.NA
            Filling value to match the dimension size.
        keep_attrs : bool, default: None
            If True, the attributes (``attrs``) will be copied from the original
            object to the new one. If False, the new object will be returned
            without attributes. If None uses the global default.
        **window_dim_kwargs : {dim: new_name, ...}, optional
            The keyword arguments form of ``window_dim``.

        Returns
        -------
        DataArray that is a view of the original array. The returned array is
        not writeable.

        Examples
        --------
        >>> da = xr.DataArray(np.arange(8).reshape(2, 4), dims=("a", "b"))

        >>> rolling = da.rolling(b=3)
        >>> rolling.construct("window_dim")
        <xarray.DataArray (a: 2, b: 4, window_dim: 3)>
        array([[[nan, nan,  0.],
                [nan,  0.,  1.],
                [ 0.,  1.,  2.],
                [ 1.,  2.,  3.]],
        <BLANKLINE>
               [[nan, nan,  4.],
                [nan,  4.,  5.],
                [ 4.,  5.,  6.],
                [ 5.,  6.,  7.]]])
        Dimensions without coordinates: a, b, window_dim

        >>> rolling = da.rolling(b=3, center=True)
        >>> rolling.construct("window_dim")
        <xarray.DataArray (a: 2, b: 4, window_dim: 3)>
        array([[[nan,  0.,  1.],
                [ 0.,  1.,  2.],
                [ 1.,  2.,  3.],
                [ 2.,  3., nan]],
        <BLANKLINE>
               [[nan,  4.,  5.],
                [ 4.,  5.,  6.],
                [ 5.,  6.,  7.],
                [ 6.,  7., nan]]])
        Dimensions without coordinates: a, b, window_dim

        """

        return self._construct(
            self.obj,
            window_dim=window_dim,
            stride=stride,
            fill_value=fill_value,
            keep_attrs=keep_attrs,
            **window_dim_kwargs,
        )

    def _construct(
        self,
        obj,
        window_dim=None,
        stride=1,
        fill_value=dtypes.NA,
        keep_attrs=None,
        **window_dim_kwargs,
    ):
        from .dataarray import DataArray

        keep_attrs = self._get_keep_attrs(keep_attrs)

        if window_dim is None:
            if len(window_dim_kwargs) == 0:
                raise ValueError(
                    "Either window_dim or window_dim_kwargs need to be specified."
                )
            window_dim = {d: window_dim_kwargs[d] for d in self.dim}

        window_dim = self._mapping_to_list(
            window_dim, allow_default=False, allow_allsame=False
        )
        stride = self._mapping_to_list(stride, default=1)

        window = obj.variable.rolling_window(
            self.dim, self.window, window_dim, self.center, fill_value=fill_value
        )

        attrs = obj.attrs if keep_attrs else {}

        result = DataArray(
            window,
            dims=obj.dims + tuple(window_dim),
            coords=obj.coords,
            attrs=attrs,
            name=obj.name,
        )
        return result.isel(
            **{d: slice(None, None, s) for d, s in zip(self.dim, stride)}
        )

    def reduce(self, func, keep_attrs=None, **kwargs):
        """Reduce the items in this group by applying `func` along some
        dimension(s).

        Parameters
        ----------
        func : callable
            Function which can be called in the form
            `func(x, **kwargs)` to return the result of collapsing an
            np.ndarray over an the rolling dimension.
        keep_attrs : bool, default: None
            If True, the attributes (``attrs``) will be copied from the original
            object to the new one. If False, the new object will be returned
            without attributes. If None uses the global default.
        **kwargs : dict
            Additional keyword arguments passed on to `func`.

        Returns
        -------
        reduced : DataArray
            Array with summarized data.

        Examples
        --------
        >>> da = xr.DataArray(np.arange(8).reshape(2, 4), dims=("a", "b"))
        >>> rolling = da.rolling(b=3)
        >>> rolling.construct("window_dim")
        <xarray.DataArray (a: 2, b: 4, window_dim: 3)>
        array([[[nan, nan,  0.],
                [nan,  0.,  1.],
                [ 0.,  1.,  2.],
                [ 1.,  2.,  3.]],
        <BLANKLINE>
               [[nan, nan,  4.],
                [nan,  4.,  5.],
                [ 4.,  5.,  6.],
                [ 5.,  6.,  7.]]])
        Dimensions without coordinates: a, b, window_dim

        >>> rolling.reduce(np.sum)
        <xarray.DataArray (a: 2, b: 4)>
        array([[nan, nan,  3.,  6.],
               [nan, nan, 15., 18.]])
        Dimensions without coordinates: a, b

        >>> rolling = da.rolling(b=3, min_periods=1)
        >>> rolling.reduce(np.nansum)
        <xarray.DataArray (a: 2, b: 4)>
        array([[ 0.,  1.,  3.,  6.],
               [ 4.,  9., 15., 18.]])
        Dimensions without coordinates: a, b
        """

        keep_attrs = self._get_keep_attrs(keep_attrs)

        rolling_dim = {
            d: utils.get_temp_dimname(self.obj.dims, f"_rolling_dim_{d}")
            for d in self.dim
        }

        # save memory with reductions GH4325
        fillna = kwargs.pop("fillna", dtypes.NA)
        if fillna is not dtypes.NA:
            obj = self.obj.fillna(fillna)
        else:
            obj = self.obj

        windows = self._construct(
            obj, rolling_dim, keep_attrs=keep_attrs, fill_value=fillna
        )

        result = windows.reduce(
            func, dim=list(rolling_dim.values()), keep_attrs=keep_attrs, **kwargs
        )

        # Find valid windows based on count.
        counts = self._counts(keep_attrs=False)
        return result.where(counts >= self.min_periods)

    def _counts(self, keep_attrs):
        """Number of non-nan entries in each rolling window."""

        rolling_dim = {
            d: utils.get_temp_dimname(self.obj.dims, f"_rolling_dim_{d}")
            for d in self.dim
        }
        # We use False as the fill_value instead of np.nan, since boolean
        # array is faster to be reduced than object array.
        # The use of skipna==False is also faster since it does not need to
        # copy the strided array.
        counts = (
            self.obj.notnull(keep_attrs=keep_attrs)
            .rolling(
                center={d: self.center[i] for i, d in enumerate(self.dim)},
                **{d: w for d, w in zip(self.dim, self.window)},
            )
            .construct(rolling_dim, fill_value=False, keep_attrs=keep_attrs)
            .sum(dim=list(rolling_dim.values()), skipna=False, keep_attrs=keep_attrs)
        )
        return counts

    def _bottleneck_reduce(self, func, keep_attrs, **kwargs):
        from .dataarray import DataArray

        # bottleneck doesn't allow min_count to be 0, although it should
        # work the same as if min_count = 1
        # Note bottleneck only works with 1d-rolling.
        if self.min_periods is not None and self.min_periods == 0:
            min_count = 1
        else:
            min_count = self.min_periods

        axis = self.obj.get_axis_num(self.dim[0])

        padded = self.obj.variable
        if self.center[0]:
            if is_duck_dask_array(padded.data):
                # workaround to make the padded chunk size larger than
                # self.window - 1
                shift = -(self.window[0] + 1) // 2
                offset = (self.window[0] - 1) // 2
                valid = (slice(None),) * axis + (
                    slice(offset, offset + self.obj.shape[axis]),
                )
            else:
                shift = (-self.window[0] // 2) + 1
                valid = (slice(None),) * axis + (slice(-shift, None),)
            padded = padded.pad({self.dim[0]: (0, -shift)}, mode="constant")

        if is_duck_dask_array(padded.data):
            raise AssertionError("should not be reachable")
            values = dask_rolling_wrapper(
                func, padded.data, window=self.window[0], min_count=min_count, axis=axis
            )
        else:
            values = func(
                padded.data, window=self.window[0], min_count=min_count, axis=axis
            )

        if self.center[0]:
            values = values[valid]

        attrs = self.obj.attrs if keep_attrs else {}

        return DataArray(values, self.obj.coords, attrs=attrs, name=self.obj.name)

    def _numpy_or_bottleneck_reduce(
        self,
        array_agg_func,
        bottleneck_move_func,
        rolling_agg_func,
        keep_attrs,
        fillna,
        **kwargs,
    ):
        if "dim" in kwargs:
            warnings.warn(
                f"Reductions are applied along the rolling dimension(s) "
                f"'{self.dim}'. Passing the 'dim' kwarg to reduction "
                f"operations has no effect.",
                DeprecationWarning,
                stacklevel=3,
            )
            del kwargs["dim"]

        if (
            bottleneck_move_func is not None
            and not is_duck_dask_array(self.obj.data)
            and len(self.dim) == 1
        ):
            # TODO: renable bottleneck with dask after the issues
            # underlying https://github.com/pydata/xarray/issues/2940 are
            # fixed.
            return self._bottleneck_reduce(
                bottleneck_move_func, keep_attrs=keep_attrs, **kwargs
            )
        else:
            if rolling_agg_func:
                return rolling_agg_func(
                    self, keep_attrs=self._get_keep_attrs(keep_attrs)
                )
            if fillna is not None:
                if fillna is dtypes.INF:
                    fillna = dtypes.get_pos_infinity(self.obj.dtype, max_for_int=True)
                elif fillna is dtypes.NINF:
                    fillna = dtypes.get_neg_infinity(self.obj.dtype, min_for_int=True)
                kwargs.setdefault("skipna", False)
                kwargs.setdefault("fillna", fillna)

            return self.reduce(array_agg_func, keep_attrs=keep_attrs, **kwargs)


class DatasetRolling(Rolling):
    __slots__ = ("rollings",)

    def __init__(self, obj, windows, min_periods=None, center=False, keep_attrs=None):
        """
        Moving window object for Dataset.
        You should use Dataset.rolling() method to construct this object
        instead of the class constructor.

        Parameters
        ----------
        obj : Dataset
            Object to window.
        windows : mapping of hashable to int
            A mapping from the name of the dimension to create the rolling
            exponential window along (e.g. `time`) to the size of the moving window.
        min_periods : int, default: None
            Minimum number of observations in window required to have a value
            (otherwise result is NA). The default, None, is equivalent to
            setting min_periods equal to the size of the window.
        center : bool or mapping of hashable to bool, default: False
            Set the labels at the center of the window.

        Returns
        -------
        rolling : type of input argument

        See Also
        --------
        xarray.Dataset.rolling
        xarray.DataArray.rolling
        xarray.Dataset.groupby
        xarray.DataArray.groupby
        """
        super().__init__(obj, windows, min_periods, center, keep_attrs)
        if any(d not in self.obj.dims for d in self.dim):
            raise KeyError(self.dim)
        # Keep each Rolling object as a dictionary
        self.rollings = {}
        for key, da in self.obj.data_vars.items():
            # keeps rollings only for the dataset depending on self.dim
            dims, center = [], {}
            for i, d in enumerate(self.dim):
                if d in da.dims:
                    dims.append(d)
                    center[d] = self.center[i]

            if len(dims) > 0:
                w = {d: windows[d] for d in dims}
                self.rollings[key] = DataArrayRolling(da, w, min_periods, center)

    def _dataset_implementation(self, func, keep_attrs, **kwargs):
        from .dataset import Dataset

        keep_attrs = self._get_keep_attrs(keep_attrs)

        reduced = {}
        for key, da in self.obj.data_vars.items():
            if any(d in da.dims for d in self.dim):
                reduced[key] = func(self.rollings[key], keep_attrs=keep_attrs, **kwargs)
            else:
                reduced[key] = self.obj[key].copy()
                # we need to delete the attrs of the copied DataArray
                if not keep_attrs:
                    reduced[key].attrs = {}

        attrs = self.obj.attrs if keep_attrs else {}
        return Dataset(reduced, coords=self.obj.coords, attrs=attrs)

    def reduce(self, func, keep_attrs=None, **kwargs):
        """Reduce the items in this group by applying `func` along some
        dimension(s).

        Parameters
        ----------
        func : callable
            Function which can be called in the form
            `func(x, **kwargs)` to return the result of collapsing an
            np.ndarray over an the rolling dimension.
        keep_attrs : bool, default: None
            If True, the attributes (``attrs``) will be copied from the original
            object to the new one. If False, the new object will be returned
            without attributes. If None uses the global default.
        **kwargs : dict
            Additional keyword arguments passed on to `func`.

        Returns
        -------
        reduced : DataArray
            Array with summarized data.
        """
        return self._dataset_implementation(
            functools.partial(DataArrayRolling.reduce, func=func),
            keep_attrs=keep_attrs,
            **kwargs,
        )

    def _counts(self, keep_attrs):
        return self._dataset_implementation(
            DataArrayRolling._counts, keep_attrs=keep_attrs
        )

    def _numpy_or_bottleneck_reduce(
        self,
        array_agg_func,
        bottleneck_move_func,
        rolling_agg_func,
        keep_attrs,
        **kwargs,
    ):
        return self._dataset_implementation(
            functools.partial(
                DataArrayRolling._numpy_or_bottleneck_reduce,
                array_agg_func=array_agg_func,
                bottleneck_move_func=bottleneck_move_func,
                rolling_agg_func=rolling_agg_func,
            ),
            keep_attrs=keep_attrs,
            **kwargs,
        )

    def construct(
        self,
        window_dim=None,
        stride=1,
        fill_value=dtypes.NA,
        keep_attrs=None,
        **window_dim_kwargs,
    ):
        """
        Convert this rolling object to xr.Dataset,
        where the window dimension is stacked as a new dimension

        Parameters
        ----------
        window_dim : str or mapping, optional
            A mapping from dimension name to the new window dimension names.
            Just a string can be used for 1d-rolling.
        stride : int, optional
            size of stride for the rolling window.
        fill_value : Any, default: dtypes.NA
            Filling value to match the dimension size.
        **window_dim_kwargs : {dim: new_name, ...}, optional
            The keyword arguments form of ``window_dim``.

        Returns
        -------
        Dataset with variables converted from rolling object.
        """

        from .dataset import Dataset

        keep_attrs = self._get_keep_attrs(keep_attrs)

        if window_dim is None:
            if len(window_dim_kwargs) == 0:
                raise ValueError(
                    "Either window_dim or window_dim_kwargs need to be specified."
                )
            window_dim = {d: window_dim_kwargs[d] for d in self.dim}

        window_dim = self._mapping_to_list(
            window_dim, allow_default=False, allow_allsame=False
        )
        stride = self._mapping_to_list(stride, default=1)

        dataset = {}
        for key, da in self.obj.data_vars.items():
            # keeps rollings only for the dataset depending on self.dim
            dims = [d for d in self.dim if d in da.dims]
            if len(dims) > 0:
                wi = {d: window_dim[i] for i, d in enumerate(self.dim) if d in da.dims}
                st = {d: stride[i] for i, d in enumerate(self.dim) if d in da.dims}

                dataset[key] = self.rollings[key].construct(
                    window_dim=wi,
                    fill_value=fill_value,
                    stride=st,
                    keep_attrs=keep_attrs,
                )
            else:
                dataset[key] = da.copy()

            # as the DataArrays can be copied we need to delete the attrs
            if not keep_attrs:
                dataset[key].attrs = {}

        attrs = self.obj.attrs if keep_attrs else {}

        return Dataset(dataset, coords=self.obj.coords, attrs=attrs).isel(
            **{d: slice(None, None, s) for d, s in zip(self.dim, stride)}
        )


class Coarsen(CoarsenArithmetic):
    """A object that implements the coarsen.

    See Also
    --------
    Dataset.coarsen
    DataArray.coarsen
    """

    __slots__ = (
        "obj",
        "boundary",
        "coord_func",
        "windows",
        "side",
        "trim_excess",
        "keep_attrs",
    )
    _attributes = ("windows", "side", "trim_excess")

    def __init__(self, obj, windows, boundary, side, coord_func, keep_attrs):
        """
        Moving window object.

        Parameters
        ----------
        obj : Dataset or DataArray
            Object to window.
        windows : mapping of hashable to int
            A mapping from the name of the dimension to create the rolling
            exponential window along (e.g. `time`) to the size of the moving window.
        boundary : 'exact' | 'trim' | 'pad'
            If 'exact', a ValueError will be raised if dimension size is not a
            multiple of window size. If 'trim', the excess indexes are trimed.
            If 'pad', NA will be padded.
        side : 'left' or 'right' or mapping from dimension to 'left' or 'right'
        coord_func : mapping from coordinate name to func.

        Returns
        -------
        coarsen
        """
        self.obj = obj
        self.windows = windows
        self.side = side
        self.boundary = boundary
        self.keep_attrs = keep_attrs

        absent_dims = [dim for dim in windows.keys() if dim not in self.obj.dims]
        if absent_dims:
            raise ValueError(
                f"Dimensions {absent_dims!r} not found in {self.obj.__class__.__name__}."
            )
        if not utils.is_dict_like(coord_func):
            coord_func = {d: coord_func for d in self.obj.dims}
        for c in self.obj.coords:
            if c not in coord_func:
                coord_func[c] = duck_array_ops.mean
        self.coord_func = coord_func

    def __repr__(self):
        """provide a nice str repr of our coarsen object"""

        attrs = [
            "{k}->{v}".format(k=k, v=getattr(self, k))
            for k in self._attributes
            if getattr(self, k, None) is not None
        ]
        return "{klass} [{attrs}]".format(
            klass=self.__class__.__name__, attrs=",".join(attrs)
        )


class DataArrayCoarsen(Coarsen):
    __slots__ = ()

    _reduce_extra_args_docstring = """"""

    @classmethod
    def _reduce_method(
        cls, func: Callable, include_skipna: bool = False, numeric_only: bool = False
    ):
        """
        Return a wrapped function for injecting reduction methods.
        see ops.inject_reduce_methods
        """
        kwargs: Dict[str, Any] = {}
        if include_skipna:
            kwargs["skipna"] = None

        def wrapped_func(self, **kwargs):
            from .dataarray import DataArray

            reduced = self.obj.variable.coarsen(
                self.windows, func, self.boundary, self.side, self.keep_attrs, **kwargs
            )
            coords = {}
            for c, v in self.obj.coords.items():
                if c == self.obj.name:
                    coords[c] = reduced
                else:
                    if any(d in self.windows for d in v.dims):
                        coords[c] = v.variable.coarsen(
                            self.windows,
                            self.coord_func[c],
                            self.boundary,
                            self.side,
                            self.keep_attrs,
                            **kwargs,
                        )
                    else:
                        coords[c] = v
            return DataArray(reduced, dims=self.obj.dims, coords=coords)

        return wrapped_func

    def reduce(self, func: Callable, **kwargs):
        """Reduce the items in this group by applying `func` along some
        dimension(s).

        Parameters
        ----------
        func : callable
            Function which can be called in the form `func(x, axis, **kwargs)`
            to return the result of collapsing an np.ndarray over the coarsening
            dimensions.  It must be possible to provide the `axis` argument
            with a tuple of integers.
        **kwargs : dict
            Additional keyword arguments passed on to `func`.

        Returns
        -------
        reduced : DataArray
            Array with summarized data.

        Examples
        --------
        >>> da = xr.DataArray(np.arange(8).reshape(2, 4), dims=("a", "b"))
        >>> coarsen = da.coarsen(b=2)
        >>> coarsen.reduce(np.sum)
        <xarray.DataArray (a: 2, b: 2)>
        array([[ 1,  5],
               [ 9, 13]])
        Dimensions without coordinates: a, b
        """
        wrapped_func = self._reduce_method(func)
        return wrapped_func(self, **kwargs)


class DatasetCoarsen(Coarsen):
    __slots__ = ()

    _reduce_extra_args_docstring = """"""

    @classmethod
    def _reduce_method(
        cls, func: Callable, include_skipna: bool = False, numeric_only: bool = False
    ):
        """
        Return a wrapped function for injecting reduction methods.
        see ops.inject_reduce_methods
        """
        kwargs: Dict[str, Any] = {}
        if include_skipna:
            kwargs["skipna"] = None

        def wrapped_func(self, **kwargs):
            from .dataset import Dataset

            if self.keep_attrs:
                attrs = self.obj.attrs
            else:
                attrs = {}

            reduced = {}
            for key, da in self.obj.data_vars.items():
                reduced[key] = da.variable.coarsen(
                    self.windows, func, self.boundary, self.side, **kwargs
                )

            coords = {}
            for c, v in self.obj.coords.items():
                if any(d in self.windows for d in v.dims):
                    coords[c] = v.variable.coarsen(
                        self.windows,
                        self.coord_func[c],
                        self.boundary,
                        self.side,
                        **kwargs,
                    )
                else:
                    coords[c] = v.variable
            return Dataset(reduced, coords=coords, attrs=attrs)

<<<<<<< HEAD
        return wrapped_func
=======
        return wrapped_func

    def reduce(self, func: Callable, **kwargs):
        """Reduce the items in this group by applying `func` along some
        dimension(s).

        Parameters
        ----------
        func : callable
            Function which can be called in the form `func(x, axis, **kwargs)`
            to return the result of collapsing an np.ndarray over the coarsening
            dimensions.  It must be possible to provide the `axis` argument with
            a tuple of integers.
        **kwargs : dict
            Additional keyword arguments passed on to `func`.

        Returns
        -------
        reduced : Dataset
            Arrays with summarized data.
        """
        wrapped_func = self._reduce_method(func)
        return wrapped_func(self, **kwargs)


inject_reduce_methods(DataArrayCoarsen)
inject_reduce_methods(DatasetCoarsen)
>>>>>>> 66acafa7
<|MERGE_RESOLUTION|>--- conflicted
+++ resolved
@@ -951,9 +951,6 @@
                     coords[c] = v.variable
             return Dataset(reduced, coords=coords, attrs=attrs)
 
-<<<<<<< HEAD
-        return wrapped_func
-=======
         return wrapped_func
 
     def reduce(self, func: Callable, **kwargs):
@@ -976,9 +973,4 @@
             Arrays with summarized data.
         """
         wrapped_func = self._reduce_method(func)
-        return wrapped_func(self, **kwargs)
-
-
-inject_reduce_methods(DataArrayCoarsen)
-inject_reduce_methods(DatasetCoarsen)
->>>>>>> 66acafa7
+        return wrapped_func(self, **kwargs)