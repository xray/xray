import functools
import warnings
from typing import Any, Callable, Dict

import numpy as np

from . import dtypes, duck_array_ops, utils
from .dask_array_ops import dask_rolling_wrapper
from .ops import inject_reduce_methods
from .options import _get_keep_attrs
from .pycompat import dask_array_type

try:
    import bottleneck
except ImportError:
    # use numpy methods instead
    bottleneck = None


_ROLLING_REDUCE_DOCSTRING_TEMPLATE = """\
Reduce this object's data windows by applying `{name}` along its dimension.

Parameters
----------
**kwargs : dict
    Additional keyword arguments passed on to `{name}`.

Returns
-------
reduced : same type as caller
    New object with `{name}` applied along its rolling dimnension.
"""


class Rolling:
    """A object that implements the moving window pattern.

    See Also
    --------
    Dataset.groupby
    DataArray.groupby
    Dataset.rolling
    DataArray.rolling
    """

    __slots__ = ("obj", "window", "min_periods", "center", "dim", "keep_attrs")
    _attributes = ("window", "min_periods", "center", "dim", "keep_attrs")

    def __init__(self, obj, windows, min_periods=None, center=False, keep_attrs=None):
        """
        Moving window object.

        Parameters
        ----------
        obj : Dataset or DataArray
            Object to window.
        windows : mapping of hashable to int
            A mapping from a dimension name to window size

            dim : str
                Name of the dimension to create the rolling iterator
                along (e.g., `time`).
            window : int
                Size of the moving window.
        min_periods : int, default: None
            Minimum number of observations in window required to have a value
            (otherwise result is NA). The default, None, is equivalent to
            setting min_periods equal to the size of the window.
        center : bool, default: False
            Set the labels at the center of the window.
        keep_attrs : bool, optional
            If True, the object's attributes (`attrs`) will be copied from
            the original object to the new one.  If False (default), the new
            object will be returned without attributes.

        Returns
        -------
        rolling : type of input argument
        """
        self.dim, self.window = [], []
        for d, w in windows.items():
            self.dim.append(d)
            if w <= 0:
                raise ValueError("window must be > 0")
            self.window.append(w)

        self.center = self._mapping_to_list(center, default=False)
        self.obj = obj

        # attributes
        if min_periods is not None and min_periods <= 0:
            raise ValueError("min_periods must be greater than zero or None")

        self.min_periods = np.prod(self.window) if min_periods is None else min_periods

        if keep_attrs is None:
            keep_attrs = _get_keep_attrs(default=False)
        self.keep_attrs = keep_attrs

    def __repr__(self):
        """provide a nice str repr of our rolling object"""

        attrs = [
            "{k}->{v}".format(k=k, v=getattr(self, k))
            for k in list(self.dim) + self.window + self.center + [self.min_periods]
        ]
        return "{klass} [{attrs}]".format(
            klass=self.__class__.__name__, attrs=",".join(attrs)
        )

    def __len__(self):
        return self.obj.sizes[self.dim]

    def _reduce_method(name: str) -> Callable:  # type: ignore
        array_agg_func = getattr(duck_array_ops, name)
        bottleneck_move_func = getattr(bottleneck, "move_" + name, None)

        def method(self, **kwargs):
            return self._numpy_or_bottleneck_reduce(
                array_agg_func, bottleneck_move_func, **kwargs
            )

        method.__name__ = name
        method.__doc__ = _ROLLING_REDUCE_DOCSTRING_TEMPLATE.format(name=name)
        return method

    argmax = _reduce_method("argmax")
    argmin = _reduce_method("argmin")
    max = _reduce_method("max")
    min = _reduce_method("min")
    mean = _reduce_method("mean")
    prod = _reduce_method("prod")
    sum = _reduce_method("sum")
    std = _reduce_method("std")
    var = _reduce_method("var")
    median = _reduce_method("median")

    def count(self):
        rolling_count = self._counts()
        enough_periods = rolling_count >= self.min_periods
        return rolling_count.where(enough_periods)

    count.__doc__ = _ROLLING_REDUCE_DOCSTRING_TEMPLATE.format(name="count")

    def _mapping_to_list(
        self, arg, default=None, allow_default=True, allow_allsame=True
    ):
        if utils.is_dict_like(arg):
            if allow_default:
                return [arg.get(d, default) for d in self.dim]
            else:
                for d in self.dim:
                    if d not in arg:
                        raise KeyError("argument has no key {}.".format(d))
                return [arg[d] for d in self.dim]
        elif allow_allsame:  # for single argument
            return [arg] * len(self.dim)
        elif len(self.dim) == 1:
            return [arg]
        else:
            raise ValueError("Mapping argument is necessary.")


class DataArrayRolling(Rolling):
    __slots__ = ("window_labels",)

    def __init__(self, obj, windows, min_periods=None, center=False, keep_attrs=None):
        """
        Moving window object for DataArray.
        You should use DataArray.rolling() method to construct this object
        instead of the class constructor.

        Parameters
        ----------
        obj : DataArray
            Object to window.
        windows : mapping of hashable to int
            A mapping from a dimension name to window size

            dim : str
                Name of the dimension to create the rolling iterator
                along (e.g., `time`).
            window : int
                Size of the moving window.
        min_periods : int, default None
            Minimum number of observations in window required to have a value
            (otherwise result is NA). The default, None, is equivalent to
            setting min_periods equal to the size of the window.
        center : boolean, default False
            Set the labels at the center of the window.
        keep_attrs : bool, optional
            If True, the object's attributes (`attrs`) will be copied from
            the original object to the new one.  If False (default), the new
            object will be returned without attributes.

        Returns
        -------
        rolling : type of input argument

        See Also
        --------
        DataArray.rolling
        DataArray.groupby
        Dataset.rolling
        Dataset.groupby
        """
        if keep_attrs is None:
            keep_attrs = _get_keep_attrs(default=False)
        super().__init__(
            obj, windows, min_periods=min_periods, center=center, keep_attrs=keep_attrs
        )

        # TODO legacy attribute
        self.window_labels = self.obj[self.dim[0]]

    def __iter__(self):
        if len(self.dim) > 1:
            raise ValueError("__iter__ is only supported for 1d-rolling")
        stops = np.arange(1, len(self.window_labels) + 1)
        starts = stops - int(self.window[0])
        starts[: int(self.window[0])] = 0
        for (label, start, stop) in zip(self.window_labels, starts, stops):
            window = self.obj.isel(**{self.dim[0]: slice(start, stop)})

            counts = window.count(dim=self.dim[0])
            window = window.where(counts >= self.min_periods)

            yield (label, window)

    def construct(
        self, window_dim=None, stride=1, fill_value=dtypes.NA, **window_dim_kwargs
    ):
        """
        Convert this rolling object to xr.DataArray,
        where the window dimension is stacked as a new dimension

        Parameters
        ----------
<<<<<<< HEAD
        window_dim : str
            New name of the window dimension.
        stride : int, optional
=======
        window_dim: str or a mapping, optional
            A mapping from dimension name to the new window dimension names.
            Just a string can be used for 1d-rolling.
        stride: integer or a mapping, optional
>>>>>>> f02ca537
            Size of stride for the rolling window.
        fill_value : default: dtypes.NA
            Filling value to match the dimension size.
        **window_dim_kwargs : {dim: new_name, ...}, optional
            The keyword arguments form of ``window_dim``.

        Returns
        -------
        DataArray that is a view of the original array. The returned array is
        not writeable.

        Examples
        --------
        >>> da = xr.DataArray(np.arange(8).reshape(2, 4), dims=("a", "b"))

        >>> rolling = da.rolling(b=3)
        >>> rolling.construct("window_dim")
        <xarray.DataArray (a: 2, b: 4, window_dim: 3)>
        array([[[np.nan, np.nan, 0], [np.nan, 0, 1], [0, 1, 2], [1, 2, 3]],
               [[np.nan, np.nan, 4], [np.nan, 4, 5], [4, 5, 6], [5, 6, 7]]])
        Dimensions without coordinates: a, b, window_dim

        >>> rolling = da.rolling(b=3, center=True)
        >>> rolling.construct("window_dim")
        <xarray.DataArray (a: 2, b: 4, window_dim: 3)>
        array([[[np.nan, 0, 1], [0, 1, 2], [1, 2, 3], [2, 3, np.nan]],
               [[np.nan, 4, 5], [4, 5, 6], [5, 6, 7], [6, 7, np.nan]]])
        Dimensions without coordinates: a, b, window_dim

        """

        from .dataarray import DataArray

        if window_dim is None:
            if len(window_dim_kwargs) == 0:
                raise ValueError(
                    "Either window_dim or window_dim_kwargs need to be specified."
                )
            window_dim = {d: window_dim_kwargs[d] for d in self.dim}

        window_dim = self._mapping_to_list(
            window_dim, allow_default=False, allow_allsame=False
        )
        stride = self._mapping_to_list(stride, default=1)

        window = self.obj.variable.rolling_window(
            self.dim, self.window, window_dim, self.center, fill_value=fill_value
        )
        result = DataArray(
            window, dims=self.obj.dims + tuple(window_dim), coords=self.obj.coords
        )
        return result.isel(
            **{d: slice(None, None, s) for d, s in zip(self.dim, stride)}
        )

    def reduce(self, func, **kwargs):
        """Reduce the items in this group by applying `func` along some
        dimension(s).

        Parameters
        ----------
        func : callable
            Function which can be called in the form
            `func(x, **kwargs)` to return the result of collapsing an
            np.ndarray over an the rolling dimension.
        **kwargs : dict
            Additional keyword arguments passed on to `func`.

        Returns
        -------
        reduced : DataArray
            Array with summarized data.

        Examples
        --------
        >>> da = xr.DataArray(np.arange(8).reshape(2, 4), dims=("a", "b"))
        >>> rolling = da.rolling(b=3)
        >>> rolling.construct("window_dim")
        <xarray.DataArray (a: 2, b: 4, window_dim: 3)>
        array([[[np.nan, np.nan, 0], [np.nan, 0, 1], [0, 1, 2], [1, 2, 3]],
               [[np.nan, np.nan, 4], [np.nan, 4, 5], [4, 5, 6], [5, 6, 7]]])
        Dimensions without coordinates: a, b, window_dim

        >>> rolling.reduce(np.sum)
        <xarray.DataArray (a: 2, b: 4)>
        array([[nan, nan,  3.,  6.],
               [nan, nan, 15., 18.]])
        Dimensions without coordinates: a, b

        >>> rolling = da.rolling(b=3, min_periods=1)
        >>> rolling.reduce(np.nansum)
        <xarray.DataArray (a: 2, b: 4)>
        array([[ 0.,  1.,  3.,  6.],
               [ 4.,  9., 15., 18.]])

        """
        rolling_dim = {
            d: utils.get_temp_dimname(self.obj.dims, "_rolling_dim_{}".format(d))
            for d in self.dim
        }
        windows = self.construct(rolling_dim)
        result = windows.reduce(func, dim=list(rolling_dim.values()), **kwargs)

        # Find valid windows based on count.
        counts = self._counts()
        return result.where(counts >= self.min_periods)

    def _counts(self):
        """ Number of non-nan entries in each rolling window. """

        rolling_dim = {
            d: utils.get_temp_dimname(self.obj.dims, "_rolling_dim_{}".format(d))
            for d in self.dim
        }
        # We use False as the fill_value instead of np.nan, since boolean
        # array is faster to be reduced than object array.
        # The use of skipna==False is also faster since it does not need to
        # copy the strided array.
        counts = (
            self.obj.notnull()
            .rolling(
                center={d: self.center[i] for i, d in enumerate(self.dim)},
                **{d: w for d, w in zip(self.dim, self.window)},
            )
            .construct(rolling_dim, fill_value=False)
            .sum(dim=list(rolling_dim.values()), skipna=False)
        )
        return counts

    def _bottleneck_reduce(self, func, **kwargs):
        from .dataarray import DataArray

        # bottleneck doesn't allow min_count to be 0, although it should
        # work the same as if min_count = 1
        # Note bottleneck only works with 1d-rolling.
        if self.min_periods is not None and self.min_periods == 0:
            min_count = 1
        else:
            min_count = self.min_periods

        axis = self.obj.get_axis_num(self.dim[0])

        padded = self.obj.variable
        if self.center[0]:
            if isinstance(padded.data, dask_array_type):
                # Workaround to make the padded chunk size is larger than
                # self.window-1
                shift = -(self.window[0] + 1) // 2
                offset = (self.window[0] - 1) // 2
                valid = (slice(None),) * axis + (
                    slice(offset, offset + self.obj.shape[axis]),
                )
            else:
                shift = (-self.window[0] // 2) + 1
                valid = (slice(None),) * axis + (slice(-shift, None),)
            padded = padded.pad({self.dim[0]: (0, -shift)}, mode="constant")

        if isinstance(padded.data, dask_array_type):
            raise AssertionError("should not be reachable")
            values = dask_rolling_wrapper(
                func, padded.data, window=self.window[0], min_count=min_count, axis=axis
            )
        else:
            values = func(
                padded.data, window=self.window[0], min_count=min_count, axis=axis
            )

        if self.center[0]:
            values = values[valid]
        result = DataArray(values, self.obj.coords)

        return result

    def _numpy_or_bottleneck_reduce(
        self, array_agg_func, bottleneck_move_func, **kwargs
    ):
        if "dim" in kwargs:
            warnings.warn(
                f"Reductions will be applied along the rolling dimension '{self.dim}'. Passing the 'dim' kwarg to reduction operations has no effect and will raise an error in xarray 0.16.0.",
                DeprecationWarning,
                stacklevel=3,
            )
            del kwargs["dim"]

        if (
            bottleneck_move_func is not None
            and not isinstance(self.obj.data, dask_array_type)
            and len(self.dim) == 1
        ):
            # TODO: renable bottleneck with dask after the issues
            # underlying https://github.com/pydata/xarray/issues/2940 are
            # fixed.
            return self._bottleneck_reduce(bottleneck_move_func, **kwargs)
        else:
            return self.reduce(array_agg_func, **kwargs)


class DatasetRolling(Rolling):
    __slots__ = ("rollings",)

    def __init__(self, obj, windows, min_periods=None, center=False, keep_attrs=None):
        """
        Moving window object for Dataset.
        You should use Dataset.rolling() method to construct this object
        instead of the class constructor.

        Parameters
        ----------
        obj : Dataset
            Object to window.
        windows : mapping of hashable to int
            A mapping from a dimension name to window size

            dim : str
                Name of the dimension to create the rolling iterator
                along (e.g., `time`).
            window : int
                Size of the moving window.
        min_periods : int, default: None
            Minimum number of observations in window required to have a value
            (otherwise result is NA). The default, None, is equivalent to
            setting min_periods equal to the size of the window.
<<<<<<< HEAD
        center : bool, default: False
=======
        center : boolean, or a mapping from dimension name to boolean, default False
>>>>>>> f02ca537
            Set the labels at the center of the window.
        keep_attrs : bool, optional
            If True, the object's attributes (`attrs`) will be copied from
            the original object to the new one.  If False (default), the new
            object will be returned without attributes.

        Returns
        -------
        rolling : type of input argument

        See Also
        --------
        Dataset.rolling
        DataArray.rolling
        Dataset.groupby
        DataArray.groupby
        """
        super().__init__(obj, windows, min_periods, center, keep_attrs)
        if any(d not in self.obj.dims for d in self.dim):
            raise KeyError(self.dim)
        # Keep each Rolling object as a dictionary
        self.rollings = {}
        for key, da in self.obj.data_vars.items():
            # keeps rollings only for the dataset depending on slf.dim
            dims, center = [], {}
            for i, d in enumerate(self.dim):
                if d in da.dims:
                    dims.append(d)
                    center[d] = self.center[i]

            if len(dims) > 0:
                w = {d: windows[d] for d in dims}
                self.rollings[key] = DataArrayRolling(
                    da, w, min_periods, center, keep_attrs
                )

    def _dataset_implementation(self, func, **kwargs):
        from .dataset import Dataset

        reduced = {}
        for key, da in self.obj.data_vars.items():
            if any(d in da.dims for d in self.dim):
                reduced[key] = func(self.rollings[key], **kwargs)
            else:
                reduced[key] = self.obj[key]
        attrs = self.obj.attrs if self.keep_attrs else {}
        return Dataset(reduced, coords=self.obj.coords, attrs=attrs)

    def reduce(self, func, **kwargs):
        """Reduce the items in this group by applying `func` along some
        dimension(s).

        Parameters
        ----------
        func : callable
            Function which can be called in the form
            `func(x, **kwargs)` to return the result of collapsing an
            np.ndarray over an the rolling dimension.
        **kwargs : dict
            Additional keyword arguments passed on to `func`.

        Returns
        -------
        reduced : DataArray
            Array with summarized data.
        """
        return self._dataset_implementation(
            functools.partial(DataArrayRolling.reduce, func=func), **kwargs
        )

    def _counts(self):
        return self._dataset_implementation(DataArrayRolling._counts)

    def _numpy_or_bottleneck_reduce(
        self, array_agg_func, bottleneck_move_func, **kwargs
    ):
        return self._dataset_implementation(
            functools.partial(
                DataArrayRolling._numpy_or_bottleneck_reduce,
                array_agg_func=array_agg_func,
                bottleneck_move_func=bottleneck_move_func,
            ),
            **kwargs,
        )

    def construct(
        self,
        window_dim=None,
        stride=1,
        fill_value=dtypes.NA,
        keep_attrs=None,
        **window_dim_kwargs,
    ):
        """
        Convert this rolling object to xr.Dataset,
        where the window dimension is stacked as a new dimension

        Parameters
        ----------
<<<<<<< HEAD
        window_dim : str
            New name of the window dimension.
        stride: int, optional
=======
        window_dim: str or a mapping, optional
            A mapping from dimension name to the new window dimension names.
            Just a string can be used for 1d-rolling.
        stride: integer, optional
>>>>>>> f02ca537
            size of stride for the rolling window.
        fill_value: default: dtypes.NA
            Filling value to match the dimension size.
        **window_dim_kwargs : {dim: new_name, ...}, optional
            The keyword arguments form of ``window_dim``.

        Returns
        -------
        Dataset with variables converted from rolling object.
        """

        from .dataset import Dataset

        if window_dim is None:
            if len(window_dim_kwargs) == 0:
                raise ValueError(
                    "Either window_dim or window_dim_kwargs need to be specified."
                )
            window_dim = {d: window_dim_kwargs[d] for d in self.dim}

        window_dim = self._mapping_to_list(
            window_dim, allow_default=False, allow_allsame=False
        )
        stride = self._mapping_to_list(stride, default=1)

        if keep_attrs is None:
            keep_attrs = _get_keep_attrs(default=True)

        dataset = {}
        for key, da in self.obj.data_vars.items():
            # keeps rollings only for the dataset depending on slf.dim
            dims = [d for d in self.dim if d in da.dims]
            if len(dims) > 0:
                wi = {d: window_dim[i] for i, d in enumerate(self.dim) if d in da.dims}
                st = {d: stride[i] for i, d in enumerate(self.dim) if d in da.dims}
                dataset[key] = self.rollings[key].construct(
                    window_dim=wi, fill_value=fill_value, stride=st
                )
            else:
                dataset[key] = da
        return Dataset(dataset, coords=self.obj.coords).isel(
            **{d: slice(None, None, s) for d, s in zip(self.dim, stride)}
        )


class Coarsen:
    """A object that implements the coarsen.

    See Also
    --------
    Dataset.coarsen
    DataArray.coarsen
    """

    __slots__ = (
        "obj",
        "boundary",
        "coord_func",
        "windows",
        "side",
        "trim_excess",
        "keep_attrs",
    )
    _attributes = ("windows", "side", "trim_excess")

    def __init__(self, obj, windows, boundary, side, coord_func, keep_attrs):
        """
        Moving window object.

        Parameters
        ----------
        obj : Dataset or DataArray
            Object to window.
        windows : mapping of hashable to int
            A mapping from a dimension name to window size

            dim : str
                Name of the dimension to create the rolling iterator
                along (e.g., `time`).
            window : int
                Size of the moving window.
        boundary : 'exact' | 'trim' | 'pad'
            If 'exact', a ValueError will be raised if dimension size is not a
            multiple of window size. If 'trim', the excess indexes are trimed.
            If 'pad', NA will be padded.
        side : 'left' or 'right' or mapping from dimension to 'left' or 'right'
        coord_func: mapping from coordinate name to func.

        Returns
        -------
        coarsen
        """
        self.obj = obj
        self.windows = windows
        self.side = side
        self.boundary = boundary
        self.keep_attrs = keep_attrs

        absent_dims = [dim for dim in windows.keys() if dim not in self.obj.dims]
        if absent_dims:
            raise ValueError(
                f"Dimensions {absent_dims!r} not found in {self.obj.__class__.__name__}."
            )
        if not utils.is_dict_like(coord_func):
            coord_func = {d: coord_func for d in self.obj.dims}
        for c in self.obj.coords:
            if c not in coord_func:
                coord_func[c] = duck_array_ops.mean
        self.coord_func = coord_func

    def __repr__(self):
        """provide a nice str repr of our coarsen object"""

        attrs = [
            "{k}->{v}".format(k=k, v=getattr(self, k))
            for k in self._attributes
            if getattr(self, k, None) is not None
        ]
        return "{klass} [{attrs}]".format(
            klass=self.__class__.__name__, attrs=",".join(attrs)
        )


class DataArrayCoarsen(Coarsen):
    __slots__ = ()

    _reduce_extra_args_docstring = """"""

    @classmethod
    def _reduce_method(cls, func: Callable, include_skipna: bool, numeric_only: bool):
        """
        Return a wrapped function for injecting reduction methods.
        see ops.inject_reduce_methods
        """
        kwargs: Dict[str, Any] = {}
        if include_skipna:
            kwargs["skipna"] = None

        def wrapped_func(self, **kwargs):
            from .dataarray import DataArray

            reduced = self.obj.variable.coarsen(
                self.windows, func, self.boundary, self.side, **kwargs
            )
            coords = {}
            for c, v in self.obj.coords.items():
                if c == self.obj.name:
                    coords[c] = reduced
                else:
                    if any(d in self.windows for d in v.dims):
                        coords[c] = v.variable.coarsen(
                            self.windows,
                            self.coord_func[c],
                            self.boundary,
                            self.side,
                            **kwargs,
                        )
                    else:
                        coords[c] = v
            return DataArray(reduced, dims=self.obj.dims, coords=coords)

        return wrapped_func


class DatasetCoarsen(Coarsen):
    __slots__ = ()

    _reduce_extra_args_docstring = """"""

    @classmethod
    def _reduce_method(cls, func: Callable, include_skipna: bool, numeric_only: bool):
        """
        Return a wrapped function for injecting reduction methods.
        see ops.inject_reduce_methods
        """
        kwargs: Dict[str, Any] = {}
        if include_skipna:
            kwargs["skipna"] = None

        def wrapped_func(self, **kwargs):
            from .dataset import Dataset

            if self.keep_attrs:
                attrs = self.obj.attrs
            else:
                attrs = {}

            reduced = {}
            for key, da in self.obj.data_vars.items():
                reduced[key] = da.variable.coarsen(
                    self.windows, func, self.boundary, self.side, **kwargs
                )

            coords = {}
            for c, v in self.obj.coords.items():
                if any(d in self.windows for d in v.dims):
                    coords[c] = v.variable.coarsen(
                        self.windows,
                        self.coord_func[c],
                        self.boundary,
                        self.side,
                        **kwargs,
                    )
                else:
                    coords[c] = v.variable
            return Dataset(reduced, coords=coords, attrs=attrs)

        return wrapped_func


inject_reduce_methods(DataArrayCoarsen)
inject_reduce_methods(DatasetCoarsen)<|MERGE_RESOLUTION|>--- conflicted
+++ resolved
@@ -236,16 +236,10 @@
 
         Parameters
         ----------
-<<<<<<< HEAD
-        window_dim : str
-            New name of the window dimension.
-        stride : int, optional
-=======
-        window_dim: str or a mapping, optional
+        window_dim : str or mapping, optional
             A mapping from dimension name to the new window dimension names.
             Just a string can be used for 1d-rolling.
-        stride: integer or a mapping, optional
->>>>>>> f02ca537
+        stride : int or mapping of int, optional
             Size of stride for the rolling window.
         fill_value : default: dtypes.NA
             Filling value to match the dimension size.
@@ -468,11 +462,7 @@
             Minimum number of observations in window required to have a value
             (otherwise result is NA). The default, None, is equivalent to
             setting min_periods equal to the size of the window.
-<<<<<<< HEAD
-        center : bool, default: False
-=======
-        center : boolean, or a mapping from dimension name to boolean, default False
->>>>>>> f02ca537
+        center : bool or mapping of hashable to bool, default: False
             Set the labels at the center of the window.
         keep_attrs : bool, optional
             If True, the object's attributes (`attrs`) will be copied from
@@ -572,18 +562,12 @@
 
         Parameters
         ----------
-<<<<<<< HEAD
-        window_dim : str
-            New name of the window dimension.
-        stride: int, optional
-=======
-        window_dim: str or a mapping, optional
+        window_dim : str or mapping, optional
             A mapping from dimension name to the new window dimension names.
             Just a string can be used for 1d-rolling.
-        stride: integer, optional
->>>>>>> f02ca537
+        stride : int, optional
             size of stride for the rolling window.
-        fill_value: default: dtypes.NA
+        fill_value : Any, default: dtypes.NA
             Filling value to match the dimension size.
         **window_dim_kwargs : {dim: new_name, ...}, optional
             The keyword arguments form of ``window_dim``.
