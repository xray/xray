import functools
import itertools
import warnings
from typing import Any, Callable, Dict

import numpy as np

from . import dtypes, duck_array_ops, utils
from .arithmetic import CoarsenArithmetic
from .options import _get_keep_attrs
from .pycompat import is_duck_dask_array

try:
    import bottleneck
except ImportError:
    # use numpy methods instead
    bottleneck = None


_ROLLING_REDUCE_DOCSTRING_TEMPLATE = """\
Reduce this object's data windows by applying `{name}` along its dimension.

Parameters
----------
keep_attrs : bool, default: None
    If True, the attributes (``attrs``) will be copied from the original
    object to the new one. If False, the new object will be returned
    without attributes. If None uses the global default.
**kwargs : dict
    Additional keyword arguments passed on to `{name}`.

Returns
-------
reduced : same type as caller
    New object with `{name}` applied along its rolling dimnension.
"""


class Rolling:
    """A object that implements the moving window pattern.

    See Also
    --------
    xarray.Dataset.groupby
    xarray.DataArray.groupby
    xarray.Dataset.rolling
    xarray.DataArray.rolling
    """

    __slots__ = ("obj", "window", "min_periods", "center", "dim", "keep_attrs")
    _attributes = ("window", "min_periods", "center", "dim", "keep_attrs")

    def __init__(self, obj, windows, min_periods=None, center=False, keep_attrs=None):
        """
        Moving window object.

        Parameters
        ----------
        obj : Dataset or DataArray
            Object to window.
        windows : mapping of hashable to int
            A mapping from the name of the dimension to create the rolling
            window along (e.g. `time`) to the size of the moving window.
        min_periods : int, default: None
            Minimum number of observations in window required to have a value
            (otherwise result is NA). The default, None, is equivalent to
            setting min_periods equal to the size of the window.
        center : bool, default: False
            Set the labels at the center of the window.

        Returns
        -------
        rolling : type of input argument
        """
        self.dim, self.window = [], []
        for d, w in windows.items():
            self.dim.append(d)
            if w <= 0:
                raise ValueError("window must be > 0")
            self.window.append(w)

        self.center = self._mapping_to_list(center, default=False)
        self.obj = obj

        # attributes
        if min_periods is not None and min_periods <= 0:
            raise ValueError("min_periods must be greater than zero or None")

        self.min_periods = np.prod(self.window) if min_periods is None else min_periods

        if keep_attrs is not None:
            warnings.warn(
                "Passing ``keep_attrs`` to ``rolling`` is deprecated and will raise an"
                " error in xarray 0.18. Please pass ``keep_attrs`` directly to the"
                " applied function. Note that keep_attrs is now True per default.",
                FutureWarning,
            )
        self.keep_attrs = keep_attrs

    def __repr__(self):
        """provide a nice str repr of our rolling object"""

        attrs = [
            "{k}->{v}{c}".format(k=k, v=w, c="(center)" if c else "")
            for k, w, c in zip(self.dim, self.window, self.center)
        ]
        return "{klass} [{attrs}]".format(
            klass=self.__class__.__name__, attrs=",".join(attrs)
        )

    def __len__(self):
        return self.obj.sizes[self.dim]

    def _reduce_method(  # type: ignore[misc]
        name: str, fillna, rolling_agg_func: Callable = None
    ) -> Callable:
        """Constructs reduction methods built on a numpy reduction function (e.g. sum),
        a bottleneck reduction function (e.g. move_sum), or a Rolling reduction (_mean)."""
        if rolling_agg_func:
            array_agg_func = None
        else:
            array_agg_func = getattr(duck_array_ops, name)

        bottleneck_move_func = getattr(bottleneck, "move_" + name, None)

        def method(self, keep_attrs=None, **kwargs):

            keep_attrs = self._get_keep_attrs(keep_attrs)

            return self._numpy_or_bottleneck_reduce(
                array_agg_func,
                bottleneck_move_func,
                rolling_agg_func,
                keep_attrs=keep_attrs,
                fillna=fillna,
                **kwargs,
            )

        method.__name__ = name
        method.__doc__ = _ROLLING_REDUCE_DOCSTRING_TEMPLATE.format(name=name)
        return method

    def _mean(self, keep_attrs, **kwargs):
        result = self.sum(keep_attrs=False, **kwargs) / self.count(keep_attrs=False)
        if keep_attrs:
            result.attrs = self.obj.attrs
        return result

    _mean.__doc__ = _ROLLING_REDUCE_DOCSTRING_TEMPLATE.format(name="mean")

    argmax = _reduce_method("argmax", dtypes.NINF)
    argmin = _reduce_method("argmin", dtypes.INF)
    max = _reduce_method("max", dtypes.NINF)
    min = _reduce_method("min", dtypes.INF)
    prod = _reduce_method("prod", 1)
    sum = _reduce_method("sum", 0)
    mean = _reduce_method("mean", None, _mean)
    std = _reduce_method("std", None)
    var = _reduce_method("var", None)
    median = _reduce_method("median", None)

    def count(self, keep_attrs=None):
        keep_attrs = self._get_keep_attrs(keep_attrs)
        rolling_count = self._counts(keep_attrs=keep_attrs)
        enough_periods = rolling_count >= self.min_periods
        return rolling_count.where(enough_periods)

    count.__doc__ = _ROLLING_REDUCE_DOCSTRING_TEMPLATE.format(name="count")

    def _mapping_to_list(
        self, arg, default=None, allow_default=True, allow_allsame=True
    ):
        if utils.is_dict_like(arg):
            if allow_default:
                return [arg.get(d, default) for d in self.dim]
            for d in self.dim:
                if d not in arg:
                    raise KeyError(f"argument has no key {d}.")
            return [arg[d] for d in self.dim]
        elif allow_allsame:  # for single argument
            return [arg] * len(self.dim)
        elif len(self.dim) == 1:
            return [arg]
        else:
            raise ValueError(
                "Mapping argument is necessary for {}d-rolling.".format(len(self.dim))
            )

    def _get_keep_attrs(self, keep_attrs):

        if keep_attrs is None:
            # TODO: uncomment the next line and remove the others after the deprecation
            # keep_attrs = _get_keep_attrs(default=True)

            if self.keep_attrs is None:
                keep_attrs = _get_keep_attrs(default=True)
            else:
                keep_attrs = self.keep_attrs

        return keep_attrs


class DataArrayRolling(Rolling):
    __slots__ = ("window_labels",)

    def __init__(self, obj, windows, min_periods=None, center=False, keep_attrs=None):
        """
        Moving window object for DataArray.
        You should use DataArray.rolling() method to construct this object
        instead of the class constructor.

        Parameters
        ----------
        obj : DataArray
            Object to window.
        windows : mapping of hashable to int
            A mapping from the name of the dimension to create the rolling
            exponential window along (e.g. `time`) to the size of the moving window.
        min_periods : int, default: None
            Minimum number of observations in window required to have a value
            (otherwise result is NA). The default, None, is equivalent to
            setting min_periods equal to the size of the window.
        center : bool, default: False
            Set the labels at the center of the window.

        Returns
        -------
        rolling : type of input argument

        See Also
        --------
        xarray.DataArray.rolling
        xarray.DataArray.groupby
        xarray.Dataset.rolling
        xarray.Dataset.groupby
        """
        super().__init__(
            obj, windows, min_periods=min_periods, center=center, keep_attrs=keep_attrs
        )

        # TODO legacy attribute
        self.window_labels = self.obj[self.dim[0]]

    def __iter__(self):
        if len(self.dim) > 1:
            raise ValueError("__iter__ is only supported for 1d-rolling")
        stops = np.arange(1, len(self.window_labels) + 1)
        starts = stops - int(self.window[0])
        starts[: int(self.window[0])] = 0
        for (label, start, stop) in zip(self.window_labels, starts, stops):
            window = self.obj.isel(**{self.dim[0]: slice(start, stop)})

            counts = window.count(dim=self.dim[0])
            window = window.where(counts >= self.min_periods)

            yield (label, window)

    def construct(
        self,
        window_dim=None,
        stride=1,
        fill_value=dtypes.NA,
        keep_attrs=None,
        **window_dim_kwargs,
    ):
        """
        Convert this rolling object to xr.DataArray,
        where the window dimension is stacked as a new dimension

        Parameters
        ----------
        window_dim : str or mapping, optional
            A mapping from dimension name to the new window dimension names.
        stride : int or mapping of int, default: 1
            Size of stride for the rolling window.
        fill_value : default: dtypes.NA
            Filling value to match the dimension size.
        keep_attrs : bool, default: None
            If True, the attributes (``attrs``) will be copied from the original
            object to the new one. If False, the new object will be returned
            without attributes. If None uses the global default.
        **window_dim_kwargs : {dim: new_name, ...}, optional
            The keyword arguments form of ``window_dim``.

        Returns
        -------
        DataArray that is a view of the original array. The returned array is
        not writeable.

        Examples
        --------
        >>> da = xr.DataArray(np.arange(8).reshape(2, 4), dims=("a", "b"))

        >>> rolling = da.rolling(b=3)
        >>> rolling.construct("window_dim")
        <xarray.DataArray (a: 2, b: 4, window_dim: 3)>
        array([[[nan, nan,  0.],
                [nan,  0.,  1.],
                [ 0.,  1.,  2.],
                [ 1.,  2.,  3.]],
        <BLANKLINE>
               [[nan, nan,  4.],
                [nan,  4.,  5.],
                [ 4.,  5.,  6.],
                [ 5.,  6.,  7.]]])
        Dimensions without coordinates: a, b, window_dim

        >>> rolling = da.rolling(b=3, center=True)
        >>> rolling.construct("window_dim")
        <xarray.DataArray (a: 2, b: 4, window_dim: 3)>
        array([[[nan,  0.,  1.],
                [ 0.,  1.,  2.],
                [ 1.,  2.,  3.],
                [ 2.,  3., nan]],
        <BLANKLINE>
               [[nan,  4.,  5.],
                [ 4.,  5.,  6.],
                [ 5.,  6.,  7.],
                [ 6.,  7., nan]]])
        Dimensions without coordinates: a, b, window_dim

        """

        return self._construct(
            self.obj,
            window_dim=window_dim,
            stride=stride,
            fill_value=fill_value,
            keep_attrs=keep_attrs,
            **window_dim_kwargs,
        )

    def _construct(
        self,
        obj,
        window_dim=None,
        stride=1,
        fill_value=dtypes.NA,
        keep_attrs=None,
        **window_dim_kwargs,
    ):
        from .dataarray import DataArray

        keep_attrs = self._get_keep_attrs(keep_attrs)

        if window_dim is None:
            if len(window_dim_kwargs) == 0:
                raise ValueError(
                    "Either window_dim or window_dim_kwargs need to be specified."
                )
            window_dim = {d: window_dim_kwargs[d] for d in self.dim}

        window_dim = self._mapping_to_list(
            window_dim, allow_default=False, allow_allsame=False
        )
        stride = self._mapping_to_list(stride, default=1)

        window = obj.variable.rolling_window(
            self.dim, self.window, window_dim, self.center, fill_value=fill_value
        )

        attrs = obj.attrs if keep_attrs else {}

        result = DataArray(
            window,
            dims=obj.dims + tuple(window_dim),
            coords=obj.coords,
            attrs=attrs,
            name=obj.name,
        )
        return result.isel(
            **{d: slice(None, None, s) for d, s in zip(self.dim, stride)}
        )

    def reduce(self, func, keep_attrs=None, **kwargs):
        """Reduce the items in this group by applying `func` along some
        dimension(s).

        Parameters
        ----------
        func : callable
            Function which can be called in the form
            `func(x, **kwargs)` to return the result of collapsing an
            np.ndarray over an the rolling dimension.
        keep_attrs : bool, default: None
            If True, the attributes (``attrs``) will be copied from the original
            object to the new one. If False, the new object will be returned
            without attributes. If None uses the global default.
        **kwargs : dict
            Additional keyword arguments passed on to `func`.

        Returns
        -------
        reduced : DataArray
            Array with summarized data.

        Examples
        --------
        >>> da = xr.DataArray(np.arange(8).reshape(2, 4), dims=("a", "b"))
        >>> rolling = da.rolling(b=3)
        >>> rolling.construct("window_dim")
        <xarray.DataArray (a: 2, b: 4, window_dim: 3)>
        array([[[nan, nan,  0.],
                [nan,  0.,  1.],
                [ 0.,  1.,  2.],
                [ 1.,  2.,  3.]],
        <BLANKLINE>
               [[nan, nan,  4.],
                [nan,  4.,  5.],
                [ 4.,  5.,  6.],
                [ 5.,  6.,  7.]]])
        Dimensions without coordinates: a, b, window_dim

        >>> rolling.reduce(np.sum)
        <xarray.DataArray (a: 2, b: 4)>
        array([[nan, nan,  3.,  6.],
               [nan, nan, 15., 18.]])
        Dimensions without coordinates: a, b

        >>> rolling = da.rolling(b=3, min_periods=1)
        >>> rolling.reduce(np.nansum)
        <xarray.DataArray (a: 2, b: 4)>
        array([[ 0.,  1.,  3.,  6.],
               [ 4.,  9., 15., 18.]])
        Dimensions without coordinates: a, b
        """

        keep_attrs = self._get_keep_attrs(keep_attrs)

        rolling_dim = {
            d: utils.get_temp_dimname(self.obj.dims, f"_rolling_dim_{d}")
            for d in self.dim
        }

        # save memory with reductions GH4325
        fillna = kwargs.pop("fillna", dtypes.NA)
        if fillna is not dtypes.NA:
            obj = self.obj.fillna(fillna)
        else:
            obj = self.obj
        windows = self._construct(
            obj, rolling_dim, keep_attrs=keep_attrs, fill_value=fillna
        )

        result = windows.reduce(
            func, dim=list(rolling_dim.values()), keep_attrs=keep_attrs, **kwargs
        )

        # Find valid windows based on count.
        counts = self._counts(keep_attrs=False)
        return result.where(counts >= self.min_periods)

    def _counts(self, keep_attrs):
        """Number of non-nan entries in each rolling window."""

        rolling_dim = {
            d: utils.get_temp_dimname(self.obj.dims, f"_rolling_dim_{d}")
            for d in self.dim
        }
        # We use False as the fill_value instead of np.nan, since boolean
        # array is faster to be reduced than object array.
        # The use of skipna==False is also faster since it does not need to
        # copy the strided array.
        counts = (
            self.obj.notnull(keep_attrs=keep_attrs)
            .rolling(
                center={d: self.center[i] for i, d in enumerate(self.dim)},
                **{d: w for d, w in zip(self.dim, self.window)},
            )
            .construct(rolling_dim, fill_value=False, keep_attrs=keep_attrs)
            .sum(dim=list(rolling_dim.values()), skipna=False, keep_attrs=keep_attrs)
        )
        return counts

    def _bottleneck_reduce(self, func, keep_attrs, **kwargs):
        from .dataarray import DataArray

        # bottleneck doesn't allow min_count to be 0, although it should
        # work the same as if min_count = 1
        # Note bottleneck only works with 1d-rolling.
        if self.min_periods is not None and self.min_periods == 0:
            min_count = 1
        else:
            min_count = self.min_periods

        axis = self.obj.get_axis_num(self.dim[0])

        padded = self.obj.variable
        if self.center[0]:
            if is_duck_dask_array(padded.data):
                # workaround to make the padded chunk size larger than
                # self.window - 1
                shift = -(self.window[0] + 1) // 2
                offset = (self.window[0] - 1) // 2
                valid = (slice(None),) * axis + (
                    slice(offset, offset + self.obj.shape[axis]),
                )
            else:
                shift = (-self.window[0] // 2) + 1
                valid = (slice(None),) * axis + (slice(-shift, None),)
            padded = padded.pad({self.dim[0]: (0, -shift)}, mode="constant")

        if is_duck_dask_array(padded.data):
            raise AssertionError("should not be reachable")
        else:
            values = func(
                padded.data, window=self.window[0], min_count=min_count, axis=axis
            )

        if self.center[0]:
            values = values[valid]

        attrs = self.obj.attrs if keep_attrs else {}

        return DataArray(values, self.obj.coords, attrs=attrs, name=self.obj.name)

    def _numpy_or_bottleneck_reduce(
        self,
        array_agg_func,
        bottleneck_move_func,
        rolling_agg_func,
        keep_attrs,
        fillna,
        **kwargs,
    ):
        if "dim" in kwargs:
            warnings.warn(
                f"Reductions are applied along the rolling dimension(s) "
                f"'{self.dim}'. Passing the 'dim' kwarg to reduction "
                f"operations has no effect.",
                DeprecationWarning,
                stacklevel=3,
            )
            del kwargs["dim"]

        if (
            bottleneck_move_func is not None
            and not is_duck_dask_array(self.obj.data)
            and len(self.dim) == 1
        ):
            # TODO: renable bottleneck with dask after the issues
            # underlying https://github.com/pydata/xarray/issues/2940 are
            # fixed.
            return self._bottleneck_reduce(
                bottleneck_move_func, keep_attrs=keep_attrs, **kwargs
            )
        if rolling_agg_func:
            return rolling_agg_func(self, keep_attrs=self._get_keep_attrs(keep_attrs))
        if fillna is not None:
            if fillna is dtypes.INF:
                fillna = dtypes.get_pos_infinity(self.obj.dtype, max_for_int=True)
            elif fillna is dtypes.NINF:
                fillna = dtypes.get_neg_infinity(self.obj.dtype, min_for_int=True)
            kwargs.setdefault("skipna", False)
            kwargs.setdefault("fillna", fillna)

        return self.reduce(array_agg_func, keep_attrs=keep_attrs, **kwargs)


class DatasetRolling(Rolling):
    __slots__ = ("rollings",)

    def __init__(self, obj, windows, min_periods=None, center=False, keep_attrs=None):
        """
        Moving window object for Dataset.
        You should use Dataset.rolling() method to construct this object
        instead of the class constructor.

        Parameters
        ----------
        obj : Dataset
            Object to window.
        windows : mapping of hashable to int
            A mapping from the name of the dimension to create the rolling
            exponential window along (e.g. `time`) to the size of the moving window.
        min_periods : int, default: None
            Minimum number of observations in window required to have a value
            (otherwise result is NA). The default, None, is equivalent to
            setting min_periods equal to the size of the window.
        center : bool or mapping of hashable to bool, default: False
            Set the labels at the center of the window.

        Returns
        -------
        rolling : type of input argument

        See Also
        --------
        xarray.Dataset.rolling
        xarray.DataArray.rolling
        xarray.Dataset.groupby
        xarray.DataArray.groupby
        """
        super().__init__(obj, windows, min_periods, center, keep_attrs)
        if any(d not in self.obj.dims for d in self.dim):
            raise KeyError(self.dim)
        # Keep each Rolling object as a dictionary
        self.rollings = {}
        for key, da in self.obj.data_vars.items():
            # keeps rollings only for the dataset depending on self.dim
            dims, center = [], {}
            for i, d in enumerate(self.dim):
                if d in da.dims:
                    dims.append(d)
                    center[d] = self.center[i]

            if dims:
                w = {d: windows[d] for d in dims}
                self.rollings[key] = DataArrayRolling(da, w, min_periods, center)

    def _dataset_implementation(self, func, keep_attrs, **kwargs):
        from .dataset import Dataset

        keep_attrs = self._get_keep_attrs(keep_attrs)

        reduced = {}
        for key, da in self.obj.data_vars.items():
            if any(d in da.dims for d in self.dim):
                reduced[key] = func(self.rollings[key], keep_attrs=keep_attrs, **kwargs)
            else:
                reduced[key] = self.obj[key].copy()
                # we need to delete the attrs of the copied DataArray
                if not keep_attrs:
                    reduced[key].attrs = {}

        attrs = self.obj.attrs if keep_attrs else {}
        return Dataset(reduced, coords=self.obj.coords, attrs=attrs)

    def reduce(self, func, keep_attrs=None, **kwargs):
        """Reduce the items in this group by applying `func` along some
        dimension(s).

        Parameters
        ----------
        func : callable
            Function which can be called in the form
            `func(x, **kwargs)` to return the result of collapsing an
            np.ndarray over an the rolling dimension.
        keep_attrs : bool, default: None
            If True, the attributes (``attrs``) will be copied from the original
            object to the new one. If False, the new object will be returned
            without attributes. If None uses the global default.
        **kwargs : dict
            Additional keyword arguments passed on to `func`.

        Returns
        -------
        reduced : DataArray
            Array with summarized data.
        """
        return self._dataset_implementation(
            functools.partial(DataArrayRolling.reduce, func=func),
            keep_attrs=keep_attrs,
            **kwargs,
        )

    def _counts(self, keep_attrs):
        return self._dataset_implementation(
            DataArrayRolling._counts, keep_attrs=keep_attrs
        )

    def _numpy_or_bottleneck_reduce(
        self,
        array_agg_func,
        bottleneck_move_func,
        rolling_agg_func,
        keep_attrs,
        **kwargs,
    ):
        return self._dataset_implementation(
            functools.partial(
                DataArrayRolling._numpy_or_bottleneck_reduce,
                array_agg_func=array_agg_func,
                bottleneck_move_func=bottleneck_move_func,
                rolling_agg_func=rolling_agg_func,
            ),
            keep_attrs=keep_attrs,
            **kwargs,
        )

    def construct(
        self,
        window_dim=None,
        stride=1,
        fill_value=dtypes.NA,
        keep_attrs=None,
        **window_dim_kwargs,
    ):
        """
        Convert this rolling object to xr.Dataset,
        where the window dimension is stacked as a new dimension

        Parameters
        ----------
        window_dim : str or mapping, optional
            A mapping from dimension name to the new window dimension names.
            Just a string can be used for 1d-rolling.
        stride : int, optional
            size of stride for the rolling window.
        fill_value : Any, default: dtypes.NA
            Filling value to match the dimension size.
        **window_dim_kwargs : {dim: new_name, ...}, optional
            The keyword arguments form of ``window_dim``.

        Returns
        -------
        Dataset with variables converted from rolling object.
        """

        from .dataset import Dataset

        keep_attrs = self._get_keep_attrs(keep_attrs)

        if window_dim is None:
            if len(window_dim_kwargs) == 0:
                raise ValueError(
                    "Either window_dim or window_dim_kwargs need to be specified."
                )
            window_dim = {d: window_dim_kwargs[d] for d in self.dim}

        window_dim = self._mapping_to_list(
            window_dim, allow_default=False, allow_allsame=False
        )
        stride = self._mapping_to_list(stride, default=1)

        dataset = {}
        for key, da in self.obj.data_vars.items():
            # keeps rollings only for the dataset depending on self.dim
            dims = [d for d in self.dim if d in da.dims]
            if dims:
                wi = {d: window_dim[i] for i, d in enumerate(self.dim) if d in da.dims}
                st = {d: stride[i] for i, d in enumerate(self.dim) if d in da.dims}

                dataset[key] = self.rollings[key].construct(
                    window_dim=wi,
                    fill_value=fill_value,
                    stride=st,
                    keep_attrs=keep_attrs,
                )
            else:
                dataset[key] = da.copy()

            # as the DataArrays can be copied we need to delete the attrs
            if not keep_attrs:
                dataset[key].attrs = {}

        attrs = self.obj.attrs if keep_attrs else {}

        return Dataset(dataset, coords=self.obj.coords, attrs=attrs).isel(
            **{d: slice(None, None, s) for d, s in zip(self.dim, stride)}
        )


class Coarsen(CoarsenArithmetic):
    """A object that implements the coarsen.

    See Also
    --------
    Dataset.coarsen
    DataArray.coarsen
    """

    __slots__ = (
        "obj",
        "boundary",
        "coord_func",
        "windows",
        "side",
        "trim_excess",
        "keep_attrs",
    )
    _attributes = ("windows", "side", "trim_excess")

    def __init__(self, obj, windows, boundary, side, coord_func, keep_attrs):
        """
        Moving window object.

        Parameters
        ----------
        obj : Dataset or DataArray
            Object to window.
        windows : mapping of hashable to int
            A mapping from the name of the dimension to create the rolling
            exponential window along (e.g. `time`) to the size of the moving window.
        boundary : 'exact' | 'trim' | 'pad'
            If 'exact', a ValueError will be raised if dimension size is not a
            multiple of window size. If 'trim', the excess indexes are trimed.
            If 'pad', NA will be padded.
        side : 'left' or 'right' or mapping from dimension to 'left' or 'right'
        coord_func : mapping from coordinate name to func.

        Returns
        -------
        coarsen
        """
        self.obj = obj
        self.windows = windows
        self.side = side
        self.boundary = boundary

        if keep_attrs is not None:
            warnings.warn(
                "Passing ``keep_attrs`` to ``coarsen`` is deprecated and will raise an"
                " error in xarray 0.19. Please pass ``keep_attrs`` directly to the"
                " applied function, i.e. use ``ds.coarsen(...).mean(keep_attrs=False)``"
                " instead of ``ds.coarsen(..., keep_attrs=False).mean()``"
                " Note that keep_attrs is now True per default.",
                FutureWarning,
            )
        self.keep_attrs = keep_attrs

        absent_dims = [dim for dim in windows.keys() if dim not in self.obj.dims]
        if absent_dims:
            raise ValueError(
                f"Dimensions {absent_dims!r} not found in {self.obj.__class__.__name__}."
            )
        if not utils.is_dict_like(coord_func):
            coord_func = {d: coord_func for d in self.obj.dims}
        for c in self.obj.coords:
            if c not in coord_func:
                coord_func[c] = duck_array_ops.mean
        self.coord_func = coord_func

    def _get_keep_attrs(self, keep_attrs):

        if keep_attrs is None:
            # TODO: uncomment the next line and remove the others after the deprecation
            # keep_attrs = _get_keep_attrs(default=True)

            if self.keep_attrs is None:
                keep_attrs = _get_keep_attrs(default=True)
            else:
                keep_attrs = self.keep_attrs

        return keep_attrs

    def __repr__(self):
        """provide a nice str repr of our coarsen object"""

        attrs = [
            "{k}->{v}".format(k=k, v=getattr(self, k))
            for k in self._attributes
            if getattr(self, k, None) is not None
        ]
        return "{klass} [{attrs}]".format(
            klass=self.__class__.__name__, attrs=",".join(attrs)
        )

    def construct(
        self,
        window_dim=None,
        keep_attrs=None,
        **window_dim_kwargs,
    ):
        """
        Convert this Coarsen object to a DataArray or Dataset,
        where the coarsening dimension is split or reshaped to two
        new dimensions.

        Parameters
        ----------
<<<<<<< HEAD
        window_dim: mapping
            A mapping from existing dimension name to new dimension names.
            The size of the second dimension will be the length of the
            coarsening window.
=======
        window_dim: str or a mapping, optional
            A mapping from dimension name to the new window dimension names.
>>>>>>> 00a69d54
        keep_attrs: bool, optional
            Preserve attributes if True
        **window_dim_kwargs : {dim: new_name, ...}
            The keyword arguments form of ``window_dim``.

        Returns
        -------
        Dataset or DataArray with reshaped dimensions

        Examples
        --------
        >>> da = xr.DataArray(np.arange(24), dims="time")
        >>> da.coarsen(time=12).construct(time=("year", "month"))
        <xarray.DataArray (year: 2, month: 12)>
        array([[ 0,  1,  2,  3,  4,  5,  6,  7,  8,  9, 10, 11],
               [12, 13, 14, 15, 16, 17, 18, 19, 20, 21, 22, 23]])
        Dimensions without coordinates: year, month

        See Also
        --------
        DataArrayRolling.construct
        DatasetRolling.construct
        """

        from .dataarray import DataArray
        from .dataset import Dataset

        if window_dim is None:
            if len(window_dim_kwargs) == 0:
                raise ValueError(
                    "Either window_dim or window_dim_kwargs need to be specified."
                )
            window_dim = {d: window_dim_kwargs[d] for d in self.windows}

        if keep_attrs is None:
            keep_attrs = _get_keep_attrs(default=True)

        missing_dims = set(window_dim) - set(self.windows)
        if missing_dims:
            raise ValueError(
                f"'window_dim' must contain entries for all dimensions to coarsen. Missing {missing_dims}"
            )
        extra_windows = set(self.windows) - set(window_dim)
        if extra_windows:
            raise ValueError(
                f"'window_dim' includes dimensions that will not be coarsened: {missing_windows}"
            )

        reshaped = Dataset()
        if isinstance(self.obj, DataArray):
            obj = self.obj._to_temp_dataset()
        else:
            obj = self.obj

        reshaped.attrs = obj.attrs if keep_attrs else {}

        for key, var in obj.variables.items():
            reshaped_dims = tuple(
                itertools.chain(*[window_dim.get(dim, [dim]) for dim in list(var.dims)])
            )
            if reshaped_dims != var.dims:
                windows = {w: self.windows[w] for w in window_dim if w in var.dims}
                reshaped_var, _ = var.coarsen_reshape(windows, self.boundary, self.side)
                attrs = var.attrs if keep_attrs else {}
                reshaped[key] = (reshaped_dims, reshaped_var, attrs)
            else:
                reshaped[key] = var

        should_be_coords = set(window_dim) & set(self.obj.coords)
        result = reshaped.set_coords(should_be_coords)
        if isinstance(self.obj, DataArray):
            return self.obj._from_temp_dataset(result)
        else:
            return result


class DataArrayCoarsen(Coarsen):
    __slots__ = ()

    _reduce_extra_args_docstring = """"""

    @classmethod
    def _reduce_method(
        cls, func: Callable, include_skipna: bool = False, numeric_only: bool = False
    ):
        """
        Return a wrapped function for injecting reduction methods.
        see ops.inject_reduce_methods
        """
        kwargs: Dict[str, Any] = {}
        if include_skipna:
            kwargs["skipna"] = None

        def wrapped_func(self, keep_attrs: bool = None, **kwargs):
            from .dataarray import DataArray

            keep_attrs = self._get_keep_attrs(keep_attrs)

            reduced = self.obj.variable.coarsen(
                self.windows, func, self.boundary, self.side, keep_attrs, **kwargs
            )
            coords = {}
            for c, v in self.obj.coords.items():
                if c == self.obj.name:
                    coords[c] = reduced
                else:
                    if any(d in self.windows for d in v.dims):
                        coords[c] = v.variable.coarsen(
                            self.windows,
                            self.coord_func[c],
                            self.boundary,
                            self.side,
                            keep_attrs,
                            **kwargs,
                        )
                    else:
                        coords[c] = v
            return DataArray(
                reduced, dims=self.obj.dims, coords=coords, name=self.obj.name
            )

        return wrapped_func

    def reduce(self, func: Callable, keep_attrs: bool = None, **kwargs):
        """Reduce the items in this group by applying `func` along some
        dimension(s).

        Parameters
        ----------
        func : callable
            Function which can be called in the form `func(x, axis, **kwargs)`
            to return the result of collapsing an np.ndarray over the coarsening
            dimensions.  It must be possible to provide the `axis` argument
            with a tuple of integers.
        keep_attrs : bool, default: None
            If True, the attributes (``attrs``) will be copied from the original
            object to the new one. If False, the new object will be returned
            without attributes. If None uses the global default.
        **kwargs : dict
            Additional keyword arguments passed on to `func`.

        Returns
        -------
        reduced : DataArray
            Array with summarized data.

        Examples
        --------
        >>> da = xr.DataArray(np.arange(8).reshape(2, 4), dims=("a", "b"))
        >>> coarsen = da.coarsen(b=2)
        >>> coarsen.reduce(np.sum)
        <xarray.DataArray (a: 2, b: 2)>
        array([[ 1,  5],
               [ 9, 13]])
        Dimensions without coordinates: a, b
        """
        wrapped_func = self._reduce_method(func)
        return wrapped_func(self, keep_attrs=keep_attrs, **kwargs)


class DatasetCoarsen(Coarsen):
    __slots__ = ()

    _reduce_extra_args_docstring = """"""

    @classmethod
    def _reduce_method(
        cls, func: Callable, include_skipna: bool = False, numeric_only: bool = False
    ):
        """
        Return a wrapped function for injecting reduction methods.
        see ops.inject_reduce_methods
        """
        kwargs: Dict[str, Any] = {}
        if include_skipna:
            kwargs["skipna"] = None

        def wrapped_func(self, keep_attrs: bool = None, **kwargs):
            from .dataset import Dataset

            keep_attrs = self._get_keep_attrs(keep_attrs)

            if keep_attrs:
                attrs = self.obj.attrs
            else:
                attrs = {}

            reduced = {}
            for key, da in self.obj.data_vars.items():
                reduced[key] = da.variable.coarsen(
                    self.windows,
                    func,
                    self.boundary,
                    self.side,
                    keep_attrs=keep_attrs,
                    **kwargs,
                )

            coords = {}
            for c, v in self.obj.coords.items():
                # variable.coarsen returns variables not containing the window dims
                # unchanged (maybe removes attrs)
                coords[c] = v.variable.coarsen(
                    self.windows,
                    self.coord_func[c],
                    self.boundary,
                    self.side,
                    keep_attrs=keep_attrs,
                    **kwargs,
                )

            return Dataset(reduced, coords=coords, attrs=attrs)

        return wrapped_func

    def reduce(self, func: Callable, keep_attrs=None, **kwargs):
        """Reduce the items in this group by applying `func` along some
        dimension(s).

        Parameters
        ----------
        func : callable
            Function which can be called in the form `func(x, axis, **kwargs)`
            to return the result of collapsing an np.ndarray over the coarsening
            dimensions.  It must be possible to provide the `axis` argument with
            a tuple of integers.
        keep_attrs : bool, default: None
            If True, the attributes (``attrs``) will be copied from the original
            object to the new one. If False, the new object will be returned
            without attributes. If None uses the global default.
        **kwargs : dict
            Additional keyword arguments passed on to `func`.

        Returns
        -------
        reduced : Dataset
            Arrays with summarized data.
        """
        wrapped_func = self._reduce_method(func)
        return wrapped_func(self, keep_attrs=keep_attrs, **kwargs)<|MERGE_RESOLUTION|>--- conflicted
+++ resolved
@@ -859,15 +859,10 @@
 
         Parameters
         ----------
-<<<<<<< HEAD
         window_dim: mapping
             A mapping from existing dimension name to new dimension names.
             The size of the second dimension will be the length of the
             coarsening window.
-=======
-        window_dim: str or a mapping, optional
-            A mapping from dimension name to the new window dimension names.
->>>>>>> 00a69d54
         keep_attrs: bool, optional
             Preserve attributes if True
         **window_dim_kwargs : {dim: new_name, ...}
@@ -913,7 +908,7 @@
         extra_windows = set(self.windows) - set(window_dim)
         if extra_windows:
             raise ValueError(
-                f"'window_dim' includes dimensions that will not be coarsened: {missing_windows}"
+                f"'window_dim' includes dimensions that will not be coarsened: {extra_windows}"
             )
 
         reshaped = Dataset()
