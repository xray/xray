--- conflicted
+++ resolved
@@ -103,18 +103,14 @@
     xarray.DataArray.rolling
     """
 
-<<<<<<< HEAD
     __slots__ = ("obj", "window", "min_periods", "center", "pad", "dim")
     _attributes = ("window", "min_periods", "center", "pad", "dim")
-=======
-    __slots__ = ("obj", "window", "min_periods", "center", "dim")
-    _attributes = ("window", "min_periods", "center", "dim")
     dim: list[Hashable]
     window: list[int]
     center: list[bool]
     obj: T_Xarray
     min_periods: int
->>>>>>> 84dc9613
+    pad: bool
 
     def __init__(
         self,
@@ -158,11 +154,8 @@
             self.window.append(w)
 
         self.center = self._mapping_to_list(center, default=False)
-<<<<<<< HEAD
         self.pad = self._mapping_to_list(pad, default=True)
         self.obj: T_Xarray = obj
-=======
-        self.obj = obj
 
         missing_dims = tuple(dim for dim in self.dim if dim not in self.obj.dims)
         if missing_dims:
@@ -171,7 +164,6 @@
                 f"Window dimensions {missing_dims} not found in {self.obj.__class__.__name__} "
                 f"dimensions {tuple(self.obj.dims)}"
             )
->>>>>>> 84dc9613
 
         # attributes
         if min_periods is not None and min_periods <= 0:
@@ -763,14 +755,9 @@
         attrs = self.obj.attrs if keep_attrs else {}
         output_selector = self._get_output_dim_selector()
 
-<<<<<<< HEAD
-        return DataArray(values, self.obj.coords, attrs=attrs, name=self.obj.name).isel(
-            output_selector
-=======
-        return self.obj.__class__(
+        return type(self.obj)(
             values, self.obj.coords, attrs=attrs, name=self.obj.name
->>>>>>> 84dc9613
-        )
+        ).isel(output_selector)
 
     def _array_reduce(
         self,
@@ -892,14 +879,9 @@
         xarray.Dataset.groupby
         xarray.DataArray.groupby
         """
-<<<<<<< HEAD
         super().__init__(obj, windows, min_periods, center, pad)
         if any(d not in self.obj.dims for d in self.dim):
             raise KeyError(self.dim)
-=======
-        super().__init__(obj, windows, min_periods, center)
-
->>>>>>> 84dc9613
         # Keep each Rolling object as a dictionary
         self.rollings = {}
         for key, da in self.obj.data_vars.items():
