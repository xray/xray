--- conflicted
+++ resolved
@@ -1,10 +1,6 @@
 import functools
-<<<<<<< HEAD
 from typing import Any, Callable, Dict
-=======
 import warnings
-from typing import Callable
->>>>>>> 52d48450
 
 import numpy as np
 
