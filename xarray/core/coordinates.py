from collections import OrderedDict
from contextlib import contextmanager
from typing import (
    TYPE_CHECKING,
    Any,
    Hashable,
    Iterator,
    Mapping,
    Set,
    Sequence,
    Tuple,
    Union,
    cast,
)

import pandas as pd

from . import formatting, indexing
from .indexes import Indexes
from .merge import merge_coords, merge_coordinates_without_align
from .utils import Frozen, ReprObject, either_dict_or_kwargs
from .variable import Variable

if TYPE_CHECKING:
    from .dataarray import DataArray
    from .dataset import Dataset

# Used as the key corresponding to a DataArray's variable when converting
# arbitrary DataArray objects to datasets
_THIS_ARRAY = ReprObject("<this-array>")


<<<<<<< HEAD
class Coordinates(Mapping[Hashable, "DataArray"]):
    _data = None  # type: Union["DataArray", "Dataset"]
=======
class AbstractCoordinates(Mapping[Hashable, "DataArray"]):
    __slots__ = ()
>>>>>>> df259331

    def __getitem__(self, key: Hashable) -> "DataArray":
        raise NotImplementedError()

    def __setitem__(self, key: Hashable, value: Any) -> None:
        self.update({key: value})

    @property
    def _names(self) -> Set[Hashable]:
        raise NotImplementedError()

    @property
    def dims(self) -> Union[Mapping[Hashable, int], Tuple[Hashable, ...]]:
        raise NotImplementedError()

    @property
    def indexes(self) -> Indexes:
        return self._data.indexes  # type: ignore

    @property
    def variables(self):
        raise NotImplementedError

    def _update_coords(self, coords, indexes):
        raise NotImplementedError

    def __iter__(self) -> Iterator["Hashable"]:
        # needs to be in the same order as the dataset variables
        for k in self.variables:
            if k in self._names:
                yield k

    def __len__(self) -> int:
        return len(self._names)

    def __contains__(self, key: Hashable) -> bool:
        return key in self._names

    def __repr__(self) -> str:
        return formatting.coords_repr(self)

    def to_dataset(self) -> "Dataset":
        raise NotImplementedError()

    def to_index(self, ordered_dims: Sequence[Hashable] = None) -> pd.Index:
        """Convert all index coordinates into a :py:class:`pandas.Index`.

        Parameters
        ----------
        ordered_dims : sequence of hashable, optional
            Possibly reordered version of this object's dimensions indicating
            the order in which dimensions should appear on the result.

        Returns
        -------
        pandas.Index
            Index subclass corresponding to the outer-product of all dimension
            coordinates. This will be a MultiIndex if this object is has more
            than more dimension.
        """
        if ordered_dims is None:
            ordered_dims = list(self.dims)
        elif set(ordered_dims) != set(self.dims):
            raise ValueError(
                "ordered_dims must match dims, but does not: "
                "{} vs {}".format(ordered_dims, self.dims)
            )

        if len(ordered_dims) == 0:
            raise ValueError("no valid index for a 0-dimensional object")
        elif len(ordered_dims) == 1:
            (dim,) = ordered_dims
            return self._data.get_index(dim)  # type: ignore
        else:
            indexes = [self._data.get_index(k) for k in ordered_dims]  # type: ignore
            names = list(ordered_dims)
            return pd.MultiIndex.from_product(indexes, names=names)

    def update(self, other: Mapping[Hashable, Any]) -> None:
        other_vars = getattr(other, "variables", other)
        coords, indexes = merge_coords(
            [self.variables, other_vars], priority_arg=1, indexes=self.indexes
        )
        self._update_coords(coords, indexes)

    def _merge_raw(self, other):
        """For use with binary arithmetic."""
        if other is None:
            variables = OrderedDict(self.variables)
            indexes = OrderedDict(self.indexes)
        else:
            variables, indexes = merge_coordinates_without_align([self, other])
        return variables, indexes

    @contextmanager
    def _merge_inplace(self, other):
        """For use with in-place binary arithmetic."""
        if other is None:
            yield
        else:
            # don't include indexes in prioritized, because we didn't align
            # first and we want indexes to be checked
            prioritized = {
                k: (v, None) for k, v in self.variables.items() if k not in self.indexes
            }
            variables, indexes = merge_coordinates_without_align(
                [self, other], prioritized
            )
            yield
            self._update_coords(variables, indexes)

    def merge(self, other: "Coordinates") -> "Dataset":
        """Merge two sets of coordinates to create a new Dataset

        The method implements the logic used for joining coordinates in the
        result of a binary operation performed on xarray objects:

        - If two index coordinates conflict (are not equal), an exception is
          raised. You must align your data before passing it to this method.
        - If an index coordinate and a non-index coordinate conflict, the non-
          index coordinate is dropped.
        - If two non-index coordinates conflict, both are dropped.

        Parameters
        ----------
        other : DatasetCoordinates or DataArrayCoordinates
            The coordinates from another dataset or data array.

        Returns
        -------
        merged : Dataset
            A new Dataset with merged coordinates.
        """
        from .dataset import Dataset

        if other is None:
            return self.to_dataset()

        if not isinstance(other, Coordinates):
            other = Dataset(coords=other).coords

        coords, indexes = merge_coordinates_without_align([self, other])
        coord_names = set(coords)
        merged = Dataset._construct_direct(
            variables=coords, coord_names=coord_names, indexes=indexes
        )
        return merged


class DatasetCoordinates(Coordinates):
    """Dictionary like container for Dataset coordinates.

    Essentially an immutable OrderedDict with keys given by the array's
    dimensions and the values given by the corresponding xarray.Coordinate
    objects.
    """

    __slots__ = ("_data",)

    def __init__(self, dataset: "Dataset"):
        self._data = dataset

    @property
    def _names(self) -> Set[Hashable]:
        return self._data._coord_names

    @property
    def dims(self) -> Mapping[Hashable, int]:
        return self._data.dims

    @property
    def variables(self) -> Mapping[Hashable, Variable]:
        return Frozen(
            OrderedDict(
                (k, v) for k, v in self._data.variables.items() if k in self._names
            )
        )

    def __getitem__(self, key: Hashable) -> "DataArray":
        if key in self._data.data_vars:
            raise KeyError(key)
        return cast("DataArray", self._data[key])

    def to_dataset(self) -> "Dataset":
        """Convert these coordinates into a new Dataset
        """
        return self._data._copy_listed(self._names)

    def _update_coords(
        self,
        coords: "OrderedDict[Hashable, Variable]",
        indexes: Mapping[Hashable, pd.Index],
    ) -> None:
        from .dataset import calculate_dimensions

        variables = self._data._variables.copy()
        variables.update(coords)

        # check for inconsistent state *before* modifying anything in-place
        dims = calculate_dimensions(variables)
        new_coord_names = set(coords)
        for dim, size in dims.items():
            if dim in variables:
                new_coord_names.add(dim)

        self._data._variables = variables
        self._data._coord_names.update(new_coord_names)
        self._data._dims = dims

        # TODO(shoyer): once ._indexes is always populated by a dict, modify
        # it to update inplace instead.
        original_indexes = OrderedDict(self._data.indexes)
        original_indexes.update(indexes)
        self._data._indexes = original_indexes

    def __delitem__(self, key: Hashable) -> None:
        if key in self:
            del self._data[key]
        else:
            raise KeyError(key)

    def _ipython_key_completions_(self):
        """Provide method for the key-autocompletions in IPython. """
        return [
            key
            for key in self._data._ipython_key_completions_()
            if key not in self._data.data_vars
        ]


class DataArrayCoordinates(Coordinates):
    """Dictionary like container for DataArray coordinates.

    Essentially an OrderedDict with keys given by the array's
    dimensions and the values given by corresponding DataArray objects.
    """

    __slots__ = ("_data",)

    def __init__(self, dataarray: "DataArray"):
        self._data = dataarray

    @property
    def dims(self) -> Tuple[Hashable, ...]:
        return self._data.dims

    @property
    def _names(self) -> Set[Hashable]:
        return set(self._data._coords)

    def __getitem__(self, key: Hashable) -> "DataArray":
        return self._data._getitem_coord(key)

    def _update_coords(
        self,
        coords: "OrderedDict[Hashable, Variable]",
        indexes: Mapping[Hashable, pd.Index],
    ) -> None:
        from .dataset import calculate_dimensions

        coords_plus_data = coords.copy()
        coords_plus_data[_THIS_ARRAY] = self._data.variable
        dims = calculate_dimensions(coords_plus_data)
        if not set(dims) <= set(self.dims):
            raise ValueError(
                "cannot add coordinates with new dimensions to " "a DataArray"
            )
        self._data._coords = coords

        # TODO(shoyer): once ._indexes is always populated by a dict, modify
        # it to update inplace instead.
        original_indexes = OrderedDict(self._data.indexes)
        original_indexes.update(indexes)
        self._data._indexes = original_indexes

    @property
    def variables(self):
        return Frozen(self._data._coords)

    def to_dataset(self) -> "Dataset":
        from .dataset import Dataset

        coords = OrderedDict(
            (k, v.copy(deep=False)) for k, v in self._data._coords.items()
        )
        return Dataset._from_vars_and_coord_names(coords, set(coords))

    def __delitem__(self, key: Hashable) -> None:
        del self._data._coords[key]

    def _ipython_key_completions_(self):
        """Provide method for the key-autocompletions in IPython. """
        return self._data._ipython_key_completions_()


class LevelCoordinatesSource(Mapping[Hashable, Any]):
    """Iterator for MultiIndex level coordinates.

    Used for attribute style lookup with AttrAccessMixin. Not returned directly
    by any public methods.
    """

    __slots__ = ("_data",)

    def __init__(self, data_object: "Union[DataArray, Dataset]"):
        self._data = data_object

    def __getitem__(self, key):
        # not necessary -- everything here can already be found in coords.
        raise KeyError()

    def __iter__(self) -> Iterator[Hashable]:
        return iter(self._data._level_coords)

    def __len__(self) -> int:
        return len(self._data._level_coords)


def assert_coordinate_consistent(
    obj: Union["DataArray", "Dataset"], coords: Mapping[Hashable, Variable]
) -> None:
    """Make sure the dimension coordinate of obj is consistent with coords.

    obj: DataArray or Dataset
    coords: Dict-like of variables
    """
    for k in obj.dims:
        # make sure there are no conflict in dimension coordinates
        if k in coords and k in obj.coords:
            if not coords[k].equals(obj[k].variable):
                raise IndexError(
                    "dimension coordinate {!r} conflicts between "
                    "indexed and indexing objects:\n{}\nvs.\n{}".format(
                        k, obj[k], coords[k]
                    )
                )


def remap_label_indexers(
    obj: Union["DataArray", "Dataset"],
    indexers: Mapping[Hashable, Any] = None,
    method: str = None,
    tolerance=None,
    **indexers_kwargs: Any
) -> Tuple[dict, dict]:  # TODO more precise return type after annotations in indexing
    """Remap indexers from obj.coords.
    If indexer is an instance of DataArray and it has coordinate, then this coordinate
    will be attached to pos_indexers.

    Returns
    -------
    pos_indexers: Same type of indexers.
        np.ndarray or Variable or DataArray
    new_indexes: mapping of new dimensional-coordinate.
    """
    from .dataarray import DataArray

    indexers = either_dict_or_kwargs(indexers, indexers_kwargs, "remap_label_indexers")

    v_indexers = {
        k: v.variable.data if isinstance(v, DataArray) else v
        for k, v in indexers.items()
    }

    pos_indexers, new_indexes = indexing.remap_label_indexers(
        obj, v_indexers, method=method, tolerance=tolerance
    )
    # attach indexer's coordinate to pos_indexers
    for k, v in indexers.items():
        if isinstance(v, Variable):
            pos_indexers[k] = Variable(v.dims, pos_indexers[k])
        elif isinstance(v, DataArray):
            # drop coordinates found in indexers since .sel() already
            # ensures alignments
            coords = OrderedDict(
                (k, v) for k, v in v._coords.items() if k not in indexers
            )
            pos_indexers[k] = DataArray(pos_indexers[k], coords=coords, dims=v.dims)
    return pos_indexers, new_indexes<|MERGE_RESOLUTION|>--- conflicted
+++ resolved
@@ -30,13 +30,8 @@
 _THIS_ARRAY = ReprObject("<this-array>")
 
 
-<<<<<<< HEAD
-class Coordinates(Mapping[Hashable, "DataArray"]):
-    _data = None  # type: Union["DataArray", "Dataset"]
-=======
 class AbstractCoordinates(Mapping[Hashable, "DataArray"]):
     __slots__ = ()
->>>>>>> df259331
 
     def __getitem__(self, key: Hashable) -> "DataArray":
         raise NotImplementedError()
