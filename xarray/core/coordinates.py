from __future__ import absolute_import
from __future__ import division
from __future__ import print_function
from collections import Mapping
from contextlib import contextmanager
import pandas as pd

from . import formatting
from .utils import Frozen
<<<<<<< HEAD
from .merge import (
    merge_coords, expand_and_merge_variables, merge_coords_for_inplace_math)
from .pycompat import iteritems, basestring, OrderedDict
from .variable import default_index_coordinate
=======
from .merge import merge_coords, merge_coords_without_align
from .pycompat import OrderedDict
>>>>>>> d31cb80f


class AbstractCoordinates(Mapping, formatting.ReprMixin):
    def __getitem__(self, key):
        raise NotImplementedError

    def __setitem__(self, key, value):
        self.update({key: value})

    @property
    def indexes(self):
        return self._data.indexes

    @property
    def variables(self):
        raise NotImplementedError

    def _update_coords(self, coords):
        raise NotImplementedError

    def __iter__(self):
        # needs to be in the same order as the dataset variables
        for k in self.variables:
            if k in self._names:
                yield k

    def __len__(self):
        return len(self._names)

    def __contains__(self, key):
        return key in self._names

    def __unicode__(self):
        return formatting.coords_repr(self)

    @property
    def dims(self):
        return self._data.dims

    def to_index(self, ordered_dims=None):
        """Convert all index coordinates into a :py:class:`pandas.MultiIndex`
        """
        if ordered_dims is None:
            ordered_dims = self.dims
        indexes = [self._data.get_index(k) for k in ordered_dims]
        return pd.MultiIndex.from_product(indexes, names=list(ordered_dims))

    def update(self, other):
        other_vars = getattr(other, 'variables', other)
        coords = merge_coords([self.variables, other_vars],
                              priority_arg=1, indexes=self.indexes)
        self._update_coords(coords)

    def _merge_raw(self, other):
        """For use with binary arithmetic."""
        if other is None:
            variables = OrderedDict(self.variables)
        else:
            # don't align because we already called xarray.align
            variables = expand_and_merge_variables(
                [self.variables, other.variables])
        return variables

    @contextmanager
    def _merge_inplace(self, other):
        """For use with in-place binary arithmetic."""
        if other is None:
            yield
        else:
            # don't include indexes in priority_vars, because we didn't align
            # first
            priority_vars = OrderedDict(
                (k, v) for k, v in self.variables.items() if k not in self.dims)
            variables = merge_coords_for_inplace_math(
                [self.variables, other.variables], priority_vars=priority_vars)
            yield
            self._update_coords(variables)

    def merge(self, other):
        """Merge two sets of coordinates to create a new Dataset

        The method implements the logic used for joining coordinates in the
        result of a binary operation performed on xarray objects:

        - If two index coordinates conflict (are not equal), an exception is
          raised. You must align your data before passing it to this method.
        - If an index coordinate and a non-index coordinate conflict, the non-
          index coordinate is dropped.
        - If two non-index coordinates conflict, both are dropped.

        Parameters
        ----------
        other : DatasetCoordinates or DataArrayCoordinates
            The coordinates from another dataset or data array.

        Returns
        -------
        merged : Dataset
            A new Dataset with merged coordinates.
        """
        from .dataset import Dataset

        if other is None:
            return self.to_dataset()
        else:
            other_vars = getattr(other, 'variables', other)
            coords = expand_and_merge_variables([self.variables, other_vars])
            return Dataset._from_vars_and_coord_names(coords, set(coords))


class DatasetCoordinates(AbstractCoordinates):
    """Dictionary like container for Dataset coordinates.

    Essentially an immutable OrderedDict with keys given by the array's
    dimensions and the values given by the corresponding xarray.Coordinate
    objects.
    """
    def __init__(self, dataset):
        self._data = dataset

    @property
    def _names(self):
        return self._data._coord_names

    @property
    def variables(self):
        return Frozen(OrderedDict((k, v)
                                  for k, v in self._data.variables.items()
                                  if k in self._names))

    def __getitem__(self, key):
        if key in self._data.data_vars:
            raise KeyError(key)
        return self._data[key]

    def to_dataset(self):
        """Convert these coordinates into a new Dataset
        """
        return self._data._copy_listed(self._names)

    def _update_coords(self, coords):
        from .dataset import calculate_dimensions

        variables = self._data._variables.copy()
        variables.update(coords)

        # check for inconsistent state *before* modifying anything in-place
        dims = calculate_dimensions(variables)
        new_coord_names = set(coords)
        for dim, size in dims.items():
            if dim in variables:
                new_coord_names.add(dim)

        self._data._variables = variables
        self._data._coord_names.update(new_coord_names)
        self._data._dims = dict(dims)

    def __delitem__(self, key):
        if key in self:
            del self._data[key]
        else:
            raise KeyError(key)


class DataArrayCoordinates(AbstractCoordinates):
    """Dictionary like container for DataArray coordinates.

    Essentially an OrderedDict with keys given by the array's
    dimensions and the values given by corresponding DataArray objects.
    """
    def __init__(self, dataarray):
        self._data = dataarray

    @property
    def _names(self):
        return set(self._data._coords)

    def __getitem__(self, key):
        return self._data._getitem_coord(key)

    def _update_coords(self, coords):
        from .dataset import calculate_dimensions

        dims = calculate_dimensions(coords)
        if not set(dims) <= set(self.dims):
            raise ValueError('cannot add coordinates with new dimensions to '
                             'a DataArray')
        self._data._coords = coords

    @property
    def variables(self):
        return Frozen(self._data._coords)

    def _to_dataset(self, shallow_copy=True):
        from .dataset import Dataset
        coords = OrderedDict((k, v.copy(deep=False) if shallow_copy else v)
                             for k, v in self._data._coords.items())
        return Dataset._from_vars_and_coord_names(coords, set(coords))

    def to_dataset(self):
        return self._to_dataset()

    def __delitem__(self, key):
        del self._data._coords[key]


class LevelCoordinatesSource(object):
    """Iterator for MultiIndex level coordinates.

    Used for attribute style lookup with AttrAccessMixin. Not returned directly
    by any public methods.
    """
    def __init__(self, data_object):
        self._data = data_object

    def __getitem__(self, key):
        # not necessary -- everything here can already be found in coords.
        raise KeyError

    def __iter__(self):
        return iter(self._data._level_coords)


class Indexes(Mapping, formatting.ReprMixin):
    """Ordered Mapping[str, pandas.Index] for xarray objects.
    """
    def __init__(self, variables, sizes):
        """Not for public consumption.

        Arguments
        ---------
        variables : OrderedDict[Any, Variable]
            Reference to OrderedDict holding variable objects. Should be the
            same dictionary used by the source object.
        sizes : OrderedDict[Any, int]
            Map from dimension names to sizes.
        """
        self._variables = variables
        self._sizes = sizes

    def __iter__(self):
        for key in self._sizes:
            if key in self._variables:
                yield key

    def __len__(self):
        return sum(key in self._variables for key in self._sizes)

    def __contains__(self, key):
        return key in self._sizes and key in self._variables

    def __getitem__(self, key):
        if key not in self._sizes:
            raise KeyError(key)
        return self._variables[key].to_index()

    def __unicode__(self):
        return formatting.indexes_repr(self)<|MERGE_RESOLUTION|>--- conflicted
+++ resolved
@@ -7,15 +7,9 @@
 
 from . import formatting
 from .utils import Frozen
-<<<<<<< HEAD
 from .merge import (
     merge_coords, expand_and_merge_variables, merge_coords_for_inplace_math)
-from .pycompat import iteritems, basestring, OrderedDict
-from .variable import default_index_coordinate
-=======
-from .merge import merge_coords, merge_coords_without_align
 from .pycompat import OrderedDict
->>>>>>> d31cb80f
 
 
 class AbstractCoordinates(Mapping, formatting.ReprMixin):
