--- conflicted
+++ resolved
@@ -502,16 +502,9 @@
     missing_core_dims = [d for d in core_dims if d not in set_old_dims]
     if missing_core_dims:
         raise ValueError(
-<<<<<<< HEAD
             'operand to apply_ufunc has required core dimensions {}, but '
             'some of these dimensions are absent on an input variable: {}'.format(
             list(core_dims), missing_core_dims))
-=======
-            "operand to apply_ufunc has required core dimensions %r, but "
-            "some of these are missing on the input variable:  %r"
-            % (list(core_dims), missing_core_dims)
-        )
->>>>>>> 76d4a671
 
     set_new_dims = set(new_dims)
     unexpected_dims = [d for d in old_dims if d not in set_new_dims]
