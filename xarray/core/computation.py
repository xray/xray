"""
Functions for applying functions that act on arrays to xarray's labeled data.
"""
from __future__ import annotations

import functools
import itertools
import operator
import warnings
from collections import Counter
from typing import (
    TYPE_CHECKING,
    AbstractSet,
    Any,
    Callable,
    Hashable,
    Iterable,
    Mapping,
    Sequence,
    overload,
)

import numpy as np

from . import dtypes, duck_array_ops, utils
from .alignment import align, deep_align
from .common import zeros_like
from .duck_array_ops import datetime_to_numeric
from .indexes import Index, filter_indexes_from_coords
from .merge import merge_attrs, merge_coordinates_without_align
from .options import OPTIONS, _get_keep_attrs
from .pycompat import is_duck_dask_array
<<<<<<< HEAD
from .utils import is_dict_like, is_scalar
=======
from .types import T_DataArray
from .utils import is_dict_like
>>>>>>> 607a9275
from .variable import Variable

if TYPE_CHECKING:
    from .coordinates import Coordinates
    from .dataarray import DataArray
    from .dataset import Dataset
    from .types import CombineAttrsOptions, JoinOptions, T_Xarray

_NO_FILL_VALUE = utils.ReprObject("<no-fill-value>")
_DEFAULT_NAME = utils.ReprObject("<default-name>")
_JOINS_WITHOUT_FILL_VALUES = frozenset({"inner", "exact"})


def _first_of_type(args, kind):
    """Return either first object of type 'kind' or raise if not found."""
    for arg in args:
        if isinstance(arg, kind):
            return arg
    raise ValueError("This should be unreachable.")


def _all_of_type(args, kind):
    """Return all objects of type 'kind'"""
    return [arg for arg in args if isinstance(arg, kind)]


class _UFuncSignature:
    """Core dimensions signature for a given function.

    Based on the signature provided by generalized ufuncs in NumPy.

    Attributes
    ----------
    input_core_dims : tuple[tuple]
        Core dimension names on each input variable.
    output_core_dims : tuple[tuple]
        Core dimension names on each output variable.
    """

    __slots__ = (
        "input_core_dims",
        "output_core_dims",
        "_all_input_core_dims",
        "_all_output_core_dims",
        "_all_core_dims",
    )

    def __init__(self, input_core_dims, output_core_dims=((),)):
        self.input_core_dims = tuple(tuple(a) for a in input_core_dims)
        self.output_core_dims = tuple(tuple(a) for a in output_core_dims)
        self._all_input_core_dims = None
        self._all_output_core_dims = None
        self._all_core_dims = None

    @property
    def all_input_core_dims(self):
        if self._all_input_core_dims is None:
            self._all_input_core_dims = frozenset(
                dim for dims in self.input_core_dims for dim in dims
            )
        return self._all_input_core_dims

    @property
    def all_output_core_dims(self):
        if self._all_output_core_dims is None:
            self._all_output_core_dims = frozenset(
                dim for dims in self.output_core_dims for dim in dims
            )
        return self._all_output_core_dims

    @property
    def all_core_dims(self):
        if self._all_core_dims is None:
            self._all_core_dims = self.all_input_core_dims | self.all_output_core_dims
        return self._all_core_dims

    @property
    def dims_map(self):
        return {
            core_dim: f"dim{n}" for n, core_dim in enumerate(sorted(self.all_core_dims))
        }

    @property
    def num_inputs(self):
        return len(self.input_core_dims)

    @property
    def num_outputs(self):
        return len(self.output_core_dims)

    def __eq__(self, other):
        try:
            return (
                self.input_core_dims == other.input_core_dims
                and self.output_core_dims == other.output_core_dims
            )
        except AttributeError:
            return False

    def __ne__(self, other):
        return not self == other

    def __repr__(self):
        return "{}({!r}, {!r})".format(
            type(self).__name__,
            list(self.input_core_dims),
            list(self.output_core_dims),
        )

    def __str__(self):
        lhs = ",".join("({})".format(",".join(dims)) for dims in self.input_core_dims)
        rhs = ",".join("({})".format(",".join(dims)) for dims in self.output_core_dims)
        return f"{lhs}->{rhs}"

    def to_gufunc_string(self, exclude_dims=frozenset()):
        """Create an equivalent signature string for a NumPy gufunc.

        Unlike __str__, handles dimensions that don't map to Python
        identifiers.

        Also creates unique names for input_core_dims contained in exclude_dims.
        """
        input_core_dims = [
            [self.dims_map[dim] for dim in core_dims]
            for core_dims in self.input_core_dims
        ]
        output_core_dims = [
            [self.dims_map[dim] for dim in core_dims]
            for core_dims in self.output_core_dims
        ]

        # enumerate input_core_dims contained in exclude_dims to make them unique
        if exclude_dims:

            exclude_dims = [self.dims_map[dim] for dim in exclude_dims]

            counter = Counter()

            def _enumerate(dim):
                if dim in exclude_dims:
                    n = counter[dim]
                    counter.update([dim])
                    dim = f"{dim}_{n}"
                return dim

            input_core_dims = [
                [_enumerate(dim) for dim in arg] for arg in input_core_dims
            ]

        alt_signature = type(self)(input_core_dims, output_core_dims)
        return str(alt_signature)


def result_name(objects: Iterable[Any]) -> Any:
    # use the same naming heuristics as pandas:
    # https://github.com/blaze/blaze/issues/458#issuecomment-51936356
    names = {getattr(obj, "name", _DEFAULT_NAME) for obj in objects}
    names.discard(_DEFAULT_NAME)
    if len(names) == 1:
        (name,) = names
    else:
        name = None
    return name


def _get_coords_list(args: Iterable[Any]) -> list[Coordinates]:
    coords_list = []
    for arg in args:
        try:
            coords = arg.coords
        except AttributeError:
            pass  # skip this argument
        else:
            coords_list.append(coords)
    return coords_list


def build_output_coords_and_indexes(
    args: Iterable[Any],
    signature: _UFuncSignature,
    exclude_dims: AbstractSet = frozenset(),
    combine_attrs: CombineAttrsOptions = "override",
) -> tuple[list[dict[Any, Variable]], list[dict[Any, Index]]]:
    """Build output coordinates and indexes for an operation.

    Parameters
    ----------
    args : Iterable
        List of raw operation arguments. Any valid types for xarray operations
        are OK, e.g., scalars, Variable, DataArray, Dataset.
    signature : _UfuncSignature
        Core dimensions signature for the operation.
    exclude_dims : set, optional
        Dimensions excluded from the operation. Coordinates along these
        dimensions are dropped.
    combine_attrs : {"drop", "identical", "no_conflicts", "drop_conflicts", \
                     "override"} or callable, default: "drop"
        A callable or a string indicating how to combine attrs of the objects being
        merged:

        - "drop": empty attrs on returned Dataset.
        - "identical": all attrs must be the same on every object.
        - "no_conflicts": attrs from all objects are combined, any that have
          the same name must also have the same value.
        - "drop_conflicts": attrs from all objects are combined, any that have
          the same name but different values are dropped.
        - "override": skip comparing and copy attrs from the first dataset to
          the result.

        If a callable, it must expect a sequence of ``attrs`` dicts and a context object
        as its only parameters.

    Returns
    -------
    Dictionaries of Variable and Index objects with merged coordinates.
    """
    coords_list = _get_coords_list(args)

    if len(coords_list) == 1 and not exclude_dims:
        # we can skip the expensive merge
        (unpacked_coords,) = coords_list
        merged_vars = dict(unpacked_coords.variables)
        merged_indexes = dict(unpacked_coords.xindexes)
    else:
        merged_vars, merged_indexes = merge_coordinates_without_align(
            coords_list, exclude_dims=exclude_dims, combine_attrs=combine_attrs
        )

    output_coords = []
    output_indexes = []
    for output_dims in signature.output_core_dims:
        dropped_dims = signature.all_input_core_dims - set(output_dims)
        if dropped_dims:
            filtered_coords = {
                k: v for k, v in merged_vars.items() if dropped_dims.isdisjoint(v.dims)
            }
            filtered_indexes = filter_indexes_from_coords(
                merged_indexes, set(filtered_coords)
            )
        else:
            filtered_coords = merged_vars
            filtered_indexes = merged_indexes
        output_coords.append(filtered_coords)
        output_indexes.append(filtered_indexes)

    return output_coords, output_indexes


def apply_dataarray_vfunc(
    func,
    *args,
    signature: _UFuncSignature,
    join: JoinOptions = "inner",
    exclude_dims=frozenset(),
    keep_attrs="override",
) -> tuple[DataArray, ...] | DataArray:
    """Apply a variable level function over DataArray, Variable and/or ndarray
    objects.
    """
    from .dataarray import DataArray

    if len(args) > 1:
        args = deep_align(
            args, join=join, copy=False, exclude=exclude_dims, raise_on_invalid=False
        )

    objs = _all_of_type(args, DataArray)

    if keep_attrs == "drop":
        name = result_name(args)
    else:
        first_obj = _first_of_type(args, DataArray)
        name = first_obj.name
    result_coords, result_indexes = build_output_coords_and_indexes(
        args, signature, exclude_dims, combine_attrs=keep_attrs
    )

    data_vars = [getattr(a, "variable", a) for a in args]
    result_var = func(*data_vars)

    out: tuple[DataArray, ...] | DataArray
    if signature.num_outputs > 1:
        out = tuple(
            DataArray(
                variable, coords=coords, indexes=indexes, name=name, fastpath=True
            )
            for variable, coords, indexes in zip(
                result_var, result_coords, result_indexes
            )
        )
    else:
        (coords,) = result_coords
        (indexes,) = result_indexes
        out = DataArray(
            result_var, coords=coords, indexes=indexes, name=name, fastpath=True
        )

    attrs = merge_attrs([x.attrs for x in objs], combine_attrs=keep_attrs)
    if isinstance(out, tuple):
        for da in out:
            da.attrs = attrs
    else:
        out.attrs = attrs

    return out


def ordered_set_union(all_keys: list[Iterable]) -> Iterable:
    return {key: None for keys in all_keys for key in keys}.keys()


def ordered_set_intersection(all_keys: list[Iterable]) -> Iterable:
    intersection = set(all_keys[0])
    for keys in all_keys[1:]:
        intersection.intersection_update(keys)
    return [key for key in all_keys[0] if key in intersection]


def assert_and_return_exact_match(all_keys):
    first_keys = all_keys[0]
    for keys in all_keys[1:]:
        if keys != first_keys:
            raise ValueError(
                "exact match required for all data variable names, "
                f"but {keys!r} != {first_keys!r}"
            )
    return first_keys


_JOINERS: dict[str, Callable] = {
    "inner": ordered_set_intersection,
    "outer": ordered_set_union,
    "left": operator.itemgetter(0),
    "right": operator.itemgetter(-1),
    "exact": assert_and_return_exact_match,
}


def join_dict_keys(objects: Iterable[Mapping | Any], how: str = "inner") -> Iterable:
    joiner = _JOINERS[how]
    all_keys = [obj.keys() for obj in objects if hasattr(obj, "keys")]
    return joiner(all_keys)


def collect_dict_values(
    objects: Iterable[Mapping | Any], keys: Iterable, fill_value: object = None
) -> list[list]:
    return [
        [obj.get(key, fill_value) if is_dict_like(obj) else obj for obj in objects]
        for key in keys
    ]


def _as_variables_or_variable(arg):
    try:
        return arg.variables
    except AttributeError:
        try:
            return arg.variable
        except AttributeError:
            return arg


def _unpack_dict_tuples(
    result_vars: Mapping[Any, tuple[Variable, ...]], num_outputs: int
) -> tuple[dict[Hashable, Variable], ...]:
    out: tuple[dict[Hashable, Variable], ...] = tuple({} for _ in range(num_outputs))
    for name, values in result_vars.items():
        for value, results_dict in zip(values, out):
            results_dict[name] = value
    return out


def apply_dict_of_variables_vfunc(
    func, *args, signature: _UFuncSignature, join="inner", fill_value=None
):
    """Apply a variable level function over dicts of DataArray, DataArray,
    Variable and ndarray objects.
    """
    args = tuple(_as_variables_or_variable(arg) for arg in args)
    names = join_dict_keys(args, how=join)
    grouped_by_name = collect_dict_values(args, names, fill_value)

    result_vars = {}
    for name, variable_args in zip(names, grouped_by_name):
        result_vars[name] = func(*variable_args)

    if signature.num_outputs > 1:
        return _unpack_dict_tuples(result_vars, signature.num_outputs)
    else:
        return result_vars


def _fast_dataset(
    variables: dict[Hashable, Variable],
    coord_variables: Mapping[Hashable, Variable],
    indexes: dict[Hashable, Index],
) -> Dataset:
    """Create a dataset as quickly as possible.

    Beware: the `variables` dict is modified INPLACE.
    """
    from .dataset import Dataset

    variables.update(coord_variables)
    coord_names = set(coord_variables)
    return Dataset._construct_direct(variables, coord_names, indexes=indexes)


def apply_dataset_vfunc(
    func,
    *args,
    signature: _UFuncSignature,
    join="inner",
    dataset_join="exact",
    fill_value=_NO_FILL_VALUE,
    exclude_dims=frozenset(),
    keep_attrs="override",
) -> Dataset | tuple[Dataset, ...]:
    """Apply a variable level function over Dataset, dict of DataArray,
    DataArray, Variable and/or ndarray objects.
    """
    from .dataset import Dataset

    if dataset_join not in _JOINS_WITHOUT_FILL_VALUES and fill_value is _NO_FILL_VALUE:
        raise TypeError(
            "to apply an operation to datasets with different "
            "data variables with apply_ufunc, you must supply the "
            "dataset_fill_value argument."
        )

    objs = _all_of_type(args, Dataset)

    if len(args) > 1:
        args = deep_align(
            args, join=join, copy=False, exclude=exclude_dims, raise_on_invalid=False
        )

    list_of_coords, list_of_indexes = build_output_coords_and_indexes(
        args, signature, exclude_dims, combine_attrs=keep_attrs
    )
    args = tuple(getattr(arg, "data_vars", arg) for arg in args)

    result_vars = apply_dict_of_variables_vfunc(
        func, *args, signature=signature, join=dataset_join, fill_value=fill_value
    )

    out: Dataset | tuple[Dataset, ...]
    if signature.num_outputs > 1:
        out = tuple(
            _fast_dataset(*args)
            for args in zip(result_vars, list_of_coords, list_of_indexes)
        )
    else:
        (coord_vars,) = list_of_coords
        (indexes,) = list_of_indexes
        out = _fast_dataset(result_vars, coord_vars, indexes=indexes)

    attrs = merge_attrs([x.attrs for x in objs], combine_attrs=keep_attrs)
    if isinstance(out, tuple):
        for ds in out:
            ds.attrs = attrs
    else:
        out.attrs = attrs

    return out


def _iter_over_selections(obj, dim, values):
    """Iterate over selections of an xarray object in the provided order."""
    from .groupby import _dummy_copy

    dummy = None
    for value in values:
        try:
            obj_sel = obj.sel(**{dim: value})
        except (KeyError, IndexError):
            if dummy is None:
                dummy = _dummy_copy(obj)
            obj_sel = dummy
        yield obj_sel


def apply_groupby_func(func, *args):
    """Apply a dataset or datarray level function over GroupBy, Dataset,
    DataArray, Variable and/or ndarray objects.
    """
    from .groupby import GroupBy, peek_at
    from .variable import Variable

    groupbys = [arg for arg in args if isinstance(arg, GroupBy)]
    assert groupbys, "must have at least one groupby to iterate over"
    first_groupby = groupbys[0]
    if any(not first_groupby._group.equals(gb._group) for gb in groupbys[1:]):
        raise ValueError(
            "apply_ufunc can only perform operations over "
            "multiple GroupBy objects at once if they are all "
            "grouped the same way"
        )

    grouped_dim = first_groupby._group.name
    unique_values = first_groupby._unique_coord.values

    iterators = []
    for arg in args:
        if isinstance(arg, GroupBy):
            iterator = (value for _, value in arg)
        elif hasattr(arg, "dims") and grouped_dim in arg.dims:
            if isinstance(arg, Variable):
                raise ValueError(
                    "groupby operations cannot be performed with "
                    "xarray.Variable objects that share a dimension with "
                    "the grouped dimension"
                )
            iterator = _iter_over_selections(arg, grouped_dim, unique_values)
        else:
            iterator = itertools.repeat(arg)
        iterators.append(iterator)

    applied = (func(*zipped_args) for zipped_args in zip(*iterators))
    applied_example, applied = peek_at(applied)
    combine = first_groupby._combine
    if isinstance(applied_example, tuple):
        combined = tuple(combine(output) for output in zip(*applied))
    else:
        combined = combine(applied)
    return combined


def unified_dim_sizes(
    variables: Iterable[Variable], exclude_dims: AbstractSet = frozenset()
) -> dict[Hashable, int]:

    dim_sizes: dict[Hashable, int] = {}

    for var in variables:
        if len(set(var.dims)) < len(var.dims):
            raise ValueError(
                "broadcasting cannot handle duplicate "
                f"dimensions on a variable: {list(var.dims)}"
            )
        for dim, size in zip(var.dims, var.shape):
            if dim not in exclude_dims:
                if dim not in dim_sizes:
                    dim_sizes[dim] = size
                elif dim_sizes[dim] != size:
                    raise ValueError(
                        "operands cannot be broadcast together "
                        "with mismatched lengths for dimension "
                        f"{dim}: {dim_sizes[dim]} vs {size}"
                    )
    return dim_sizes


SLICE_NONE = slice(None)


def broadcast_compat_data(
    variable: Variable,
    broadcast_dims: tuple[Hashable, ...],
    core_dims: tuple[Hashable, ...],
) -> Any:
    data = variable.data

    old_dims = variable.dims
    new_dims = broadcast_dims + core_dims

    if new_dims == old_dims:
        # optimize for the typical case
        return data

    set_old_dims = set(old_dims)
    missing_core_dims = [d for d in core_dims if d not in set_old_dims]
    if missing_core_dims:
        raise ValueError(
            "operand to apply_ufunc has required core dimensions {}, but "
            "some of these dimensions are absent on an input variable: {}".format(
                list(core_dims), missing_core_dims
            )
        )

    set_new_dims = set(new_dims)
    unexpected_dims = [d for d in old_dims if d not in set_new_dims]
    if unexpected_dims:
        raise ValueError(
            "operand to apply_ufunc encountered unexpected "
            f"dimensions {unexpected_dims!r} on an input variable: these are core "
            "dimensions on other input or output variables"
        )

    # for consistency with numpy, keep broadcast dimensions to the left
    old_broadcast_dims = tuple(d for d in broadcast_dims if d in set_old_dims)
    reordered_dims = old_broadcast_dims + core_dims
    if reordered_dims != old_dims:
        order = tuple(old_dims.index(d) for d in reordered_dims)
        data = duck_array_ops.transpose(data, order)

    if new_dims != reordered_dims:
        key_parts: list[slice | None] = []
        for dim in new_dims:
            if dim in set_old_dims:
                key_parts.append(SLICE_NONE)
            elif key_parts:
                # no need to insert new axes at the beginning that are already
                # handled by broadcasting
                key_parts.append(np.newaxis)
        data = data[tuple(key_parts)]

    return data


def _vectorize(func, signature, output_dtypes, exclude_dims):
    if signature.all_core_dims:
        func = np.vectorize(
            func,
            otypes=output_dtypes,
            signature=signature.to_gufunc_string(exclude_dims),
        )
    else:
        func = np.vectorize(func, otypes=output_dtypes)

    return func


def apply_variable_ufunc(
    func,
    *args,
    signature: _UFuncSignature,
    exclude_dims=frozenset(),
    dask="forbidden",
    output_dtypes=None,
    vectorize=False,
    keep_attrs="override",
    dask_gufunc_kwargs=None,
) -> Variable | tuple[Variable, ...]:
    """Apply a ndarray level function over Variable and/or ndarray objects."""
    from .variable import Variable, as_compatible_data

    dim_sizes = unified_dim_sizes(
        (a for a in args if hasattr(a, "dims")), exclude_dims=exclude_dims
    )
    broadcast_dims = tuple(
        dim for dim in dim_sizes if dim not in signature.all_core_dims
    )
    output_dims = [broadcast_dims + out for out in signature.output_core_dims]

    input_data = [
        broadcast_compat_data(arg, broadcast_dims, core_dims)
        if isinstance(arg, Variable)
        else arg
        for arg, core_dims in zip(args, signature.input_core_dims)
    ]

    if any(is_duck_dask_array(array) for array in input_data):
        if dask == "forbidden":
            raise ValueError(
                "apply_ufunc encountered a dask array on an "
                "argument, but handling for dask arrays has not "
                "been enabled. Either set the ``dask`` argument "
                "or load your data into memory first with "
                "``.load()`` or ``.compute()``"
            )
        elif dask == "parallelized":
            numpy_func = func

            if dask_gufunc_kwargs is None:
                dask_gufunc_kwargs = {}
            else:
                dask_gufunc_kwargs = dask_gufunc_kwargs.copy()

            allow_rechunk = dask_gufunc_kwargs.get("allow_rechunk", None)
            if allow_rechunk is None:
                for n, (data, core_dims) in enumerate(
                    zip(input_data, signature.input_core_dims)
                ):
                    if is_duck_dask_array(data):
                        # core dimensions cannot span multiple chunks
                        for axis, dim in enumerate(core_dims, start=-len(core_dims)):
                            if len(data.chunks[axis]) != 1:
                                raise ValueError(
                                    f"dimension {dim} on {n}th function argument to "
                                    "apply_ufunc with dask='parallelized' consists of "
                                    "multiple chunks, but is also a core dimension. To "
                                    "fix, either rechunk into a single dask array chunk along "
                                    f"this dimension, i.e., ``.chunk(dict({dim}=-1))``, or "
                                    "pass ``allow_rechunk=True`` in ``dask_gufunc_kwargs`` "
                                    "but beware that this may significantly increase memory usage."
                                )
                dask_gufunc_kwargs["allow_rechunk"] = True

            output_sizes = dask_gufunc_kwargs.pop("output_sizes", {})
            if output_sizes:
                output_sizes_renamed = {}
                for key, value in output_sizes.items():
                    if key not in signature.all_output_core_dims:
                        raise ValueError(
                            f"dimension '{key}' in 'output_sizes' must correspond to output_core_dims"
                        )
                    output_sizes_renamed[signature.dims_map[key]] = value
                dask_gufunc_kwargs["output_sizes"] = output_sizes_renamed

            for key in signature.all_output_core_dims:
                if key not in signature.all_input_core_dims and key not in output_sizes:
                    raise ValueError(
                        f"dimension '{key}' in 'output_core_dims' needs corresponding (dim, size) in 'output_sizes'"
                    )

            def func(*arrays):
                import dask.array as da

                res = da.apply_gufunc(
                    numpy_func,
                    signature.to_gufunc_string(exclude_dims),
                    *arrays,
                    vectorize=vectorize,
                    output_dtypes=output_dtypes,
                    **dask_gufunc_kwargs,
                )

                return res

        elif dask == "allowed":
            pass
        else:
            raise ValueError(
                "unknown setting for dask array handling in "
                "apply_ufunc: {}".format(dask)
            )
    else:
        if vectorize:
            func = _vectorize(
                func, signature, output_dtypes=output_dtypes, exclude_dims=exclude_dims
            )

    result_data = func(*input_data)

    if signature.num_outputs == 1:
        result_data = (result_data,)
    elif (
        not isinstance(result_data, tuple) or len(result_data) != signature.num_outputs
    ):
        raise ValueError(
            "applied function does not have the number of "
            "outputs specified in the ufunc signature. "
            "Result is not a tuple of {} elements: {!r}".format(
                signature.num_outputs, result_data
            )
        )

    objs = _all_of_type(args, Variable)
    attrs = merge_attrs(
        [obj.attrs for obj in objs],
        combine_attrs=keep_attrs,
    )

    output: list[Variable] = []
    for dims, data in zip(output_dims, result_data):
        data = as_compatible_data(data)
        if data.ndim != len(dims):
            raise ValueError(
                "applied function returned data with unexpected "
                f"number of dimensions. Received {data.ndim} dimension(s) but "
                f"expected {len(dims)} dimensions with names: {dims!r}"
            )

        var = Variable(dims, data, fastpath=True)
        for dim, new_size in var.sizes.items():
            if dim in dim_sizes and new_size != dim_sizes[dim]:
                raise ValueError(
                    "size of dimension {!r} on inputs was unexpectedly "
                    "changed by applied function from {} to {}. Only "
                    "dimensions specified in ``exclude_dims`` with "
                    "xarray.apply_ufunc are allowed to change size.".format(
                        dim, dim_sizes[dim], new_size
                    )
                )

        var.attrs = attrs
        output.append(var)

    if signature.num_outputs == 1:
        return output[0]
    else:
        return tuple(output)


def apply_array_ufunc(func, *args, dask="forbidden"):
    """Apply a ndarray level function over ndarray objects."""
    if any(is_duck_dask_array(arg) for arg in args):
        if dask == "forbidden":
            raise ValueError(
                "apply_ufunc encountered a dask array on an "
                "argument, but handling for dask arrays has not "
                "been enabled. Either set the ``dask`` argument "
                "or load your data into memory first with "
                "``.load()`` or ``.compute()``"
            )
        elif dask == "parallelized":
            raise ValueError(
                "cannot use dask='parallelized' for apply_ufunc "
                "unless at least one input is an xarray object"
            )
        elif dask == "allowed":
            pass
        else:
            raise ValueError(f"unknown setting for dask array handling: {dask}")
    return func(*args)


def apply_ufunc(
    func: Callable,
    *args: Any,
    input_core_dims: Sequence[Sequence] = None,
    output_core_dims: Sequence[Sequence] | None = ((),),
    exclude_dims: AbstractSet = frozenset(),
    vectorize: bool = False,
    join: JoinOptions = "exact",
    dataset_join: str = "exact",
    dataset_fill_value: object = _NO_FILL_VALUE,
    keep_attrs: bool | str | None = None,
    kwargs: Mapping | None = None,
    dask: str = "forbidden",
    output_dtypes: Sequence | None = None,
    output_sizes: Mapping[Any, int] | None = None,
    meta: Any = None,
    dask_gufunc_kwargs: dict[str, Any] | None = None,
) -> Any:
    """Apply a vectorized function for unlabeled arrays on xarray objects.

    The function will be mapped over the data variable(s) of the input
    arguments using xarray's standard rules for labeled computation, including
    alignment, broadcasting, looping over GroupBy/Dataset variables, and
    merging of coordinates.

    Parameters
    ----------
    func : callable
        Function to call like ``func(*args, **kwargs)`` on unlabeled arrays
        (``.data``) that returns an array or tuple of arrays. If multiple
        arguments with non-matching dimensions are supplied, this function is
        expected to vectorize (broadcast) over axes of positional arguments in
        the style of NumPy universal functions [1]_ (if this is not the case,
        set ``vectorize=True``). If this function returns multiple outputs, you
        must set ``output_core_dims`` as well.
    *args : Dataset, DataArray, DataArrayGroupBy, DatasetGroupBy, Variable, numpy.ndarray, dask.array.Array or scalar
        Mix of labeled and/or unlabeled arrays to which to apply the function.
    input_core_dims : sequence of sequence, optional
        List of the same length as ``args`` giving the list of core dimensions
        on each input argument that should not be broadcast. By default, we
        assume there are no core dimensions on any input arguments.

        For example, ``input_core_dims=[[], ['time']]`` indicates that all
        dimensions on the first argument and all dimensions other than 'time'
        on the second argument should be broadcast.

        Core dimensions are automatically moved to the last axes of input
        variables before applying ``func``, which facilitates using NumPy style
        generalized ufuncs [2]_.
    output_core_dims : list of tuple, optional
        List of the same length as the number of output arguments from
        ``func``, giving the list of core dimensions on each output that were
        not broadcast on the inputs. By default, we assume that ``func``
        outputs exactly one array, with axes corresponding to each broadcast
        dimension.

        Core dimensions are assumed to appear as the last dimensions of each
        output in the provided order.
    exclude_dims : set, optional
        Core dimensions on the inputs to exclude from alignment and
        broadcasting entirely. Any input coordinates along these dimensions
        will be dropped. Each excluded dimension must also appear in
        ``input_core_dims`` for at least one argument. Only dimensions listed
        here are allowed to change size between input and output objects.
    vectorize : bool, optional
        If True, then assume ``func`` only takes arrays defined over core
        dimensions as input and vectorize it automatically with
        :py:func:`numpy.vectorize`. This option exists for convenience, but is
        almost always slower than supplying a pre-vectorized function.
        Using this option requires NumPy version 1.12 or newer.
    join : {"outer", "inner", "left", "right", "exact"}, default: "exact"
        Method for joining the indexes of the passed objects along each
        dimension, and the variables of Dataset objects with mismatched
        data variables:

        - 'outer': use the union of object indexes
        - 'inner': use the intersection of object indexes
        - 'left': use indexes from the first object with each dimension
        - 'right': use indexes from the last object with each dimension
        - 'exact': raise `ValueError` instead of aligning when indexes to be
          aligned are not equal
    dataset_join : {"outer", "inner", "left", "right", "exact"}, default: "exact"
        Method for joining variables of Dataset objects with mismatched
        data variables.

        - 'outer': take variables from both Dataset objects
        - 'inner': take only overlapped variables
        - 'left': take only variables from the first object
        - 'right': take only variables from the last object
        - 'exact': data variables on all Dataset objects must match exactly
    dataset_fill_value : optional
        Value used in place of missing variables on Dataset inputs when the
        datasets do not share the exact same ``data_vars``. Required if
        ``dataset_join not in {'inner', 'exact'}``, otherwise ignored.
    keep_attrs : bool, optional
        Whether to copy attributes from the first argument to the output.
    kwargs : dict, optional
        Optional keyword arguments passed directly on to call ``func``.
    dask : {"forbidden", "allowed", "parallelized"}, default: "forbidden"
        How to handle applying to objects containing lazy data in the form of
        dask arrays:

        - 'forbidden' (default): raise an error if a dask array is encountered.
        - 'allowed': pass dask arrays directly on to ``func``. Prefer this option if
          ``func`` natively supports dask arrays.
        - 'parallelized': automatically parallelize ``func`` if any of the
          inputs are a dask array by using :py:func:`dask.array.apply_gufunc`. Multiple output
          arguments are supported. Only use this option if ``func`` does not natively
          support dask arrays (e.g. converts them to numpy arrays).
    dask_gufunc_kwargs : dict, optional
        Optional keyword arguments passed to :py:func:`dask.array.apply_gufunc` if
        dask='parallelized'. Possible keywords are ``output_sizes``, ``allow_rechunk``
        and ``meta``.
    output_dtypes : list of dtype, optional
        Optional list of output dtypes. Only used if ``dask='parallelized'`` or
        ``vectorize=True``.
    output_sizes : dict, optional
        Optional mapping from dimension names to sizes for outputs. Only used
        if dask='parallelized' and new dimensions (not found on inputs) appear
        on outputs. ``output_sizes`` should be given in the ``dask_gufunc_kwargs``
        parameter. It will be removed as direct parameter in a future version.
    meta : optional
        Size-0 object representing the type of array wrapped by dask array. Passed on to
        :py:func:`dask.array.apply_gufunc`. ``meta`` should be given in the
        ``dask_gufunc_kwargs`` parameter . It will be removed as direct parameter
        a future version.

    Returns
    -------
    Single value or tuple of Dataset, DataArray, Variable, dask.array.Array or
    numpy.ndarray, the first type on that list to appear on an input.

    Notes
    -----
    This function is designed for the more common case where ``func`` can work on numpy
    arrays. If ``func`` needs to manipulate a whole xarray object subset to each block
    it is possible to use :py:func:`xarray.map_blocks`.

    Note that due to the overhead :py:func:`xarray.map_blocks` is considerably slower than ``apply_ufunc``.

    Examples
    --------
    Calculate the vector magnitude of two arguments:

    >>> def magnitude(a, b):
    ...     func = lambda x, y: np.sqrt(x**2 + y**2)
    ...     return xr.apply_ufunc(func, a, b)
    ...

    You can now apply ``magnitude()`` to :py:class:`DataArray` and :py:class:`Dataset`
    objects, with automatically preserved dimensions and coordinates, e.g.,

    >>> array = xr.DataArray([1, 2, 3], coords=[("x", [0.1, 0.2, 0.3])])
    >>> magnitude(array, -array)
    <xarray.DataArray (x: 3)>
    array([1.41421356, 2.82842712, 4.24264069])
    Coordinates:
      * x        (x) float64 0.1 0.2 0.3

    Plain scalars, numpy arrays and a mix of these with xarray objects is also
    supported:

    >>> magnitude(3, 4)
    5.0
    >>> magnitude(3, np.array([0, 4]))
    array([3., 5.])
    >>> magnitude(array, 0)
    <xarray.DataArray (x: 3)>
    array([1., 2., 3.])
    Coordinates:
      * x        (x) float64 0.1 0.2 0.3

    Other examples of how you could use ``apply_ufunc`` to write functions to
    (very nearly) replicate existing xarray functionality:

    Compute the mean (``.mean``) over one dimension:

    >>> def mean(obj, dim):
    ...     # note: apply always moves core dimensions to the end
    ...     return apply_ufunc(
    ...         np.mean, obj, input_core_dims=[[dim]], kwargs={"axis": -1}
    ...     )
    ...

    Inner product over a specific dimension (like :py:func:`dot`):

    >>> def _inner(x, y):
    ...     result = np.matmul(x[..., np.newaxis, :], y[..., :, np.newaxis])
    ...     return result[..., 0, 0]
    ...
    >>> def inner_product(a, b, dim):
    ...     return apply_ufunc(_inner, a, b, input_core_dims=[[dim], [dim]])
    ...

    Stack objects along a new dimension (like :py:func:`concat`):

    >>> def stack(objects, dim, new_coord):
    ...     # note: this version does not stack coordinates
    ...     func = lambda *x: np.stack(x, axis=-1)
    ...     result = apply_ufunc(
    ...         func,
    ...         *objects,
    ...         output_core_dims=[[dim]],
    ...         join="outer",
    ...         dataset_fill_value=np.nan
    ...     )
    ...     result[dim] = new_coord
    ...     return result
    ...

    If your function is not vectorized but can be applied only to core
    dimensions, you can use ``vectorize=True`` to turn into a vectorized
    function. This wraps :py:func:`numpy.vectorize`, so the operation isn't
    terribly fast. Here we'll use it to calculate the distance between
    empirical samples from two probability distributions, using a scipy
    function that needs to be applied to vectors:

    >>> import scipy.stats
    >>> def earth_mover_distance(first_samples, second_samples, dim="ensemble"):
    ...     return apply_ufunc(
    ...         scipy.stats.wasserstein_distance,
    ...         first_samples,
    ...         second_samples,
    ...         input_core_dims=[[dim], [dim]],
    ...         vectorize=True,
    ...     )
    ...

    Most of NumPy's builtin functions already broadcast their inputs
    appropriately for use in ``apply_ufunc``. You may find helper functions such as
    :py:func:`numpy.broadcast_arrays` helpful in writing your function. ``apply_ufunc`` also
    works well with :py:func:`numba.vectorize` and :py:func:`numba.guvectorize`.

    See Also
    --------
    numpy.broadcast_arrays
    numba.vectorize
    numba.guvectorize
    dask.array.apply_gufunc
    xarray.map_blocks
    :ref:`dask.automatic-parallelization`
        User guide describing :py:func:`apply_ufunc` and :py:func:`map_blocks`.

    References
    ----------
    .. [1] https://numpy.org/doc/stable/reference/ufuncs.html
    .. [2] https://numpy.org/doc/stable/reference/c-api/generalized-ufuncs.html
    """
    from .dataarray import DataArray
    from .groupby import GroupBy
    from .variable import Variable

    if input_core_dims is None:
        input_core_dims = ((),) * (len(args))
    elif len(input_core_dims) != len(args):
        raise ValueError(
            f"input_core_dims must be None or a tuple with the length same to "
            f"the number of arguments. "
            f"Given {len(input_core_dims)} input_core_dims: {input_core_dims}, "
            f" but number of args is {len(args)}."
        )

    if kwargs is None:
        kwargs = {}

    signature = _UFuncSignature(input_core_dims, output_core_dims)

    if exclude_dims:
        if not isinstance(exclude_dims, set):
            raise TypeError(
                f"Expected exclude_dims to be a 'set'. Received '{type(exclude_dims).__name__}' instead."
            )
        if not exclude_dims <= signature.all_core_dims:
            raise ValueError(
                f"each dimension in `exclude_dims` must also be a "
                f"core dimension in the function signature. "
                f"Please make {(exclude_dims - signature.all_core_dims)} a core dimension"
            )

    # handle dask_gufunc_kwargs
    if dask == "parallelized":
        if dask_gufunc_kwargs is None:
            dask_gufunc_kwargs = {}
        else:
            dask_gufunc_kwargs = dask_gufunc_kwargs.copy()
        # todo: remove warnings after deprecation cycle
        if meta is not None:
            warnings.warn(
                "``meta`` should be given in the ``dask_gufunc_kwargs`` parameter."
                " It will be removed as direct parameter in a future version.",
                FutureWarning,
                stacklevel=2,
            )
            dask_gufunc_kwargs.setdefault("meta", meta)
        if output_sizes is not None:
            warnings.warn(
                "``output_sizes`` should be given in the ``dask_gufunc_kwargs`` "
                "parameter. It will be removed as direct parameter in a future "
                "version.",
                FutureWarning,
                stacklevel=2,
            )
            dask_gufunc_kwargs.setdefault("output_sizes", output_sizes)

    if kwargs:
        func = functools.partial(func, **kwargs)

    if keep_attrs is None:
        keep_attrs = _get_keep_attrs(default=False)

    if isinstance(keep_attrs, bool):
        keep_attrs = "override" if keep_attrs else "drop"

    variables_vfunc = functools.partial(
        apply_variable_ufunc,
        func,
        signature=signature,
        exclude_dims=exclude_dims,
        keep_attrs=keep_attrs,
        dask=dask,
        vectorize=vectorize,
        output_dtypes=output_dtypes,
        dask_gufunc_kwargs=dask_gufunc_kwargs,
    )

    # feed groupby-apply_ufunc through apply_groupby_func
    if any(isinstance(a, GroupBy) for a in args):
        this_apply = functools.partial(
            apply_ufunc,
            func,
            input_core_dims=input_core_dims,
            output_core_dims=output_core_dims,
            exclude_dims=exclude_dims,
            join=join,
            dataset_join=dataset_join,
            dataset_fill_value=dataset_fill_value,
            keep_attrs=keep_attrs,
            dask=dask,
            vectorize=vectorize,
            output_dtypes=output_dtypes,
            dask_gufunc_kwargs=dask_gufunc_kwargs,
        )
        return apply_groupby_func(this_apply, *args)
    # feed datasets apply_variable_ufunc through apply_dataset_vfunc
    elif any(is_dict_like(a) for a in args):
        return apply_dataset_vfunc(
            variables_vfunc,
            *args,
            signature=signature,
            join=join,
            exclude_dims=exclude_dims,
            dataset_join=dataset_join,
            fill_value=dataset_fill_value,
            keep_attrs=keep_attrs,
        )
    # feed DataArray apply_variable_ufunc through apply_dataarray_vfunc
    elif any(isinstance(a, DataArray) for a in args):
        return apply_dataarray_vfunc(
            variables_vfunc,
            *args,
            signature=signature,
            join=join,
            exclude_dims=exclude_dims,
            keep_attrs=keep_attrs,
        )
    # feed Variables directly through apply_variable_ufunc
    elif any(isinstance(a, Variable) for a in args):
        return variables_vfunc(*args)
    else:
        # feed anything else through apply_array_ufunc
        return apply_array_ufunc(func, *args, dask=dask)


def cov(da_a, da_b, dim=None, ddof=1):
    """
    Compute covariance between two DataArray objects along a shared dimension.

    Parameters
    ----------
    da_a : DataArray
        Array to compute.
    da_b : DataArray
        Array to compute.
    dim : str, optional
        The dimension along which the covariance will be computed
    ddof : int, optional
        If ddof=1, covariance is normalized by N-1, giving an unbiased estimate,
        else normalization is by N.

    Returns
    -------
    covariance : DataArray

    See Also
    --------
    pandas.Series.cov : corresponding pandas function
    xarray.corr : respective function to calculate correlation

    Examples
    --------
    >>> from xarray import DataArray
    >>> da_a = DataArray(
    ...     np.array([[1, 2, 3], [0.1, 0.2, 0.3], [3.2, 0.6, 1.8]]),
    ...     dims=("space", "time"),
    ...     coords=[
    ...         ("space", ["IA", "IL", "IN"]),
    ...         ("time", pd.date_range("2000-01-01", freq="1D", periods=3)),
    ...     ],
    ... )
    >>> da_a
    <xarray.DataArray (space: 3, time: 3)>
    array([[1. , 2. , 3. ],
           [0.1, 0.2, 0.3],
           [3.2, 0.6, 1.8]])
    Coordinates:
      * space    (space) <U2 'IA' 'IL' 'IN'
      * time     (time) datetime64[ns] 2000-01-01 2000-01-02 2000-01-03
    >>> da_b = DataArray(
    ...     np.array([[0.2, 0.4, 0.6], [15, 10, 5], [3.2, 0.6, 1.8]]),
    ...     dims=("space", "time"),
    ...     coords=[
    ...         ("space", ["IA", "IL", "IN"]),
    ...         ("time", pd.date_range("2000-01-01", freq="1D", periods=3)),
    ...     ],
    ... )
    >>> da_b
    <xarray.DataArray (space: 3, time: 3)>
    array([[ 0.2,  0.4,  0.6],
           [15. , 10. ,  5. ],
           [ 3.2,  0.6,  1.8]])
    Coordinates:
      * space    (space) <U2 'IA' 'IL' 'IN'
      * time     (time) datetime64[ns] 2000-01-01 2000-01-02 2000-01-03
    >>> xr.cov(da_a, da_b)
    <xarray.DataArray ()>
    array(-3.53055556)
    >>> xr.cov(da_a, da_b, dim="time")
    <xarray.DataArray (space: 3)>
    array([ 0.2       , -0.5       ,  1.69333333])
    Coordinates:
      * space    (space) <U2 'IA' 'IL' 'IN'
    """
    from .dataarray import DataArray

    if any(not isinstance(arr, DataArray) for arr in [da_a, da_b]):
        raise TypeError(
            "Only xr.DataArray is supported."
            "Given {}.".format([type(arr) for arr in [da_a, da_b]])
        )

    return _cov_corr(da_a, da_b, dim=dim, ddof=ddof, method="cov")


def corr(da_a, da_b, dim=None):
    """
    Compute the Pearson correlation coefficient between
    two DataArray objects along a shared dimension.

    Parameters
    ----------
    da_a : DataArray
        Array to compute.
    da_b : DataArray
        Array to compute.
    dim : str, optional
        The dimension along which the correlation will be computed

    Returns
    -------
    correlation: DataArray

    See Also
    --------
    pandas.Series.corr : corresponding pandas function
    xarray.cov : underlying covariance function

    Examples
    --------
    >>> from xarray import DataArray
    >>> da_a = DataArray(
    ...     np.array([[1, 2, 3], [0.1, 0.2, 0.3], [3.2, 0.6, 1.8]]),
    ...     dims=("space", "time"),
    ...     coords=[
    ...         ("space", ["IA", "IL", "IN"]),
    ...         ("time", pd.date_range("2000-01-01", freq="1D", periods=3)),
    ...     ],
    ... )
    >>> da_a
    <xarray.DataArray (space: 3, time: 3)>
    array([[1. , 2. , 3. ],
           [0.1, 0.2, 0.3],
           [3.2, 0.6, 1.8]])
    Coordinates:
      * space    (space) <U2 'IA' 'IL' 'IN'
      * time     (time) datetime64[ns] 2000-01-01 2000-01-02 2000-01-03
    >>> da_b = DataArray(
    ...     np.array([[0.2, 0.4, 0.6], [15, 10, 5], [3.2, 0.6, 1.8]]),
    ...     dims=("space", "time"),
    ...     coords=[
    ...         ("space", ["IA", "IL", "IN"]),
    ...         ("time", pd.date_range("2000-01-01", freq="1D", periods=3)),
    ...     ],
    ... )
    >>> da_b
    <xarray.DataArray (space: 3, time: 3)>
    array([[ 0.2,  0.4,  0.6],
           [15. , 10. ,  5. ],
           [ 3.2,  0.6,  1.8]])
    Coordinates:
      * space    (space) <U2 'IA' 'IL' 'IN'
      * time     (time) datetime64[ns] 2000-01-01 2000-01-02 2000-01-03
    >>> xr.corr(da_a, da_b)
    <xarray.DataArray ()>
    array(-0.57087777)
    >>> xr.corr(da_a, da_b, dim="time")
    <xarray.DataArray (space: 3)>
    array([ 1., -1.,  1.])
    Coordinates:
      * space    (space) <U2 'IA' 'IL' 'IN'
    """
    from .dataarray import DataArray

    if any(not isinstance(arr, DataArray) for arr in [da_a, da_b]):
        raise TypeError(
            "Only xr.DataArray is supported."
            "Given {}.".format([type(arr) for arr in [da_a, da_b]])
        )

    return _cov_corr(da_a, da_b, dim=dim, method="corr")


def _cov_corr(
    da_a: T_DataArray, da_b: T_DataArray, dim=None, ddof=0, method=None
) -> T_DataArray:
    """
    Internal method for xr.cov() and xr.corr() so only have to
    sanitize the input arrays once and we don't repeat code.
    """
    # 1. Broadcast the two arrays
    da_a, da_b = align(da_a, da_b, join="inner", copy=False)

    # 2. Ignore the nans
    valid_values = da_a.notnull() & da_b.notnull()
    da_a = da_a.where(valid_values)
    da_b = da_b.where(valid_values)
    valid_count = valid_values.sum(dim) - ddof

    # 3. Detrend along the given dim
    demeaned_da_a = da_a - da_a.mean(dim=dim)
    demeaned_da_b = da_b - da_b.mean(dim=dim)

    # 4. Compute covariance along the given dim
    #
    # N.B. `skipna=True` is required or auto-covariance is computed incorrectly. E.g.
    # Try xr.cov(da,da) for da = xr.DataArray([[1, 2], [1, np.nan]], dims=["x", "time"])
    cov = (demeaned_da_a * demeaned_da_b).sum(dim=dim, skipna=True, min_count=1) / (
        valid_count
    )

    if method == "cov":
        return cov

    else:
        # compute std + corr
        da_a_std = da_a.std(dim=dim)
        da_b_std = da_b.std(dim=dim)
        corr = cov / (da_a_std * da_b_std)
        return corr


def cross(
    a: DataArray | Variable, b: DataArray | Variable, *, dim: Hashable
) -> DataArray | Variable:
    """
    Compute the cross product of two (arrays of) vectors.

    The cross product of `a` and `b` in :math:`R^3` is a vector
    perpendicular to both `a` and `b`. The vectors in `a` and `b` are
    defined by the values along the dimension `dim` and can have sizes
    1, 2 or 3. Where the size of either `a` or `b` is
    1 or 2, the remaining components of the input vector is assumed to
    be zero and the cross product calculated accordingly. In cases where
    both input vectors have dimension 2, the z-component of the cross
    product is returned.

    Parameters
    ----------
    a, b : DataArray or Variable
        Components of the first and second vector(s).
    dim : hashable
        The dimension along which the cross product will be computed.
        Must be available in both vectors.

    Examples
    --------
    Vector cross-product with 3 dimensions:

    >>> a = xr.DataArray([1, 2, 3])
    >>> b = xr.DataArray([4, 5, 6])
    >>> xr.cross(a, b, dim="dim_0")
    <xarray.DataArray (dim_0: 3)>
    array([-3,  6, -3])
    Dimensions without coordinates: dim_0

    Vector cross-product with 2 dimensions, returns in the perpendicular
    direction:

    >>> a = xr.DataArray([1, 2])
    >>> b = xr.DataArray([4, 5])
    >>> xr.cross(a, b, dim="dim_0")
    <xarray.DataArray ()>
    array(-3)

    Vector cross-product with 3 dimensions but zeros at the last axis
    yields the same results as with 2 dimensions:

    >>> a = xr.DataArray([1, 2, 0])
    >>> b = xr.DataArray([4, 5, 0])
    >>> xr.cross(a, b, dim="dim_0")
    <xarray.DataArray (dim_0: 3)>
    array([ 0,  0, -3])
    Dimensions without coordinates: dim_0

    One vector with dimension 2:

    >>> a = xr.DataArray(
    ...     [1, 2],
    ...     dims=["cartesian"],
    ...     coords=dict(cartesian=(["cartesian"], ["x", "y"])),
    ... )
    >>> b = xr.DataArray(
    ...     [4, 5, 6],
    ...     dims=["cartesian"],
    ...     coords=dict(cartesian=(["cartesian"], ["x", "y", "z"])),
    ... )
    >>> xr.cross(a, b, dim="cartesian")
    <xarray.DataArray (cartesian: 3)>
    array([12, -6, -3])
    Coordinates:
      * cartesian  (cartesian) <U1 'x' 'y' 'z'

    One vector with dimension 2 but coords in other positions:

    >>> a = xr.DataArray(
    ...     [1, 2],
    ...     dims=["cartesian"],
    ...     coords=dict(cartesian=(["cartesian"], ["x", "z"])),
    ... )
    >>> b = xr.DataArray(
    ...     [4, 5, 6],
    ...     dims=["cartesian"],
    ...     coords=dict(cartesian=(["cartesian"], ["x", "y", "z"])),
    ... )
    >>> xr.cross(a, b, dim="cartesian")
    <xarray.DataArray (cartesian: 3)>
    array([-10,   2,   5])
    Coordinates:
      * cartesian  (cartesian) <U1 'x' 'y' 'z'

    Multiple vector cross-products. Note that the direction of the
    cross product vector is defined by the right-hand rule:

    >>> a = xr.DataArray(
    ...     [[1, 2, 3], [4, 5, 6]],
    ...     dims=("time", "cartesian"),
    ...     coords=dict(
    ...         time=(["time"], [0, 1]),
    ...         cartesian=(["cartesian"], ["x", "y", "z"]),
    ...     ),
    ... )
    >>> b = xr.DataArray(
    ...     [[4, 5, 6], [1, 2, 3]],
    ...     dims=("time", "cartesian"),
    ...     coords=dict(
    ...         time=(["time"], [0, 1]),
    ...         cartesian=(["cartesian"], ["x", "y", "z"]),
    ...     ),
    ... )
    >>> xr.cross(a, b, dim="cartesian")
    <xarray.DataArray (time: 2, cartesian: 3)>
    array([[-3,  6, -3],
           [ 3, -6,  3]])
    Coordinates:
      * time       (time) int64 0 1
      * cartesian  (cartesian) <U1 'x' 'y' 'z'

    Cross can be called on Datasets by converting to DataArrays and later
    back to a Dataset:

    >>> ds_a = xr.Dataset(dict(x=("dim_0", [1]), y=("dim_0", [2]), z=("dim_0", [3])))
    >>> ds_b = xr.Dataset(dict(x=("dim_0", [4]), y=("dim_0", [5]), z=("dim_0", [6])))
    >>> c = xr.cross(
    ...     ds_a.to_array("cartesian"), ds_b.to_array("cartesian"), dim="cartesian"
    ... )
    >>> c.to_dataset(dim="cartesian")
    <xarray.Dataset>
    Dimensions:  (dim_0: 1)
    Dimensions without coordinates: dim_0
    Data variables:
        x        (dim_0) int64 -3
        y        (dim_0) int64 6
        z        (dim_0) int64 -3

    See Also
    --------
    numpy.cross : Corresponding numpy function
    """

    if dim not in a.dims:
        raise ValueError(f"Dimension {dim!r} not on a")
    elif dim not in b.dims:
        raise ValueError(f"Dimension {dim!r} not on b")

    if not 1 <= a.sizes[dim] <= 3:
        raise ValueError(
            f"The size of {dim!r} on a must be 1, 2, or 3 to be "
            f"compatible with a cross product but is {a.sizes[dim]}"
        )
    elif not 1 <= b.sizes[dim] <= 3:
        raise ValueError(
            f"The size of {dim!r} on b must be 1, 2, or 3 to be "
            f"compatible with a cross product but is {b.sizes[dim]}"
        )

    all_dims = list(dict.fromkeys(a.dims + b.dims))

    if a.sizes[dim] != b.sizes[dim]:
        # Arrays have different sizes. Append zeros where the smaller
        # array is missing a value, zeros will not affect np.cross:

        if (
            not isinstance(a, Variable)  # Only used to make mypy happy.
            and dim in getattr(a, "coords", {})
            and not isinstance(b, Variable)  # Only used to make mypy happy.
            and dim in getattr(b, "coords", {})
        ):
            # If the arrays have coords we know which indexes to fill
            # with zeros:
            a, b = align(
                a,
                b,
                fill_value=0,
                join="outer",
                exclude=set(all_dims) - {dim},
            )
        elif min(a.sizes[dim], b.sizes[dim]) == 2:
            # If the array doesn't have coords we can only infer
            # that it has composite values if the size is at least 2.
            # Once padded, rechunk the padded array because apply_ufunc
            # requires core dimensions not to be chunked:
            if a.sizes[dim] < b.sizes[dim]:
                a = a.pad({dim: (0, 1)}, constant_values=0)
                # TODO: Should pad or apply_ufunc handle correct chunking?
                a = a.chunk({dim: -1}) if is_duck_dask_array(a.data) else a
            else:
                b = b.pad({dim: (0, 1)}, constant_values=0)
                # TODO: Should pad or apply_ufunc handle correct chunking?
                b = b.chunk({dim: -1}) if is_duck_dask_array(b.data) else b
        else:
            raise ValueError(
                f"{dim!r} on {'a' if a.sizes[dim] == 1 else 'b'} is incompatible:"
                " dimensions without coordinates must have have a length of 2 or 3"
            )

    c = apply_ufunc(
        np.cross,
        a,
        b,
        input_core_dims=[[dim], [dim]],
        output_core_dims=[[dim] if a.sizes[dim] == 3 else []],
        dask="parallelized",
        output_dtypes=[np.result_type(a, b)],
    )
    c = c.transpose(*all_dims, missing_dims="ignore")

    return c


def dot(*arrays, dims=None, **kwargs):
    """Generalized dot product for xarray objects. Like np.einsum, but
    provides a simpler interface based on array dimensions.

    Parameters
    ----------
    *arrays : DataArray or Variable
        Arrays to compute.
    dims : ..., str or tuple of str, optional
        Which dimensions to sum over. Ellipsis ('...') sums over all dimensions.
        If not specified, then all the common dimensions are summed over.
    **kwargs : dict
        Additional keyword arguments passed to numpy.einsum or
        dask.array.einsum

    Returns
    -------
    DataArray

    Examples
    --------
    >>> da_a = xr.DataArray(np.arange(3 * 2).reshape(3, 2), dims=["a", "b"])
    >>> da_b = xr.DataArray(np.arange(3 * 2 * 2).reshape(3, 2, 2), dims=["a", "b", "c"])
    >>> da_c = xr.DataArray(np.arange(2 * 3).reshape(2, 3), dims=["c", "d"])

    >>> da_a
    <xarray.DataArray (a: 3, b: 2)>
    array([[0, 1],
           [2, 3],
           [4, 5]])
    Dimensions without coordinates: a, b

    >>> da_b
    <xarray.DataArray (a: 3, b: 2, c: 2)>
    array([[[ 0,  1],
            [ 2,  3]],
    <BLANKLINE>
           [[ 4,  5],
            [ 6,  7]],
    <BLANKLINE>
           [[ 8,  9],
            [10, 11]]])
    Dimensions without coordinates: a, b, c

    >>> da_c
    <xarray.DataArray (c: 2, d: 3)>
    array([[0, 1, 2],
           [3, 4, 5]])
    Dimensions without coordinates: c, d

    >>> xr.dot(da_a, da_b, dims=["a", "b"])
    <xarray.DataArray (c: 2)>
    array([110, 125])
    Dimensions without coordinates: c

    >>> xr.dot(da_a, da_b, dims=["a"])
    <xarray.DataArray (b: 2, c: 2)>
    array([[40, 46],
           [70, 79]])
    Dimensions without coordinates: b, c

    >>> xr.dot(da_a, da_b, da_c, dims=["b", "c"])
    <xarray.DataArray (a: 3, d: 3)>
    array([[  9,  14,  19],
           [ 93, 150, 207],
           [273, 446, 619]])
    Dimensions without coordinates: a, d

    >>> xr.dot(da_a, da_b)
    <xarray.DataArray (c: 2)>
    array([110, 125])
    Dimensions without coordinates: c

    >>> xr.dot(da_a, da_b, dims=...)
    <xarray.DataArray ()>
    array(235)
    """
    from .dataarray import DataArray
    from .variable import Variable

    if any(not isinstance(arr, (Variable, DataArray)) for arr in arrays):
        raise TypeError(
            "Only xr.DataArray and xr.Variable are supported."
            "Given {}.".format([type(arr) for arr in arrays])
        )

    if len(arrays) == 0:
        raise TypeError("At least one array should be given.")

    if isinstance(dims, str):
        dims = (dims,)

    common_dims = set.intersection(*[set(arr.dims) for arr in arrays])
    all_dims = []
    for arr in arrays:
        all_dims += [d for d in arr.dims if d not in all_dims]

    einsum_axes = "abcdefghijklmnopqrstuvwxyz"
    dim_map = {d: einsum_axes[i] for i, d in enumerate(all_dims)}

    if dims is ...:
        dims = all_dims
    elif dims is None:
        # find dimensions that occur more than one times
        dim_counts = Counter()
        for arr in arrays:
            dim_counts.update(arr.dims)
        dims = tuple(d for d, c in dim_counts.items() if c > 1)

    dims = tuple(dims)  # make dims a tuple

    # dimensions to be parallelized
    broadcast_dims = tuple(d for d in all_dims if d in common_dims and d not in dims)
    input_core_dims = [
        [d for d in arr.dims if d not in broadcast_dims] for arr in arrays
    ]
    output_core_dims = [tuple(d for d in all_dims if d not in dims + broadcast_dims)]

    # construct einsum subscripts, such as '...abc,...ab->...c'
    # Note: input_core_dims are always moved to the last position
    subscripts_list = [
        "..." + "".join(dim_map[d] for d in ds) for ds in input_core_dims
    ]
    subscripts = ",".join(subscripts_list)
    subscripts += "->..." + "".join(dim_map[d] for d in output_core_dims[0])

    join = OPTIONS["arithmetic_join"]
    # using "inner" emulates `(a * b).sum()` for all joins (except "exact")
    if join != "exact":
        join = "inner"

    # subscripts should be passed to np.einsum as arg, not as kwargs. We need
    # to construct a partial function for apply_ufunc to work.
    func = functools.partial(duck_array_ops.einsum, subscripts, **kwargs)
    result = apply_ufunc(
        func,
        *arrays,
        input_core_dims=input_core_dims,
        output_core_dims=output_core_dims,
        join=join,
        dask="allowed",
    )
    return result.transpose(*all_dims, missing_dims="ignore")


def where(cond, x, y, keep_attrs=None):
    """Return elements from `x` or `y` depending on `cond`.

    Performs xarray-like broadcasting across input arguments.

    All dimension coordinates on `x` and `y`  must be aligned with each
    other and with `cond`.

    Parameters
    ----------
    cond : scalar, array, Variable, DataArray or Dataset
        When True, return values from `x`, otherwise returns values from `y`.
    x : scalar, array, Variable, DataArray or Dataset
        values to choose from where `cond` is True
    y : scalar, array, Variable, DataArray or Dataset
        values to choose from where `cond` is False
    keep_attrs : bool or str or callable, optional
        How to treat attrs. If True, keep the attrs of `x`.

    Returns
    -------
    Dataset, DataArray, Variable or array
        In priority order: Dataset, DataArray, Variable or array, whichever
        type appears as an input argument.

    Examples
    --------
    >>> x = xr.DataArray(
    ...     0.1 * np.arange(10),
    ...     dims=["lat"],
    ...     coords={"lat": np.arange(10)},
    ...     name="sst",
    ... )
    >>> x
    <xarray.DataArray 'sst' (lat: 10)>
    array([0. , 0.1, 0.2, 0.3, 0.4, 0.5, 0.6, 0.7, 0.8, 0.9])
    Coordinates:
      * lat      (lat) int64 0 1 2 3 4 5 6 7 8 9

    >>> xr.where(x < 0.5, x, x * 100)
    <xarray.DataArray 'sst' (lat: 10)>
    array([ 0. ,  0.1,  0.2,  0.3,  0.4, 50. , 60. , 70. , 80. , 90. ])
    Coordinates:
      * lat      (lat) int64 0 1 2 3 4 5 6 7 8 9

    >>> y = xr.DataArray(
    ...     0.1 * np.arange(9).reshape(3, 3),
    ...     dims=["lat", "lon"],
    ...     coords={"lat": np.arange(3), "lon": 10 + np.arange(3)},
    ...     name="sst",
    ... )
    >>> y
    <xarray.DataArray 'sst' (lat: 3, lon: 3)>
    array([[0. , 0.1, 0.2],
           [0.3, 0.4, 0.5],
           [0.6, 0.7, 0.8]])
    Coordinates:
      * lat      (lat) int64 0 1 2
      * lon      (lon) int64 10 11 12

    >>> xr.where(y.lat < 1, y, -1)
    <xarray.DataArray (lat: 3, lon: 3)>
    array([[ 0. ,  0.1,  0.2],
           [-1. , -1. , -1. ],
           [-1. , -1. , -1. ]])
    Coordinates:
      * lat      (lat) int64 0 1 2
      * lon      (lon) int64 10 11 12

    >>> cond = xr.DataArray([True, False], dims=["x"])
    >>> x = xr.DataArray([1, 2], dims=["y"])
    >>> xr.where(cond, x, 0)
    <xarray.DataArray (x: 2, y: 2)>
    array([[1, 2],
           [0, 0]])
    Dimensions without coordinates: x, y

    See Also
    --------
    numpy.where : corresponding numpy function
    Dataset.where, DataArray.where :
        equivalent methods
    """
    if keep_attrs is None:
        keep_attrs = _get_keep_attrs(default=False)
    if keep_attrs is True:
        # keep the attributes of x, the second parameter, by default to
        # be consistent with the `where` method of `DataArray` and `Dataset`
        keep_attrs = lambda attrs, context: getattr(x, "attrs", {})

    # alignment for three arguments is complicated, so don't support it yet
    return apply_ufunc(
        duck_array_ops.where,
        cond,
        x,
        y,
        join="exact",
        dataset_join="exact",
        dask="allowed",
        keep_attrs=keep_attrs,
    )


@overload
def polyval(coord: DataArray, coeffs: DataArray, degree_dim: Hashable) -> DataArray:
    ...


@overload
def polyval(coord: DataArray, coeffs: Dataset, degree_dim: Hashable) -> Dataset:
    ...


@overload
def polyval(coord: Dataset, coeffs: DataArray, degree_dim: Hashable) -> Dataset:
    ...


@overload
def polyval(coord: Dataset, coeffs: Dataset, degree_dim: Hashable) -> Dataset:
    ...


@overload
def polyval(
    coord: Dataset | DataArray,
    coeffs: Dataset | DataArray,
    degree_dim: Hashable = "degree",
) -> Dataset | DataArray:
    ...


def polyval(
    coord: Dataset | DataArray,
    coeffs: Dataset | DataArray,
    degree_dim: Hashable = "degree",
) -> Dataset | DataArray:
    """Evaluate a polynomial at specific values

    Parameters
    ----------
    coord : DataArray or Dataset
        Values at which to evaluate the polynomial.
    coeffs : DataArray or Dataset
        Coefficients of the polynomial.
    degree_dim : Hashable, default: "degree"
        Name of the polynomial degree dimension in `coeffs`.

    Returns
    -------
    DataArray or Dataset
        Evaluated polynomial.

    See Also
    --------
    xarray.DataArray.polyfit
    numpy.polynomial.polynomial.polyval
    """

    if degree_dim not in coeffs._indexes:
        raise ValueError(
            f"Dimension `{degree_dim}` should be a coordinate variable with labels."
        )
    if not np.issubdtype(coeffs[degree_dim].dtype, int):
        raise ValueError(
            f"Dimension `{degree_dim}` should be of integer dtype. Received {coeffs[degree_dim].dtype} instead."
        )
    max_deg = coeffs[degree_dim].max().item()
    coeffs = coeffs.reindex(
        {degree_dim: np.arange(max_deg + 1)}, fill_value=0, copy=False
    )
    coord = _ensure_numeric(coord)

    # using Horner's method
    # https://en.wikipedia.org/wiki/Horner%27s_method
    res = zeros_like(coord) + coeffs.isel({degree_dim: max_deg}, drop=True)
    for deg in range(max_deg - 1, -1, -1):
        res *= coord
        res += coeffs.isel({degree_dim: deg}, drop=True)

    return res


def _ensure_numeric(data: Dataset | DataArray) -> Dataset | DataArray:
    """Converts all datetime64 variables to float64

    Parameters
    ----------
    data : DataArray or Dataset
        Variables with possible datetime dtypes.

    Returns
    -------
    DataArray or Dataset
        Variables with datetime64 dtypes converted to float64.
    """
    from .dataset import Dataset

    def _cfoffset(x: DataArray) -> Any:
        scalar = x.compute().data[0]
        if not is_scalar(scalar):
            # we do not get a scalar back on dask == 2021.04.1
            scalar = scalar.item()
        return type(scalar)(1970, 1, 1)

    def to_floatable(x: DataArray) -> DataArray:
        if x.dtype.kind in "MO":
            # datetimes (CFIndexes are object type)
            offset = (
                np.datetime64("1970-01-01") if x.dtype.kind == "M" else _cfoffset(x)
            )
            return x.copy(
                data=datetime_to_numeric(x.data, offset=offset, datetime_unit="ns"),
            )
        elif x.dtype.kind == "m":
            # timedeltas
            return x.astype(float)
        return x

    if isinstance(data, Dataset):
        return data.map(to_floatable)
    else:
        return to_floatable(data)


def _calc_idxminmax(
    *,
    array,
    func: Callable,
    dim: Hashable = None,
    skipna: bool = None,
    fill_value: Any = dtypes.NA,
    keep_attrs: bool = None,
):
    """Apply common operations for idxmin and idxmax."""
    # This function doesn't make sense for scalars so don't try
    if not array.ndim:
        raise ValueError("This function does not apply for scalars")

    if dim is not None:
        pass  # Use the dim if available
    elif array.ndim == 1:
        # it is okay to guess the dim if there is only 1
        dim = array.dims[0]
    else:
        # The dim is not specified and ambiguous.  Don't guess.
        raise ValueError("Must supply 'dim' argument for multidimensional arrays")

    if dim not in array.dims:
        raise KeyError(f'Dimension "{dim}" not in dimension')
    if dim not in array.coords:
        raise KeyError(f'Dimension "{dim}" does not have coordinates')

    # These are dtypes with NaN values argmin and argmax can handle
    na_dtypes = "cfO"

    if skipna or (skipna is None and array.dtype.kind in na_dtypes):
        # Need to skip NaN values since argmin and argmax can't handle them
        allna = array.isnull().all(dim)
        array = array.where(~allna, 0)

    # This will run argmin or argmax.
    indx = func(array, dim=dim, axis=None, keep_attrs=keep_attrs, skipna=skipna)

    # Handle dask arrays.
    if is_duck_dask_array(array.data):
        import dask.array

        chunks = dict(zip(array.dims, array.chunks))
        dask_coord = dask.array.from_array(array[dim].data, chunks=chunks[dim])
        res = indx.copy(data=dask_coord[indx.data.ravel()].reshape(indx.shape))
        # we need to attach back the dim name
        res.name = dim
    else:
        res = array[dim][(indx,)]
        # The dim is gone but we need to remove the corresponding coordinate.
        del res.coords[dim]

    if skipna or (skipna is None and array.dtype.kind in na_dtypes):
        # Put the NaN values back in after removing them
        res = res.where(~allna, fill_value)

    # Copy attributes from argmin/argmax, if any
    res.attrs = indx.attrs

    return res


def unify_chunks(*objects: T_Xarray) -> tuple[T_Xarray, ...]:
    """
    Given any number of Dataset and/or DataArray objects, returns
    new objects with unified chunk size along all chunked dimensions.

    Returns
    -------
    unified (DataArray or Dataset) – Tuple of objects with the same type as
    *objects with consistent chunk sizes for all dask-array variables

    See Also
    --------
    dask.array.core.unify_chunks
    """
    from .dataarray import DataArray

    # Convert all objects to datasets
    datasets = [
        obj._to_temp_dataset() if isinstance(obj, DataArray) else obj.copy()
        for obj in objects
    ]

    # Get arguments to pass into dask.array.core.unify_chunks
    unify_chunks_args = []
    sizes: dict[Hashable, int] = {}
    for ds in datasets:
        for v in ds._variables.values():
            if v.chunks is not None:
                # Check that sizes match across different datasets
                for dim, size in v.sizes.items():
                    try:
                        if sizes[dim] != size:
                            raise ValueError(
                                f"Dimension {dim!r} size mismatch: {sizes[dim]} != {size}"
                            )
                    except KeyError:
                        sizes[dim] = size
                unify_chunks_args += [v._data, v._dims]

    # No dask arrays: Return inputs
    if not unify_chunks_args:
        return objects

    # Run dask.array.core.unify_chunks
    from dask.array.core import unify_chunks

    _, dask_data = unify_chunks(*unify_chunks_args)
    dask_data_iter = iter(dask_data)
    out = []
    for obj, ds in zip(objects, datasets):
        for k, v in ds._variables.items():
            if v.chunks is not None:
                ds._variables[k] = v.copy(data=next(dask_data_iter))
        out.append(obj._from_temp_dataset(ds) if isinstance(obj, DataArray) else ds)

    return tuple(out)<|MERGE_RESOLUTION|>--- conflicted
+++ resolved
@@ -30,12 +30,8 @@
 from .merge import merge_attrs, merge_coordinates_without_align
 from .options import OPTIONS, _get_keep_attrs
 from .pycompat import is_duck_dask_array
-<<<<<<< HEAD
+from .types import T_DataArray
 from .utils import is_dict_like, is_scalar
-=======
-from .types import T_DataArray
-from .utils import is_dict_like
->>>>>>> 607a9275
 from .variable import Variable
 
 if TYPE_CHECKING:
