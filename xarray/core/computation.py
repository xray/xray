"""
Functions for applying functions that act on arrays to xarray's labeled data.
"""
from __future__ import annotations

import functools
import itertools
import operator
import warnings
from collections import Counter
from collections.abc import Hashable, Iterable, Mapping, Sequence, Set
from typing import TYPE_CHECKING, Any, Callable, Literal, TypeVar, Union, overload

import numpy as np

from xarray.core import dtypes, duck_array_ops, utils
from xarray.core.alignment import align, deep_align
from xarray.core.common import zeros_like
from xarray.core.duck_array_ops import datetime_to_numeric
from xarray.core.indexes import Index, filter_indexes_from_coords
from xarray.core.merge import merge_attrs, merge_coordinates_without_align
from xarray.core.options import OPTIONS, _get_keep_attrs
from xarray.core.parallelcompat import get_chunked_array_type
from xarray.core.pycompat import is_chunked_array, is_duck_dask_array
from xarray.core.types import Dims, T_DataArray
from xarray.core.utils import is_dict_like, is_scalar
from xarray.core.variable import Variable

if TYPE_CHECKING:
    from xarray.core.coordinates import Coordinates
    from xarray.core.dataarray import DataArray
    from xarray.core.dataset import Dataset
    from xarray.core.types import CombineAttrsOptions, JoinOptions

    MissingCoreDimOptions = Literal["raise", "copy", "drop"]

_NO_FILL_VALUE = utils.ReprObject("<no-fill-value>")
_DEFAULT_NAME = utils.ReprObject("<default-name>")
_JOINS_WITHOUT_FILL_VALUES = frozenset({"inner", "exact"})


def _first_of_type(args, kind):
    """Return either first object of type 'kind' or raise if not found."""
    for arg in args:
        if isinstance(arg, kind):
            return arg

    raise ValueError("This should be unreachable.")


def _all_of_type(args, kind):
    """Return all objects of type 'kind'"""
    return [arg for arg in args if isinstance(arg, kind)]


class _UFuncSignature:
    """Core dimensions signature for a given function.

    Based on the signature provided by generalized ufuncs in NumPy.

    Attributes
    ----------
    input_core_dims : tuple[tuple]
        Core dimension names on each input variable.
    output_core_dims : tuple[tuple]
        Core dimension names on each output variable.
    """

    __slots__ = (
        "input_core_dims",
        "output_core_dims",
        "_all_input_core_dims",
        "_all_output_core_dims",
        "_all_core_dims",
    )

    def __init__(self, input_core_dims, output_core_dims=((),)):
        self.input_core_dims = tuple(tuple(a) for a in input_core_dims)
        self.output_core_dims = tuple(tuple(a) for a in output_core_dims)
        self._all_input_core_dims = None
        self._all_output_core_dims = None
        self._all_core_dims = None

    @property
    def all_input_core_dims(self):
        if self._all_input_core_dims is None:
            self._all_input_core_dims = frozenset(
                dim for dims in self.input_core_dims for dim in dims
            )
        return self._all_input_core_dims

    @property
    def all_output_core_dims(self):
        if self._all_output_core_dims is None:
            self._all_output_core_dims = frozenset(
                dim for dims in self.output_core_dims for dim in dims
            )
        return self._all_output_core_dims

    @property
    def all_core_dims(self):
        if self._all_core_dims is None:
            self._all_core_dims = self.all_input_core_dims | self.all_output_core_dims
        return self._all_core_dims

    @property
    def dims_map(self):
        return {
            core_dim: f"dim{n}" for n, core_dim in enumerate(sorted(self.all_core_dims))
        }

    @property
    def num_inputs(self):
        return len(self.input_core_dims)

    @property
    def num_outputs(self):
        return len(self.output_core_dims)

    def __eq__(self, other):
        try:
            return (
                self.input_core_dims == other.input_core_dims
                and self.output_core_dims == other.output_core_dims
            )
        except AttributeError:
            return False

    def __ne__(self, other):
        return not self == other

    def __repr__(self):
        return "{}({!r}, {!r})".format(
            type(self).__name__,
            list(self.input_core_dims),
            list(self.output_core_dims),
        )

    def __str__(self):
        lhs = ",".join("({})".format(",".join(dims)) for dims in self.input_core_dims)
        rhs = ",".join("({})".format(",".join(dims)) for dims in self.output_core_dims)
        return f"{lhs}->{rhs}"

    def to_gufunc_string(self, exclude_dims=frozenset()):
        """Create an equivalent signature string for a NumPy gufunc.

        Unlike __str__, handles dimensions that don't map to Python
        identifiers.

        Also creates unique names for input_core_dims contained in exclude_dims.
        """
        input_core_dims = [
            [self.dims_map[dim] for dim in core_dims]
            for core_dims in self.input_core_dims
        ]
        output_core_dims = [
            [self.dims_map[dim] for dim in core_dims]
            for core_dims in self.output_core_dims
        ]

        # enumerate input_core_dims contained in exclude_dims to make them unique
        if exclude_dims:
            exclude_dims = [self.dims_map[dim] for dim in exclude_dims]

            counter = Counter()

            def _enumerate(dim):
                if dim in exclude_dims:
                    n = counter[dim]
                    counter.update([dim])
                    dim = f"{dim}_{n}"
                return dim

            input_core_dims = [
                [_enumerate(dim) for dim in arg] for arg in input_core_dims
            ]

        alt_signature = type(self)(input_core_dims, output_core_dims)
        return str(alt_signature)


def result_name(objects: Iterable[Any]) -> Any:
    # use the same naming heuristics as pandas:
    # https://github.com/blaze/blaze/issues/458#issuecomment-51936356
    names = {getattr(obj, "name", _DEFAULT_NAME) for obj in objects}
    names.discard(_DEFAULT_NAME)
    if len(names) == 1:
        (name,) = names
    else:
        name = None
    return name


def _get_coords_list(args: Iterable[Any]) -> list[Coordinates]:
    coords_list = []
    for arg in args:
        try:
            coords = arg.coords
        except AttributeError:
            pass  # skip this argument
        else:
            coords_list.append(coords)
    return coords_list


def build_output_coords_and_indexes(
    args: Iterable[Any],
    signature: _UFuncSignature,
    exclude_dims: Set = frozenset(),
    combine_attrs: CombineAttrsOptions = "override",
) -> tuple[list[dict[Any, Variable]], list[dict[Any, Index]]]:
    """Build output coordinates and indexes for an operation.

    Parameters
    ----------
    args : Iterable
        List of raw operation arguments. Any valid types for xarray operations
        are OK, e.g., scalars, Variable, DataArray, Dataset.
    signature : _UfuncSignature
        Core dimensions signature for the operation.
    exclude_dims : set, optional
        Dimensions excluded from the operation. Coordinates along these
        dimensions are dropped.
    combine_attrs : {"drop", "identical", "no_conflicts", "drop_conflicts", \
                     "override"} or callable, default: "drop"
        A callable or a string indicating how to combine attrs of the objects being
        merged:

        - "drop": empty attrs on returned Dataset.
        - "identical": all attrs must be the same on every object.
        - "no_conflicts": attrs from all objects are combined, any that have
          the same name must also have the same value.
        - "drop_conflicts": attrs from all objects are combined, any that have
          the same name but different values are dropped.
        - "override": skip comparing and copy attrs from the first dataset to
          the result.

        If a callable, it must expect a sequence of ``attrs`` dicts and a context object
        as its only parameters.

    Returns
    -------
    Dictionaries of Variable and Index objects with merged coordinates.
    """
    coords_list = _get_coords_list(args)

    if len(coords_list) == 1 and not exclude_dims:
        # we can skip the expensive merge
        (unpacked_coords,) = coords_list
        merged_vars = dict(unpacked_coords.variables)
        merged_indexes = dict(unpacked_coords.xindexes)
    else:
        merged_vars, merged_indexes = merge_coordinates_without_align(
            coords_list, exclude_dims=exclude_dims, combine_attrs=combine_attrs
        )

    output_coords = []
    output_indexes = []
    for output_dims in signature.output_core_dims:
        dropped_dims = signature.all_input_core_dims - set(output_dims)
        if dropped_dims:
            filtered_coords = {
                k: v for k, v in merged_vars.items() if dropped_dims.isdisjoint(v.dims)
            }
            filtered_indexes = filter_indexes_from_coords(
                merged_indexes, set(filtered_coords)
            )
        else:
            filtered_coords = merged_vars
            filtered_indexes = merged_indexes
        output_coords.append(filtered_coords)
        output_indexes.append(filtered_indexes)

    return output_coords, output_indexes


def apply_dataarray_vfunc(
    func,
    *args,
    signature: _UFuncSignature,
    join: JoinOptions = "inner",
    exclude_dims=frozenset(),
    keep_attrs="override",
) -> tuple[DataArray, ...] | DataArray:
    """Apply a variable level function over DataArray, Variable and/or ndarray
    objects.
    """
    from xarray.core.dataarray import DataArray

    if len(args) > 1:
        args = deep_align(
            args, join=join, copy=False, exclude=exclude_dims, raise_on_invalid=False
        )

    objs = _all_of_type(args, DataArray)

    if keep_attrs == "drop":
        name = result_name(args)
    else:
        first_obj = _first_of_type(args, DataArray)
        name = first_obj.name
    result_coords, result_indexes = build_output_coords_and_indexes(
        args, signature, exclude_dims, combine_attrs=keep_attrs
    )

    data_vars = [getattr(a, "variable", a) for a in args]
    result_var = func(*data_vars)

    out: tuple[DataArray, ...] | DataArray
    if signature.num_outputs > 1:
        out = tuple(
            DataArray(
                variable, coords=coords, indexes=indexes, name=name, fastpath=True
            )
            for variable, coords, indexes in zip(
                result_var, result_coords, result_indexes
            )
        )
    else:
        (coords,) = result_coords
        (indexes,) = result_indexes
        out = DataArray(
            result_var, coords=coords, indexes=indexes, name=name, fastpath=True
        )

    attrs = merge_attrs([x.attrs for x in objs], combine_attrs=keep_attrs)
    if isinstance(out, tuple):
        for da in out:
            da.attrs = attrs
    else:
        out.attrs = attrs

    return out


def ordered_set_union(all_keys: list[Iterable]) -> Iterable:
    return {key: None for keys in all_keys for key in keys}.keys()


def ordered_set_intersection(all_keys: list[Iterable]) -> Iterable:
    intersection = set(all_keys[0])
    for keys in all_keys[1:]:
        intersection.intersection_update(keys)
    return [key for key in all_keys[0] if key in intersection]


def assert_and_return_exact_match(all_keys):
    first_keys = all_keys[0]
    for keys in all_keys[1:]:
        if keys != first_keys:
            raise ValueError(
                "exact match required for all data variable names, "
                f"but {list(keys)} != {list(first_keys)}: {set(keys) ^ set(first_keys)} are not in both."
            )
    return first_keys


_JOINERS: dict[str, Callable] = {
    "inner": ordered_set_intersection,
    "outer": ordered_set_union,
    "left": operator.itemgetter(0),
    "right": operator.itemgetter(-1),
    "exact": assert_and_return_exact_match,
}


def join_dict_keys(objects: Iterable[Mapping | Any], how: str = "inner") -> Iterable:
    joiner = _JOINERS[how]
    all_keys = [obj.keys() for obj in objects if hasattr(obj, "keys")]
    return joiner(all_keys)


def collect_dict_values(
    objects: Iterable[Mapping | Any], keys: Iterable, fill_value: object = None
) -> list[list]:
    return [
        [obj.get(key, fill_value) if is_dict_like(obj) else obj for obj in objects]
        for key in keys
    ]


def _as_variables_or_variable(arg) -> Variable | tuple[Variable]:
    try:
        return arg.variables
    except AttributeError:
        try:
            return arg.variable
        except AttributeError:
            return arg


def _unpack_dict_tuples(
    result_vars: Mapping[Any, tuple[Variable, ...]], num_outputs: int
) -> tuple[dict[Hashable, Variable], ...]:
    out: tuple[dict[Hashable, Variable], ...] = tuple({} for _ in range(num_outputs))
    for name, values in result_vars.items():
        for value, results_dict in zip(values, out):
            results_dict[name] = value
    return out


def _check_core_dims(signature, variable_args, name):
    for core_dims, variable_arg in zip(signature.input_core_dims, variable_args):
        # Check whether all the dims are on the variable. Note that we need the
        # `hasattr` to check for a dims property, to protect against the case where
        # a numpy array is passed in.
        if hasattr(variable_arg, "dims") and set(core_dims) - set(variable_arg.dims):
            # Slightly awkward design, of returning the error message. But we want to
            # give a detailed error message, which requires inspecting the variable in
            # the inner loop.
            return (
                f"Missing core dimension(s) {set(core_dims) - set(variable_arg.dims)} on `{name}`. "
                "Either add the core dimension, or set `missing_core_dim` to `copy` or `drop`. "
                "The object:"
                f"\n\n{variable_arg}"
            )
    return True


def apply_dict_of_variables_vfunc(
    func,
    *args,
    signature: _UFuncSignature,
    join="inner",
    fill_value=None,
    missing_core_dim: MissingCoreDimOptions = "raise",
):
    """Apply a variable level function over dicts of DataArray, DataArray,
    Variable and ndarray objects.
    """
    args = tuple(_as_variables_or_variable(arg) for arg in args)
    names = join_dict_keys(args, how=join)
    grouped_by_name = collect_dict_values(args, names, fill_value)

    result_vars = {}
    for name, variable_args in zip(names, grouped_by_name):
        core_dim_check = _check_core_dims(signature, variable_args, name)
        if core_dim_check is True:
            result_vars[name] = func(*variable_args)
        else:
            if missing_core_dim == "raise":
                raise ValueError(core_dim_check)
            elif missing_core_dim == "copy":
                result_vars[name] = variable_args[0]
            elif missing_core_dim == "drop":
                pass
            else:
                raise ValueError(
                    f"Invalid value for `missing_core_dim`: {missing_core_dim!r}"
                )

    if signature.num_outputs > 1:
        return _unpack_dict_tuples(result_vars, signature.num_outputs)
    else:
        return result_vars


def _fast_dataset(
    variables: dict[Hashable, Variable],
    coord_variables: Mapping[Hashable, Variable],
    indexes: dict[Hashable, Index],
) -> Dataset:
    """Create a dataset as quickly as possible.

    Beware: the `variables` dict is modified INPLACE.
    """
    from xarray.core.dataset import Dataset

    variables.update(coord_variables)
    coord_names = set(coord_variables)
    return Dataset._construct_direct(variables, coord_names, indexes=indexes)


def apply_dataset_vfunc(
    func,
    *args,
    signature: _UFuncSignature,
    join="inner",
    dataset_join="exact",
    fill_value=_NO_FILL_VALUE,
    exclude_dims=frozenset(),
    keep_attrs="override",
    missing_core_dim: MissingCoreDimOptions = "raise",
) -> Dataset | tuple[Dataset, ...]:
    """Apply a variable level function over Dataset, dict of DataArray,
    DataArray, Variable and/or ndarray objects.
    """
    from xarray.core.dataset import Dataset

    if dataset_join not in _JOINS_WITHOUT_FILL_VALUES and fill_value is _NO_FILL_VALUE:
        raise TypeError(
            "to apply an operation to datasets with different "
            "data variables with apply_ufunc, you must supply the "
            "dataset_fill_value argument."
        )

    objs = _all_of_type(args, Dataset)

    if len(args) > 1:
        args = deep_align(
            args, join=join, copy=False, exclude=exclude_dims, raise_on_invalid=False
        )

    list_of_coords, list_of_indexes = build_output_coords_and_indexes(
        args, signature, exclude_dims, combine_attrs=keep_attrs
    )
    args = tuple(getattr(arg, "data_vars", arg) for arg in args)

    result_vars = apply_dict_of_variables_vfunc(
        func,
        *args,
        signature=signature,
        join=dataset_join,
        fill_value=fill_value,
        missing_core_dim=missing_core_dim,
    )

    out: Dataset | tuple[Dataset, ...]
    if signature.num_outputs > 1:
        out = tuple(
            _fast_dataset(*args)
            for args in zip(result_vars, list_of_coords, list_of_indexes)
        )
    else:
        (coord_vars,) = list_of_coords
        (indexes,) = list_of_indexes
        out = _fast_dataset(result_vars, coord_vars, indexes=indexes)

    attrs = merge_attrs([x.attrs for x in objs], combine_attrs=keep_attrs)
    if isinstance(out, tuple):
        for ds in out:
            ds.attrs = attrs
    else:
        out.attrs = attrs

    return out


def _iter_over_selections(obj, dim, values):
    """Iterate over selections of an xarray object in the provided order."""
    from xarray.core.groupby import _dummy_copy

    dummy = None
    for value in values:
        try:
            obj_sel = obj.sel(**{dim: value})
        except (KeyError, IndexError):
            if dummy is None:
                dummy = _dummy_copy(obj)
            obj_sel = dummy
        yield obj_sel


def apply_groupby_func(func, *args):
    """Apply a dataset or datarray level function over GroupBy, Dataset,
    DataArray, Variable and/or ndarray objects.
    """
    from xarray.core.groupby import GroupBy, peek_at
    from xarray.core.variable import Variable

    groupbys = [arg for arg in args if isinstance(arg, GroupBy)]
    assert groupbys, "must have at least one groupby to iterate over"
    first_groupby = groupbys[0]
    (grouper,) = first_groupby.groupers
    if any(not grouper.group.equals(gb.groupers[0].group) for gb in groupbys[1:]):
        raise ValueError(
            "apply_ufunc can only perform operations over "
            "multiple GroupBy objects at once if they are all "
            "grouped the same way"
        )

    grouped_dim = grouper.name
    unique_values = grouper.unique_coord.values

    iterators = []
    for arg in args:
        if isinstance(arg, GroupBy):
            iterator = (value for _, value in arg)
        elif hasattr(arg, "dims") and grouped_dim in arg.dims:
            if isinstance(arg, Variable):
                raise ValueError(
                    "groupby operations cannot be performed with "
                    "xarray.Variable objects that share a dimension with "
                    "the grouped dimension"
                )
            iterator = _iter_over_selections(arg, grouped_dim, unique_values)
        else:
            iterator = itertools.repeat(arg)
        iterators.append(iterator)

    applied = (func(*zipped_args) for zipped_args in zip(*iterators))
    applied_example, applied = peek_at(applied)
    combine = first_groupby._combine
    if isinstance(applied_example, tuple):
        combined = tuple(combine(output) for output in zip(*applied))
    else:
        combined = combine(applied)
    return combined


def unified_dim_sizes(
    variables: Iterable[Variable], exclude_dims: Set = frozenset()
) -> dict[Hashable, int]:
    dim_sizes: dict[Hashable, int] = {}

    for var in variables:
        if len(set(var.dims)) < len(var.dims):
            raise ValueError(
                "broadcasting cannot handle duplicate "
                f"dimensions on a variable: {list(var.dims)}"
            )
        for dim, size in zip(var.dims, var.shape):
            if dim not in exclude_dims:
                if dim not in dim_sizes:
                    dim_sizes[dim] = size
                elif dim_sizes[dim] != size:
                    raise ValueError(
                        "operands cannot be broadcast together "
                        "with mismatched lengths for dimension "
                        f"{dim}: {dim_sizes[dim]} vs {size}"
                    )
    return dim_sizes


SLICE_NONE = slice(None)


def broadcast_compat_data(
    variable: Variable,
    broadcast_dims: tuple[Hashable, ...],
    core_dims: tuple[Hashable, ...],
) -> Any:
    data = variable.data

    old_dims = variable.dims
    new_dims = broadcast_dims + core_dims

    if new_dims == old_dims:
        # optimize for the typical case
        return data

    set_old_dims = set(old_dims)
    set_new_dims = set(new_dims)
    unexpected_dims = [d for d in old_dims if d not in set_new_dims]

    if unexpected_dims:
        raise ValueError(
            "operand to apply_ufunc encountered unexpected "
            f"dimensions {unexpected_dims!r} on an input variable: these are core "
            "dimensions on other input or output variables"
        )

    # for consistency with numpy, keep broadcast dimensions to the left
    old_broadcast_dims = tuple(d for d in broadcast_dims if d in set_old_dims)
    reordered_dims = old_broadcast_dims + core_dims
    if reordered_dims != old_dims:
        order = tuple(old_dims.index(d) for d in reordered_dims)
        data = duck_array_ops.transpose(data, order)

    if new_dims != reordered_dims:
        key_parts: list[slice | None] = []
        for dim in new_dims:
            if dim in set_old_dims:
                key_parts.append(SLICE_NONE)
            elif key_parts:
                # no need to insert new axes at the beginning that are already
                # handled by broadcasting
                key_parts.append(np.newaxis)
        data = data[tuple(key_parts)]

    return data


def _vectorize(func, signature, output_dtypes, exclude_dims):
    if signature.all_core_dims:
        func = np.vectorize(
            func,
            otypes=output_dtypes,
            signature=signature.to_gufunc_string(exclude_dims),
        )
    else:
        func = np.vectorize(func, otypes=output_dtypes)

    return func


def apply_variable_ufunc(
    func,
    *args,
    signature: _UFuncSignature,
    exclude_dims=frozenset(),
    dask="forbidden",
    output_dtypes=None,
    vectorize=False,
    keep_attrs="override",
    dask_gufunc_kwargs=None,
) -> Variable | tuple[Variable, ...]:
    """Apply a ndarray level function over Variable and/or ndarray objects."""
    from xarray.core.formatting import short_array_repr
    from xarray.core.variable import Variable, as_compatible_data

    dim_sizes = unified_dim_sizes(
        (a for a in args if hasattr(a, "dims")), exclude_dims=exclude_dims
    )
    broadcast_dims = tuple(
        dim for dim in dim_sizes if dim not in signature.all_core_dims
    )
    output_dims = [broadcast_dims + out for out in signature.output_core_dims]

    input_data = [
        broadcast_compat_data(arg, broadcast_dims, core_dims)
        if isinstance(arg, Variable)
        else arg
        for arg, core_dims in zip(args, signature.input_core_dims)
    ]

    if any(is_chunked_array(array) for array in input_data):
        if dask == "forbidden":
            raise ValueError(
                "apply_ufunc encountered a chunked array on an "
                "argument, but handling for chunked arrays has not "
                "been enabled. Either set the ``dask`` argument "
                "or load your data into memory first with "
                "``.load()`` or ``.compute()``"
            )
        elif dask == "parallelized":
            chunkmanager = get_chunked_array_type(*input_data)

            numpy_func = func

            if dask_gufunc_kwargs is None:
                dask_gufunc_kwargs = {}
            else:
                dask_gufunc_kwargs = dask_gufunc_kwargs.copy()

            allow_rechunk = dask_gufunc_kwargs.get("allow_rechunk", None)
            if allow_rechunk is None:
                for n, (data, core_dims) in enumerate(
                    zip(input_data, signature.input_core_dims)
                ):
                    if is_chunked_array(data):
                        # core dimensions cannot span multiple chunks
                        for axis, dim in enumerate(core_dims, start=-len(core_dims)):
                            if len(data.chunks[axis]) != 1:
                                raise ValueError(
                                    f"dimension {dim} on {n}th function argument to "
                                    "apply_ufunc with dask='parallelized' consists of "
                                    "multiple chunks, but is also a core dimension. To "
                                    "fix, either rechunk into a single array chunk along "
                                    f"this dimension, i.e., ``.chunk(dict({dim}=-1))``, or "
                                    "pass ``allow_rechunk=True`` in ``dask_gufunc_kwargs`` "
                                    "but beware that this may significantly increase memory usage."
                                )
                dask_gufunc_kwargs["allow_rechunk"] = True

            output_sizes = dask_gufunc_kwargs.pop("output_sizes", {})
            if output_sizes:
                output_sizes_renamed = {}
                for key, value in output_sizes.items():
                    if key not in signature.all_output_core_dims:
                        raise ValueError(
                            f"dimension '{key}' in 'output_sizes' must correspond to output_core_dims"
                        )
                    output_sizes_renamed[signature.dims_map[key]] = value
                dask_gufunc_kwargs["output_sizes"] = output_sizes_renamed

            for key in signature.all_output_core_dims:
                if (
                    key not in signature.all_input_core_dims or key in exclude_dims
                ) and key not in output_sizes:
                    raise ValueError(
                        f"dimension '{key}' in 'output_core_dims' needs corresponding (dim, size) in 'output_sizes'"
                    )

            def func(*arrays):
                res = chunkmanager.apply_gufunc(
                    numpy_func,
                    signature.to_gufunc_string(exclude_dims),
                    *arrays,
                    vectorize=vectorize,
                    output_dtypes=output_dtypes,
                    **dask_gufunc_kwargs,
                )

                return res

        elif dask == "allowed":
            pass
        else:
            raise ValueError(
                "unknown setting for chunked array handling in " f"apply_ufunc: {dask}"
            )
    else:
        if vectorize:
            func = _vectorize(
                func, signature, output_dtypes=output_dtypes, exclude_dims=exclude_dims
            )

    result_data = func(*input_data)

    if signature.num_outputs == 1:
        result_data = (result_data,)
    elif (
        not isinstance(result_data, tuple) or len(result_data) != signature.num_outputs
    ):
        raise ValueError(
            f"applied function does not have the number of "
            f"outputs specified in the ufunc signature. "
<<<<<<< HEAD
            f"Result is not a tuple of {signature.num_outputs} elements:\n\n{result_data}"
=======
            f"Result is not a tuple of {signature.num_outputs} elements:\n\n"
            f"{short_array_repr(result_data)}"
>>>>>>> c537238a
        )

    objs = _all_of_type(args, Variable)
    attrs = merge_attrs(
        [obj.attrs for obj in objs],
        combine_attrs=keep_attrs,
    )

    output: list[Variable] = []
    for dims, data in zip(output_dims, result_data):
        data = as_compatible_data(data)
        if data.ndim != len(dims):
            raise ValueError(
                "applied function returned data with an unexpected "
                f"number of dimensions. Received {data.ndim} dimension(s) but "
<<<<<<< HEAD
                f"expected {len(dims)} dimensions with names: {dims!r}. The data returned "
                f"was:\n\n{data!r}"
=======
                f"expected {len(dims)} dimensions with names {dims!r}, from:\n\n"
                f"{short_array_repr(data)}"
>>>>>>> c537238a
            )

        var = Variable(dims, data, fastpath=True)
        for dim, new_size in var.sizes.items():
            if dim in dim_sizes and new_size != dim_sizes[dim]:
                raise ValueError(
                    f"size of dimension '{dim}' on inputs was unexpectedly "
                    f"changed by applied function from {dim_sizes[dim]} to {new_size}. Only "
                    "dimensions specified in ``exclude_dims`` with "
                    "xarray.apply_ufunc are allowed to change size. "
<<<<<<< HEAD
                    "The data returned was:\n\n{data!r}"
=======
                    "The data returned was:\n\n"
                    f"{short_array_repr(data)}"
>>>>>>> c537238a
                )

        var.attrs = attrs
        output.append(var)

    if signature.num_outputs == 1:
        return output[0]
    else:
        return tuple(output)


def apply_array_ufunc(func, *args, dask="forbidden"):
    """Apply a ndarray level function over ndarray objects."""
    if any(is_chunked_array(arg) for arg in args):
        if dask == "forbidden":
            raise ValueError(
                "apply_ufunc encountered a dask array on an "
                "argument, but handling for dask arrays has not "
                "been enabled. Either set the ``dask`` argument "
                "or load your data into memory first with "
                "``.load()`` or ``.compute()``"
            )
        elif dask == "parallelized":
            raise ValueError(
                "cannot use dask='parallelized' for apply_ufunc "
                "unless at least one input is an xarray object"
            )
        elif dask == "allowed":
            pass
        else:
            raise ValueError(f"unknown setting for dask array handling: {dask}")
    return func(*args)


def apply_ufunc(
    func: Callable,
    *args: Any,
    input_core_dims: Sequence[Sequence] | None = None,
    output_core_dims: Sequence[Sequence] | None = ((),),
    exclude_dims: Set = frozenset(),
    vectorize: bool = False,
    join: JoinOptions = "exact",
    dataset_join: str = "exact",
    dataset_fill_value: object = _NO_FILL_VALUE,
    keep_attrs: bool | str | None = None,
    kwargs: Mapping | None = None,
    dask: str = "forbidden",
    output_dtypes: Sequence | None = None,
    output_sizes: Mapping[Any, int] | None = None,
    meta: Any = None,
    dask_gufunc_kwargs: dict[str, Any] | None = None,
    missing_core_dim: MissingCoreDimOptions = "raise",
) -> Any:
    """Apply a vectorized function for unlabeled arrays on xarray objects.

    The function will be mapped over the data variable(s) of the input
    arguments using xarray's standard rules for labeled computation, including
    alignment, broadcasting, looping over GroupBy/Dataset variables, and
    merging of coordinates.

    Parameters
    ----------
    func : callable
        Function to call like ``func(*args, **kwargs)`` on unlabeled arrays
        (``.data``) that returns an array or tuple of arrays. If multiple
        arguments with non-matching dimensions are supplied, this function is
        expected to vectorize (broadcast) over axes of positional arguments in
        the style of NumPy universal functions [1]_ (if this is not the case,
        set ``vectorize=True``). If this function returns multiple outputs, you
        must set ``output_core_dims`` as well.
    *args : Dataset, DataArray, DataArrayGroupBy, DatasetGroupBy, Variable, \
        numpy.ndarray, dask.array.Array or scalar
        Mix of labeled and/or unlabeled arrays to which to apply the function.
    input_core_dims : sequence of sequence, optional
        List of the same length as ``args`` giving the list of core dimensions
        on each input argument that should not be broadcast. By default, we
        assume there are no core dimensions on any input arguments.

        For example, ``input_core_dims=[[], ['time']]`` indicates that all
        dimensions on the first argument and all dimensions other than 'time'
        on the second argument should be broadcast.

        Core dimensions are automatically moved to the last axes of input
        variables before applying ``func``, which facilitates using NumPy style
        generalized ufuncs [2]_.
    output_core_dims : list of tuple, optional
        List of the same length as the number of output arguments from
        ``func``, giving the list of core dimensions on each output that were
        not broadcast on the inputs. By default, we assume that ``func``
        outputs exactly one array, with axes corresponding to each broadcast
        dimension.

        Core dimensions are assumed to appear as the last dimensions of each
        output in the provided order.
    exclude_dims : set, optional
        Core dimensions on the inputs to exclude from alignment and
        broadcasting entirely. Any input coordinates along these dimensions
        will be dropped. Each excluded dimension must also appear in
        ``input_core_dims`` for at least one argument. Only dimensions listed
        here are allowed to change size between input and output objects.
    vectorize : bool, optional
        If True, then assume ``func`` only takes arrays defined over core
        dimensions as input and vectorize it automatically with
        :py:func:`numpy.vectorize`. This option exists for convenience, but is
        almost always slower than supplying a pre-vectorized function.
    join : {"outer", "inner", "left", "right", "exact"}, default: "exact"
        Method for joining the indexes of the passed objects along each
        dimension, and the variables of Dataset objects with mismatched
        data variables:

        - 'outer': use the union of object indexes
        - 'inner': use the intersection of object indexes
        - 'left': use indexes from the first object with each dimension
        - 'right': use indexes from the last object with each dimension
        - 'exact': raise `ValueError` instead of aligning when indexes to be
          aligned are not equal
    dataset_join : {"outer", "inner", "left", "right", "exact"}, default: "exact"
        Method for joining variables of Dataset objects with mismatched
        data variables.

        - 'outer': take variables from both Dataset objects
        - 'inner': take only overlapped variables
        - 'left': take only variables from the first object
        - 'right': take only variables from the last object
        - 'exact': data variables on all Dataset objects must match exactly
    dataset_fill_value : optional
        Value used in place of missing variables on Dataset inputs when the
        datasets do not share the exact same ``data_vars``. Required if
        ``dataset_join not in {'inner', 'exact'}``, otherwise ignored.
    keep_attrs : {"drop", "identical", "no_conflicts", "drop_conflicts", "override"} or bool, optional
        - 'drop' or False: empty attrs on returned xarray object.
        - 'identical': all attrs must be the same on every object.
        - 'no_conflicts': attrs from all objects are combined, any that have the same name must also have the same value.
        - 'drop_conflicts': attrs from all objects are combined, any that have the same name but different values are dropped.
        - 'override' or True: skip comparing and copy attrs from the first object to the result.
    kwargs : dict, optional
        Optional keyword arguments passed directly on to call ``func``.
    dask : {"forbidden", "allowed", "parallelized"}, default: "forbidden"
        How to handle applying to objects containing lazy data in the form of
        dask arrays:

        - 'forbidden' (default): raise an error if a dask array is encountered.
        - 'allowed': pass dask arrays directly on to ``func``. Prefer this option if
          ``func`` natively supports dask arrays.
        - 'parallelized': automatically parallelize ``func`` if any of the
          inputs are a dask array by using :py:func:`dask.array.apply_gufunc`. Multiple output
          arguments are supported. Only use this option if ``func`` does not natively
          support dask arrays (e.g. converts them to numpy arrays).
    dask_gufunc_kwargs : dict, optional
        Optional keyword arguments passed to :py:func:`dask.array.apply_gufunc` if
        dask='parallelized'. Possible keywords are ``output_sizes``, ``allow_rechunk``
        and ``meta``.
    output_dtypes : list of dtype, optional
        Optional list of output dtypes. Only used if ``dask='parallelized'`` or
        ``vectorize=True``.
    output_sizes : dict, optional
        Optional mapping from dimension names to sizes for outputs. Only used
        if dask='parallelized' and new dimensions (not found on inputs) appear
        on outputs. ``output_sizes`` should be given in the ``dask_gufunc_kwargs``
        parameter. It will be removed as direct parameter in a future version.
    meta : optional
        Size-0 object representing the type of array wrapped by dask array. Passed on to
        :py:func:`dask.array.apply_gufunc`. ``meta`` should be given in the
        ``dask_gufunc_kwargs`` parameter . It will be removed as direct parameter
        a future version.

    Returns
    -------
    Single value or tuple of Dataset, DataArray, Variable, dask.array.Array or
    numpy.ndarray, the first type on that list to appear on an input.

    Notes
    -----
    This function is designed for the more common case where ``func`` can work on numpy
    arrays. If ``func`` needs to manipulate a whole xarray object subset to each block
    it is possible to use :py:func:`xarray.map_blocks`.

    Note that due to the overhead :py:func:`xarray.map_blocks` is considerably slower than ``apply_ufunc``.

    Examples
    --------
    Calculate the vector magnitude of two arguments:

    >>> def magnitude(a, b):
    ...     func = lambda x, y: np.sqrt(x**2 + y**2)
    ...     return xr.apply_ufunc(func, a, b)
    ...

    You can now apply ``magnitude()`` to :py:class:`DataArray` and :py:class:`Dataset`
    objects, with automatically preserved dimensions and coordinates, e.g.,

    >>> array = xr.DataArray([1, 2, 3], coords=[("x", [0.1, 0.2, 0.3])])
    >>> magnitude(array, -array)
    <xarray.DataArray (x: 3)>
    array([1.41421356, 2.82842712, 4.24264069])
    Coordinates:
      * x        (x) float64 0.1 0.2 0.3

    Plain scalars, numpy arrays and a mix of these with xarray objects is also
    supported:

    >>> magnitude(3, 4)
    5.0
    >>> magnitude(3, np.array([0, 4]))
    array([3., 5.])
    >>> magnitude(array, 0)
    <xarray.DataArray (x: 3)>
    array([1., 2., 3.])
    Coordinates:
      * x        (x) float64 0.1 0.2 0.3

    Other examples of how you could use ``apply_ufunc`` to write functions to
    (very nearly) replicate existing xarray functionality:

    Compute the mean (``.mean``) over one dimension:

    >>> def mean(obj, dim):
    ...     # note: apply always moves core dimensions to the end
    ...     return apply_ufunc(
    ...         np.mean, obj, input_core_dims=[[dim]], kwargs={"axis": -1}
    ...     )
    ...

    Inner product over a specific dimension (like :py:func:`dot`):

    >>> def _inner(x, y):
    ...     result = np.matmul(x[..., np.newaxis, :], y[..., :, np.newaxis])
    ...     return result[..., 0, 0]
    ...
    >>> def inner_product(a, b, dim):
    ...     return apply_ufunc(_inner, a, b, input_core_dims=[[dim], [dim]])
    ...

    Stack objects along a new dimension (like :py:func:`concat`):

    >>> def stack(objects, dim, new_coord):
    ...     # note: this version does not stack coordinates
    ...     func = lambda *x: np.stack(x, axis=-1)
    ...     result = apply_ufunc(
    ...         func,
    ...         *objects,
    ...         output_core_dims=[[dim]],
    ...         join="outer",
    ...         dataset_fill_value=np.nan
    ...     )
    ...     result[dim] = new_coord
    ...     return result
    ...

    If your function is not vectorized but can be applied only to core
    dimensions, you can use ``vectorize=True`` to turn into a vectorized
    function. This wraps :py:func:`numpy.vectorize`, so the operation isn't
    terribly fast. Here we'll use it to calculate the distance between
    empirical samples from two probability distributions, using a scipy
    function that needs to be applied to vectors:

    >>> import scipy.stats
    >>> def earth_mover_distance(first_samples, second_samples, dim="ensemble"):
    ...     return apply_ufunc(
    ...         scipy.stats.wasserstein_distance,
    ...         first_samples,
    ...         second_samples,
    ...         input_core_dims=[[dim], [dim]],
    ...         vectorize=True,
    ...     )
    ...

    Most of NumPy's builtin functions already broadcast their inputs
    appropriately for use in ``apply_ufunc``. You may find helper functions such as
    :py:func:`numpy.broadcast_arrays` helpful in writing your function. ``apply_ufunc`` also
    works well with :py:func:`numba.vectorize` and :py:func:`numba.guvectorize`.

    See Also
    --------
    numpy.broadcast_arrays
    numba.vectorize
    numba.guvectorize
    dask.array.apply_gufunc
    xarray.map_blocks
    :ref:`dask.automatic-parallelization`
        User guide describing :py:func:`apply_ufunc` and :py:func:`map_blocks`.

    References
    ----------
    .. [1] https://numpy.org/doc/stable/reference/ufuncs.html
    .. [2] https://numpy.org/doc/stable/reference/c-api/generalized-ufuncs.html
    """
    from xarray.core.dataarray import DataArray
    from xarray.core.groupby import GroupBy
    from xarray.core.variable import Variable

    if input_core_dims is None:
        input_core_dims = ((),) * (len(args))
    elif len(input_core_dims) != len(args):
        raise ValueError(
            f"input_core_dims must be None or a tuple with the length same to "
            f"the number of arguments. "
            f"Given {len(input_core_dims)} input_core_dims: {input_core_dims}, "
            f" but number of args is {len(args)}."
        )

    if kwargs is None:
        kwargs = {}

    signature = _UFuncSignature(input_core_dims, output_core_dims)

    if exclude_dims:
        if not isinstance(exclude_dims, set):
            raise TypeError(
                f"Expected exclude_dims to be a 'set'. Received '{type(exclude_dims).__name__}' instead."
            )
        if not exclude_dims <= signature.all_core_dims:
            raise ValueError(
                f"each dimension in `exclude_dims` must also be a "
                f"core dimension in the function signature. "
                f"Please make {(exclude_dims - signature.all_core_dims)} a core dimension"
            )

    # handle dask_gufunc_kwargs
    if dask == "parallelized":
        if dask_gufunc_kwargs is None:
            dask_gufunc_kwargs = {}
        else:
            dask_gufunc_kwargs = dask_gufunc_kwargs.copy()
        # todo: remove warnings after deprecation cycle
        if meta is not None:
            warnings.warn(
                "``meta`` should be given in the ``dask_gufunc_kwargs`` parameter."
                " It will be removed as direct parameter in a future version.",
                FutureWarning,
                stacklevel=2,
            )
            dask_gufunc_kwargs.setdefault("meta", meta)
        if output_sizes is not None:
            warnings.warn(
                "``output_sizes`` should be given in the ``dask_gufunc_kwargs`` "
                "parameter. It will be removed as direct parameter in a future "
                "version.",
                FutureWarning,
                stacklevel=2,
            )
            dask_gufunc_kwargs.setdefault("output_sizes", output_sizes)

    if kwargs:
        func = functools.partial(func, **kwargs)

    if keep_attrs is None:
        keep_attrs = _get_keep_attrs(default=False)

    if isinstance(keep_attrs, bool):
        keep_attrs = "override" if keep_attrs else "drop"

    variables_vfunc = functools.partial(
        apply_variable_ufunc,
        func,
        signature=signature,
        exclude_dims=exclude_dims,
        keep_attrs=keep_attrs,
        dask=dask,
        vectorize=vectorize,
        output_dtypes=output_dtypes,
        dask_gufunc_kwargs=dask_gufunc_kwargs,
    )

    # feed groupby-apply_ufunc through apply_groupby_func
    if any(isinstance(a, GroupBy) for a in args):
        this_apply = functools.partial(
            apply_ufunc,
            func,
            input_core_dims=input_core_dims,
            output_core_dims=output_core_dims,
            exclude_dims=exclude_dims,
            join=join,
            dataset_join=dataset_join,
            dataset_fill_value=dataset_fill_value,
            keep_attrs=keep_attrs,
            dask=dask,
            vectorize=vectorize,
            output_dtypes=output_dtypes,
            dask_gufunc_kwargs=dask_gufunc_kwargs,
        )
        return apply_groupby_func(this_apply, *args)
    # feed datasets apply_variable_ufunc through apply_dataset_vfunc
    elif any(is_dict_like(a) for a in args):
        return apply_dataset_vfunc(
            variables_vfunc,
            *args,
            signature=signature,
            join=join,
            exclude_dims=exclude_dims,
            dataset_join=dataset_join,
            fill_value=dataset_fill_value,
            keep_attrs=keep_attrs,
            missing_core_dim=missing_core_dim,
        )
    # feed DataArray apply_variable_ufunc through apply_dataarray_vfunc
    elif any(isinstance(a, DataArray) for a in args):
        return apply_dataarray_vfunc(
            variables_vfunc,
            *args,
            signature=signature,
            join=join,
            exclude_dims=exclude_dims,
            keep_attrs=keep_attrs,
        )
    # feed Variables directly through apply_variable_ufunc
    elif any(isinstance(a, Variable) for a in args):
        return variables_vfunc(*args)
    else:
        # feed anything else through apply_array_ufunc
        return apply_array_ufunc(func, *args, dask=dask)


def cov(
    da_a: T_DataArray, da_b: T_DataArray, dim: Dims = None, ddof: int = 1
) -> T_DataArray:
    """
    Compute covariance between two DataArray objects along a shared dimension.

    Parameters
    ----------
    da_a : DataArray
        Array to compute.
    da_b : DataArray
        Array to compute.
    dim : str, iterable of hashable, "..." or None, optional
        The dimension along which the covariance will be computed
    ddof : int, default: 1
        If ddof=1, covariance is normalized by N-1, giving an unbiased estimate,
        else normalization is by N.

    Returns
    -------
    covariance : DataArray

    See Also
    --------
    pandas.Series.cov : corresponding pandas function
    xarray.corr : respective function to calculate correlation

    Examples
    --------
    >>> from xarray import DataArray
    >>> da_a = DataArray(
    ...     np.array([[1, 2, 3], [0.1, 0.2, 0.3], [3.2, 0.6, 1.8]]),
    ...     dims=("space", "time"),
    ...     coords=[
    ...         ("space", ["IA", "IL", "IN"]),
    ...         ("time", pd.date_range("2000-01-01", freq="1D", periods=3)),
    ...     ],
    ... )
    >>> da_a
    <xarray.DataArray (space: 3, time: 3)>
    array([[1. , 2. , 3. ],
           [0.1, 0.2, 0.3],
           [3.2, 0.6, 1.8]])
    Coordinates:
      * space    (space) <U2 'IA' 'IL' 'IN'
      * time     (time) datetime64[ns] 2000-01-01 2000-01-02 2000-01-03
    >>> da_b = DataArray(
    ...     np.array([[0.2, 0.4, 0.6], [15, 10, 5], [3.2, 0.6, 1.8]]),
    ...     dims=("space", "time"),
    ...     coords=[
    ...         ("space", ["IA", "IL", "IN"]),
    ...         ("time", pd.date_range("2000-01-01", freq="1D", periods=3)),
    ...     ],
    ... )
    >>> da_b
    <xarray.DataArray (space: 3, time: 3)>
    array([[ 0.2,  0.4,  0.6],
           [15. , 10. ,  5. ],
           [ 3.2,  0.6,  1.8]])
    Coordinates:
      * space    (space) <U2 'IA' 'IL' 'IN'
      * time     (time) datetime64[ns] 2000-01-01 2000-01-02 2000-01-03
    >>> xr.cov(da_a, da_b)
    <xarray.DataArray ()>
    array(-3.53055556)
    >>> xr.cov(da_a, da_b, dim="time")
    <xarray.DataArray (space: 3)>
    array([ 0.2       , -0.5       ,  1.69333333])
    Coordinates:
      * space    (space) <U2 'IA' 'IL' 'IN'
    """
    from xarray.core.dataarray import DataArray

    if any(not isinstance(arr, DataArray) for arr in [da_a, da_b]):
        raise TypeError(
            "Only xr.DataArray is supported."
            f"Given {[type(arr) for arr in [da_a, da_b]]}."
        )

    return _cov_corr(da_a, da_b, dim=dim, ddof=ddof, method="cov")


def corr(da_a: T_DataArray, da_b: T_DataArray, dim: Dims = None) -> T_DataArray:
    """
    Compute the Pearson correlation coefficient between
    two DataArray objects along a shared dimension.

    Parameters
    ----------
    da_a : DataArray
        Array to compute.
    da_b : DataArray
        Array to compute.
    dim : str, iterable of hashable, "..." or None, optional
        The dimension along which the correlation will be computed

    Returns
    -------
    correlation: DataArray

    See Also
    --------
    pandas.Series.corr : corresponding pandas function
    xarray.cov : underlying covariance function

    Examples
    --------
    >>> from xarray import DataArray
    >>> da_a = DataArray(
    ...     np.array([[1, 2, 3], [0.1, 0.2, 0.3], [3.2, 0.6, 1.8]]),
    ...     dims=("space", "time"),
    ...     coords=[
    ...         ("space", ["IA", "IL", "IN"]),
    ...         ("time", pd.date_range("2000-01-01", freq="1D", periods=3)),
    ...     ],
    ... )
    >>> da_a
    <xarray.DataArray (space: 3, time: 3)>
    array([[1. , 2. , 3. ],
           [0.1, 0.2, 0.3],
           [3.2, 0.6, 1.8]])
    Coordinates:
      * space    (space) <U2 'IA' 'IL' 'IN'
      * time     (time) datetime64[ns] 2000-01-01 2000-01-02 2000-01-03
    >>> da_b = DataArray(
    ...     np.array([[0.2, 0.4, 0.6], [15, 10, 5], [3.2, 0.6, 1.8]]),
    ...     dims=("space", "time"),
    ...     coords=[
    ...         ("space", ["IA", "IL", "IN"]),
    ...         ("time", pd.date_range("2000-01-01", freq="1D", periods=3)),
    ...     ],
    ... )
    >>> da_b
    <xarray.DataArray (space: 3, time: 3)>
    array([[ 0.2,  0.4,  0.6],
           [15. , 10. ,  5. ],
           [ 3.2,  0.6,  1.8]])
    Coordinates:
      * space    (space) <U2 'IA' 'IL' 'IN'
      * time     (time) datetime64[ns] 2000-01-01 2000-01-02 2000-01-03
    >>> xr.corr(da_a, da_b)
    <xarray.DataArray ()>
    array(-0.57087777)
    >>> xr.corr(da_a, da_b, dim="time")
    <xarray.DataArray (space: 3)>
    array([ 1., -1.,  1.])
    Coordinates:
      * space    (space) <U2 'IA' 'IL' 'IN'
    """
    from xarray.core.dataarray import DataArray

    if any(not isinstance(arr, DataArray) for arr in [da_a, da_b]):
        raise TypeError(
            "Only xr.DataArray is supported."
            f"Given {[type(arr) for arr in [da_a, da_b]]}."
        )

    return _cov_corr(da_a, da_b, dim=dim, method="corr")


def _cov_corr(
    da_a: T_DataArray,
    da_b: T_DataArray,
    dim: Dims = None,
    ddof: int = 0,
    method: Literal["cov", "corr", None] = None,
) -> T_DataArray:
    """
    Internal method for xr.cov() and xr.corr() so only have to
    sanitize the input arrays once and we don't repeat code.
    """
    # 1. Broadcast the two arrays
    da_a, da_b = align(da_a, da_b, join="inner", copy=False)

    # 2. Ignore the nans
    valid_values = da_a.notnull() & da_b.notnull()
    da_a = da_a.where(valid_values)
    da_b = da_b.where(valid_values)
    valid_count = valid_values.sum(dim) - ddof

    # 3. Detrend along the given dim
    demeaned_da_a = da_a - da_a.mean(dim=dim)
    demeaned_da_b = da_b - da_b.mean(dim=dim)

    # 4. Compute covariance along the given dim
    # N.B. `skipna=True` is required or auto-covariance is computed incorrectly. E.g.
    # Try xr.cov(da,da) for da = xr.DataArray([[1, 2], [1, np.nan]], dims=["x", "time"])
    cov = (demeaned_da_a.conj() * demeaned_da_b).sum(
        dim=dim, skipna=True, min_count=1
    ) / (valid_count)

    if method == "cov":
        return cov

    else:
        # compute std + corr
        da_a_std = da_a.std(dim=dim)
        da_b_std = da_b.std(dim=dim)
        corr = cov / (da_a_std * da_b_std)
        return corr


def cross(
    a: DataArray | Variable, b: DataArray | Variable, *, dim: Hashable
) -> DataArray | Variable:
    """
    Compute the cross product of two (arrays of) vectors.

    The cross product of `a` and `b` in :math:`R^3` is a vector
    perpendicular to both `a` and `b`. The vectors in `a` and `b` are
    defined by the values along the dimension `dim` and can have sizes
    1, 2 or 3. Where the size of either `a` or `b` is
    1 or 2, the remaining components of the input vector is assumed to
    be zero and the cross product calculated accordingly. In cases where
    both input vectors have dimension 2, the z-component of the cross
    product is returned.

    Parameters
    ----------
    a, b : DataArray or Variable
        Components of the first and second vector(s).
    dim : hashable
        The dimension along which the cross product will be computed.
        Must be available in both vectors.

    Examples
    --------
    Vector cross-product with 3 dimensions:

    >>> a = xr.DataArray([1, 2, 3])
    >>> b = xr.DataArray([4, 5, 6])
    >>> xr.cross(a, b, dim="dim_0")
    <xarray.DataArray (dim_0: 3)>
    array([-3,  6, -3])
    Dimensions without coordinates: dim_0

    Vector cross-product with 2 dimensions, returns in the perpendicular
    direction:

    >>> a = xr.DataArray([1, 2])
    >>> b = xr.DataArray([4, 5])
    >>> xr.cross(a, b, dim="dim_0")
    <xarray.DataArray ()>
    array(-3)

    Vector cross-product with 3 dimensions but zeros at the last axis
    yields the same results as with 2 dimensions:

    >>> a = xr.DataArray([1, 2, 0])
    >>> b = xr.DataArray([4, 5, 0])
    >>> xr.cross(a, b, dim="dim_0")
    <xarray.DataArray (dim_0: 3)>
    array([ 0,  0, -3])
    Dimensions without coordinates: dim_0

    One vector with dimension 2:

    >>> a = xr.DataArray(
    ...     [1, 2],
    ...     dims=["cartesian"],
    ...     coords=dict(cartesian=(["cartesian"], ["x", "y"])),
    ... )
    >>> b = xr.DataArray(
    ...     [4, 5, 6],
    ...     dims=["cartesian"],
    ...     coords=dict(cartesian=(["cartesian"], ["x", "y", "z"])),
    ... )
    >>> xr.cross(a, b, dim="cartesian")
    <xarray.DataArray (cartesian: 3)>
    array([12, -6, -3])
    Coordinates:
      * cartesian  (cartesian) <U1 'x' 'y' 'z'

    One vector with dimension 2 but coords in other positions:

    >>> a = xr.DataArray(
    ...     [1, 2],
    ...     dims=["cartesian"],
    ...     coords=dict(cartesian=(["cartesian"], ["x", "z"])),
    ... )
    >>> b = xr.DataArray(
    ...     [4, 5, 6],
    ...     dims=["cartesian"],
    ...     coords=dict(cartesian=(["cartesian"], ["x", "y", "z"])),
    ... )
    >>> xr.cross(a, b, dim="cartesian")
    <xarray.DataArray (cartesian: 3)>
    array([-10,   2,   5])
    Coordinates:
      * cartesian  (cartesian) <U1 'x' 'y' 'z'

    Multiple vector cross-products. Note that the direction of the
    cross product vector is defined by the right-hand rule:

    >>> a = xr.DataArray(
    ...     [[1, 2, 3], [4, 5, 6]],
    ...     dims=("time", "cartesian"),
    ...     coords=dict(
    ...         time=(["time"], [0, 1]),
    ...         cartesian=(["cartesian"], ["x", "y", "z"]),
    ...     ),
    ... )
    >>> b = xr.DataArray(
    ...     [[4, 5, 6], [1, 2, 3]],
    ...     dims=("time", "cartesian"),
    ...     coords=dict(
    ...         time=(["time"], [0, 1]),
    ...         cartesian=(["cartesian"], ["x", "y", "z"]),
    ...     ),
    ... )
    >>> xr.cross(a, b, dim="cartesian")
    <xarray.DataArray (time: 2, cartesian: 3)>
    array([[-3,  6, -3],
           [ 3, -6,  3]])
    Coordinates:
      * time       (time) int64 0 1
      * cartesian  (cartesian) <U1 'x' 'y' 'z'

    Cross can be called on Datasets by converting to DataArrays and later
    back to a Dataset:

    >>> ds_a = xr.Dataset(dict(x=("dim_0", [1]), y=("dim_0", [2]), z=("dim_0", [3])))
    >>> ds_b = xr.Dataset(dict(x=("dim_0", [4]), y=("dim_0", [5]), z=("dim_0", [6])))
    >>> c = xr.cross(
    ...     ds_a.to_array("cartesian"), ds_b.to_array("cartesian"), dim="cartesian"
    ... )
    >>> c.to_dataset(dim="cartesian")
    <xarray.Dataset>
    Dimensions:  (dim_0: 1)
    Dimensions without coordinates: dim_0
    Data variables:
        x        (dim_0) int64 -3
        y        (dim_0) int64 6
        z        (dim_0) int64 -3

    See Also
    --------
    numpy.cross : Corresponding numpy function
    """

    if dim not in a.dims:
        raise ValueError(f"Dimension {dim!r} not on a")
    elif dim not in b.dims:
        raise ValueError(f"Dimension {dim!r} not on b")

    if not 1 <= a.sizes[dim] <= 3:
        raise ValueError(
            f"The size of {dim!r} on a must be 1, 2, or 3 to be "
            f"compatible with a cross product but is {a.sizes[dim]}"
        )
    elif not 1 <= b.sizes[dim] <= 3:
        raise ValueError(
            f"The size of {dim!r} on b must be 1, 2, or 3 to be "
            f"compatible with a cross product but is {b.sizes[dim]}"
        )

    all_dims = list(dict.fromkeys(a.dims + b.dims))

    if a.sizes[dim] != b.sizes[dim]:
        # Arrays have different sizes. Append zeros where the smaller
        # array is missing a value, zeros will not affect np.cross:

        if (
            not isinstance(a, Variable)  # Only used to make mypy happy.
            and dim in getattr(a, "coords", {})
            and not isinstance(b, Variable)  # Only used to make mypy happy.
            and dim in getattr(b, "coords", {})
        ):
            # If the arrays have coords we know which indexes to fill
            # with zeros:
            a, b = align(
                a,
                b,
                fill_value=0,
                join="outer",
                exclude=set(all_dims) - {dim},
            )
        elif min(a.sizes[dim], b.sizes[dim]) == 2:
            # If the array doesn't have coords we can only infer
            # that it has composite values if the size is at least 2.
            # Once padded, rechunk the padded array because apply_ufunc
            # requires core dimensions not to be chunked:
            if a.sizes[dim] < b.sizes[dim]:
                a = a.pad({dim: (0, 1)}, constant_values=0)
                # TODO: Should pad or apply_ufunc handle correct chunking?
                a = a.chunk({dim: -1}) if is_duck_dask_array(a.data) else a
            else:
                b = b.pad({dim: (0, 1)}, constant_values=0)
                # TODO: Should pad or apply_ufunc handle correct chunking?
                b = b.chunk({dim: -1}) if is_duck_dask_array(b.data) else b
        else:
            raise ValueError(
                f"{dim!r} on {'a' if a.sizes[dim] == 1 else 'b'} is incompatible:"
                " dimensions without coordinates must have have a length of 2 or 3"
            )

    c = apply_ufunc(
        np.cross,
        a,
        b,
        input_core_dims=[[dim], [dim]],
        output_core_dims=[[dim] if a.sizes[dim] == 3 else []],
        dask="parallelized",
        output_dtypes=[np.result_type(a, b)],
    )
    c = c.transpose(*all_dims, missing_dims="ignore")

    return c


def dot(
    *arrays,
    dims: Dims = None,
    **kwargs: Any,
):
    """Generalized dot product for xarray objects. Like np.einsum, but
    provides a simpler interface based on array dimensions.

    Parameters
    ----------
    *arrays : DataArray or Variable
        Arrays to compute.
    dims : str, iterable of hashable, "..." or None, optional
        Which dimensions to sum over. Ellipsis ('...') sums over all dimensions.
        If not specified, then all the common dimensions are summed over.
    **kwargs : dict
        Additional keyword arguments passed to numpy.einsum or
        dask.array.einsum

    Returns
    -------
    DataArray

    Examples
    --------
    >>> da_a = xr.DataArray(np.arange(3 * 2).reshape(3, 2), dims=["a", "b"])
    >>> da_b = xr.DataArray(np.arange(3 * 2 * 2).reshape(3, 2, 2), dims=["a", "b", "c"])
    >>> da_c = xr.DataArray(np.arange(2 * 3).reshape(2, 3), dims=["c", "d"])

    >>> da_a
    <xarray.DataArray (a: 3, b: 2)>
    array([[0, 1],
           [2, 3],
           [4, 5]])
    Dimensions without coordinates: a, b

    >>> da_b
    <xarray.DataArray (a: 3, b: 2, c: 2)>
    array([[[ 0,  1],
            [ 2,  3]],
    <BLANKLINE>
           [[ 4,  5],
            [ 6,  7]],
    <BLANKLINE>
           [[ 8,  9],
            [10, 11]]])
    Dimensions without coordinates: a, b, c

    >>> da_c
    <xarray.DataArray (c: 2, d: 3)>
    array([[0, 1, 2],
           [3, 4, 5]])
    Dimensions without coordinates: c, d

    >>> xr.dot(da_a, da_b, dims=["a", "b"])
    <xarray.DataArray (c: 2)>
    array([110, 125])
    Dimensions without coordinates: c

    >>> xr.dot(da_a, da_b, dims=["a"])
    <xarray.DataArray (b: 2, c: 2)>
    array([[40, 46],
           [70, 79]])
    Dimensions without coordinates: b, c

    >>> xr.dot(da_a, da_b, da_c, dims=["b", "c"])
    <xarray.DataArray (a: 3, d: 3)>
    array([[  9,  14,  19],
           [ 93, 150, 207],
           [273, 446, 619]])
    Dimensions without coordinates: a, d

    >>> xr.dot(da_a, da_b)
    <xarray.DataArray (c: 2)>
    array([110, 125])
    Dimensions without coordinates: c

    >>> xr.dot(da_a, da_b, dims=...)
    <xarray.DataArray ()>
    array(235)
    """
    from xarray.core.dataarray import DataArray
    from xarray.core.variable import Variable

    if any(not isinstance(arr, (Variable, DataArray)) for arr in arrays):
        raise TypeError(
            "Only xr.DataArray and xr.Variable are supported."
            f"Given {[type(arr) for arr in arrays]}."
        )

    if len(arrays) == 0:
        raise TypeError("At least one array should be given.")

    common_dims: set[Hashable] = set.intersection(*(set(arr.dims) for arr in arrays))
    all_dims = []
    for arr in arrays:
        all_dims += [d for d in arr.dims if d not in all_dims]

    einsum_axes = "abcdefghijklmnopqrstuvwxyz"
    dim_map = {d: einsum_axes[i] for i, d in enumerate(all_dims)}

    if dims is ...:
        dims = all_dims
    elif isinstance(dims, str):
        dims = (dims,)
    elif dims is None:
        # find dimensions that occur more than one times
        dim_counts: Counter = Counter()
        for arr in arrays:
            dim_counts.update(arr.dims)
        dims = tuple(d for d, c in dim_counts.items() if c > 1)

    dot_dims: set[Hashable] = set(dims)

    # dimensions to be parallelized
    broadcast_dims = common_dims - dot_dims
    input_core_dims = [
        [d for d in arr.dims if d not in broadcast_dims] for arr in arrays
    ]
    output_core_dims = [
        [d for d in all_dims if d not in dot_dims and d not in broadcast_dims]
    ]

    # construct einsum subscripts, such as '...abc,...ab->...c'
    # Note: input_core_dims are always moved to the last position
    subscripts_list = [
        "..." + "".join(dim_map[d] for d in ds) for ds in input_core_dims
    ]
    subscripts = ",".join(subscripts_list)
    subscripts += "->..." + "".join(dim_map[d] for d in output_core_dims[0])

    join = OPTIONS["arithmetic_join"]
    # using "inner" emulates `(a * b).sum()` for all joins (except "exact")
    if join != "exact":
        join = "inner"

    # subscripts should be passed to np.einsum as arg, not as kwargs. We need
    # to construct a partial function for apply_ufunc to work.
    func = functools.partial(duck_array_ops.einsum, subscripts, **kwargs)
    result = apply_ufunc(
        func,
        *arrays,
        input_core_dims=input_core_dims,
        output_core_dims=output_core_dims,
        join=join,
        dask="allowed",
    )
    return result.transpose(*all_dims, missing_dims="ignore")


def where(cond, x, y, keep_attrs=None):
    """Return elements from `x` or `y` depending on `cond`.

    Performs xarray-like broadcasting across input arguments.

    All dimension coordinates on `x` and `y`  must be aligned with each
    other and with `cond`.

    Parameters
    ----------
    cond : scalar, array, Variable, DataArray or Dataset
        When True, return values from `x`, otherwise returns values from `y`.
    x : scalar, array, Variable, DataArray or Dataset
        values to choose from where `cond` is True
    y : scalar, array, Variable, DataArray or Dataset
        values to choose from where `cond` is False
    keep_attrs : bool or str or callable, optional
        How to treat attrs. If True, keep the attrs of `x`.

    Returns
    -------
    Dataset, DataArray, Variable or array
        In priority order: Dataset, DataArray, Variable or array, whichever
        type appears as an input argument.

    Examples
    --------
    >>> x = xr.DataArray(
    ...     0.1 * np.arange(10),
    ...     dims=["lat"],
    ...     coords={"lat": np.arange(10)},
    ...     name="sst",
    ... )
    >>> x
    <xarray.DataArray 'sst' (lat: 10)>
    array([0. , 0.1, 0.2, 0.3, 0.4, 0.5, 0.6, 0.7, 0.8, 0.9])
    Coordinates:
      * lat      (lat) int64 0 1 2 3 4 5 6 7 8 9

    >>> xr.where(x < 0.5, x, x * 100)
    <xarray.DataArray 'sst' (lat: 10)>
    array([ 0. ,  0.1,  0.2,  0.3,  0.4, 50. , 60. , 70. , 80. , 90. ])
    Coordinates:
      * lat      (lat) int64 0 1 2 3 4 5 6 7 8 9

    >>> y = xr.DataArray(
    ...     0.1 * np.arange(9).reshape(3, 3),
    ...     dims=["lat", "lon"],
    ...     coords={"lat": np.arange(3), "lon": 10 + np.arange(3)},
    ...     name="sst",
    ... )
    >>> y
    <xarray.DataArray 'sst' (lat: 3, lon: 3)>
    array([[0. , 0.1, 0.2],
           [0.3, 0.4, 0.5],
           [0.6, 0.7, 0.8]])
    Coordinates:
      * lat      (lat) int64 0 1 2
      * lon      (lon) int64 10 11 12

    >>> xr.where(y.lat < 1, y, -1)
    <xarray.DataArray (lat: 3, lon: 3)>
    array([[ 0. ,  0.1,  0.2],
           [-1. , -1. , -1. ],
           [-1. , -1. , -1. ]])
    Coordinates:
      * lat      (lat) int64 0 1 2
      * lon      (lon) int64 10 11 12

    >>> cond = xr.DataArray([True, False], dims=["x"])
    >>> x = xr.DataArray([1, 2], dims=["y"])
    >>> xr.where(cond, x, 0)
    <xarray.DataArray (x: 2, y: 2)>
    array([[1, 2],
           [0, 0]])
    Dimensions without coordinates: x, y

    See Also
    --------
    numpy.where : corresponding numpy function
    Dataset.where, DataArray.where :
        equivalent methods
    """
    from xarray.core.dataset import Dataset

    if keep_attrs is None:
        keep_attrs = _get_keep_attrs(default=False)

    # alignment for three arguments is complicated, so don't support it yet
    result = apply_ufunc(
        duck_array_ops.where,
        cond,
        x,
        y,
        join="exact",
        dataset_join="exact",
        dask="allowed",
        keep_attrs=keep_attrs,
    )

    # keep the attributes of x, the second parameter, by default to
    # be consistent with the `where` method of `DataArray` and `Dataset`
    # rebuild the attrs from x at each level of the output, which could be
    # Dataset, DataArray, or Variable, and also handle coords
    if keep_attrs is True and hasattr(result, "attrs"):
        if isinstance(y, Dataset) and not isinstance(x, Dataset):
            # handle special case where x gets promoted to Dataset
            result.attrs = {}
            if getattr(x, "name", None) in result.data_vars:
                result[x.name].attrs = getattr(x, "attrs", {})
        else:
            # otherwise, fill in global attrs and variable attrs (if they exist)
            result.attrs = getattr(x, "attrs", {})
            for v in getattr(result, "data_vars", []):
                result[v].attrs = getattr(getattr(x, v, None), "attrs", {})
        for c in getattr(result, "coords", []):
            # always fill coord attrs of x
            result[c].attrs = getattr(getattr(x, c, None), "attrs", {})

    return result


@overload
def polyval(
    coord: DataArray, coeffs: DataArray, degree_dim: Hashable = "degree"
) -> DataArray:
    ...


@overload
def polyval(
    coord: DataArray, coeffs: Dataset, degree_dim: Hashable = "degree"
) -> Dataset:
    ...


@overload
def polyval(
    coord: Dataset, coeffs: DataArray, degree_dim: Hashable = "degree"
) -> Dataset:
    ...


@overload
def polyval(
    coord: Dataset, coeffs: Dataset, degree_dim: Hashable = "degree"
) -> Dataset:
    ...


@overload
def polyval(
    coord: Dataset | DataArray,
    coeffs: Dataset | DataArray,
    degree_dim: Hashable = "degree",
) -> Dataset | DataArray:
    ...


def polyval(
    coord: Dataset | DataArray,
    coeffs: Dataset | DataArray,
    degree_dim: Hashable = "degree",
) -> Dataset | DataArray:
    """Evaluate a polynomial at specific values

    Parameters
    ----------
    coord : DataArray or Dataset
        Values at which to evaluate the polynomial.
    coeffs : DataArray or Dataset
        Coefficients of the polynomial.
    degree_dim : Hashable, default: "degree"
        Name of the polynomial degree dimension in `coeffs`.

    Returns
    -------
    DataArray or Dataset
        Evaluated polynomial.

    See Also
    --------
    xarray.DataArray.polyfit
    numpy.polynomial.polynomial.polyval
    """

    if degree_dim not in coeffs._indexes:
        raise ValueError(
            f"Dimension `{degree_dim}` should be a coordinate variable with labels."
        )
    if not np.issubdtype(coeffs[degree_dim].dtype, np.integer):
        raise ValueError(
            f"Dimension `{degree_dim}` should be of integer dtype. Received {coeffs[degree_dim].dtype} instead."
        )
    max_deg = coeffs[degree_dim].max().item()
    coeffs = coeffs.reindex(
        {degree_dim: np.arange(max_deg + 1)}, fill_value=0, copy=False
    )
    coord = _ensure_numeric(coord)

    # using Horner's method
    # https://en.wikipedia.org/wiki/Horner%27s_method
    res = zeros_like(coord) + coeffs.isel({degree_dim: max_deg}, drop=True)
    for deg in range(max_deg - 1, -1, -1):
        res *= coord
        res += coeffs.isel({degree_dim: deg}, drop=True)

    return res


def _ensure_numeric(data: Dataset | DataArray) -> Dataset | DataArray:
    """Converts all datetime64 variables to float64

    Parameters
    ----------
    data : DataArray or Dataset
        Variables with possible datetime dtypes.

    Returns
    -------
    DataArray or Dataset
        Variables with datetime64 dtypes converted to float64.
    """
    from xarray.core.dataset import Dataset

    def _cfoffset(x: DataArray) -> Any:
        scalar = x.compute().data[0]
        if not is_scalar(scalar):
            # we do not get a scalar back on dask == 2021.04.1
            scalar = scalar.item()
        return type(scalar)(1970, 1, 1)

    def to_floatable(x: DataArray) -> DataArray:
        if x.dtype.kind in "MO":
            # datetimes (CFIndexes are object type)
            offset = (
                np.datetime64("1970-01-01") if x.dtype.kind == "M" else _cfoffset(x)
            )
            return x.copy(
                data=datetime_to_numeric(x.data, offset=offset, datetime_unit="ns"),
            )
        elif x.dtype.kind == "m":
            # timedeltas
            return duck_array_ops.astype(x, dtype=float)
        return x

    if isinstance(data, Dataset):
        return data.map(to_floatable)
    else:
        return to_floatable(data)


def _calc_idxminmax(
    *,
    array,
    func: Callable,
    dim: Hashable | None = None,
    skipna: bool | None = None,
    fill_value: Any = dtypes.NA,
    keep_attrs: bool | None = None,
):
    """Apply common operations for idxmin and idxmax."""
    # This function doesn't make sense for scalars so don't try
    if not array.ndim:
        raise ValueError("This function does not apply for scalars")

    if dim is not None:
        pass  # Use the dim if available
    elif array.ndim == 1:
        # it is okay to guess the dim if there is only 1
        dim = array.dims[0]
    else:
        # The dim is not specified and ambiguous.  Don't guess.
        raise ValueError("Must supply 'dim' argument for multidimensional arrays")

    if dim not in array.dims:
        raise KeyError(
            f"Dimension {dim!r} not found in array dimensions {array.dims!r}"
        )
    if dim not in array.coords:
        raise KeyError(
            f"Dimension {dim!r} is not one of the coordinates {tuple(array.coords.keys())}"
        )

    # These are dtypes with NaN values argmin and argmax can handle
    na_dtypes = "cfO"

    if skipna or (skipna is None and array.dtype.kind in na_dtypes):
        # Need to skip NaN values since argmin and argmax can't handle them
        allna = array.isnull().all(dim)
        array = array.where(~allna, 0)

    # This will run argmin or argmax.
    indx = func(array, dim=dim, axis=None, keep_attrs=keep_attrs, skipna=skipna)

    # Handle chunked arrays (e.g. dask).
    if is_chunked_array(array.data):
        chunkmanager = get_chunked_array_type(array.data)
        chunks = dict(zip(array.dims, array.chunks))
        dask_coord = chunkmanager.from_array(array[dim].data, chunks=chunks[dim])
        res = indx.copy(data=dask_coord[indx.data.ravel()].reshape(indx.shape))
        # we need to attach back the dim name
        res.name = dim
    else:
        res = array[dim][(indx,)]
        # The dim is gone but we need to remove the corresponding coordinate.
        del res.coords[dim]

    if skipna or (skipna is None and array.dtype.kind in na_dtypes):
        # Put the NaN values back in after removing them
        res = res.where(~allna, fill_value)

    # Copy attributes from argmin/argmax, if any
    res.attrs = indx.attrs

    return res


_T = TypeVar("_T", bound=Union["Dataset", "DataArray"])
_U = TypeVar("_U", bound=Union["Dataset", "DataArray"])
_V = TypeVar("_V", bound=Union["Dataset", "DataArray"])


@overload
def unify_chunks(__obj: _T) -> tuple[_T]:
    ...


@overload
def unify_chunks(__obj1: _T, __obj2: _U) -> tuple[_T, _U]:
    ...


@overload
def unify_chunks(__obj1: _T, __obj2: _U, __obj3: _V) -> tuple[_T, _U, _V]:
    ...


@overload
def unify_chunks(*objects: Dataset | DataArray) -> tuple[Dataset | DataArray, ...]:
    ...


def unify_chunks(*objects: Dataset | DataArray) -> tuple[Dataset | DataArray, ...]:
    """
    Given any number of Dataset and/or DataArray objects, returns
    new objects with unified chunk size along all chunked dimensions.

    Returns
    -------
    unified (DataArray or Dataset) – Tuple of objects with the same type as
    *objects with consistent chunk sizes for all dask-array variables

    See Also
    --------
    dask.array.core.unify_chunks
    """
    from xarray.core.dataarray import DataArray

    # Convert all objects to datasets
    datasets = [
        obj._to_temp_dataset() if isinstance(obj, DataArray) else obj.copy()
        for obj in objects
    ]

    # Get arguments to pass into dask.array.core.unify_chunks
    unify_chunks_args = []
    sizes: dict[Hashable, int] = {}
    for ds in datasets:
        for v in ds._variables.values():
            if v.chunks is not None:
                # Check that sizes match across different datasets
                for dim, size in v.sizes.items():
                    try:
                        if sizes[dim] != size:
                            raise ValueError(
                                f"Dimension {dim!r} size mismatch: {sizes[dim]} != {size}"
                            )
                    except KeyError:
                        sizes[dim] = size
                unify_chunks_args += [v._data, v._dims]

    # No dask arrays: Return inputs
    if not unify_chunks_args:
        return objects

    chunkmanager = get_chunked_array_type(*[arg for arg in unify_chunks_args])
    _, chunked_data = chunkmanager.unify_chunks(*unify_chunks_args)
    chunked_data_iter = iter(chunked_data)
    out: list[Dataset | DataArray] = []
    for obj, ds in zip(objects, datasets):
        for k, v in ds._variables.items():
            if v.chunks is not None:
                ds._variables[k] = v.copy(data=next(chunked_data_iter))
        out.append(obj._from_temp_dataset(ds) if isinstance(obj, DataArray) else ds)

    return tuple(out)<|MERGE_RESOLUTION|>--- conflicted
+++ resolved
@@ -806,12 +806,8 @@
         raise ValueError(
             f"applied function does not have the number of "
             f"outputs specified in the ufunc signature. "
-<<<<<<< HEAD
-            f"Result is not a tuple of {signature.num_outputs} elements:\n\n{result_data}"
-=======
             f"Result is not a tuple of {signature.num_outputs} elements:\n\n"
             f"{short_array_repr(result_data)}"
->>>>>>> c537238a
         )
 
     objs = _all_of_type(args, Variable)
@@ -827,13 +823,8 @@
             raise ValueError(
                 "applied function returned data with an unexpected "
                 f"number of dimensions. Received {data.ndim} dimension(s) but "
-<<<<<<< HEAD
-                f"expected {len(dims)} dimensions with names: {dims!r}. The data returned "
-                f"was:\n\n{data!r}"
-=======
                 f"expected {len(dims)} dimensions with names {dims!r}, from:\n\n"
                 f"{short_array_repr(data)}"
->>>>>>> c537238a
             )
 
         var = Variable(dims, data, fastpath=True)
@@ -844,12 +835,8 @@
                     f"changed by applied function from {dim_sizes[dim]} to {new_size}. Only "
                     "dimensions specified in ``exclude_dims`` with "
                     "xarray.apply_ufunc are allowed to change size. "
-<<<<<<< HEAD
-                    "The data returned was:\n\n{data!r}"
-=======
                     "The data returned was:\n\n"
                     f"{short_array_repr(data)}"
->>>>>>> c537238a
                 )
 
         var.attrs = attrs
