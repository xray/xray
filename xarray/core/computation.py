"""
Functions for applying functions that act on arrays to xarray's labeled data.
"""
import functools
import itertools
import operator
import warnings
from collections import Counter
from distutils.version import LooseVersion
from typing import (
    TYPE_CHECKING,
    AbstractSet,
    Any,
    Callable,
    Dict,
    Hashable,
    Iterable,
    List,
    Mapping,
    Optional,
    Sequence,
    Tuple,
    Union,
)

import numpy as np

from . import dtypes, duck_array_ops, utils
from .alignment import align, deep_align
from .merge import merge_coordinates_without_align
from .options import OPTIONS
from .pycompat import is_duck_dask_array
from .utils import is_dict_like
from .variable import Variable

if TYPE_CHECKING:
    from .coordinates import Coordinates  # noqa
    from .dataset import Dataset

_NO_FILL_VALUE = utils.ReprObject("<no-fill-value>")
_DEFAULT_NAME = utils.ReprObject("<default-name>")
_JOINS_WITHOUT_FILL_VALUES = frozenset({"inner", "exact"})


class _UFuncSignature:
    """Core dimensions signature for a given function.

    Based on the signature provided by generalized ufuncs in NumPy.

    Attributes
    ----------
    input_core_dims : tuple[tuple]
        Core dimension names on each input variable.
    output_core_dims : tuple[tuple]
        Core dimension names on each output variable.
    """

    __slots__ = (
        "input_core_dims",
        "output_core_dims",
        "_all_input_core_dims",
        "_all_output_core_dims",
        "_all_core_dims",
    )

    def __init__(self, input_core_dims, output_core_dims=((),)):
        self.input_core_dims = tuple(tuple(a) for a in input_core_dims)
        self.output_core_dims = tuple(tuple(a) for a in output_core_dims)
        self._all_input_core_dims = None
        self._all_output_core_dims = None
        self._all_core_dims = None

    @property
    def all_input_core_dims(self):
        if self._all_input_core_dims is None:
            self._all_input_core_dims = frozenset(
                dim for dims in self.input_core_dims for dim in dims
            )
        return self._all_input_core_dims

    @property
    def all_output_core_dims(self):
        if self._all_output_core_dims is None:
            self._all_output_core_dims = frozenset(
                dim for dims in self.output_core_dims for dim in dims
            )
        return self._all_output_core_dims

    @property
    def all_core_dims(self):
        if self._all_core_dims is None:
            self._all_core_dims = self.all_input_core_dims | self.all_output_core_dims
        return self._all_core_dims

    @property
    def dims_map(self):
        return {
            core_dim: f"dim{n}" for n, core_dim in enumerate(sorted(self.all_core_dims))
        }

    @property
    def num_inputs(self):
        return len(self.input_core_dims)

    @property
    def num_outputs(self):
        return len(self.output_core_dims)

    def __eq__(self, other):
        try:
            return (
                self.input_core_dims == other.input_core_dims
                and self.output_core_dims == other.output_core_dims
            )
        except AttributeError:
            return False

    def __ne__(self, other):
        return not self == other

    def __repr__(self):
        return "{}({!r}, {!r})".format(
            type(self).__name__, list(self.input_core_dims), list(self.output_core_dims)
        )

    def __str__(self):
        lhs = ",".join("({})".format(",".join(dims)) for dims in self.input_core_dims)
        rhs = ",".join("({})".format(",".join(dims)) for dims in self.output_core_dims)
        return f"{lhs}->{rhs}"

    def to_gufunc_string(self):
        """Create an equivalent signature string for a NumPy gufunc.

        Unlike __str__, handles dimensions that don't map to Python
        identifiers.
        """
        input_core_dims = [
            [self.dims_map[dim] for dim in core_dims]
            for core_dims in self.input_core_dims
        ]
        output_core_dims = [
            [self.dims_map[dim] for dim in core_dims]
            for core_dims in self.output_core_dims
        ]
        alt_signature = type(self)(input_core_dims, output_core_dims)
        return str(alt_signature)


def result_name(objects: list) -> Any:
    # use the same naming heuristics as pandas:
    # https://github.com/blaze/blaze/issues/458#issuecomment-51936356
    names = {getattr(obj, "name", _DEFAULT_NAME) for obj in objects}
    names.discard(_DEFAULT_NAME)
    if len(names) == 1:
        (name,) = names
    else:
        name = None
    return name


def _get_coords_list(args) -> List["Coordinates"]:
    coords_list = []
    for arg in args:
        try:
            coords = arg.coords
        except AttributeError:
            pass  # skip this argument
        else:
            coords_list.append(coords)
    return coords_list


def build_output_coords(
    args: list, signature: _UFuncSignature, exclude_dims: AbstractSet = frozenset()
) -> "List[Dict[Any, Variable]]":
    """Build output coordinates for an operation.

    Parameters
    ----------
    args : list
        List of raw operation arguments. Any valid types for xarray operations
        are OK, e.g., scalars, Variable, DataArray, Dataset.
    signature : _UfuncSignature
        Core dimensions signature for the operation.
    exclude_dims : set, optional
        Dimensions excluded from the operation. Coordinates along these
        dimensions are dropped.

    Returns
    -------
    Dictionary of Variable objects with merged coordinates.
    """
    coords_list = _get_coords_list(args)

    if len(coords_list) == 1 and not exclude_dims:
        # we can skip the expensive merge
        (unpacked_coords,) = coords_list
        merged_vars = dict(unpacked_coords.variables)
    else:
        # TODO: save these merged indexes, instead of re-computing them later
        merged_vars, unused_indexes = merge_coordinates_without_align(
            coords_list, exclude_dims=exclude_dims
        )

    output_coords = []
    for output_dims in signature.output_core_dims:
        dropped_dims = signature.all_input_core_dims - set(output_dims)
        if dropped_dims:
            filtered = {
                k: v for k, v in merged_vars.items() if dropped_dims.isdisjoint(v.dims)
            }
        else:
            filtered = merged_vars
        output_coords.append(filtered)

    return output_coords


def apply_dataarray_vfunc(
    func, *args, signature, join="inner", exclude_dims=frozenset(), keep_attrs=False
):
    """Apply a variable level function over DataArray, Variable and/or ndarray
    objects.
    """
    from .dataarray import DataArray

    if len(args) > 1:
        args = deep_align(
            args, join=join, copy=False, exclude=exclude_dims, raise_on_invalid=False
        )

    if keep_attrs and hasattr(args[0], "name"):
        name = args[0].name
    else:
        name = result_name(args)
    result_coords = build_output_coords(args, signature, exclude_dims)

    data_vars = [getattr(a, "variable", a) for a in args]
    result_var = func(*data_vars)

    if signature.num_outputs > 1:
        out = tuple(
            DataArray(variable, coords, name=name, fastpath=True)
            for variable, coords in zip(result_var, result_coords)
        )
    else:
        (coords,) = result_coords
        out = DataArray(result_var, coords, name=name, fastpath=True)

    return out


def ordered_set_union(all_keys: List[Iterable]) -> Iterable:
    return {key: None for keys in all_keys for key in keys}.keys()


def ordered_set_intersection(all_keys: List[Iterable]) -> Iterable:
    intersection = set(all_keys[0])
    for keys in all_keys[1:]:
        intersection.intersection_update(keys)
    return [key for key in all_keys[0] if key in intersection]


def assert_and_return_exact_match(all_keys):
    first_keys = all_keys[0]
    for keys in all_keys[1:]:
        if keys != first_keys:
            raise ValueError(
                "exact match required for all data variable names, "
                "but %r != %r" % (keys, first_keys)
            )
    return first_keys


_JOINERS = {
    "inner": ordered_set_intersection,
    "outer": ordered_set_union,
    "left": operator.itemgetter(0),
    "right": operator.itemgetter(-1),
    "exact": assert_and_return_exact_match,
}


def join_dict_keys(
    objects: Iterable[Union[Mapping, Any]], how: str = "inner"
) -> Iterable:
    joiner = _JOINERS[how]
    all_keys = [obj.keys() for obj in objects if hasattr(obj, "keys")]
    return joiner(all_keys)


def collect_dict_values(
    objects: Iterable[Union[Mapping, Any]], keys: Iterable, fill_value: object = None
) -> List[list]:
    return [
        [obj.get(key, fill_value) if is_dict_like(obj) else obj for obj in objects]
        for key in keys
    ]


def _as_variables_or_variable(arg):
    try:
        return arg.variables
    except AttributeError:
        try:
            return arg.variable
        except AttributeError:
            return arg


def _unpack_dict_tuples(
    result_vars: Mapping[Hashable, Tuple[Variable, ...]], num_outputs: int
) -> Tuple[Dict[Hashable, Variable], ...]:
    out: Tuple[Dict[Hashable, Variable], ...] = tuple({} for _ in range(num_outputs))
    for name, values in result_vars.items():
        for value, results_dict in zip(values, out):
            results_dict[name] = value
    return out


def apply_dict_of_variables_vfunc(
    func, *args, signature, join="inner", fill_value=None
):
    """Apply a variable level function over dicts of DataArray, DataArray,
    Variable and ndarray objects.
    """
    args = [_as_variables_or_variable(arg) for arg in args]
    names = join_dict_keys(args, how=join)
    grouped_by_name = collect_dict_values(args, names, fill_value)

    result_vars = {}
    for name, variable_args in zip(names, grouped_by_name):
        result_vars[name] = func(*variable_args)

    if signature.num_outputs > 1:
        return _unpack_dict_tuples(result_vars, signature.num_outputs)
    else:
        return result_vars


def _fast_dataset(
    variables: Dict[Hashable, Variable], coord_variables: Mapping[Hashable, Variable]
) -> "Dataset":
    """Create a dataset as quickly as possible.

    Beware: the `variables` dict is modified INPLACE.
    """
    from .dataset import Dataset

    variables.update(coord_variables)
    coord_names = set(coord_variables)
    return Dataset._construct_direct(variables, coord_names)


def apply_dataset_vfunc(
    func,
    *args,
    signature,
    join="inner",
    dataset_join="exact",
    fill_value=_NO_FILL_VALUE,
    exclude_dims=frozenset(),
    keep_attrs=False,
):
    """Apply a variable level function over Dataset, dict of DataArray,
    DataArray, Variable and/or ndarray objects.
    """
    from .dataset import Dataset

    first_obj = args[0]  # we'll copy attrs from this in case keep_attrs=True

    if dataset_join not in _JOINS_WITHOUT_FILL_VALUES and fill_value is _NO_FILL_VALUE:
        raise TypeError(
            "to apply an operation to datasets with different "
            "data variables with apply_ufunc, you must supply the "
            "dataset_fill_value argument."
        )

    if len(args) > 1:
        args = deep_align(
            args, join=join, copy=False, exclude=exclude_dims, raise_on_invalid=False
        )

    list_of_coords = build_output_coords(args, signature, exclude_dims)
    args = [getattr(arg, "data_vars", arg) for arg in args]

    result_vars = apply_dict_of_variables_vfunc(
        func, *args, signature=signature, join=dataset_join, fill_value=fill_value
    )

    if signature.num_outputs > 1:
        out = tuple(_fast_dataset(*args) for args in zip(result_vars, list_of_coords))
    else:
        (coord_vars,) = list_of_coords
        out = _fast_dataset(result_vars, coord_vars)

    if keep_attrs and isinstance(first_obj, Dataset):
        if isinstance(out, tuple):
            out = tuple(ds._copy_attrs_from(first_obj) for ds in out)
        else:
            out._copy_attrs_from(first_obj)
    return out


def _iter_over_selections(obj, dim, values):
    """Iterate over selections of an xarray object in the provided order."""
    from .groupby import _dummy_copy

    dummy = None
    for value in values:
        try:
            obj_sel = obj.sel(**{dim: value})
        except (KeyError, IndexError):
            if dummy is None:
                dummy = _dummy_copy(obj)
            obj_sel = dummy
        yield obj_sel


def apply_groupby_func(func, *args):
    """Apply a dataset or datarray level function over GroupBy, Dataset,
    DataArray, Variable and/or ndarray objects.
    """
    from .groupby import GroupBy, peek_at
    from .variable import Variable

    groupbys = [arg for arg in args if isinstance(arg, GroupBy)]
    assert groupbys, "must have at least one groupby to iterate over"
    first_groupby = groupbys[0]
    if any(not first_groupby._group.equals(gb._group) for gb in groupbys[1:]):
        raise ValueError(
            "apply_ufunc can only perform operations over "
            "multiple GroupBy objects at once if they are all "
            "grouped the same way"
        )

    grouped_dim = first_groupby._group.name
    unique_values = first_groupby._unique_coord.values

    iterators = []
    for arg in args:
        if isinstance(arg, GroupBy):
            iterator = (value for _, value in arg)
        elif hasattr(arg, "dims") and grouped_dim in arg.dims:
            if isinstance(arg, Variable):
                raise ValueError(
                    "groupby operations cannot be performed with "
                    "xarray.Variable objects that share a dimension with "
                    "the grouped dimension"
                )
            iterator = _iter_over_selections(arg, grouped_dim, unique_values)
        else:
            iterator = itertools.repeat(arg)
        iterators.append(iterator)

    applied = (func(*zipped_args) for zipped_args in zip(*iterators))
    applied_example, applied = peek_at(applied)
    combine = first_groupby._combine
    if isinstance(applied_example, tuple):
        combined = tuple(combine(output) for output in zip(*applied))
    else:
        combined = combine(applied)
    return combined


def unified_dim_sizes(
    variables: Iterable[Variable], exclude_dims: AbstractSet = frozenset()
) -> Dict[Hashable, int]:

    dim_sizes: Dict[Hashable, int] = {}

    for var in variables:
        if len(set(var.dims)) < len(var.dims):
            raise ValueError(
                "broadcasting cannot handle duplicate "
                "dimensions on a variable: %r" % list(var.dims)
            )
        for dim, size in zip(var.dims, var.shape):
            if dim not in exclude_dims:
                if dim not in dim_sizes:
                    dim_sizes[dim] = size
                elif dim_sizes[dim] != size:
                    raise ValueError(
                        "operands cannot be broadcast together "
                        "with mismatched lengths for dimension "
                        "%r: %s vs %s" % (dim, dim_sizes[dim], size)
                    )
    return dim_sizes


SLICE_NONE = slice(None)


def broadcast_compat_data(
    variable: Variable,
    broadcast_dims: Tuple[Hashable, ...],
    core_dims: Tuple[Hashable, ...],
) -> Any:
    data = variable.data

    old_dims = variable.dims
    new_dims = broadcast_dims + core_dims

    if new_dims == old_dims:
        # optimize for the typical case
        return data

    set_old_dims = set(old_dims)
    missing_core_dims = [d for d in core_dims if d not in set_old_dims]
    if missing_core_dims:
        raise ValueError(
            "operand to apply_ufunc has required core dimensions {}, but "
            "some of these dimensions are absent on an input variable: {}".format(
                list(core_dims), missing_core_dims
            )
        )

    set_new_dims = set(new_dims)
    unexpected_dims = [d for d in old_dims if d not in set_new_dims]
    if unexpected_dims:
        raise ValueError(
            "operand to apply_ufunc encountered unexpected "
            "dimensions %r on an input variable: these are core "
            "dimensions on other input or output variables" % unexpected_dims
        )

    # for consistency with numpy, keep broadcast dimensions to the left
    old_broadcast_dims = tuple(d for d in broadcast_dims if d in set_old_dims)
    reordered_dims = old_broadcast_dims + core_dims
    if reordered_dims != old_dims:
        order = tuple(old_dims.index(d) for d in reordered_dims)
        data = duck_array_ops.transpose(data, order)

    if new_dims != reordered_dims:
        key_parts = []
        for dim in new_dims:
            if dim in set_old_dims:
                key_parts.append(SLICE_NONE)
            elif key_parts:
                # no need to insert new axes at the beginning that are already
                # handled by broadcasting
                key_parts.append(np.newaxis)
        data = data[tuple(key_parts)]

    return data


def _vectorize(func, signature, output_dtypes):
    if signature.all_core_dims:
        func = np.vectorize(
            func, otypes=output_dtypes, signature=signature.to_gufunc_string()
        )
    else:
        func = np.vectorize(func, otypes=output_dtypes)

    return func


def apply_variable_ufunc(
    func,
    *args,
    signature,
    exclude_dims=frozenset(),
    dask="forbidden",
    output_dtypes=None,
    vectorize=False,
    keep_attrs=False,
    dask_gufunc_kwargs=None,
):
    """Apply a ndarray level function over Variable and/or ndarray objects.
    """
    from .variable import Variable, as_compatible_data

    dim_sizes = unified_dim_sizes(
        (a for a in args if hasattr(a, "dims")), exclude_dims=exclude_dims
    )
    broadcast_dims = tuple(
        dim for dim in dim_sizes if dim not in signature.all_core_dims
    )
    output_dims = [broadcast_dims + out for out in signature.output_core_dims]

    input_data = [
        broadcast_compat_data(arg, broadcast_dims, core_dims)
        if isinstance(arg, Variable)
        else arg
        for arg, core_dims in zip(args, signature.input_core_dims)
    ]

    if any(is_duck_dask_array(array) for array in input_data):
        if dask == "forbidden":
            raise ValueError(
                "apply_ufunc encountered a dask array on an "
                "argument, but handling for dask arrays has not "
                "been enabled. Either set the ``dask`` argument "
                "or load your data into memory first with "
                "``.load()`` or ``.compute()``"
            )
        elif dask == "parallelized":
            numpy_func = func

            if dask_gufunc_kwargs is None:
                dask_gufunc_kwargs = {}

            output_sizes = dask_gufunc_kwargs.pop("output_sizes", {})
            if output_sizes:
                output_sizes_renamed = {}
                for key, value in output_sizes.items():
                    if key not in signature.all_output_core_dims:
                        raise ValueError(
                            f"dimension '{key}' in 'output_sizes' must correspond to output_core_dims"
                        )
                    output_sizes_renamed[signature.dims_map[key]] = value
                dask_gufunc_kwargs["output_sizes"] = output_sizes_renamed

            for key in signature.all_output_core_dims:
                if key not in signature.all_input_core_dims and key not in output_sizes:
                    raise ValueError(
                        f"dimension '{key}' in 'output_core_dims' needs corresponding (dim, size) in 'output_sizes'"
                    )

            def func(*arrays):
                import dask.array as da

                res = da.apply_gufunc(
                    numpy_func,
                    signature.to_gufunc_string(),
                    *arrays,
                    vectorize=vectorize,
                    output_dtypes=output_dtypes,
                    **dask_gufunc_kwargs,
                )

                # todo: covers for https://github.com/dask/dask/pull/6207
                #  remove when minimal dask version >= 2.17.0
                from dask import __version__ as dask_version

                if LooseVersion(dask_version) < LooseVersion("2.17.0"):
                    if signature.num_outputs > 1:
                        res = tuple(res)

                return res

        elif dask == "allowed":
            pass
        else:
            raise ValueError(
                "unknown setting for dask array handling in "
                "apply_ufunc: {}".format(dask)
            )
    else:
        if vectorize:
            func = _vectorize(func, signature, output_dtypes=output_dtypes)

    result_data = func(*input_data)

    if signature.num_outputs == 1:
        result_data = (result_data,)
    elif (
        not isinstance(result_data, tuple) or len(result_data) != signature.num_outputs
    ):
        raise ValueError(
            "applied function does not have the number of "
            "outputs specified in the ufunc signature. "
            "Result is not a tuple of {} elements: {!r}".format(
                signature.num_outputs, result_data
            )
        )

    output = []
    for dims, data in zip(output_dims, result_data):
        data = as_compatible_data(data)
        if data.ndim != len(dims):
            raise ValueError(
                "applied function returned data with unexpected "
                f"number of dimensions. Received {data.ndim} dimension(s) but "
                f"expected {len(dims)} dimensions with names: {dims!r}"
            )

        var = Variable(dims, data, fastpath=True)
        for dim, new_size in var.sizes.items():
            if dim in dim_sizes and new_size != dim_sizes[dim]:
                raise ValueError(
                    "size of dimension {!r} on inputs was unexpectedly "
                    "changed by applied function from {} to {}. Only "
                    "dimensions specified in ``exclude_dims`` with "
                    "xarray.apply_ufunc are allowed to change size.".format(
                        dim, dim_sizes[dim], new_size
                    )
                )

        if keep_attrs and isinstance(args[0], Variable):
            var.attrs.update(args[0].attrs)
        output.append(var)

    if signature.num_outputs == 1:
        return output[0]
    else:
        return tuple(output)


<<<<<<< HEAD
def _apply_blockwise(
    func,
    args,
    input_dims,
    output_dims,
    signature,
    output_dtypes,
    output_sizes=None,
    meta=None,
):
    import dask.array

    if signature.num_outputs > 1:
        raise NotImplementedError(
            "multiple outputs from apply_ufunc not yet "
            "supported with dask='parallelized'"
        )

    if output_dtypes is None:
        raise ValueError(
            "output dtypes (output_dtypes) must be supplied to "
            "apply_func when using dask='parallelized'"
        )
    if not isinstance(output_dtypes, list):
        raise TypeError(
            "output_dtypes must be a list of objects coercible to "
            "numpy dtypes, got {}".format(output_dtypes)
        )
    if len(output_dtypes) != signature.num_outputs:
        raise ValueError(
            "apply_ufunc arguments output_dtypes and "
            "output_core_dims must have the same length: {} vs {}".format(
                len(output_dtypes), signature.num_outputs
            )
        )
    (dtype,) = output_dtypes

    if output_sizes is None:
        output_sizes = {}

    new_dims = signature.all_output_core_dims - signature.all_input_core_dims
    if any(dim not in output_sizes for dim in new_dims):
        raise ValueError(
            "when using dask='parallelized' with apply_ufunc, "
            "output core dimensions not found on inputs must "
            "have explicitly set sizes with ``output_sizes``: {}".format(new_dims)
        )

    for n, (data, core_dims) in enumerate(zip(args, signature.input_core_dims)):
        if is_duck_dask_array(data):
            # core dimensions cannot span multiple chunks
            for axis, dim in enumerate(core_dims, start=-len(core_dims)):
                if len(data.chunks[axis]) != 1:
                    raise ValueError(
                        "dimension {!r} on {}th function argument to "
                        "apply_ufunc with dask='parallelized' consists of "
                        "multiple chunks, but is also a core dimension. To "
                        "fix, rechunk into a single dask array chunk along "
                        "this dimension, i.e., ``.chunk({})``, but beware "
                        "that this may significantly increase memory usage.".format(
                            dim, n, {dim: -1}
                        )
                    )

    (out_ind,) = output_dims

    blockwise_args = []
    for arg, dims in zip(args, input_dims):
        # skip leading dimensions that are implicitly added by broadcasting
        ndim = getattr(arg, "ndim", 0)
        trimmed_dims = dims[-ndim:] if ndim else ()
        blockwise_args.extend([arg, trimmed_dims])

    return dask.array.blockwise(
        func,
        out_ind,
        *blockwise_args,
        dtype=dtype,
        concatenate=True,
        new_axes=output_sizes,
        meta=meta,
    )


=======
>>>>>>> 43a2a4bd
def apply_array_ufunc(func, *args, dask="forbidden"):
    """Apply a ndarray level function over ndarray objects."""
    if any(is_duck_dask_array(arg) for arg in args):
        if dask == "forbidden":
            raise ValueError(
                "apply_ufunc encountered a dask array on an "
                "argument, but handling for dask arrays has not "
                "been enabled. Either set the ``dask`` argument "
                "or load your data into memory first with "
                "``.load()`` or ``.compute()``"
            )
        elif dask == "parallelized":
            raise ValueError(
                "cannot use dask='parallelized' for apply_ufunc "
                "unless at least one input is an xarray object"
            )
        elif dask == "allowed":
            pass
        else:
            raise ValueError(f"unknown setting for dask array handling: {dask}")
    return func(*args)


def apply_ufunc(
    func: Callable,
    *args: Any,
    input_core_dims: Sequence[Sequence] = None,
    output_core_dims: Optional[Sequence[Sequence]] = ((),),
    exclude_dims: AbstractSet = frozenset(),
    vectorize: bool = False,
    join: str = "exact",
    dataset_join: str = "exact",
    dataset_fill_value: object = _NO_FILL_VALUE,
    keep_attrs: bool = False,
    kwargs: Mapping = None,
    dask: str = "forbidden",
    output_dtypes: Sequence = None,
    output_sizes: Mapping[Any, int] = None,
    meta: Any = None,
    dask_gufunc_kwargs: Dict[str, Any] = None,
) -> Any:
    """Apply a vectorized function for unlabeled arrays on xarray objects.

    The function will be mapped over the data variable(s) of the input
    arguments using xarray's standard rules for labeled computation, including
    alignment, broadcasting, looping over GroupBy/Dataset variables, and
    merging of coordinates.

    Parameters
    ----------
    func : callable
        Function to call like ``func(*args, **kwargs)`` on unlabeled arrays
        (``.data``) that returns an array or tuple of arrays. If multiple
        arguments with non-matching dimensions are supplied, this function is
        expected to vectorize (broadcast) over axes of positional arguments in
        the style of NumPy universal functions [1]_ (if this is not the case,
        set ``vectorize=True``). If this function returns multiple outputs, you
        must set ``output_core_dims`` as well.
    *args : Dataset, DataArray, GroupBy, Variable, numpy.ndarray, dask.array.Array or scalar
        Mix of labeled and/or unlabeled arrays to which to apply the function.
    input_core_dims : sequence of sequence, optional
        List of the same length as ``args`` giving the list of core dimensions
        on each input argument that should not be broadcast. By default, we
        assume there are no core dimensions on any input arguments.

        For example, ``input_core_dims=[[], ['time']]`` indicates that all
        dimensions on the first argument and all dimensions other than 'time'
        on the second argument should be broadcast.

        Core dimensions are automatically moved to the last axes of input
        variables before applying ``func``, which facilitates using NumPy style
        generalized ufuncs [2]_.
    output_core_dims : list of tuple, optional
        List of the same length as the number of output arguments from
        ``func``, giving the list of core dimensions on each output that were
        not broadcast on the inputs. By default, we assume that ``func``
        outputs exactly one array, with axes corresponding to each broadcast
        dimension.

        Core dimensions are assumed to appear as the last dimensions of each
        output in the provided order.
    exclude_dims : set, optional
        Core dimensions on the inputs to exclude from alignment and
        broadcasting entirely. Any input coordinates along these dimensions
        will be dropped. Each excluded dimension must also appear in
        ``input_core_dims`` for at least one argument. Only dimensions listed
        here are allowed to change size between input and output objects.
    vectorize : bool, optional
        If True, then assume ``func`` only takes arrays defined over core
        dimensions as input and vectorize it automatically with
        :py:func:`numpy.vectorize`. This option exists for convenience, but is
        almost always slower than supplying a pre-vectorized function.
        Using this option requires NumPy version 1.12 or newer.
    join : {"outer", "inner", "left", "right", "exact"}, default: "exact"
        Method for joining the indexes of the passed objects along each
        dimension, and the variables of Dataset objects with mismatched
        data variables:

        - 'outer': use the union of object indexes
        - 'inner': use the intersection of object indexes
        - 'left': use indexes from the first object with each dimension
        - 'right': use indexes from the last object with each dimension
        - 'exact': raise `ValueError` instead of aligning when indexes to be
          aligned are not equal
    dataset_join : {"outer", "inner", "left", "right", "exact"}, default: "exact"
        Method for joining variables of Dataset objects with mismatched
        data variables.

        - 'outer': take variables from both Dataset objects
        - 'inner': take only overlapped variables
        - 'left': take only variables from the first object
        - 'right': take only variables from the last object
        - 'exact': data variables on all Dataset objects must match exactly
    dataset_fill_value : optional
        Value used in place of missing variables on Dataset inputs when the
        datasets do not share the exact same ``data_vars``. Required if
        ``dataset_join not in {'inner', 'exact'}``, otherwise ignored.
    keep_attrs: bool, optional
        Whether to copy attributes from the first argument to the output.
    kwargs: dict, optional
        Optional keyword arguments passed directly on to call ``func``.
    dask: {"forbidden", "allowed", "parallelized"}, default: "forbidden"
        How to handle applying to objects containing lazy data in the form of
        dask arrays:

        - 'forbidden' (default): raise an error if a dask array is encountered.
        - 'allowed': pass dask arrays directly on to ``func``. Prefer this option if
          ``func`` natively supports dask arrays.
        - 'parallelized': automatically parallelize ``func`` if any of the
          inputs are a dask array by using `dask.array.apply_gufunc`. Multiple output
          arguments are supported. Only use this option if ``func`` does not natively
          support dask arrays (e.g. converts them to numpy arrays).
    dask_gufunc_kwargs : dict, optional
        Optional keyword arguments passed to ``dask.array.apply_gufunc`` if
        dask='parallelized'. Possible keywords are ``output_sizes``, ``allow_rechunk``
        and ``meta``.
    output_dtypes : list of dtype, optional
        Optional list of output dtypes. Only used if ``dask='parallelized'`` or
        vectorize=True.
    output_sizes : dict, optional
        Optional mapping from dimension names to sizes for outputs. Only used
        if dask='parallelized' and new dimensions (not found on inputs) appear
        on outputs. ``output_sizes`` should be given in the ``dask_gufunc_kwargs``
        parameter. It will be removed as direct parameter in a future version.
    meta : optional
        Size-0 object representing the type of array wrapped by dask array. Passed on to
        ``dask.array.apply_gufunc``. ``meta`` should be given in the
        ``dask_gufunc_kwargs`` parameter . It will be removed as direct parameter
        a future version.

    Returns
    -------
    Single value or tuple of Dataset, DataArray, Variable, dask.array.Array or
    numpy.ndarray, the first type on that list to appear on an input.

    Examples
    --------

    Calculate the vector magnitude of two arguments:

    >>> def magnitude(a, b):
    ...     func = lambda x, y: np.sqrt(x ** 2 + y ** 2)
    ...     return xr.apply_ufunc(func, a, b)

    You can now apply ``magnitude()`` to ``xr.DataArray`` and ``xr.Dataset``
    objects, with automatically preserved dimensions and coordinates, e.g.,

    >>> array = xr.DataArray([1, 2, 3], coords=[("x", [0.1, 0.2, 0.3])])
    >>> magnitude(array, -array)
    <xarray.DataArray (x: 3)>
    array([1.414214, 2.828427, 4.242641])
    Coordinates:
      * x        (x) float64 0.1 0.2 0.3

    Plain scalars, numpy arrays and a mix of these with xarray objects is also
    supported:

    >>> magnitude(3, 4)
    5.0
    >>> magnitude(3, np.array([0, 4]))
    array([3., 5.])
    >>> magnitude(array, 0)
    <xarray.DataArray (x: 3)>
    array([1., 2., 3.])
    Coordinates:
      * x        (x) float64 0.1 0.2 0.3

    Other examples of how you could use ``apply_ufunc`` to write functions to
    (very nearly) replicate existing xarray functionality:

    Compute the mean (``.mean``) over one dimension::

        def mean(obj, dim):
            # note: apply always moves core dimensions to the end
            return apply_ufunc(np.mean, obj,
                               input_core_dims=[[dim]],
                               kwargs={'axis': -1})

    Inner product over a specific dimension (like ``xr.dot``)::

        def _inner(x, y):
            result = np.matmul(x[..., np.newaxis, :], y[..., :, np.newaxis])
            return result[..., 0, 0]

        def inner_product(a, b, dim):
            return apply_ufunc(_inner, a, b, input_core_dims=[[dim], [dim]])

    Stack objects along a new dimension (like ``xr.concat``)::

        def stack(objects, dim, new_coord):
            # note: this version does not stack coordinates
            func = lambda *x: np.stack(x, axis=-1)
            result = apply_ufunc(func, *objects,
                                 output_core_dims=[[dim]],
                                 join='outer',
                                 dataset_fill_value=np.nan)
            result[dim] = new_coord
            return result

    If your function is not vectorized but can be applied only to core
    dimensions, you can use ``vectorize=True`` to turn into a vectorized
    function. This wraps :py:func:`numpy.vectorize`, so the operation isn't
    terribly fast. Here we'll use it to calculate the distance between
    empirical samples from two probability distributions, using a scipy
    function that needs to be applied to vectors::

        import scipy.stats

        def earth_mover_distance(first_samples,
                                 second_samples,
                                 dim='ensemble'):
            return apply_ufunc(scipy.stats.wasserstein_distance,
                               first_samples, second_samples,
                               input_core_dims=[[dim], [dim]],
                               vectorize=True)

    Most of NumPy's builtin functions already broadcast their inputs
    appropriately for use in `apply`. You may find helper functions such as
    numpy.broadcast_arrays helpful in writing your function. `apply_ufunc` also
    works well with numba's vectorize and guvectorize. Further explanation with
    examples are provided in the xarray documentation [3]_.

    See also
    --------
    numpy.broadcast_arrays
    numba.vectorize
    numba.guvectorize

    References
    ----------
    .. [1] http://docs.scipy.org/doc/numpy/reference/ufuncs.html
    .. [2] http://docs.scipy.org/doc/numpy/reference/c-api.generalized-ufuncs.html
    .. [3] http://xarray.pydata.org/en/stable/computation.html#wrapping-custom-computation
    """
    from .dataarray import DataArray
    from .groupby import GroupBy
    from .variable import Variable

    if input_core_dims is None:
        input_core_dims = ((),) * (len(args))
    elif len(input_core_dims) != len(args):
        raise ValueError(
            f"input_core_dims must be None or a tuple with the length same to "
            f"the number of arguments. "
            f"Given {len(input_core_dims)} input_core_dims: {input_core_dims}, "
            f" but number of args is {len(args)}."
        )

    if kwargs is None:
        kwargs = {}

    signature = _UFuncSignature(input_core_dims, output_core_dims)

    if exclude_dims:
        if not isinstance(exclude_dims, set):
            raise TypeError(
                f"Expected exclude_dims to be a 'set'. Received '{type(exclude_dims).__name__}' instead."
            )
        if not exclude_dims <= signature.all_core_dims:
            raise ValueError(
                f"each dimension in `exclude_dims` must also be a "
                f"core dimension in the function signature. "
                f"Please make {(exclude_dims - signature.all_core_dims)} a core dimension"
            )

    # handle dask_gufunc_kwargs
    if dask == "parallelized":
        if dask_gufunc_kwargs is None:
            dask_gufunc_kwargs = {}
        # todo: remove warnings after deprecation cycle
        if meta is not None:
            warnings.warn(
                "``meta`` should be given in the ``dask_gufunc_kwargs`` parameter."
                " It will be removed as direct parameter in a future version.",
                FutureWarning,
                stacklevel=2,
            )
            dask_gufunc_kwargs.setdefault("meta", meta)
        if output_sizes is not None:
            warnings.warn(
                "``output_sizes`` should be given in the ``dask_gufunc_kwargs`` "
                "parameter. It will be removed as direct parameter in a future "
                "version.",
                FutureWarning,
                stacklevel=2,
            )
            dask_gufunc_kwargs.setdefault("output_sizes", output_sizes)

    if kwargs:
        func = functools.partial(func, **kwargs)

    variables_vfunc = functools.partial(
        apply_variable_ufunc,
        func,
        signature=signature,
        exclude_dims=exclude_dims,
        keep_attrs=keep_attrs,
        dask=dask,
        vectorize=vectorize,
        output_dtypes=output_dtypes,
        dask_gufunc_kwargs=dask_gufunc_kwargs,
    )

    # feed groupby-apply_ufunc through apply_groupby_func
    if any(isinstance(a, GroupBy) for a in args):
        this_apply = functools.partial(
            apply_ufunc,
            func,
            input_core_dims=input_core_dims,
            output_core_dims=output_core_dims,
            exclude_dims=exclude_dims,
            join=join,
            dataset_join=dataset_join,
            dataset_fill_value=dataset_fill_value,
            keep_attrs=keep_attrs,
            dask=dask,
            vectorize=vectorize,
            output_dtypes=output_dtypes,
            dask_gufunc_kwargs=dask_gufunc_kwargs,
        )
        return apply_groupby_func(this_apply, *args)
    # feed datasets apply_variable_ufunc through apply_dataset_vfunc
    elif any(is_dict_like(a) for a in args):
        return apply_dataset_vfunc(
            variables_vfunc,
            *args,
            signature=signature,
            join=join,
            exclude_dims=exclude_dims,
            dataset_join=dataset_join,
            fill_value=dataset_fill_value,
            keep_attrs=keep_attrs,
        )
    # feed DataArray apply_variable_ufunc through apply_dataarray_vfunc
    elif any(isinstance(a, DataArray) for a in args):
        return apply_dataarray_vfunc(
            variables_vfunc,
            *args,
            signature=signature,
            join=join,
            exclude_dims=exclude_dims,
            keep_attrs=keep_attrs,
        )
    # feed Variables directly through apply_variable_ufunc
    elif any(isinstance(a, Variable) for a in args):
        return variables_vfunc(*args)
    else:
        # feed anything else through apply_array_ufunc
        return apply_array_ufunc(func, *args, dask=dask)


def cov(da_a, da_b, dim=None, ddof=1):
    """
    Compute covariance between two DataArray objects along a shared dimension.

    Parameters
    ----------
    da_a: DataArray
        Array to compute.
    da_b: DataArray
        Array to compute.
    dim : str, optional
        The dimension along which the covariance will be computed
    ddof: int, optional
        If ddof=1, covariance is normalized by N-1, giving an unbiased estimate,
        else normalization is by N.

    Returns
    -------
    covariance: DataArray

    See also
    --------
    pandas.Series.cov: corresponding pandas function
    xr.corr: respective function to calculate correlation

    Examples
    --------
    >>> da_a = DataArray(
    ...     np.array([[1, 2, 3], [0.1, 0.2, 0.3], [3.2, 0.6, 1.8]]),
    ...     dims=("space", "time"),
    ...     coords=[
    ...         ("space", ["IA", "IL", "IN"]),
    ...         ("time", pd.date_range("2000-01-01", freq="1D", periods=3)),
    ...     ],
    ... )
    >>> da_a
    <xarray.DataArray (space: 3, time: 3)>
    array([[1. , 2. , 3. ],
           [0.1, 0.2, 0.3],
           [3.2, 0.6, 1.8]])
    Coordinates:
      * space    (space) <U2 'IA' 'IL' 'IN'
      * time     (time) datetime64[ns] 2000-01-01 2000-01-02 2000-01-03
    >>> da_b = DataArray(
    ...     np.array([[0.2, 0.4, 0.6], [15, 10, 5], [3.2, 0.6, 1.8]]),
    ...     dims=("space", "time"),
    ...     coords=[
    ...         ("space", ["IA", "IL", "IN"]),
    ...         ("time", pd.date_range("2000-01-01", freq="1D", periods=3)),
    ...     ],
    ... )
    >>> da_b
    <xarray.DataArray (space: 3, time: 3)>
    array([[ 0.2,  0.4,  0.6],
           [15. , 10. ,  5. ],
           [ 3.2,  0.6,  1.8]])
    Coordinates:
      * space    (space) <U2 'IA' 'IL' 'IN'
      * time     (time) datetime64[ns] 2000-01-01 2000-01-02 2000-01-03
    >>> xr.cov(da_a, da_b)
    <xarray.DataArray ()>
    array(-3.53055556)
    >>> xr.cov(da_a, da_b, dim="time")
    <xarray.DataArray (space: 3)>
    array([ 0.2, -0.5,  1.69333333])
    Coordinates:
      * space    (space) <U2 'IA' 'IL' 'IN'
    """
    from .dataarray import DataArray

    if any(not isinstance(arr, DataArray) for arr in [da_a, da_b]):
        raise TypeError(
            "Only xr.DataArray is supported."
            "Given {}.".format([type(arr) for arr in [da_a, da_b]])
        )

    return _cov_corr(da_a, da_b, dim=dim, ddof=ddof, method="cov")


def corr(da_a, da_b, dim=None):
    """
    Compute the Pearson correlation coefficient between
    two DataArray objects along a shared dimension.

    Parameters
    ----------
    da_a: DataArray
        Array to compute.
    da_b: DataArray
        Array to compute.
    dim: str, optional
        The dimension along which the correlation will be computed

    Returns
    -------
    correlation: DataArray

    See also
    --------
    pandas.Series.corr: corresponding pandas function
    xr.cov: underlying covariance function

    Examples
    --------
    >>> da_a = DataArray(
    ...     np.array([[1, 2, 3], [0.1, 0.2, 0.3], [3.2, 0.6, 1.8]]),
    ...     dims=("space", "time"),
    ...     coords=[
    ...         ("space", ["IA", "IL", "IN"]),
    ...         ("time", pd.date_range("2000-01-01", freq="1D", periods=3)),
    ...     ],
    ... )
    >>> da_a
    <xarray.DataArray (space: 3, time: 3)>
    array([[1. , 2. , 3. ],
           [0.1, 0.2, 0.3],
           [3.2, 0.6, 1.8]])
    Coordinates:
      * space    (space) <U2 'IA' 'IL' 'IN'
      * time     (time) datetime64[ns] 2000-01-01 2000-01-02 2000-01-03
    >>> da_b = DataArray(
    ...     np.array([[0.2, 0.4, 0.6], [15, 10, 5], [3.2, 0.6, 1.8]]),
    ...     dims=("space", "time"),
    ...     coords=[
    ...         ("space", ["IA", "IL", "IN"]),
    ...         ("time", pd.date_range("2000-01-01", freq="1D", periods=3)),
    ...     ],
    ... )
    >>> da_b
    <xarray.DataArray (space: 3, time: 3)>
    array([[ 0.2,  0.4,  0.6],
           [15. , 10. ,  5. ],
           [ 3.2,  0.6,  1.8]])
    Coordinates:
      * space    (space) <U2 'IA' 'IL' 'IN'
      * time     (time) datetime64[ns] 2000-01-01 2000-01-02 2000-01-03
    >>> xr.corr(da_a, da_b)
    <xarray.DataArray ()>
    array(-0.57087777)
    >>> xr.corr(da_a, da_b, dim="time")
    <xarray.DataArray (space: 3)>
    array([ 1., -1.,  1.])
    Coordinates:
      * space    (space) <U2 'IA' 'IL' 'IN'
    """
    from .dataarray import DataArray

    if any(not isinstance(arr, DataArray) for arr in [da_a, da_b]):
        raise TypeError(
            "Only xr.DataArray is supported."
            "Given {}.".format([type(arr) for arr in [da_a, da_b]])
        )

    return _cov_corr(da_a, da_b, dim=dim, method="corr")


def _cov_corr(da_a, da_b, dim=None, ddof=0, method=None):
    """
    Internal method for xr.cov() and xr.corr() so only have to
    sanitize the input arrays once and we don't repeat code.
    """
    # 1. Broadcast the two arrays
    da_a, da_b = align(da_a, da_b, join="inner", copy=False)

    # 2. Ignore the nans
    valid_values = da_a.notnull() & da_b.notnull()

    if not valid_values.all():
        da_a = da_a.where(valid_values)
        da_b = da_b.where(valid_values)

    valid_count = valid_values.sum(dim) - ddof

    # 3. Detrend along the given dim
    demeaned_da_a = da_a - da_a.mean(dim=dim)
    demeaned_da_b = da_b - da_b.mean(dim=dim)

    # 4. Compute covariance along the given dim
    # N.B. `skipna=False` is required or there is a bug when computing
    # auto-covariance. E.g. Try xr.cov(da,da) for
    # da = xr.DataArray([[1, 2], [1, np.nan]], dims=["x", "time"])
    cov = (demeaned_da_a * demeaned_da_b).sum(dim=dim, skipna=False) / (valid_count)

    if method == "cov":
        return cov

    else:
        # compute std + corr
        da_a_std = da_a.std(dim=dim)
        da_b_std = da_b.std(dim=dim)
        corr = cov / (da_a_std * da_b_std)
        return corr


def dot(*arrays, dims=None, **kwargs):
    """Generalized dot product for xarray objects. Like np.einsum, but
    provides a simpler interface based on array dimensions.

    Parameters
    ----------
    arrays : DataArray or Variable
        Arrays to compute.
    dims : ..., str or tuple of str, optional
        Which dimensions to sum over. Ellipsis ('...') sums over all dimensions.
        If not specified, then all the common dimensions are summed over.
    **kwargs : dict
        Additional keyword arguments passed to numpy.einsum or
        dask.array.einsum

    Returns
    -------
    DataArray

    Examples
    --------

    >>> import numpy as np
    >>> import xarray as xr
    >>> da_a = xr.DataArray(np.arange(3 * 2).reshape(3, 2), dims=["a", "b"])
    >>> da_b = xr.DataArray(np.arange(3 * 2 * 2).reshape(3, 2, 2), dims=["a", "b", "c"])
    >>> da_c = xr.DataArray(np.arange(2 * 3).reshape(2, 3), dims=["c", "d"])

    >>> da_a
    <xarray.DataArray (a: 3, b: 2)>
    array([[0, 1],
           [2, 3],
           [4, 5]])
    Dimensions without coordinates: a, b

    >>> da_b
    <xarray.DataArray (a: 3, b: 2, c: 2)>
    array([[[ 0,  1],
            [ 2,  3]],
           [[ 4,  5],
            [ 6,  7]],
           [[ 8,  9],
            [10, 11]]])
    Dimensions without coordinates: a, b, c

    >>> da_c
    <xarray.DataArray (c: 2, d: 3)>
    array([[0, 1, 2],
           [3, 4, 5]])
    Dimensions without coordinates: c, d

    >>> xr.dot(da_a, da_b, dims=["a", "b"])
    <xarray.DataArray (c: 2)>
    array([110, 125])
    Dimensions without coordinates: c

    >>> xr.dot(da_a, da_b, dims=["a"])
    <xarray.DataArray (b: 2, c: 2)>
    array([[40, 46],
           [70, 79]])
    Dimensions without coordinates: b, c

    >>> xr.dot(da_a, da_b, da_c, dims=["b", "c"])
    <xarray.DataArray (a: 3, d: 3)>
    array([[  9,  14,  19],
           [ 93, 150, 207],
           [273, 446, 619]])
    Dimensions without coordinates: a, d

    >>> xr.dot(da_a, da_b)
    <xarray.DataArray (c: 2)>
    array([110, 125])
    Dimensions without coordinates: c

    >>> xr.dot(da_a, da_b, dims=...)
    <xarray.DataArray ()>
    array(235)
    """
    from .dataarray import DataArray
    from .variable import Variable

    if any(not isinstance(arr, (Variable, DataArray)) for arr in arrays):
        raise TypeError(
            "Only xr.DataArray and xr.Variable are supported."
            "Given {}.".format([type(arr) for arr in arrays])
        )

    if len(arrays) == 0:
        raise TypeError("At least one array should be given.")

    if isinstance(dims, str):
        dims = (dims,)

    common_dims = set.intersection(*[set(arr.dims) for arr in arrays])
    all_dims = []
    for arr in arrays:
        all_dims += [d for d in arr.dims if d not in all_dims]

    einsum_axes = "abcdefghijklmnopqrstuvwxyz"
    dim_map = {d: einsum_axes[i] for i, d in enumerate(all_dims)}

    if dims is ...:
        dims = all_dims
    elif dims is None:
        # find dimensions that occur more than one times
        dim_counts = Counter()
        for arr in arrays:
            dim_counts.update(arr.dims)
        dims = tuple(d for d, c in dim_counts.items() if c > 1)

    dims = tuple(dims)  # make dims a tuple

    # dimensions to be parallelized
    broadcast_dims = tuple(d for d in all_dims if d in common_dims and d not in dims)
    input_core_dims = [
        [d for d in arr.dims if d not in broadcast_dims] for arr in arrays
    ]
    output_core_dims = [tuple(d for d in all_dims if d not in dims + broadcast_dims)]

    # construct einsum subscripts, such as '...abc,...ab->...c'
    # Note: input_core_dims are always moved to the last position
    subscripts_list = [
        "..." + "".join(dim_map[d] for d in ds) for ds in input_core_dims
    ]
    subscripts = ",".join(subscripts_list)
    subscripts += "->..." + "".join(dim_map[d] for d in output_core_dims[0])

    join = OPTIONS["arithmetic_join"]
    # using "inner" emulates `(a * b).sum()` for all joins (except "exact")
    if join != "exact":
        join = "inner"

    # subscripts should be passed to np.einsum as arg, not as kwargs. We need
    # to construct a partial function for apply_ufunc to work.
    func = functools.partial(duck_array_ops.einsum, subscripts, **kwargs)
    result = apply_ufunc(
        func,
        *arrays,
        input_core_dims=input_core_dims,
        output_core_dims=output_core_dims,
        join=join,
        dask="allowed",
    )
    return result.transpose(*[d for d in all_dims if d in result.dims])


def where(cond, x, y):
    """Return elements from `x` or `y` depending on `cond`.

    Performs xarray-like broadcasting across input arguments.

    All dimension coordinates on `x` and `y`  must be aligned with each
    other and with `cond`.


    Parameters
    ----------
    cond : scalar, array, Variable, DataArray or Dataset
        When True, return values from `x`, otherwise returns values from `y`.
    x : scalar, array, Variable, DataArray or Dataset
        values to choose from where `cond` is True
    y : scalar, array, Variable, DataArray or Dataset
        values to choose from where `cond` is False

    Returns
    -------
    Dataset, DataArray, Variable or array
        In priority order: Dataset, DataArray, Variable or array, whichever
        type appears as an input argument.

    Examples
    --------
    >>> import xarray as xr
    >>> import numpy as np
    >>> x = xr.DataArray(
    ...     0.1 * np.arange(10),
    ...     dims=["lat"],
    ...     coords={"lat": np.arange(10)},
    ...     name="sst",
    ... )
    >>> x
    <xarray.DataArray 'sst' (lat: 10)>
    array([0. , 0.1, 0.2, 0.3, 0.4, 0.5, 0.6, 0.7, 0.8, 0.9])
    Coordinates:
    * lat      (lat) int64 0 1 2 3 4 5 6 7 8 9

    >>> xr.where(x < 0.5, x, x * 100)
    <xarray.DataArray 'sst' (lat: 10)>
    array([ 0. ,  0.1,  0.2,  0.3,  0.4, 50. , 60. , 70. , 80. , 90. ])
    Coordinates:
    * lat      (lat) int64 0 1 2 3 4 5 6 7 8 9

    >>> y = xr.DataArray(
    ...     0.1 * np.arange(9).reshape(3, 3),
    ...     dims=["lat", "lon"],
    ...     coords={"lat": np.arange(3), "lon": 10 + np.arange(3)},
    ...     name="sst",
    ... )
    >>> y
    <xarray.DataArray 'sst' (lat: 3, lon: 3)>
    array([[0. , 0.1, 0.2],
           [0.3, 0.4, 0.5],
           [0.6, 0.7, 0.8]])
    Coordinates:
    * lat      (lat) int64 0 1 2
    * lon      (lon) int64 10 11 12

    >>> xr.where(y.lat < 1, y, -1)
    <xarray.DataArray (lat: 3, lon: 3)>
    array([[ 0. ,  0.1,  0.2],
           [-1. , -1. , -1. ],
           [-1. , -1. , -1. ]])
    Coordinates:
    * lat      (lat) int64 0 1 2
    * lon      (lon) int64 10 11 12

    >>> cond = xr.DataArray([True, False], dims=["x"])
    >>> x = xr.DataArray([1, 2], dims=["y"])
    >>> xr.where(cond, x, 0)
    <xarray.DataArray (x: 2, y: 2)>
    array([[1, 2],
           [0, 0]])
    Dimensions without coordinates: x, y

    See also
    --------
    numpy.where : corresponding numpy function
    Dataset.where, DataArray.where : equivalent methods
    """
    # alignment for three arguments is complicated, so don't support it yet
    return apply_ufunc(
        duck_array_ops.where,
        cond,
        x,
        y,
        join="exact",
        dataset_join="exact",
        dask="allowed",
    )


def polyval(coord, coeffs, degree_dim="degree"):
    """Evaluate a polynomial at specific values

    Parameters
    ----------
    coord : DataArray
        The 1D coordinate along which to evaluate the polynomial.
    coeffs : DataArray
        Coefficients of the polynomials.
    degree_dim : str, default: "degree"
        Name of the polynomial degree dimension in `coeffs`.

    See also
    --------
    xarray.DataArray.polyfit
    numpy.polyval
    """
    from .dataarray import DataArray
    from .missing import get_clean_interp_index

    x = get_clean_interp_index(coord, coord.name, strict=False)

    deg_coord = coeffs[degree_dim]

    lhs = DataArray(
        np.vander(x, int(deg_coord.max()) + 1),
        dims=(coord.name, degree_dim),
        coords={coord.name: coord, degree_dim: np.arange(deg_coord.max() + 1)[::-1]},
    )
    return (lhs * coeffs).sum(degree_dim)


def _calc_idxminmax(
    *,
    array,
    func: Callable,
    dim: Hashable = None,
    skipna: bool = None,
    fill_value: Any = dtypes.NA,
    keep_attrs: bool = None,
):
    """Apply common operations for idxmin and idxmax."""
    # This function doesn't make sense for scalars so don't try
    if not array.ndim:
        raise ValueError("This function does not apply for scalars")

    if dim is not None:
        pass  # Use the dim if available
    elif array.ndim == 1:
        # it is okay to guess the dim if there is only 1
        dim = array.dims[0]
    else:
        # The dim is not specified and ambiguous.  Don't guess.
        raise ValueError("Must supply 'dim' argument for multidimensional arrays")

    if dim not in array.dims:
        raise KeyError(f'Dimension "{dim}" not in dimension')
    if dim not in array.coords:
        raise KeyError(f'Dimension "{dim}" does not have coordinates')

    # These are dtypes with NaN values argmin and argmax can handle
    na_dtypes = "cfO"

    if skipna or (skipna is None and array.dtype.kind in na_dtypes):
        # Need to skip NaN values since argmin and argmax can't handle them
        allna = array.isnull().all(dim)
        array = array.where(~allna, 0)

    # This will run argmin or argmax.
    indx = func(array, dim=dim, axis=None, keep_attrs=keep_attrs, skipna=skipna)

    # Handle dask arrays.
    if is_duck_dask_array(array.data):
        import dask.array

        chunks = dict(zip(array.dims, array.chunks))
        dask_coord = dask.array.from_array(array[dim].data, chunks=chunks[dim])
        res = indx.copy(data=dask_coord[indx.data.ravel()].reshape(indx.shape))
        # we need to attach back the dim name
        res.name = dim
    else:
        res = array[dim][(indx,)]
        # The dim is gone but we need to remove the corresponding coordinate.
        del res.coords[dim]

    if skipna or (skipna is None and array.dtype.kind in na_dtypes):
        # Put the NaN values back in after removing them
        res = res.where(~allna, fill_value)

    # Copy attributes from argmin/argmax, if any
    res.attrs = indx.attrs

    return res<|MERGE_RESOLUTION|>--- conflicted
+++ resolved
@@ -698,93 +698,6 @@
         return tuple(output)
 
 
-<<<<<<< HEAD
-def _apply_blockwise(
-    func,
-    args,
-    input_dims,
-    output_dims,
-    signature,
-    output_dtypes,
-    output_sizes=None,
-    meta=None,
-):
-    import dask.array
-
-    if signature.num_outputs > 1:
-        raise NotImplementedError(
-            "multiple outputs from apply_ufunc not yet "
-            "supported with dask='parallelized'"
-        )
-
-    if output_dtypes is None:
-        raise ValueError(
-            "output dtypes (output_dtypes) must be supplied to "
-            "apply_func when using dask='parallelized'"
-        )
-    if not isinstance(output_dtypes, list):
-        raise TypeError(
-            "output_dtypes must be a list of objects coercible to "
-            "numpy dtypes, got {}".format(output_dtypes)
-        )
-    if len(output_dtypes) != signature.num_outputs:
-        raise ValueError(
-            "apply_ufunc arguments output_dtypes and "
-            "output_core_dims must have the same length: {} vs {}".format(
-                len(output_dtypes), signature.num_outputs
-            )
-        )
-    (dtype,) = output_dtypes
-
-    if output_sizes is None:
-        output_sizes = {}
-
-    new_dims = signature.all_output_core_dims - signature.all_input_core_dims
-    if any(dim not in output_sizes for dim in new_dims):
-        raise ValueError(
-            "when using dask='parallelized' with apply_ufunc, "
-            "output core dimensions not found on inputs must "
-            "have explicitly set sizes with ``output_sizes``: {}".format(new_dims)
-        )
-
-    for n, (data, core_dims) in enumerate(zip(args, signature.input_core_dims)):
-        if is_duck_dask_array(data):
-            # core dimensions cannot span multiple chunks
-            for axis, dim in enumerate(core_dims, start=-len(core_dims)):
-                if len(data.chunks[axis]) != 1:
-                    raise ValueError(
-                        "dimension {!r} on {}th function argument to "
-                        "apply_ufunc with dask='parallelized' consists of "
-                        "multiple chunks, but is also a core dimension. To "
-                        "fix, rechunk into a single dask array chunk along "
-                        "this dimension, i.e., ``.chunk({})``, but beware "
-                        "that this may significantly increase memory usage.".format(
-                            dim, n, {dim: -1}
-                        )
-                    )
-
-    (out_ind,) = output_dims
-
-    blockwise_args = []
-    for arg, dims in zip(args, input_dims):
-        # skip leading dimensions that are implicitly added by broadcasting
-        ndim = getattr(arg, "ndim", 0)
-        trimmed_dims = dims[-ndim:] if ndim else ()
-        blockwise_args.extend([arg, trimmed_dims])
-
-    return dask.array.blockwise(
-        func,
-        out_ind,
-        *blockwise_args,
-        dtype=dtype,
-        concatenate=True,
-        new_axes=output_sizes,
-        meta=meta,
-    )
-
-
-=======
->>>>>>> 43a2a4bd
 def apply_array_ufunc(func, *args, dask="forbidden"):
     """Apply a ndarray level function over ndarray objects."""
     if any(is_duck_dask_array(arg) for arg in args):
