from __future__ import annotations

import itertools
import textwrap
from collections import ChainMap
from collections.abc import (
    Callable,
    Hashable,
    Iterable,
    Iterator,
    Mapping,
)
from html import escape
from typing import TYPE_CHECKING, Any, Literal, NoReturn, Union, overload

from xarray.core import utils
from xarray.core.alignment import align
from xarray.core.common import TreeAttrAccessMixin
from xarray.core.coordinates import Coordinates, DataTreeCoordinates
from xarray.core.dataarray import DataArray
from xarray.core.dataset import Dataset, DataVariables
from xarray.core.datatree_mapping import (
    TreeIsomorphismError,
    check_isomorphic,
    map_over_subtree,
)
from xarray.core.datatree_ops import (
    DataTreeArithmeticMixin,
    MappedDatasetMethodsMixin,
    MappedDataWithCoords,
)
from xarray.core.datatree_render import RenderDataTree
from xarray.core.formatting import datatree_repr, dims_and_coords_repr
from xarray.core.formatting_html import (
    datatree_repr as datatree_repr_html,
)
from xarray.core.indexes import Index, Indexes
from xarray.core.merge import dataset_update_method
from xarray.core.options import OPTIONS as XR_OPTS
from xarray.core.treenode import NamedNode, NodePath
from xarray.core.utils import (
    Default,
    Frozen,
    HybridMappingProxy,
    _default,
    either_dict_or_kwargs,
    maybe_wrap_array,
)
from xarray.core.variable import Variable

try:
    from xarray.core.variable import calculate_dimensions
except ImportError:
    # for xarray versions 2022.03.0 and earlier
    from xarray.core.dataset import calculate_dimensions

if TYPE_CHECKING:
    import pandas as pd

    from xarray.core.datatree_io import T_DataTreeNetcdfEngine, T_DataTreeNetcdfTypes
    from xarray.core.merge import CoercibleMapping, CoercibleValue
    from xarray.core.types import ErrorOptions, NetcdfWriteModes, ZarrWriteModes

# """
# DEVELOPERS' NOTE
# ----------------
# The idea of this module is to create a `DataTree` class which inherits the tree structure from TreeNode, and also copies
# the entire API of `xarray.Dataset`, but with certain methods decorated to instead map the dataset function over every
# node in the tree. As this API is copied without directly subclassing `xarray.Dataset` we instead create various Mixin
# classes (in ops.py) which each define part of `xarray.Dataset`'s extensive API.
#
# Some of these methods must be wrapped to map over all nodes in the subtree. Others are fine to inherit unaltered
# (normally because they (a) only call dataset properties and (b) don't return a dataset that should be nested into a new
# tree) and some will get overridden by the class definition of DataTree.
# """


T_Path = Union[str, NodePath]


def _collect_data_and_coord_variables(
    data: Dataset,
) -> tuple[dict[Hashable, Variable], dict[Hashable, Variable]]:
    data_variables = {}
    coord_variables = {}
    for k, v in data.variables.items():
        if k in data._coord_names:
            coord_variables[k] = v
        else:
            data_variables[k] = v
    return data_variables, coord_variables


def _to_new_dataset(data: Dataset | Coordinates | None) -> Dataset:
    if isinstance(data, Dataset):
        ds = data.copy(deep=False)
    elif isinstance(data, Coordinates):
        ds = data.to_dataset()
    elif data is None:
        ds = Dataset()
    else:
        raise TypeError(f"data object is not an xarray.Dataset, dict, or None: {data}")
    return ds


def _join_path(root: str, name: str) -> str:
    return str(NodePath(root) / name)


def _inherited_dataset(ds: Dataset, parent: Dataset) -> Dataset:
    return Dataset._construct_direct(
        variables=parent._variables | ds._variables,
        coord_names=parent._coord_names | ds._coord_names,
        dims=parent._dims | ds._dims,
        attrs=ds._attrs,
        indexes=parent._indexes | ds._indexes,
        encoding=ds._encoding,
        close=ds._close,
    )


def _without_header(text: str) -> str:
    return "\n".join(text.split("\n")[1:])


def _indented(text: str) -> str:
    return textwrap.indent(text, prefix="    ")


def _check_alignment(
    path: str,
    node_ds: Dataset,
    parent_ds: Dataset | None,
    children: Mapping[str, DataTree],
) -> None:
    if parent_ds is not None:
        try:
            align(node_ds, parent_ds, join="exact")
        except ValueError as e:
            node_repr = _indented(_without_header(repr(node_ds)))
            parent_repr = _indented(dims_and_coords_repr(parent_ds))
            raise ValueError(
                f"group {path!r} is not aligned with its parents:\n"
                f"Group:\n{node_repr}\nFrom parents:\n{parent_repr}"
            ) from e

    if children:
        if parent_ds is not None:
            base_ds = _inherited_dataset(node_ds, parent_ds)
        else:
            base_ds = node_ds

        for child_name, child in children.items():
            child_path = str(NodePath(path) / child_name)
            child_ds = child.to_dataset(inherited=False)
            _check_alignment(child_path, child_ds, base_ds, child.children)


class DatasetView(Dataset):
    """
    An immutable Dataset-like view onto the data in a single DataTree node.

    In-place operations modifying this object should raise an AttributeError.
    This requires overriding all inherited constructors.

    Operations returning a new result will return a new xarray.Dataset object.
    This includes all API on Dataset, which will be inherited.
    """

    # TODO what happens if user alters (in-place) a DataArray they extracted from this object?

    __slots__ = (
        "_attrs",
        "_cache",  # used by _CachedAccessor
        "_coord_names",
        "_dims",
        "_encoding",
        "_close",
        "_indexes",
        "_variables",
    )

    def __init__(
        self,
        data_vars: Mapping[Any, Any] | None = None,
        coords: Mapping[Any, Any] | None = None,
        attrs: Mapping[Any, Any] | None = None,
    ):
        raise AttributeError("DatasetView objects are not to be initialized directly")

    @classmethod
    def _constructor(
        cls,
        variables: dict[Any, Variable],
        coord_names: set[Hashable],
        dims: dict[Any, int],
        attrs: dict | None,
        indexes: dict[Any, Index],
        encoding: dict | None,
        close: Callable[[], None] | None,
    ) -> DatasetView:
        """Private constructor, from Dataset attributes."""
        # We override Dataset._construct_direct below, so we need a new
        # constructor for creating DatasetView objects.
        obj: DatasetView = object.__new__(cls)
        obj._variables = variables
        obj._coord_names = coord_names
        obj._dims = dims
        obj._indexes = indexes
        obj._attrs = attrs
        obj._close = close
        obj._encoding = encoding
        return obj

    def __setitem__(self, key, val) -> None:
        raise AttributeError(
            "Mutation of the DatasetView is not allowed, please use `.__setitem__` on the wrapping DataTree node, "
            "or use `dt.to_dataset()` if you want a mutable dataset. If calling this from within `map_over_subtree`,"
            "use `.copy()` first to get a mutable version of the input dataset."
        )

    def update(self, other) -> NoReturn:
        raise AttributeError(
            "Mutation of the DatasetView is not allowed, please use `.update` on the wrapping DataTree node, "
            "or use `dt.to_dataset()` if you want a mutable dataset. If calling this from within `map_over_subtree`,"
            "use `.copy()` first to get a mutable version of the input dataset."
        )

    # FIXME https://github.com/python/mypy/issues/7328
    @overload  # type: ignore[override]
    def __getitem__(self, key: Mapping) -> Dataset:  # type: ignore[overload-overlap]
        ...

    @overload
    def __getitem__(self, key: Hashable) -> DataArray: ...

    # See: https://github.com/pydata/xarray/issues/8855
    @overload
    def __getitem__(self, key: Any) -> Dataset: ...

    def __getitem__(self, key) -> DataArray | Dataset:
        # TODO call the `_get_item` method of DataTree to allow path-like access to contents of other nodes
        # For now just call Dataset.__getitem__
        return Dataset.__getitem__(self, key)

    @classmethod
    def _construct_direct(  # type: ignore[override]
        cls,
        variables: dict[Any, Variable],
        coord_names: set[Hashable],
        dims: dict[Any, int] | None = None,
        attrs: dict | None = None,
        indexes: dict[Any, Index] | None = None,
        encoding: dict | None = None,
        close: Callable[[], None] | None = None,
    ) -> Dataset:
        """
        Overriding this method (along with ._replace) and modifying it to return a Dataset object
        should hopefully ensure that the return type of any method on this object is a Dataset.
        """
        if dims is None:
            dims = calculate_dimensions(variables)
        if indexes is None:
            indexes = {}
        obj = object.__new__(Dataset)
        obj._variables = variables
        obj._coord_names = coord_names
        obj._dims = dims
        obj._indexes = indexes
        obj._attrs = attrs
        obj._close = close
        obj._encoding = encoding
        return obj

    def _replace(  # type: ignore[override]
        self,
        variables: dict[Hashable, Variable] | None = None,
        coord_names: set[Hashable] | None = None,
        dims: dict[Any, int] | None = None,
        attrs: dict[Hashable, Any] | None | Default = _default,
        indexes: dict[Hashable, Index] | None = None,
        encoding: dict | None | Default = _default,
        inplace: bool = False,
    ) -> Dataset:
        """
        Overriding this method (along with ._construct_direct) and modifying it to return a Dataset object
        should hopefully ensure that the return type of any method on this object is a Dataset.
        """

        if inplace:
            raise AttributeError("In-place mutation of the DatasetView is not allowed")

        return Dataset._replace(
            self,
            variables=variables,
            coord_names=coord_names,
            dims=dims,
            attrs=attrs,
            indexes=indexes,
            encoding=encoding,
            inplace=inplace,
        )

    def map(  # type: ignore[override]
        self,
        func: Callable,
        keep_attrs: bool | None = None,
        args: Iterable[Any] = (),
        **kwargs: Any,
    ) -> Dataset:
        """Apply a function to each data variable in this dataset

        Parameters
        ----------
        func : callable
            Function which can be called in the form `func(x, *args, **kwargs)`
            to transform each DataArray `x` in this dataset into another
            DataArray.
        keep_attrs : bool | None, optional
            If True, both the dataset's and variables' attributes (`attrs`) will be
            copied from the original objects to the new ones. If False, the new dataset
            and variables will be returned without copying the attributes.
        args : iterable, optional
            Positional arguments passed on to `func`.
        **kwargs : Any
            Keyword arguments passed on to `func`.

        Returns
        -------
        applied : Dataset
            Resulting dataset from applying ``func`` to each data variable.

        Examples
        --------
        >>> da = xr.DataArray(np.random.randn(2, 3))
        >>> ds = xr.Dataset({"foo": da, "bar": ("x", [-1, 2])})
        >>> ds
        <xarray.Dataset> Size: 64B
        Dimensions:  (dim_0: 2, dim_1: 3, x: 2)
        Dimensions without coordinates: dim_0, dim_1, x
        Data variables:
            foo      (dim_0, dim_1) float64 48B 1.764 0.4002 0.9787 2.241 1.868 -0.9773
            bar      (x) int64 16B -1 2
        >>> ds.map(np.fabs)
        <xarray.Dataset> Size: 64B
        Dimensions:  (dim_0: 2, dim_1: 3, x: 2)
        Dimensions without coordinates: dim_0, dim_1, x
        Data variables:
            foo      (dim_0, dim_1) float64 48B 1.764 0.4002 0.9787 2.241 1.868 0.9773
            bar      (x) float64 16B 1.0 2.0
        """

        # Copied from xarray.Dataset so as not to call type(self), which causes problems (see https://github.com/xarray-contrib/datatree/issues/188).
        # TODO Refactor xarray upstream to avoid needing to overwrite this.
        # TODO This copied version will drop all attrs - the keep_attrs stuff should be re-instated
        variables = {
            k: maybe_wrap_array(v, func(v, *args, **kwargs))
            for k, v in self.data_vars.items()
        }
        # return type(self)(variables, attrs=attrs)
        return Dataset(variables)


class DataTree(
    NamedNode,
    MappedDatasetMethodsMixin,
    MappedDataWithCoords,
    DataTreeArithmeticMixin,
    TreeAttrAccessMixin,
    Mapping[str, "DataArray | DataTree"],
):
    """
    A tree-like hierarchical collection of xarray objects.

    Attempts to present an API like that of xarray.Dataset, but methods are wrapped to also update all the tree's child nodes.
    """

    # TODO Some way of sorting children by depth

    # TODO do we need a watch out for if methods intended only for root nodes are called on non-root nodes?

    # TODO dataset methods which should not or cannot act over the whole tree, such as .to_array

    # TODO .loc method

    # TODO a lot of properties like .variables could be defined in a DataMapping class which both Dataset and DataTree inherit from

    # TODO all groupby classes

    # TODO a lot of properties like .variables could be defined in a DataMapping class which both Dataset and DataTree inherit from

    # TODO all groupby classes

    _name: str | None
    _parent: DataTree | None
    _children: dict[str, DataTree]
    _cache: dict[str, Any]  # used by _CachedAccessor
    _data_variables: dict[Hashable, Variable]
    _node_coord_variables: dict[Hashable, Variable]
    _node_dims: dict[Hashable, int]
    _node_indexes: dict[Hashable, Index]
    _attrs: dict[Hashable, Any] | None
    _encoding: dict[Hashable, Any] | None
    _close: Callable[[], None] | None

    __slots__ = (
        "_name",
        "_parent",
        "_children",
        "_cache",  # used by _CachedAccessor
        "_data_variables",
        "_node_coord_variables",
        "_node_dims",
        "_node_indexes",
        "_attrs",
        "_encoding",
        "_close",
    )

    def __init__(
        self,
<<<<<<< HEAD
        data: Dataset | Coordinates | None = None,
=======
        dataset: Dataset | None = None,
>>>>>>> fac2c89e
        children: Mapping[str, DataTree] | None = None,
        name: str | None = None,
    ):
        """
        Create a single node of a DataTree.

        The node may optionally contain data in the form of data and coordinate
        variables, stored in the same way as data is stored in an
        xarray.Dataset.

        Parameters
        ----------
        dataset : Dataset, optional
            Data to store directly at this node.
        children : Mapping[str, DataTree], optional
            Any child nodes of this node.
        name : str, optional
            Name for this node of the tree.

        Returns
        -------
        DataTree

        See Also
        --------
        DataTree.from_dict
        """
        if children is None:
            children = {}

        super().__init__(name=name)
        self._set_node_data(_to_new_dataset(dataset))

        # shallow copy to avoid modifying arguments in-place (see GH issue #9196)
        self.children = {name: child.copy() for name, child in children.items()}

    def _set_node_data(self, dataset: Dataset):
        data_vars, coord_vars = _collect_data_and_coord_variables(dataset)
        self._data_variables = data_vars
        self._node_coord_variables = coord_vars
        self._node_dims = dataset._dims
        self._node_indexes = dataset._indexes
        self._encoding = dataset._encoding
        self._attrs = dataset._attrs
        self._close = dataset._close

    def _pre_attach(self: DataTree, parent: DataTree, name: str) -> None:
        super()._pre_attach(parent, name)
        if name in parent.dataset.variables:
            raise KeyError(
                f"parent {parent.name} already contains a variable named {name}"
            )
        path = str(NodePath(parent.path) / name)
        node_ds = self.to_dataset(inherited=False)
        parent_ds = parent._to_dataset_view(rebuild_dims=False, inherited=True)
        _check_alignment(path, node_ds, parent_ds, self.children)

    @property
    def _coord_variables(self) -> ChainMap[Hashable, Variable]:
        return ChainMap(
            self._node_coord_variables, *(p._node_coord_variables for p in self.parents)
        )

    @property
    def _dims(self) -> ChainMap[Hashable, int]:
        return ChainMap(self._node_dims, *(p._node_dims for p in self.parents))

    @property
    def _indexes(self) -> ChainMap[Hashable, Index]:
        return ChainMap(self._node_indexes, *(p._node_indexes for p in self.parents))

    def _to_dataset_view(self, rebuild_dims: bool, inherited: bool) -> DatasetView:
        coord_vars = self._coord_variables if inherited else self._node_coord_variables
        variables = dict(self._data_variables)
        variables |= coord_vars
        if rebuild_dims:
            dims = calculate_dimensions(variables)
        elif inherited:
            # Note: rebuild_dims=False with inherited=True can create
            # technically invalid Dataset objects because it still includes
            # dimensions that are only defined on parent data variables
            # (i.e. not present on any parent coordinate variables).
            #
            # For example:
            #     >>> tree = DataTree.from_dict(
            #     ...     {
            #     ...         "/": xr.Dataset({"foo": ("x", [1, 2])}),  # x has size 2
            #     ...         "/b": xr.Dataset(),
            #     ...     }
            #     ... )
            #     >>> ds = tree["b"]._to_dataset_view(rebuild_dims=False, inherited=True)
            #     >>> ds
            #     <xarray.DatasetView> Size: 0B
            #     Dimensions:  (x: 2)
            #     Dimensions without coordinates: x
            #     Data variables:
            #         *empty*
            #
            # Notice the "x" dimension is still defined, even though there are no variables
            # or coordinates.
            #
            # Normally this is not supposed to be possible in xarray's data model,
            # but here it is useful internally for use cases where we
            # want to inherit everything from parents nodes, e.g., for align() and repr().
            #
            # The user should never be able to see this dimension via public API.
            dims = dict(self._dims)
        else:
            dims = dict(self._node_dims)
        return DatasetView._constructor(
            variables=variables,
            coord_names=set(self._coord_variables),
            dims=dims,
            attrs=self._attrs,
            indexes=dict(self._indexes if inherited else self._node_indexes),
            encoding=self._encoding,
            close=None,
        )

    @property
    def dataset(self) -> DatasetView:
        """
        An immutable Dataset-like view onto the data in this node.

        Includes inherited coordinates and indexes from parent nodes.

        For a mutable Dataset containing the same data as in this node, use
        `.to_dataset()` instead.

        See Also
        --------
        DataTree.to_dataset
        """
        return self._to_dataset_view(rebuild_dims=True, inherited=True)

    @dataset.setter
    def dataset(self, data: Dataset | None = None) -> None:
        ds = _to_new_dataset(data)
        self._replace_node(ds)

    # soft-deprecated alias, to facilitate the transition from
    # xarray-contrib/datatree
    ds = dataset

    def to_dataset(self, inherited: bool = True) -> Dataset:
        """
        Return the data in this node as a new xarray.Dataset object.

        Parameters
        ----------
        inherited : bool, optional
            If False, only include coordinates and indexes defined at the level
            of this DataTree node, excluding inherited coordinates.

        See Also
        --------
        DataTree.dataset
        """
        coord_vars = self._coord_variables if inherited else self._node_coord_variables
        variables = dict(self._data_variables)
        variables |= coord_vars
        dims = calculate_dimensions(variables) if inherited else dict(self._node_dims)
        return Dataset._construct_direct(
            variables,
            set(coord_vars),
            dims,
            None if self._attrs is None else dict(self._attrs),
            dict(self._indexes if inherited else self._node_indexes),
            None if self._encoding is None else dict(self._encoding),
            self._close,
        )

    @property
    def has_data(self) -> bool:
        """Whether or not there are any variables in this node."""
        return bool(self._data_variables or self._node_coord_variables)

    @property
    def has_attrs(self) -> bool:
        """Whether or not there are any metadata attributes in this node."""
        return len(self.attrs.keys()) > 0

    @property
    def is_empty(self) -> bool:
        """False if node contains any data or attrs. Does not look at children."""
        return not (self.has_data or self.has_attrs)

    @property
    def is_hollow(self) -> bool:
        """True if only leaf nodes contain data."""
        return not any(node.has_data for node in self.subtree if not node.is_leaf)

    @property
    def variables(self) -> Mapping[Hashable, Variable]:
        """Low level interface to node contents as dict of Variable objects.

        This dictionary is frozen to prevent mutation that could violate
        Dataset invariants. It contains all variable objects constituting this
        DataTree node, including both data variables and coordinates.
        """
        return Frozen(self._data_variables | self._coord_variables)

    @property
    def attrs(self) -> dict[Hashable, Any]:
        """Dictionary of global attributes on this node object."""
        if self._attrs is None:
            self._attrs = {}
        return self._attrs

    @attrs.setter
    def attrs(self, value: Mapping[Any, Any]) -> None:
        self._attrs = dict(value)

    @property
    def encoding(self) -> dict:
        """Dictionary of global encoding attributes on this node object."""
        if self._encoding is None:
            self._encoding = {}
        return self._encoding

    @encoding.setter
    def encoding(self, value: Mapping) -> None:
        self._encoding = dict(value)

    @property
    def dims(self) -> Frozen[Hashable, int]:
        """Mapping from dimension names to lengths.

        Cannot be modified directly, but is updated when adding new variables.

        Note that type of this object differs from `DataArray.dims`.
        See `DataTree.sizes`, `Dataset.sizes`, and `DataArray.sizes` for consistently named
        properties.
        """
        return Frozen(self._dims)

    @property
    def sizes(self) -> Frozen[Hashable, int]:
        """Mapping from dimension names to lengths.

        Cannot be modified directly, but is updated when adding new variables.

        This is an alias for `DataTree.dims` provided for the benefit of
        consistency with `DataArray.sizes`.

        See Also
        --------
        DataArray.sizes
        """
        return self.dims

    @property
    def _attr_sources(self) -> Iterable[Mapping[Hashable, Any]]:
        """Places to look-up items for attribute-style access"""
        yield from self._item_sources
        yield self.attrs

    @property
    def _item_sources(self) -> Iterable[Mapping[Any, Any]]:
        """Places to look-up items for key-completion"""
        yield self.data_vars
        yield HybridMappingProxy(keys=self._coord_variables, mapping=self.coords)

        # virtual coordinates
        yield HybridMappingProxy(keys=self.dims, mapping=self)

        # immediate child nodes
        yield self.children

    def _ipython_key_completions_(self) -> list[str]:
        """Provide method for the key-autocompletions in IPython.
        See http://ipython.readthedocs.io/en/stable/config/integrating.html#tab-completion
        For the details.
        """

        # TODO allow auto-completing relative string paths, e.g. `dt['path/to/../ <tab> node'`
        # Would require changes to ipython's autocompleter, see https://github.com/ipython/ipython/issues/12420
        # Instead for now we only list direct paths to all node in subtree explicitly

        items_on_this_node = self._item_sources
        full_file_like_paths_to_all_nodes_in_subtree = {
            node.path[1:]: node for node in self.subtree
        }

        all_item_sources = itertools.chain(
            items_on_this_node, [full_file_like_paths_to_all_nodes_in_subtree]
        )

        items = {
            item
            for source in all_item_sources
            for item in source
            if isinstance(item, str)
        }
        return list(items)

    def __contains__(self, key: object) -> bool:
        """The 'in' operator will return true or false depending on whether
        'key' is either an array stored in the datatree or a child node, or neither.
        """
        return key in self.variables or key in self.children

    def __bool__(self) -> bool:
        return bool(self._data_variables) or bool(self._children)

    def __iter__(self) -> Iterator[str]:
        return itertools.chain(self._data_variables, self._children)  # type: ignore[arg-type]

    def __array__(self, dtype=None, copy=None):
        raise TypeError(
            "cannot directly convert a DataTree into a "
            "numpy array. Instead, create an xarray.DataArray "
            "first, either with indexing on the DataTree or by "
            "invoking the `to_array()` method."
        )

    def __repr__(self) -> str:  # type: ignore[override]
        return datatree_repr(self)

    def __str__(self) -> str:
        return datatree_repr(self)

    def _repr_html_(self):
        """Make html representation of datatree object"""
        if XR_OPTS["display_style"] == "text":
            return f"<pre>{escape(repr(self))}</pre>"
        return datatree_repr_html(self)

    def _replace_node(
        self: DataTree,
        data: Dataset | Default = _default,
        children: dict[str, DataTree] | Default = _default,
    ) -> None:

        ds = self.to_dataset(inherited=False) if data is _default else data

        if children is _default:
            children = self._children

        for child_name in children:
            if child_name in ds.variables:
                raise ValueError(f"node already contains a variable named {child_name}")

        parent_ds = (
            self.parent._to_dataset_view(rebuild_dims=False, inherited=True)
            if self.parent is not None
            else None
        )
        _check_alignment(self.path, ds, parent_ds, children)

        if data is not _default:
            self._set_node_data(ds)

        self.children = children

    def copy(
        self: DataTree,
        deep: bool = False,
    ) -> DataTree:
        """
        Returns a copy of this subtree.

        Copies this node and all child nodes.

        If `deep=True`, a deep copy is made of each of the component variables.
        Otherwise, a shallow copy of each of the component variable is made, so
        that the underlying memory region of the new datatree is the same as in
        the original datatree.

        Parameters
        ----------
        deep : bool, default: False
            Whether each component variable is loaded into memory and copied onto
            the new object. Default is False.

        Returns
        -------
        object : DataTree
            New object with dimensions, attributes, coordinates, name, encoding,
            and data of this node and all child nodes copied from original.

        See Also
        --------
        xarray.Dataset.copy
        pandas.DataFrame.copy
        """
        return self._copy_subtree(deep=deep)

    def _copy_subtree(
        self: DataTree,
        deep: bool = False,
        memo: dict[int, Any] | None = None,
    ) -> DataTree:
        """Copy entire subtree"""
        new_tree = self._copy_node(deep=deep)
        for node in self.descendants:
            path = node.relative_to(self)
            new_tree[path] = node._copy_node(deep=deep)
        return new_tree

    def _copy_node(
        self: DataTree,
        deep: bool = False,
    ) -> DataTree:
        """Copy just one node of a tree"""
        data = self._to_dataset_view(rebuild_dims=False, inherited=False)
        if deep:
            data = data.copy(deep=True)
        new_node = DataTree(data, name=self.name)
        return new_node

    def __copy__(self: DataTree) -> DataTree:
        return self._copy_subtree(deep=False)

    def __deepcopy__(self: DataTree, memo: dict[int, Any] | None = None) -> DataTree:
        return self._copy_subtree(deep=True, memo=memo)

    def get(  # type: ignore[override]
        self: DataTree, key: str, default: DataTree | DataArray | None = None
    ) -> DataTree | DataArray | None:
        """
        Access child nodes, variables, or coordinates stored in this node.

        Returned object will be either a DataTree or DataArray object depending on whether the key given points to a
        child or variable.

        Parameters
        ----------
        key : str
            Name of variable / child within this node. Must lie in this immediate node (not elsewhere in the tree).
        default : DataTree | DataArray | None, optional
            A value to return if the specified key does not exist. Default return value is None.
        """
        if key in self.children:
            return self.children[key]
        elif key in self.dataset:
            return self.dataset[key]
        else:
            return default

    def __getitem__(self: DataTree, key: str) -> DataTree | DataArray:
        """
        Access child nodes, variables, or coordinates stored anywhere in this tree.

        Returned object will be either a DataTree or DataArray object depending on whether the key given points to a
        child or variable.

        Parameters
        ----------
        key : str
            Name of variable / child within this node, or unix-like path to variable / child within another node.

        Returns
        -------
        DataTree | DataArray
        """

        # Either:
        if utils.is_dict_like(key):
            # dict-like indexing
            raise NotImplementedError("Should this index over whole tree?")
        elif isinstance(key, str):
            # TODO should possibly deal with hashables in general?
            # path-like: a name of a node/variable, or path to a node/variable
            path = NodePath(key)
            return self._get_item(path)
        elif utils.is_list_like(key):
            # iterable of variable names
            raise NotImplementedError(
                "Selecting via tags is deprecated, and selecting multiple items should be "
                "implemented via .subset"
            )
        else:
            raise ValueError(f"Invalid format for key: {key}")

    def _set(self, key: str, val: DataTree | CoercibleValue) -> None:
        """
        Set the child node or variable with the specified key to value.

        Counterpart to the public .get method, and also only works on the immediate node, not other nodes in the tree.
        """
        if isinstance(val, DataTree):
            # create and assign a shallow copy here so as not to alter original name of node in grafted tree
            new_node = val.copy(deep=False)
            new_node.name = key
            new_node._set_parent(new_parent=self, child_name=key)
        else:
            if not isinstance(val, DataArray | Variable):
                # accommodate other types that can be coerced into Variables
                val = DataArray(val)

            self.update({key: val})

    def __setitem__(
        self,
        key: str,
        value: Any,
    ) -> None:
        """
        Add either a child node or an array to the tree, at any position.

        Data can be added anywhere, and new nodes will be created to cross the path to the new location if necessary.

        If there is already a node at the given location, then if value is a Node class or Dataset it will overwrite the
        data already present at that node, and if value is a single array, it will be merged with it.
        """
        # TODO xarray.Dataset accepts other possibilities, how do we exactly replicate all the behaviour?
        if utils.is_dict_like(key):
            raise NotImplementedError
        elif isinstance(key, str):
            # TODO should possibly deal with hashables in general?
            # path-like: a name of a node/variable, or path to a node/variable
            path = NodePath(key)
            return self._set_item(path, value, new_nodes_along_path=True)
        else:
            raise ValueError("Invalid format for key")

    def __delitem__(self, key: str) -> None:
        """Remove a variable or child node from this datatree node."""
        if key in self.children:
            super().__delitem__(key)

        elif key in self._node_coord_variables:
            if key in self._node_indexes:
                del self._node_indexes[key]
            del self._node_coord_variables[key]
            self._node_dims = calculate_dimensions(self.variables)

        elif key in self._data_variables:
            del self._data_variables[key]
            self._node_dims = calculate_dimensions(self.variables)

        else:
            raise KeyError(key)

    @overload
    def update(self, other: Dataset) -> None: ...

    @overload
    def update(self, other: Mapping[Hashable, DataArray | Variable]) -> None: ...

    @overload
    def update(self, other: Mapping[str, DataTree | DataArray | Variable]) -> None: ...

    def update(
        self,
        other: (
            Dataset
            | Mapping[Hashable, DataArray | Variable]
            | Mapping[str, DataTree | DataArray | Variable]
        ),
    ) -> None:
        """
        Update this node's children and / or variables.

        Just like `dict.update` this is an in-place operation.
        """
        new_children: dict[str, DataTree] = {}
        new_variables: CoercibleMapping

        if isinstance(other, Dataset):
            new_variables = other
        else:
            new_variables = {}
            for k, v in other.items():
                if isinstance(v, DataTree):
                    # avoid named node being stored under inconsistent key
                    new_child: DataTree = v.copy()
                    # Datatree's name is always a string until we fix that (#8836)
                    new_child.name = str(k)
                    new_children[str(k)] = new_child
                elif isinstance(v, DataArray | Variable):
                    # TODO this should also accommodate other types that can be coerced into Variables
                    new_variables[k] = v
                else:
                    raise TypeError(f"Type {type(v)} cannot be assigned to a DataTree")

        vars_merge_result = dataset_update_method(
            self.to_dataset(inherited=False), new_variables
        )
        data = Dataset._construct_direct(**vars_merge_result._asdict())

        # TODO are there any subtleties with preserving order of children like this?
        merged_children = {**self.children, **new_children}

        self._replace_node(data, children=merged_children)

    def assign(
        self, items: Mapping[Any, Any] | None = None, **items_kwargs: Any
    ) -> DataTree:
        """
        Assign new data variables or child nodes to a DataTree, returning a new object
        with all the original items in addition to the new ones.

        Parameters
        ----------
        items : mapping of hashable to Any
            Mapping from variable or child node names to the new values. If the new values
            are callable, they are computed on the Dataset and assigned to new
            data variables. If the values are not callable, (e.g. a DataTree, DataArray,
            scalar, or array), they are simply assigned.
        **items_kwargs
            The keyword arguments form of ``variables``.
            One of variables or variables_kwargs must be provided.

        Returns
        -------
        dt : DataTree
            A new DataTree with the new variables or children in addition to all the
            existing items.

        Notes
        -----
        Since ``kwargs`` is a dictionary, the order of your arguments may not
        be preserved, and so the order of the new variables is not well-defined.
        Assigning multiple items within the same ``assign`` is
        possible, but you cannot reference other variables created within the
        same ``assign`` call.

        See Also
        --------
        xarray.Dataset.assign
        pandas.DataFrame.assign
        """
        items = either_dict_or_kwargs(items, items_kwargs, "assign")
        dt = self.copy()
        dt.update(items)
        return dt

    def drop_nodes(
        self: DataTree, names: str | Iterable[str], *, errors: ErrorOptions = "raise"
    ) -> DataTree:
        """
        Drop child nodes from this node.

        Parameters
        ----------
        names : str or iterable of str
            Name(s) of nodes to drop.
        errors : {"raise", "ignore"}, default: "raise"
            If 'raise', raises a KeyError if any of the node names
            passed are not present as children of this node. If 'ignore',
            any given names that are present are dropped and no error is raised.

        Returns
        -------
        dropped : DataTree
            A copy of the node with the specified children dropped.
        """
        # the Iterable check is required for mypy
        if isinstance(names, str) or not isinstance(names, Iterable):
            names = {names}
        else:
            names = set(names)

        if errors == "raise":
            extra = names - set(self.children)
            if extra:
                raise KeyError(f"Cannot drop all nodes - nodes {extra} not present")

        result = self.copy()
        children_to_keep = {
            name: child for name, child in result.children.items() if name not in names
        }
        result._replace_node(children=children_to_keep)
        return result

    @classmethod
    def from_dict(
        cls,
        d: Mapping[str, Dataset | DataTree | None],
        /,
        name: str | None = None,
    ) -> DataTree:
        """
        Create a datatree from a dictionary of data objects, organised by paths into the tree.

        Parameters
        ----------
        d : dict-like
            A mapping from path names to xarray.Dataset or DataTree objects.

            Path names are to be given as unix-like path. If path names containing more than one
            part are given, new tree nodes will be constructed as necessary.

            To assign data to the root node of the tree use "/" as the path.
        name : Hashable | None, optional
            Name for the root node of the tree. Default is None.

        Returns
        -------
        DataTree

        Notes
        -----
        If your dictionary is nested you will need to flatten it before using this method.
        """

        # First create the root node
        d_cast = dict(d)
        root_data = d_cast.pop("/", None)
        if isinstance(root_data, DataTree):
            obj = root_data.copy()
        elif root_data is None or isinstance(root_data, Dataset):
            obj = cls(name=name, dataset=root_data, children=None)
        else:
            raise TypeError(
                f'root node data (at "/") must be a Dataset or DataTree, got {type(root_data)}'
            )

        def depth(item) -> int:
            pathstr, _ = item
            return len(NodePath(pathstr).parts)

        if d_cast:
            # Populate tree with children determined from data_objects mapping
            # Sort keys by depth so as to insert nodes from root first (see GH issue #9276)
            for path, data in sorted(d_cast.items(), key=depth):
                # Create and set new node
                node_name = NodePath(path).name
                if isinstance(data, DataTree):
                    new_node = data.copy()
                elif isinstance(data, Dataset) or data is None:
                    new_node = cls(name=node_name, dataset=data)
                else:
                    raise TypeError(f"invalid values: {data}")
                obj._set_item(
                    path,
                    new_node,
                    allow_overwrite=False,
                    new_nodes_along_path=True,
                )

        return obj

    def to_dict(self) -> dict[str, Dataset]:
        """
        Create a dictionary mapping of absolute node paths to the data contained in those nodes.

        Returns
        -------
        dict[str, Dataset]
        """
        return {node.path: node.to_dataset() for node in self.subtree}

    @property
    def nbytes(self) -> int:
        return sum(node.to_dataset().nbytes for node in self.subtree)

    def __len__(self) -> int:
        return len(self.children) + len(self.data_vars)

    @property
    def indexes(self) -> Indexes[pd.Index]:
        """Mapping of pandas.Index objects used for label based indexing.

        Raises an error if this DataTree node has indexes that cannot be coerced
        to pandas.Index objects.

        See Also
        --------
        DataTree.xindexes
        """
        return self.xindexes.to_pandas_indexes()

    @property
    def xindexes(self) -> Indexes[Index]:
        """Mapping of xarray Index objects used for label based indexing."""
        return Indexes(
            self._indexes, {k: self._coord_variables[k] for k in self._indexes}
        )

    @property
    def coords(self) -> DataTreeCoordinates:
        """Dictionary of xarray.DataArray objects corresponding to coordinate
        variables
        """
        return DataTreeCoordinates(self)

    @property
    def data_vars(self) -> DataVariables:
        """Dictionary of DataArray objects corresponding to data variables"""
        return DataVariables(self.to_dataset())

    def isomorphic(
        self,
        other: DataTree,
        from_root: bool = False,
        strict_names: bool = False,
    ) -> bool:
        """
        Two DataTrees are considered isomorphic if every node has the same number of children.

        Nothing about the data in each node is checked.

        Isomorphism is a necessary condition for two trees to be used in a nodewise binary operation,
        such as ``tree1 + tree2``.

        By default this method does not check any part of the tree above the given node.
        Therefore this method can be used as default to check that two subtrees are isomorphic.

        Parameters
        ----------
        other : DataTree
            The other tree object to compare to.
        from_root : bool, optional, default is False
            Whether or not to first traverse to the root of the two trees before checking for isomorphism.
            If neither tree has a parent then this has no effect.
        strict_names : bool, optional, default is False
            Whether or not to also check that every node in the tree has the same name as its counterpart in the other
            tree.

        See Also
        --------
        DataTree.equals
        DataTree.identical
        """
        try:
            check_isomorphic(
                self,
                other,
                require_names_equal=strict_names,
                check_from_root=from_root,
            )
            return True
        except (TypeError, TreeIsomorphismError):
            return False

    def equals(self, other: DataTree, from_root: bool = True) -> bool:
        """
        Two DataTrees are equal if they have isomorphic node structures, with matching node names,
        and if they have matching variables and coordinates, all of which are equal.

        By default this method will check the whole tree above the given node.

        Parameters
        ----------
        other : DataTree
            The other tree object to compare to.
        from_root : bool, optional, default is True
            Whether or not to first traverse to the root of the two trees before checking for isomorphism.
            If neither tree has a parent then this has no effect.

        See Also
        --------
        Dataset.equals
        DataTree.isomorphic
        DataTree.identical
        """
        if not self.isomorphic(other, from_root=from_root, strict_names=True):
            return False

        return all(
            [
                node.dataset.equals(other_node.dataset)
                for node, other_node in zip(self.subtree, other.subtree, strict=True)
            ]
        )

    def identical(self, other: DataTree, from_root=True) -> bool:
        """
        Like equals, but will also check all dataset attributes and the attributes on
        all variables and coordinates.

        By default this method will check the whole tree above the given node.

        Parameters
        ----------
        other : DataTree
            The other tree object to compare to.
        from_root : bool, optional, default is True
            Whether or not to first traverse to the root of the two trees before checking for isomorphism.
            If neither tree has a parent then this has no effect.

        See Also
        --------
        Dataset.identical
        DataTree.isomorphic
        DataTree.equals
        """
        if not self.isomorphic(other, from_root=from_root, strict_names=True):
            return False

        return all(
            node.dataset.identical(other_node.dataset)
            for node, other_node in zip(self.subtree, other.subtree, strict=True)
        )

    def filter(self: DataTree, filterfunc: Callable[[DataTree], bool]) -> DataTree:
        """
        Filter nodes according to a specified condition.

        Returns a new tree containing only the nodes in the original tree for which `fitlerfunc(node)` is True.
        Will also contain empty nodes at intermediate positions if required to support leaves.

        Parameters
        ----------
        filterfunc: function
            A function which accepts only one DataTree - the node on which filterfunc will be called.

        Returns
        -------
        DataTree

        See Also
        --------
        match
        pipe
        map_over_subtree
        """
        filtered_nodes = {
            node.path: node.dataset for node in self.subtree if filterfunc(node)
        }
        return DataTree.from_dict(filtered_nodes, name=self.root.name)

    def match(self, pattern: str) -> DataTree:
        """
        Return nodes with paths matching pattern.

        Uses unix glob-like syntax for pattern-matching.

        Parameters
        ----------
        pattern: str
            A pattern to match each node path against.

        Returns
        -------
        DataTree

        See Also
        --------
        filter
        pipe
        map_over_subtree

        Examples
        --------
        >>> dt = DataTree.from_dict(
        ...     {
        ...         "/a/A": None,
        ...         "/a/B": None,
        ...         "/b/A": None,
        ...         "/b/B": None,
        ...     }
        ... )
        >>> dt.match("*/B")
        <xarray.DataTree>
        Group: /
        ├── Group: /a
        │   └── Group: /a/B
        └── Group: /b
            └── Group: /b/B
        """
        matching_nodes = {
            node.path: node.dataset
            for node in self.subtree
            if NodePath(node.path).match(pattern)
        }
        return DataTree.from_dict(matching_nodes, name=self.root.name)

    def map_over_subtree(
        self,
        func: Callable,
        *args: Iterable[Any],
        **kwargs: Any,
    ) -> DataTree | tuple[DataTree]:
        """
        Apply a function to every dataset in this subtree, returning a new tree which stores the results.

        The function will be applied to any dataset stored in this node, as well as any dataset stored in any of the
        descendant nodes. The returned tree will have the same structure as the original subtree.

        func needs to return a Dataset in order to rebuild the subtree.

        Parameters
        ----------
        func : callable
            Function to apply to datasets with signature:
            `func(node.dataset, *args, **kwargs) -> Dataset`.

            Function will not be applied to any nodes without datasets.
        *args : tuple, optional
            Positional arguments passed on to `func`.
        **kwargs : Any
            Keyword arguments passed on to `func`.

        Returns
        -------
        subtrees : DataTree, tuple of DataTrees
            One or more subtrees containing results from applying ``func`` to the data at each node.
        """
        # TODO this signature means that func has no way to know which node it is being called upon - change?

        # TODO fix this typing error
        return map_over_subtree(func)(self, *args, **kwargs)

    def map_over_subtree_inplace(
        self,
        func: Callable,
        *args: Iterable[Any],
        **kwargs: Any,
    ) -> None:
        """
        Apply a function to every dataset in this subtree, updating data in place.

        Parameters
        ----------
        func : callable
            Function to apply to datasets with signature:
            `func(node.dataset, *args, **kwargs) -> Dataset`.

            Function will not be applied to any nodes without datasets,
        *args : tuple, optional
            Positional arguments passed on to `func`.
        **kwargs : Any
            Keyword arguments passed on to `func`.
        """

        # TODO if func fails on some node then the previous nodes will still have been updated...

        for node in self.subtree:
            if node.has_data:
                node.dataset = func(node.dataset, *args, **kwargs)

    def pipe(
        self, func: Callable | tuple[Callable, str], *args: Any, **kwargs: Any
    ) -> Any:
        """Apply ``func(self, *args, **kwargs)``

        This method replicates the pandas method of the same name.

        Parameters
        ----------
        func : callable
            function to apply to this xarray object (Dataset/DataArray).
            ``args``, and ``kwargs`` are passed into ``func``.
            Alternatively a ``(callable, data_keyword)`` tuple where
            ``data_keyword`` is a string indicating the keyword of
            ``callable`` that expects the xarray object.
        *args
            positional arguments passed into ``func``.
        **kwargs
            a dictionary of keyword arguments passed into ``func``.

        Returns
        -------
        object : Any
            the return type of ``func``.

        Notes
        -----
        Use ``.pipe`` when chaining together functions that expect
        xarray or pandas objects, e.g., instead of writing

        .. code:: python

            f(g(h(dt), arg1=a), arg2=b, arg3=c)

        You can write

        .. code:: python

            (dt.pipe(h).pipe(g, arg1=a).pipe(f, arg2=b, arg3=c))

        If you have a function that takes the data as (say) the second
        argument, pass a tuple indicating which keyword expects the
        data. For example, suppose ``f`` takes its data as ``arg2``:

        .. code:: python

            (dt.pipe(h).pipe(g, arg1=a).pipe((f, "arg2"), arg1=a, arg3=c))

        """
        if isinstance(func, tuple):
            func, target = func
            if target in kwargs:
                raise ValueError(
                    f"{target} is both the pipe target and a keyword argument"
                )
            kwargs[target] = self
        else:
            args = (self,) + args
        return func(*args, **kwargs)

    def render(self):
        """Print tree structure, including any data stored at each node."""
        for pre, fill, node in RenderDataTree(self):
            print(f"{pre}DataTree('{self.name}')")
            for ds_line in repr(node.dataset)[1:]:
                print(f"{fill}{ds_line}")

    def merge(self, datatree: DataTree) -> DataTree:
        """Merge all the leaves of a second DataTree into this one."""
        raise NotImplementedError

    def merge_child_nodes(self, *paths, new_path: T_Path) -> DataTree:
        """Merge a set of child nodes into a single new node."""
        raise NotImplementedError

    # TODO some kind of .collapse() or .flatten() method to merge a subtree

    def to_dataarray(self) -> DataArray:
        return self.dataset.to_dataarray()

    @property
    def groups(self):
        """Return all netCDF4 groups in the tree, given as a tuple of path-like strings."""
        return tuple(node.path for node in self.subtree)

    def to_netcdf(
        self,
        filepath,
        mode: NetcdfWriteModes = "w",
        encoding=None,
        unlimited_dims=None,
        format: T_DataTreeNetcdfTypes | None = None,
        engine: T_DataTreeNetcdfEngine | None = None,
        group: str | None = None,
        compute: bool = True,
        **kwargs,
    ):
        """
        Write datatree contents to a netCDF file.

        Parameters
        ----------
        filepath : str or Path
            Path to which to save this datatree.
        mode : {"w", "a"}, default: "w"
            Write ('w') or append ('a') mode. If mode='w', any existing file at
            this location will be overwritten. If mode='a', existing variables
            will be overwritten. Only applies to the root group.
        encoding : dict, optional
            Nested dictionary with variable names as keys and dictionaries of
            variable specific encodings as values, e.g.,
            ``{"root/set1": {"my_variable": {"dtype": "int16", "scale_factor": 0.1,
            "zlib": True}, ...}, ...}``. See ``xarray.Dataset.to_netcdf`` for available
            options.
        unlimited_dims : dict, optional
            Mapping of unlimited dimensions per group that that should be serialized as unlimited dimensions.
            By default, no dimensions are treated as unlimited dimensions.
            Note that unlimited_dims may also be set via
            ``dataset.encoding["unlimited_dims"]``.
        format : {"NETCDF4", }, optional
            File format for the resulting netCDF file:

            * NETCDF4: Data is stored in an HDF5 file, using netCDF4 API features.
        engine : {"netcdf4", "h5netcdf"}, optional
            Engine to use when writing netCDF files. If not provided, the
            default engine is chosen based on available dependencies, with a
            preference for "netcdf4" if writing to a file on disk.
        group : str, optional
            Path to the netCDF4 group in the given file to open as the root group
            of the ``DataTree``. Currently, specifying a group is not supported.
        compute : bool, default: True
            If true compute immediately, otherwise return a
            ``dask.delayed.Delayed`` object that can be computed later.
            Currently, ``compute=False`` is not supported.
        kwargs :
            Additional keyword arguments to be passed to ``xarray.Dataset.to_netcdf``

        Note
        ----
            Due to file format specifications the on-disk root group name
            is always ``"/"`` overriding any given ``DataTree`` root node name.
        """
        from xarray.core.datatree_io import _datatree_to_netcdf

        _datatree_to_netcdf(
            self,
            filepath,
            mode=mode,
            encoding=encoding,
            unlimited_dims=unlimited_dims,
            format=format,
            engine=engine,
            group=group,
            compute=compute,
            **kwargs,
        )

    def to_zarr(
        self,
        store,
        mode: ZarrWriteModes = "w-",
        encoding=None,
        consolidated: bool = True,
        group: str | None = None,
        compute: Literal[True] = True,
        **kwargs,
    ):
        """
        Write datatree contents to a Zarr store.

        Parameters
        ----------
        store : MutableMapping, str or Path, optional
            Store or path to directory in file system
        mode : {{"w", "w-", "a", "r+", None}, default: "w-"
            Persistence mode: “w” means create (overwrite if exists); “w-” means create (fail if exists);
            “a” means override existing variables (create if does not exist); “r+” means modify existing
            array values only (raise an error if any metadata or shapes would change). The default mode
            is “w-”.
        encoding : dict, optional
            Nested dictionary with variable names as keys and dictionaries of
            variable specific encodings as values, e.g.,
            ``{"root/set1": {"my_variable": {"dtype": "int16", "scale_factor": 0.1}, ...}, ...}``.
            See ``xarray.Dataset.to_zarr`` for available options.
        consolidated : bool
            If True, apply zarr's `consolidate_metadata` function to the store
            after writing metadata for all groups.
        group : str, optional
            Group path. (a.k.a. `path` in zarr terminology.)
        compute : bool, default: True
            If true compute immediately, otherwise return a
            ``dask.delayed.Delayed`` object that can be computed later. Metadata
            is always updated eagerly. Currently, ``compute=False`` is not
            supported.
        kwargs :
            Additional keyword arguments to be passed to ``xarray.Dataset.to_zarr``

        Note
        ----
            Due to file format specifications the on-disk root group name
            is always ``"/"`` overriding any given ``DataTree`` root node name.
        """
        from xarray.core.datatree_io import _datatree_to_zarr

        _datatree_to_zarr(
            self,
            store,
            mode=mode,
            encoding=encoding,
            consolidated=consolidated,
            group=group,
            compute=compute,
            **kwargs,
        )

    def plot(self):
        raise NotImplementedError<|MERGE_RESOLUTION|>--- conflicted
+++ resolved
@@ -419,11 +419,7 @@
 
     def __init__(
         self,
-<<<<<<< HEAD
-        data: Dataset | Coordinates | None = None,
-=======
         dataset: Dataset | None = None,
->>>>>>> fac2c89e
         children: Mapping[str, DataTree] | None = None,
         name: str | None = None,
     ):
