--- conflicted
+++ resolved
@@ -5,20 +5,11 @@
 
 import pandas as pd
 
-<<<<<<< HEAD
 from .dataarray import DataArray
 from .dataset import Dataset
+from .concat import concat
 from . import dtypes
 from .merge import merge
-from .concat import concat
-=======
-from . import dtypes, utils
-from .alignment import align
-from .computation import result_name
-from .merge import merge
-from .variable import IndexVariable, Variable, as_variable
-from .variable import concat as concat_vars
->>>>>>> 9c0bbf74
 
 
 def _infer_concat_order_from_positions(datasets):
@@ -592,7 +583,7 @@
     Dataset.merge
     """
 
-    basic_msg = """In xarray version 0.14 `auto_combine` will be deprecated."""
+    basic_msg = """In xarray version 0.13 `auto_combine` will be deprecated."""
     warnings.warn(basic_msg, FutureWarning, stacklevel=2)
 
     if concat_dim == '_not_supplied':
