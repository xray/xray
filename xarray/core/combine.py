--- conflicted
+++ resolved
@@ -393,17 +393,11 @@
         Details are in the documentation of concat
     coords : {"minimal", "different", "all" or list of str}, optional
         Details are in the documentation of concat
-<<<<<<< HEAD
     fill_value : scalar or dict-like, optional
         Value to use for newly missing values. If a dict-like, maps
         variable names to fill values. Use a data array's name to
         refer to its values.
-    join : {'outer', 'inner', 'left', 'right', 'exact'}, optional
-=======
-    fill_value : scalar, optional
-        Value to use for newly missing values
     join : {"outer", "inner", "left", "right", "exact"}, optional
->>>>>>> d9ebcafa
         String indicating how to combine differing indexes
         (excluding concat_dim) in objects
 
@@ -576,21 +570,13 @@
         * list of str: The listed data variables will be concatenated, in
           addition to the "minimal" data variables.
 
-<<<<<<< HEAD
-        If objects are DataArrays, `data_vars` must be 'all'.
-    coords : {'minimal', 'different', 'all' or list of str}, optional
-        As per the 'data_vars' kwarg, but for coordinate variables.
+        If objects are DataArrays, `data_vars` must be "all".
+    coords : {"minimal", "different", "all"} or list of str, optional
+        As per the "data_vars" kwarg, but for coordinate variables.
     fill_value : scalar or dict-like, optional
         Value to use for newly missing values. If a dict-like, maps
         variable names to fill values. Use a data array's name to
         refer to its values. If None, raises a ValueError if
-=======
-        If objects are DataArrays, `data_vars` must be "all".
-    coords : {"minimal", "different", "all" or list of str}, optional
-        As per the "data_vars" kwarg, but for coordinate variables.
-    fill_value : scalar, optional
-        Value to use for newly missing values. If None, raises a ValueError if
->>>>>>> d9ebcafa
         the passed Datasets do not create a complete hypercube.
     join : {"outer", "inner", "left", "right", "exact"}, optional
         String indicating how to combine differing indexes
