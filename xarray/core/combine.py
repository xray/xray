import warnings

import pandas as pd

from . import utils
<<<<<<< HEAD
from .merge import merge
from .pycompat import iteritems, OrderedDict, basestring
from .variable import Variable, as_variable, Coordinate
=======
from .pycompat import iteritems, reduce, OrderedDict, basestring
from .variable import Variable, as_variable, Coordinate, concat as concat_vars
>>>>>>> 0d0ae9d3


def concat(objs, dim=None, data_vars='all', coords='different',
           compat='equals', positions=None, indexers=None, mode=None,
           concat_over=None):
    """Concatenate xarray objects along a new or existing dimension.

    Parameters
    ----------
    objs : sequence of Dataset and DataArray objects
        xarray objects to concatenate together. Each object is expected to
        consist of variables and coordinates with matching shapes except for
        along the concatenated dimension.
    dim : str or DataArray or pandas.Index
        Name of the dimension to concatenate along. This can either be a new
        dimension name, in which case it is added along axis=0, or an existing
        dimension name, in which case the location of the dimension is
        unchanged. If dimension is provided as a DataArray or Index, its name
        is used as the dimension to concatenate along and the values are added
        as a coordinate.
    data_vars : {'minimal', 'different', 'all' or list of str}, optional
        These data variables will be concatenated together:
          * 'minimal': Only data variables in which the dimension already
            appears are included.
          * 'different': Data variables which are not equal (ignoring
            attributes) across all datasets are also concatenated (as well as
            all for which dimension already appears). Beware: this option may
            load the data payload of data variables into memory if they are not
            already loaded.
          * 'all': All data variables will be concatenated.
          * list of str: The listed data variables will be concatenated, in
            addition to the 'minimal' data variables.
        If objects are DataArrays, data_vars must be 'all'.
    coords : {'minimal', 'different', 'all' o list of str}, optional
        These coordinate variables will be concatenated together:
          * 'minimal': Only coordinates in which the dimension already appears
            are included.
          * 'different': Coordinates which are not equal (ignoring attributes)
            across all datasets are also concatenated (as well as all for which
            dimension already appears). Beware: this option may load the data
            payload of coordinate variables into memory if they are not already
            loaded.
          * 'all': All coordinate variables will be concatenated, except
            those corresponding to other dimensions.
          * list of str: The listed coordinate variables will be concatenated,
            in addition the 'minimal' coordinates.
    compat : {'equals', 'identical'}, optional
        String indicating how to compare non-concatenated variables and
        dataset global attributes for potential conflicts. 'equals' means
        that all variable values and dimensions must be the same;
        'identical' means that variable attributes and global attributes
        must also be equal.
    positions : None or list of integer arrays, optional
        List of integer arrays which specifies the integer positions to which
        to assign each dataset along the concatenated dimension. If not
        supplied, objects are concatenated in the provided order.
    indexers, mode, concat_over : deprecated

    Returns
    -------
    concatenated : type of objs

    See also
    --------
    merge
    auto_combine
    """
    # TODO: add join and ignore_index arguments copied from pandas.concat
    # TODO: support concatenating scalar coordinates even if the concatenated
    # dimension already exists
    from .dataset import Dataset
    from .dataarray import DataArray

    try:
        first_obj, objs = utils.peek_at(objs)
    except StopIteration:
        raise ValueError('must supply at least one object to concatenate')

    if dim is None:
        warnings.warn('the `dim` argument to `concat` will be required '
                      'in a future version of xarray; for now, setting it to '
                      "the old default of 'concat_dim'",
                      FutureWarning, stacklevel=2)
        dim = 'concat_dims'

    if indexers is not None:  # pragma: nocover
        warnings.warn('indexers has been renamed to positions; the alias '
                      'will be removed in a future version of xarray',
                      FutureWarning, stacklevel=2)
        positions = indexers

    if mode is not None:
        raise ValueError('`mode` is no longer a valid argument to '
                         'xarray.concat; it has been split into the `data_vars` '
                         'and `coords` arguments')
    if concat_over is not None:
        raise ValueError('`concat_over` is no longer a valid argument to '
                         'xarray.concat; it has been split into the `data_vars` '
                         'and `coords` arguments')

    if isinstance(first_obj, DataArray):
        f = _dataarray_concat
    elif isinstance(first_obj, Dataset):
        f = _dataset_concat
    else:
        raise TypeError('can only concatenate xarray Dataset and DataArray '
                        'objects, got %s' % type(first_obj))
    return f(objs, dim, data_vars, coords, compat, positions)


def _calc_concat_dim_coord(dim):
    """
    Infer the dimension name and 1d coordinate variable (if appropriate)
    for concatenating along the new dimension.
    """
    if isinstance(dim, basestring):
        coord = None
    elif not hasattr(dim, 'dims'):
        # dim is not a DataArray or Coordinate
        dim_name = getattr(dim, 'name', None)
        if dim_name is None:
            dim_name = 'concat_dim'
        coord = Coordinate(dim_name, dim)
        dim = dim_name
    elif not hasattr(dim, 'name'):
        coord = as_variable(dim).to_coord()
        dim, = coord.dims
    else:
        coord = dim
        dim, = coord.dims
    return dim, coord


def _calc_concat_over(datasets, dim, data_vars, coords):
    """
    Determine which dataset variables need to be concatenated in the result,
    and which can simply be taken from the first dataset.
    """
    def process_subset_opt(opt, subset):
        if subset == 'coords':
            subset_long_name = 'coordinates'
        else:
            subset_long_name = 'data variables'

        if isinstance(opt, basestring):
            if opt == 'different':
                def differs(vname):
                    # simple helper function which compares a variable
                    # across all datasets and indicates whether that
                    # variable differs or not.
                    v = datasets[0].variables[vname]
                    return any(not ds.variables[vname].equals(v)
                               for ds in datasets[1:])
                # all nonindexes that are not the same in each dataset
                concat_new = set(k for k in getattr(datasets[0], subset)
                                 if k not in concat_over and differs(k))
            elif opt == 'all':
                concat_new = (set(getattr(datasets[0], subset)) -
                              set(datasets[0].dims))
            elif opt == 'minimal':
                concat_new = set()
            else:
                raise ValueError("unexpected value for concat_%s: %s"
                                 % (subset, opt))
        else:
            invalid_vars = [k for k in opt
                            if k not in getattr(datasets[0], subset)]
            if invalid_vars:
                raise ValueError('some variables in %s are not '
                                 '%s on the first dataset: %s'
                                 % (subset, subset_long_name, invalid_vars))
            concat_new = set(opt)
        return concat_new

    concat_over = set()
    for ds in datasets:
        concat_over.update(k for k, v in ds.variables.items()
                           if dim in v.dims)
    concat_over.update(process_subset_opt(data_vars, 'data_vars'))
    concat_over.update(process_subset_opt(coords, 'coords'))
    if dim in datasets[0]:
        concat_over.add(dim)

    return concat_over


def _dataset_concat(datasets, dim, data_vars, coords, compat, positions):
    """
    Concatenate a sequence of datasets along a new or existing dimension
    """
    from .dataset import Dataset, as_dataset

    if compat not in ['equals', 'identical']:
        raise ValueError("compat=%r invalid: must be 'equals' "
                         "or 'identical'" % compat)

    # don't bother trying to work with datasets as a generator instead of a
    # list; the gains would be minimal
    datasets = [as_dataset(ds) for ds in datasets]
    dim, coord = _calc_concat_dim_coord(dim)

    concat_over = _calc_concat_over(datasets, dim, data_vars, coords)

    def insert_result_variable(k, v):
        assert isinstance(v, Variable)
        if k in datasets[0].coords:
            result_coord_names.add(k)
        result_vars[k] = v

    # create the new dataset and add constant variables
    result_vars = OrderedDict()
    result_coord_names = set(datasets[0].coords)
    result_attrs = datasets[0].attrs

    for k, v in datasets[0].variables.items():
        if k not in concat_over:
            insert_result_variable(k, v)

    # check that global attributes and non-concatenated variables are fixed
    # across all datasets
    for ds in datasets[1:]:
        if (compat == 'identical' and
                not utils.dict_equiv(ds.attrs, result_attrs)):
            raise ValueError('dataset global attributes not equal')
        for k, v in iteritems(ds.variables):
            if k not in result_vars and k not in concat_over:
                raise ValueError('encountered unexpected variable %r' % k)
            elif (k in result_coord_names) != (k in ds.coords):
                raise ValueError('%r is a coordinate in some datasets but not '
                                 'others' % k)
            elif (k in result_vars and k != dim and
                  not getattr(v, compat)(result_vars[k])):
                verb = 'equal' if compat == 'equals' else compat
                raise ValueError(
                    'variable %r not %s across datasets' % (k, verb))

    # we've already verified everything is consistent; now, calculate
    # shared dimension sizes so we can expand the necessary variables
    dim_lengths = [ds.dims.get(dim, 1) for ds in datasets]
    non_concat_dims = {}
    for ds in datasets:
        non_concat_dims.update(ds.dims)
    non_concat_dims.pop(dim, None)

    def ensure_common_dims(vars):
        # ensure each variable with the given name shares the same
        # dimensions and the same shape for all of them except along the
        # concat dimension
        common_dims = tuple(pd.unique([d for v in vars for d in v.dims]))
        if dim not in common_dims:
            common_dims = (dim,) + common_dims
        for var, dim_len in zip(vars, dim_lengths):
            if var.dims != common_dims:
                common_shape = tuple(non_concat_dims.get(d, dim_len)
                                     for d in common_dims)
                var = var.expand_dims(common_dims, common_shape)
            yield var

    # stack up each variable to fill-out the dataset
    for k in concat_over:
        vars = ensure_common_dims([ds.variables[k] for ds in datasets])
        combined = concat_vars(vars, dim, positions)
        insert_result_variable(k, combined)

    result = Dataset(result_vars, attrs=result_attrs)
    result = result.set_coords(result_coord_names)

    if coord is not None:
        # add concat dimension last to ensure that its in the final Dataset
        result[coord.name] = coord

    return result


def _dataarray_concat(arrays, dim, data_vars, coords, compat,
                      positions):
    arrays = list(arrays)

    if data_vars != 'all':
        raise ValueError('data_vars is not a valid argument when '
                         'concatenating DataArray objects')

    datasets = []
    for n, arr in enumerate(arrays):
        if n == 0:
            name = arr.name
        elif name != arr.name:
            if compat == 'identical':
                raise ValueError('array names not identical')
            else:
                arr = arr.rename(name)
        datasets.append(arr._to_temp_dataset())

    ds = _dataset_concat(datasets, dim, data_vars, coords, compat,
                         positions)
    return arrays[0]._from_temp_dataset(ds, name)


def _auto_concat(datasets, dim=None):
    if len(datasets) == 1:
        return datasets[0]
    else:
        if dim is None:
            ds0 = datasets[0]
            ds1 = datasets[1]
            concat_dims = set(ds0.dims)
            if ds0.dims != ds1.dims:
                dim_tuples = set(ds0.dims.items()) - set(ds1.dims.items())
                concat_dims = set(i for i, _ in dim_tuples)
            if len(concat_dims) > 1:
                concat_dims = set(d for d in concat_dims
                                  if not ds0[d].equals(ds1[d]))
            if len(concat_dims) > 1:
                raise ValueError('too many different dimensions to '
                                 'concatenate: %s' % concat_dims)
            elif len(concat_dims) == 0:
                raise ValueError('cannot infer dimension to concatenate: '
                                 'supply the ``concat_dim`` argument '
                                 'explicitly')
            dim, = concat_dims
        return concat(datasets, dim=dim)


def auto_combine(datasets, concat_dim=None):
    """Attempt to auto-magically combine the given datasets into one.

    This method attempts to combine a list of datasets into a single entity by
    inspecting metadata and using a combination of concat and merge.

    It does not concatenate along more than one dimension or align or sort data
    under any circumstances. It will fail in complex cases, for which you
    should use ``concat`` and ``merge`` explicitly.

    When ``auto_combine`` may succeed:

    * You have N years of data and M data variables. Each combination of a
      distinct time period and test of data variables is saved its own dataset.

    Examples of when ``auto_combine`` fails:

    * In the above scenario, one file is missing, containing the data for one
      year's data for one variable.
    * In the most recent year, there is an additional data variable.
    * Your data includes "time" and "station" dimensions, and each year's data
      has a different set of stations.

    Parameters
    ----------
    datasets : sequence of xarray.Dataset
        Dataset objects to merge.
    concat_dim : str or DataArray or Index, optional
        Dimension along which to concatenate variables, as used by
        :py:func:`xarray.concat`. You only need to provide this argument if the
        dimension along which you want to concatenate is not a dimension in
        the original datasets, e.g., if you want to stack a collection of
        2D arrays along a third dimension.

    Returns
    -------
    combined : xarray.Dataset

    See also
    --------
    concat
    Dataset.merge
    """
    from toolz import itertoolz
    grouped = itertoolz.groupby(lambda ds: tuple(sorted(ds.data_vars)),
                                datasets).values()
    concatenated = [_auto_concat(ds, dim=concat_dim) for ds in grouped]
    merged = merge(concatenated)
    return merged<|MERGE_RESOLUTION|>--- conflicted
+++ resolved
@@ -3,14 +3,9 @@
 import pandas as pd
 
 from . import utils
-<<<<<<< HEAD
 from .merge import merge
 from .pycompat import iteritems, OrderedDict, basestring
-from .variable import Variable, as_variable, Coordinate
-=======
-from .pycompat import iteritems, reduce, OrderedDict, basestring
 from .variable import Variable, as_variable, Coordinate, concat as concat_vars
->>>>>>> 0d0ae9d3
 
 
 def concat(objs, dim=None, data_vars='all', coords='different',
