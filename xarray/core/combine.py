from __future__ import absolute_import, division, print_function

import itertools
import warnings
from collections import Counter

import pandas as pd

import numpy as np

from . import utils
from .alignment import align
from .merge import merge
from .pycompat import OrderedDict, basestring, iteritems
from .variable import IndexVariable, Variable, as_variable
from .variable import concat as concat_vars


def concat(objs, dim=None, data_vars='all', coords='different',
           compat='equals', positions=None, indexers=None, mode=None,
           concat_over=None):
    """Concatenate xarray objects along a new or existing dimension.

    Parameters
    ----------
    objs : sequence of Dataset and DataArray objects
        xarray objects to concatenate together. Each object is expected to
        consist of variables and coordinates with matching shapes except for
        along the concatenated dimension.
    dim : str or DataArray or pandas.Index
        Name of the dimension to concatenate along. This can either be a new
        dimension name, in which case it is added along axis=0, or an existing
        dimension name, in which case the location of the dimension is
        unchanged. If dimension is provided as a DataArray or Index, its name
        is used as the dimension to concatenate along and the values are added
        as a coordinate.
    data_vars : {'minimal', 'different', 'all' or list of str}, optional
        These data variables will be concatenated together:
          * 'minimal': Only data variables in which the dimension already
            appears are included.
          * 'different': Data variables which are not equal (ignoring
            attributes) across all datasets are also concatenated (as well as
            all for which dimension already appears). Beware: this option may
            load the data payload of data variables into memory if they are not
            already loaded.
          * 'all': All data variables will be concatenated.
          * list of str: The listed data variables will be concatenated, in
            addition to the 'minimal' data variables.
        If objects are DataArrays, data_vars must be 'all'.
    coords : {'minimal', 'different', 'all' or list of str}, optional
        These coordinate variables will be concatenated together:
          * 'minimal': Only coordinates in which the dimension already appears
            are included.
          * 'different': Coordinates which are not equal (ignoring attributes)
            across all datasets are also concatenated (as well as all for which
            dimension already appears). Beware: this option may load the data
            payload of coordinate variables into memory if they are not already
            loaded.
          * 'all': All coordinate variables will be concatenated, except
            those corresponding to other dimensions.
          * list of str: The listed coordinate variables will be concatenated,
            in addition the 'minimal' coordinates.
    compat : {'equals', 'identical'}, optional
        String indicating how to compare non-concatenated variables and
        dataset global attributes for potential conflicts. 'equals' means
        that all variable values and dimensions must be the same;
        'identical' means that variable attributes and global attributes
        must also be equal.
    positions : None or list of integer arrays, optional
        List of integer arrays which specifies the integer positions to which
        to assign each dataset along the concatenated dimension. If not
        supplied, objects are concatenated in the provided order.
    indexers, mode, concat_over : deprecated

    Returns
    -------
    concatenated : type of objs

    See also
    --------
    merge
    auto_combine
    """
    # TODO: add join and ignore_index arguments copied from pandas.concat
    # TODO: support concatenating scalar coordinates even if the concatenated
    # dimension already exists
    from .dataset import Dataset
    from .dataarray import DataArray

    try:
        first_obj, objs = utils.peek_at(objs)
    except StopIteration:
        raise ValueError('must supply at least one object to concatenate')

    if dim is None:
        warnings.warn('the `dim` argument to `concat` will be required '
                      'in a future version of xarray; for now, setting it to '
                      "the old default of 'concat_dim'",
                      FutureWarning, stacklevel=2)
        dim = 'concat_dims'

    if indexers is not None:  # pragma: nocover
        warnings.warn('indexers has been renamed to positions; the alias '
                      'will be removed in a future version of xarray',
                      FutureWarning, stacklevel=2)
        positions = indexers

    if mode is not None:
        raise ValueError('`mode` is no longer a valid argument to '
                         'xarray.concat; it has been split into the '
                         '`data_vars` and `coords` arguments')
    if concat_over is not None:
        raise ValueError('`concat_over` is no longer a valid argument to '
                         'xarray.concat; it has been split into the '
                         '`data_vars` and `coords` arguments')

    if isinstance(first_obj, DataArray):
        f = _dataarray_concat
    elif isinstance(first_obj, Dataset):
        f = _dataset_concat
    else:
        raise TypeError('can only concatenate xarray Dataset and DataArray '
                        'objects, got %s' % type(first_obj))
    return f(objs, dim, data_vars, coords, compat, positions)


def _calc_concat_dim_coord(dim):
    """
    Infer the dimension name and 1d coordinate variable (if appropriate)
    for concatenating along the new dimension.
    """
    from .dataarray import DataArray

    if isinstance(dim, basestring):
        coord = None
    elif not isinstance(dim, (DataArray, Variable)):
        dim_name = getattr(dim, 'name', None)
        if dim_name is None:
            dim_name = 'concat_dim'
        coord = IndexVariable(dim_name, dim)
        dim = dim_name
    elif not isinstance(dim, DataArray):
        coord = as_variable(dim).to_index_variable()
        dim, = coord.dims
    else:
        coord = dim
        dim, = coord.dims
    return dim, coord


def _calc_concat_over(datasets, dim, data_vars, coords):
    """
    Determine which dataset variables need to be concatenated in the result,
    and which can simply be taken from the first dataset.
    """
    # Return values
    concat_over = set()
    equals = {}

    if dim in datasets[0]:
        concat_over.add(dim)
    for ds in datasets:
        concat_over.update(k for k, v in ds.variables.items()
                           if dim in v.dims)

    def process_subset_opt(opt, subset):
        if isinstance(opt, basestring):
            if opt == 'different':
                # all nonindexes that are not the same in each dataset
                for k in getattr(datasets[0], subset):
                    if k not in concat_over:
                        # Compare the variable of all datasets vs. the one
                        # of the first dataset. Perform the minimum amount of
                        # loads in order to avoid multiple loads from disk
                        # while keeping the RAM footprint low.
                        v_lhs = datasets[0].variables[k].load()
                        # We'll need to know later on if variables are equal.
                        computed = []
                        for ds_rhs in datasets[1:]:
                            v_rhs = ds_rhs.variables[k].compute()
                            computed.append(v_rhs)
                            if not v_lhs.equals(v_rhs):
                                concat_over.add(k)
                                equals[k] = False
                                # computed variables are not to be re-computed
                                # again in the future
                                for ds, v in zip(datasets[1:], computed):
                                    ds.variables[k].data = v.data
                                break
                        else:
                            equals[k] = True

            elif opt == 'all':
                concat_over.update(set(getattr(datasets[0], subset)) -
                                   set(datasets[0].dims))
            elif opt == 'minimal':
                pass
            else:
                raise ValueError("unexpected value for %s: %s" % (subset, opt))
        else:
            invalid_vars = [k for k in opt
                            if k not in getattr(datasets[0], subset)]
            if invalid_vars:
                if subset == 'coords':
                    raise ValueError(
                        'some variables in coords are not coordinates on '
                        'the first dataset: %s' % (invalid_vars,))
                else:
                    raise ValueError(
                        'some variables in data_vars are not data variables '
                        'on the first dataset: %s' % (invalid_vars,))
            concat_over.update(opt)

    process_subset_opt(data_vars, 'data_vars')
    process_subset_opt(coords, 'coords')
    return concat_over, equals


def _dataset_concat(datasets, dim, data_vars, coords, compat, positions):
    """
    Concatenate a sequence of datasets along a new or existing dimension
    """
    from .dataset import Dataset

    if compat not in ['equals', 'identical']:
        raise ValueError("compat=%r invalid: must be 'equals' "
                         "or 'identical'" % compat)

    dim, coord = _calc_concat_dim_coord(dim)
    # Make sure we're working on a copy (we'll be loading variables)
    datasets = [ds.copy() for ds in datasets]
    datasets = align(*datasets, join='outer', copy=False, exclude=[dim])

    concat_over, equals = _calc_concat_over(datasets, dim, data_vars, coords)

    def insert_result_variable(k, v):
        assert isinstance(v, Variable)
        if k in datasets[0].coords:
            result_coord_names.add(k)
        result_vars[k] = v

    # create the new dataset and add constant variables
    result_vars = OrderedDict()
    result_coord_names = set(datasets[0].coords)
    result_attrs = datasets[0].attrs
    result_encoding = datasets[0].encoding

    for k, v in datasets[0].variables.items():
        if k not in concat_over:
            insert_result_variable(k, v)

    # check that global attributes and non-concatenated variables are fixed
    # across all datasets
    for ds in datasets[1:]:
        if (compat == 'identical' and
                not utils.dict_equiv(ds.attrs, result_attrs)):
            raise ValueError('dataset global attributes not equal')
        for k, v in iteritems(ds.variables):
            if k not in result_vars and k not in concat_over:
                raise ValueError('encountered unexpected variable %r' % k)
            elif (k in result_coord_names) != (k in ds.coords):
                raise ValueError('%r is a coordinate in some datasets but not '
                                 'others' % k)
            elif k in result_vars and k != dim:
                # Don't use Variable.identical as it internally invokes
                # Variable.equals, and we may already know the answer
                if compat == 'identical' and not utils.dict_equiv(
                        v.attrs, result_vars[k].attrs):
                    raise ValueError(
                        'variable %s not identical across datasets' % k)

                # Proceed with equals()
                try:
                    # May be populated when using the "different" method
                    is_equal = equals[k]
                except KeyError:
                    result_vars[k].load()
                    is_equal = v.equals(result_vars[k])
                if not is_equal:
                    raise ValueError(
                        'variable %s not equal across datasets' % k)

    # we've already verified everything is consistent; now, calculate
    # shared dimension sizes so we can expand the necessary variables
    dim_lengths = [ds.dims.get(dim, 1) for ds in datasets]
    non_concat_dims = {}
    for ds in datasets:
        non_concat_dims.update(ds.dims)
    non_concat_dims.pop(dim, None)

    def ensure_common_dims(vars):
        # ensure each variable with the given name shares the same
        # dimensions and the same shape for all of them except along the
        # concat dimension
        common_dims = tuple(pd.unique([d for v in vars for d in v.dims]))
        if dim not in common_dims:
            common_dims = (dim,) + common_dims
        for var, dim_len in zip(vars, dim_lengths):
            if var.dims != common_dims:
                common_shape = tuple(non_concat_dims.get(d, dim_len)
                                     for d in common_dims)
                var = var.set_dims(common_dims, common_shape)
            yield var

    # stack up each variable to fill-out the dataset (in order)
    for k in datasets[0].variables:
        if k in concat_over:
            vars = ensure_common_dims([ds.variables[k] for ds in datasets])
            combined = concat_vars(vars, dim, positions)
            insert_result_variable(k, combined)

    result = Dataset(result_vars, attrs=result_attrs)
    result = result.set_coords(result_coord_names)
    result.encoding = result_encoding

    if coord is not None:
        # add concat dimension last to ensure that its in the final Dataset
        result[coord.name] = coord

    return result


def _dataarray_concat(arrays, dim, data_vars, coords, compat,
                      positions):
    arrays = list(arrays)

    if data_vars != 'all':
        raise ValueError('data_vars is not a valid argument when '
                         'concatenating DataArray objects')

    datasets = []
    for n, arr in enumerate(arrays):
        if n == 0:
            name = arr.name
        elif name != arr.name:
            if compat == 'identical':
                raise ValueError('array names not identical')
            else:
                arr = arr.rename(name)
        datasets.append(arr._to_temp_dataset())

    ds = _dataset_concat(datasets, dim, data_vars, coords, compat,
                         positions)
    return arrays[0]._from_temp_dataset(ds, name)


def _auto_concat(datasets, dim=None, data_vars='all', coords='different'):
    if len(datasets) == 1 and dim is None:
        # There is nothing more to combine, so kick out early.
        return datasets[0]
    else:
        if dim is None:
            ds0 = datasets[0]
            ds1 = datasets[1]
            concat_dims = set(ds0.dims)
            if ds0.dims != ds1.dims:
                dim_tuples = set(ds0.dims.items()) - set(ds1.dims.items())
                concat_dims = set(i for i, _ in dim_tuples)
            if len(concat_dims) > 1:
                concat_dims = set(d for d in concat_dims
                                  if not ds0[d].equals(ds1[d]))
            if len(concat_dims) > 1:
                raise ValueError('too many different dimensions to '
                                 'concatenate: %s' % concat_dims)
            elif len(concat_dims) == 0:
                raise ValueError('cannot infer dimension to concatenate: '
                                 'supply the ``concat_dim`` argument '
                                 'explicitly')
            dim, = concat_dims
        return concat(datasets, dim=dim, data_vars=data_vars, coords=coords)


_CONCAT_DIM_DEFAULT = '__infer_concat_dim__'


def _infer_concat_order_from_positions(datasets, concat_dims):

    combined_ids = OrderedDict(_infer_tile_ids_from_nested_list(datasets, ()))

    tile_id, ds = list(combined_ids.items())[0]
    n_dims = len(tile_id)
    if concat_dims == _CONCAT_DIM_DEFAULT or concat_dims is None:
        concat_dims = [concat_dims] * n_dims
    else:
        if len(concat_dims) != n_dims:
            raise ValueError("concat_dims has length " + str(len(concat_dims))
                             + " but the datasets passed are nested in a " +
                             str(n_dims) + "-dimensional structure")

    return combined_ids, concat_dims


def _infer_tile_ids_from_nested_list(entry, current_pos):
    """
    Given a list of lists (of lists...) of objects, returns a iterator
    which returns a tuple containing the index of each object in the nested
    list structure as the key, and the object. This can then be called by the
    dict constructor to create a dictionary of the objects organised by their
    position in the original nested list.

    Recursively traverses the given structure, while keeping track of the
    current position. Should work for any type of object which isn't a list.

    Parameters
    ----------
    entry : list[list[obj, obj, ...]]
        List of lists of arbitrary depth, containing objects in the order
        they are to be concatenated.

    Returns
    -------
    combined_tile_ids : dict[tuple(int, ...), obj]
    """

    if isinstance(entry, list):
        for i, item in enumerate(entry):
            for result in _infer_tile_ids_from_nested_list(item,
                                                           current_pos + (i,)):
                yield result
    else:
        yield current_pos, entry


def _infer_concat_order_from_coords(datasets):

    concat_dims = []
    tile_ids = [() for ds in datasets]

    # All datasets have same variables because they've been grouped as such
    ds0 = datasets[0]
    for dim in ds0.dims:

        # Check if dim is a coordinate dimension
        if dim in ds0:

            # Need to read coordinate values to do ordering
            coord_vals = [ds[dim].values for ds in datasets]

            # If dimension coordinate values are same on every dataset then
            # should be leaving this dimension alone (it's just a "bystander")
            if not _all_arrays_equal(coord_vals):

                # Infer order datasets should be arranged in along this dim
                concat_dims.append(dim)

                # TODO generalise this to deduce whether coord should be monotonically increasing or decreasing
                if not all(pd.Index(coord).is_monotonic_increasing
                           for coord in coord_vals):
                    raise ValueError(f"Coordinate variable {dim} is not "
                                     "monotonically increasing on all "
                                     "datasets")

                # Sort datasets along dim
                # Assume that any two datasets whose coord along dim starts with
                # the same value have the exact same coord values throughout.
                first_coord_vals = [coord[0] for coord in coord_vals]
                new_positions = _infer_order_1d(first_coord_vals,
                                                method='dense')

                # TODO check that resulting global coordinate is monotonic

                # Append positions along extra dimension to structure which
                # encodes the multi-dimensional concatentation order
                tile_ids = [tile_id + (position,) for tile_id, position
                            in zip(tile_ids, new_positions)]

    # TODO check that this is still the correct logic for case of merging but no concatenation
    if len(datasets) > 1 and not concat_dims:
        raise ValueError("Could not find any suitable dimension coordinates to"
                         " use to order the datasets for concatenation")

    combined_ids = OrderedDict(zip(tile_ids, datasets))

    return combined_ids, concat_dims


def _all_arrays_equal(iterator):
    try:
       iterator = iter(iterator)
       first = next(iterator)
       return all(np.array_equal(first, rest) for rest in iterator)
    except StopIteration:
       return True


def _infer_order_1d(arr, method='dense'):
    # TODO Special cases for string coords - natural sorting instead?
    # TODO sort datetime coords too
    arr = np.array(arr)

    # We want rank but with identical elements given identical position indices
    # - they should be concatenated along another dimension, not along this one
    ranks = pd.Series(arr).rank(method=method).values

    return ranks.astype('int') - 1


def _check_shape_tile_ids(combined_tile_ids):
    tile_ids = combined_tile_ids.keys()

    # Check all tuples are the same length
    # i.e. check that all lists are nested to the same depth
    nesting_depths = [len(tile_id) for tile_id in tile_ids]
    if not set(nesting_depths) == {nesting_depths[0]}:
        raise ValueError("The supplied objects do not form a hypercube because"
                         " sub-lists do not have consistent depths")

    # Check all lists along one dimension are same length
    for dim in range(nesting_depths[0]):
        indices_along_dim = [tile_id[dim] for tile_id in tile_ids]
        occurrences = Counter(indices_along_dim)
        if len(set(occurrences.values())) != 1:
            raise ValueError("The supplied objects do not form a hypercube "
                             "because sub-lists do not have consistent "
                             "lengths along dimension" + str(dim))


def _combine_nd(combined_ids, concat_dims, data_vars='all',
                coords='different', compat='no_conflicts'):
    """
    Combines an N-dimensional structure of datasets into one by applying a
    series of either concat and merge operations along each dimension.

    No checks are performed on the consistency of the datasets, concat_dims or
    tile_IDs, because it is assumed that this has already been done.

    Parameters
    ----------
    combined_ids : Dict[Tuple[int, ...]], xarray.Dataset]
        Structure containing all datasets to be concatenated with "tile_IDs" as
        keys, which specify position within the desired final combined result.
    concat_dims : sequence of str
        The dimensions along which the datasets should be concatenated. Must be
        in order, and the length must match the length of the tuples used as
        keys in combined_ids. If the string is a dimension name then concat
        along that dimension, if it is None then merge.

    Returns
    -------
    combined_ds : xarray.Dataset
    """

    # Each iteration of this loop reduces the length of the tile_ids tuples
    # by one. It always combines along the first dimension, removing the first
    # element of the tuple
    for concat_dim in concat_dims:
        combined_ids = _combine_all_along_first_dim(combined_ids,
                                                    dim=concat_dim,
                                                    data_vars=data_vars,
                                                    coords=coords,
                                                    compat=compat)
    combined_ds = list(combined_ids.values())[0]
    return combined_ds


def _combine_all_along_first_dim(combined_ids, dim, data_vars, coords, compat):

    # Group into lines of datasets which must be combined along dim
    # need to sort by _new_tile_id first for groupby to work
    # TODO remove all these sorted OrderedDicts once python >= 3.6 only
    combined_ids = OrderedDict(sorted(combined_ids.items(), key=_new_tile_id))
    grouped = itertools.groupby(combined_ids.items(), key=_new_tile_id)

    # Combine all of these datasets along dim
    new_combined_ids = {}
    for new_id, group in grouped:
        combined_ids = OrderedDict(sorted(group))
        datasets = combined_ids.values()
        new_combined_ids[new_id] = _combine_1d(datasets, dim, compat,
                                               data_vars, coords)
    return new_combined_ids


def _combine_1d(datasets, concat_dim=_CONCAT_DIM_DEFAULT,
                compat='no_conflicts', data_vars='all', coords='different'):
    """
    Applies either concat or merge to 1D list of datasets depending on value
    of concat_dim
    """

    # TODO this logic is taken from old 1D auto_combine - check if it's right
    # Should it just use concat directly instead?
    if concat_dim is not None:
        dim = None if concat_dim is _CONCAT_DIM_DEFAULT else concat_dim
        combined = _auto_concat(datasets, dim=dim, data_vars=data_vars,
                                coords=coords)
    else:
        combined = merge(datasets, compat=compat)

    return combined


def _new_tile_id(single_id_ds_pair):
    tile_id, ds = single_id_ds_pair
    return tile_id[1:]


def _manual_combine(datasets, concat_dims, compat, data_vars, coords, ids):

    # Arrange datasets for concatenation
    # Use information from the shape of the user input
    if not ids:
        # Determine tile_IDs by structure of input in N-D
        # (i.e. ordering in list-of-lists)
        combined_ids, concat_dims = _infer_concat_order_from_positions(
            datasets, concat_dims)
    else:
<<<<<<< HEAD
        # Already sorted so just use the ids already passed
        combined_ids = OrderedDict(zip(ids, datasets))
=======
        # Use information from the shape of the user input
        if not ids:
            # Determine tile_IDs by structure of input in N-D
            # (i.e. ordering in list-of-lists)
            combined_ids, concat_dims = _infer_concat_order_from_positions(
                datasets, concat_dims)
        else:
            # Already sorted so just use the ids already passed
            combined_ids = OrderedDict(zip(ids, datasets))
>>>>>>> 28123bb9

    # Check that the inferred shape is combinable
    _check_shape_tile_ids(combined_ids)

    # Apply series of concatenate or merge operations along each dimension
    combined = _combine_nd(combined_ids, concat_dims, compat=compat,
                           data_vars=data_vars, coords=coords)
    return combined


<<<<<<< HEAD
def manual_combine(datasets, concat_dim=_CONCAT_DIM_DEFAULT,
                   compat='no_conflicts', data_vars='all', coords='different'):
    """
    Explicitly combine an N-dimensional grid of datasets into one by using a
    succession of concat and merge operations along each dimension of the grid.

    Does not sort data under any circumstances, so the datasets must be passed
    in the order you wish them to be concatenated. It does align coordinates,
    but different variables on datasets can cause it to fail under some
    scenarios. In complex cases, you may need to clean up your data and use
    concat/merge explicitly.

    To concatenate along multiple dimensions the datasets must be passed as a
    nested list-of-lists, with a depth equal to the length of ``concat_dims``.
    ``manual_combine`` will concatenate along the top-level list first.

    Useful for combining datasets from a set of nested directories, or for
    collecting the output of a simulation parallelized along multiple
    dimensions.
=======
def auto_combine(datasets, concat_dim=_CONCAT_DIM_DEFAULT,
                 compat='no_conflicts', data_vars='all', coords='different'):
    """Attempt to auto-magically combine the given datasets into one.
    This method attempts to combine a list of datasets into a single entity by
    inspecting metadata and using a combination of concat and merge.
    It does not concatenate along more than one dimension or sort data under
    any circumstances. It does align coordinates, but different variables on
    datasets can cause it to fail under some scenarios. In complex cases, you
    may need to clean up your data and use ``concat``/``merge`` explicitly.
    ``auto_combine`` works well if you have N years of data and M data
    variables, and each combination of a distinct time period and set of data
    variables is saved its own dataset.
>>>>>>> 28123bb9

    Parameters
    ----------
    datasets : list or nested list of xarray.Dataset objects.
        Dataset objects to combine.
        If concatenation or merging along more than one dimension is desired,
        then datasets must be supplied in a nested list-of-lists.
    concat_dim : str, or list of str, DataArray, Index or None, optional
        Dimensions along which to concatenate variables, as used by
        :py:func:`xarray.concat`.
        By default, xarray attempts to infer this argument by examining
<<<<<<< HEAD
        component files. Set ``concat_dim=[..., None, ...]`` explicitly to
        disable concatenation and merge instead along a particular dimension.
        Must be the same length as the depth of the list passed to
        ``datasets``.
    compat : {'identical', 'equals', 'broadcast_equals',
              'no_conflicts'}, optional
        String indicating how to compare variables of the same name for
        potential merge conflicts:

        - 'broadcast_equals': all values must be equal when variables are
          broadcast against each other to ensure common dimensions.
        - 'equals': all values and dimensions must be the same.
        - 'identical': all values, dimensions and attributes must be the
          same.
        - 'no_conflicts': only values which are not null in both datasets
          must be equal. The returned dataset then contains the combination
          of all non-null values.
    data_vars : {'minimal', 'different', 'all' or list of str}, optional
        Details are in the documentation of concat
    coords : {'minimal', 'different', 'all' or list of str}, optional
        Details are in the documentation of concat

    Returns
    -------
    combined : xarray.Dataset

    Examples
    --------

    Collecting output from a parallel simulation:

    Collecting data from a simulation which decomposes its domain into 4 parts,
    2 each along both the x and y axes, requires organising the datasets into a
    nested list, e.g.

    >>> x1y1
    <xarray.Dataset>
    Dimensions:         (x: 2, y: 2)
    Coordinates:
      lon               (x, y) float64 -99.83 -99.32 -99.79 -99.23
      lat               (x, y) float64 42.25 42.21 42.63 42.59
    Dimensions without coordinates: x, y
    Data variables:
      temperature       (x, y) float64 11.04 23.57 20.77 ...
      precipitation     (x, y) float64 5.904 2.453 3.404 ...

    >>> ds_grid = [[x1y1, x1y2], [x2y1, x2y2]]
    >>> combined = xr.auto_combine(ds_grid, concat_dims=['x', 'y'])
    <xarray.Dataset>
    Dimensions:         (x: 4, y: 4)
    Coordinates:
      lon               (x, y) float64 -99.83 -99.32 -99.79 -99.23
      lat               (x, y) float64 42.25 42.21 42.63 42.59
    Dimensions without coordinates: x, y
    Data variables:
      temperature       (x, y) float64 11.04 23.57 20.77 ...
      precipitation     (x, y) float64 5.904 2.453 3.404 ...

    See also
    --------
    concat
    merge
    auto_combine
    """

    if isinstance(concat_dim, str):
        concat_dim = [concat_dim]

    # The IDs argument tells _manual_combine that datasets aren't yet sorted
    return _manual_combine(datasets, concat_dims=concat_dim, compat=compat,
                           data_vars=data_vars, coords=coords, ids=False)


def auto_combine(datasets, compat='no_conflicts', data_vars='all',
                 coords='different'):
    """
    Attempt to auto-magically combine the given datasets into one by using
    dimension coordinates.

    This method attempts to combine a group of datasets along any number of
    dimensions into a single entity by inspecting coords and metadata and using
    a combination of concat and merge.

    Will attempt to order the datasets such that the values in their dimension
    coordinates are monotonically increasing along all dimensions. If it cannot
    determine the order in which to concatenate the datasets, it will raise an
    error.
    Non-coordinate dimensions will be ignored, as will any coordinate
    dimensions which do not vary between each dataset.

    Aligns coordinates, but different variables on datasets can cause it
    to fail under some scenarios. In complex cases, you may need to clean up
    your data and use concat/merge explicitly (also see `manual_combine`).

    Works well if, for example, you have N years of data and M data variables,
    and each combination of a distinct time period and set of data variables is
    saved as its own dataset. Also useful for if you have a simulation which is
    parallelized in multiple dimensions, but has global coordinates saved in
    each file specifying it's position within the domain.

    Parameters
    ----------
    datasets : sequence of xarray.Dataset
        Dataset objects to combine.
    compat : {'identical', 'equals', 'broadcast_equals',
              'no_conflicts'}, optional
=======
        component files. Set ``concat_dim=None`` explicitly to disable
        concatenation.
    compat : {'identical', 'equals', 'broadcast_equals', 'no_conflicts'}, optional
>>>>>>> 28123bb9
        String indicating how to compare variables of the same name for
        potential conflicts:

        - 'broadcast_equals': all values must be equal when variables are
          broadcast against each other to ensure common dimensions.
        - 'equals': all values and dimensions must be the same.
        - 'identical': all values, dimensions and attributes must be the
          same.
        - 'no_conflicts': only values which are not null in both datasets
          must be equal. The returned dataset then contains the combination
          of all non-null values.
    data_vars : {'minimal', 'different', 'all' or list of str}, optional
        Details are in the documentation of concat
    coords : {'minimal', 'different', 'all' or list of str}, optional
<<<<<<< HEAD
        Details are in the documentation of concat
=======
        Details are in the documentation of conca
>>>>>>> 28123bb9

    Returns
    -------
    combined : xarray.Dataset

    See also
    --------
    concat
<<<<<<< HEAD
    merge
    manual_combine
    """
=======
    Dataset.merge
    """  # noqa
>>>>>>> 28123bb9

    # Group by data vars
    grouped = itertools.groupby(datasets, key=lambda ds: tuple(sorted(ds)))

    # Perform the multidimensional combine on each group of data variables
    # before merging back together
    concatenated_grouped_by_data_vars = []
    for var_group in grouped:
        combined_ids, concat_dims = _infer_concat_order_from_coords(list(var_group))

        # TODO check the shape of the combined ids?

        # Concatenate along all of concat_dims one by one to create single ds
        concatenated = _combine_nd(combined_ids, concat_dims=concat_dims,
                                   data_vars=data_vars, coords=coords)

        # TODO check the overall coordinates are monotonically increasing?
        concatenated_grouped_by_data_vars.append(concatenated)

    return merge(concatenated_grouped_by_data_vars, compat=compat)<|MERGE_RESOLUTION|>--- conflicted
+++ resolved
@@ -605,20 +605,8 @@
         combined_ids, concat_dims = _infer_concat_order_from_positions(
             datasets, concat_dims)
     else:
-<<<<<<< HEAD
         # Already sorted so just use the ids already passed
         combined_ids = OrderedDict(zip(ids, datasets))
-=======
-        # Use information from the shape of the user input
-        if not ids:
-            # Determine tile_IDs by structure of input in N-D
-            # (i.e. ordering in list-of-lists)
-            combined_ids, concat_dims = _infer_concat_order_from_positions(
-                datasets, concat_dims)
-        else:
-            # Already sorted so just use the ids already passed
-            combined_ids = OrderedDict(zip(ids, datasets))
->>>>>>> 28123bb9
 
     # Check that the inferred shape is combinable
     _check_shape_tile_ids(combined_ids)
@@ -629,7 +617,6 @@
     return combined
 
 
-<<<<<<< HEAD
 def manual_combine(datasets, concat_dim=_CONCAT_DIM_DEFAULT,
                    compat='no_conflicts', data_vars='all', coords='different'):
     """
@@ -649,20 +636,6 @@
     Useful for combining datasets from a set of nested directories, or for
     collecting the output of a simulation parallelized along multiple
     dimensions.
-=======
-def auto_combine(datasets, concat_dim=_CONCAT_DIM_DEFAULT,
-                 compat='no_conflicts', data_vars='all', coords='different'):
-    """Attempt to auto-magically combine the given datasets into one.
-    This method attempts to combine a list of datasets into a single entity by
-    inspecting metadata and using a combination of concat and merge.
-    It does not concatenate along more than one dimension or sort data under
-    any circumstances. It does align coordinates, but different variables on
-    datasets can cause it to fail under some scenarios. In complex cases, you
-    may need to clean up your data and use ``concat``/``merge`` explicitly.
-    ``auto_combine`` works well if you have N years of data and M data
-    variables, and each combination of a distinct time period and set of data
-    variables is saved its own dataset.
->>>>>>> 28123bb9
 
     Parameters
     ----------
@@ -674,7 +647,6 @@
         Dimensions along which to concatenate variables, as used by
         :py:func:`xarray.concat`.
         By default, xarray attempts to infer this argument by examining
-<<<<<<< HEAD
         component files. Set ``concat_dim=[..., None, ...]`` explicitly to
         disable concatenation and merge instead along a particular dimension.
         Must be the same length as the depth of the list passed to
@@ -781,11 +753,6 @@
         Dataset objects to combine.
     compat : {'identical', 'equals', 'broadcast_equals',
               'no_conflicts'}, optional
-=======
-        component files. Set ``concat_dim=None`` explicitly to disable
-        concatenation.
-    compat : {'identical', 'equals', 'broadcast_equals', 'no_conflicts'}, optional
->>>>>>> 28123bb9
         String indicating how to compare variables of the same name for
         potential conflicts:
 
@@ -800,11 +767,7 @@
     data_vars : {'minimal', 'different', 'all' or list of str}, optional
         Details are in the documentation of concat
     coords : {'minimal', 'different', 'all' or list of str}, optional
-<<<<<<< HEAD
         Details are in the documentation of concat
-=======
-        Details are in the documentation of conca
->>>>>>> 28123bb9
 
     Returns
     -------
@@ -813,14 +776,9 @@
     See also
     --------
     concat
-<<<<<<< HEAD
     merge
     manual_combine
     """
-=======
-    Dataset.merge
-    """  # noqa
->>>>>>> 28123bb9
 
     # Group by data vars
     grouped = itertools.groupby(datasets, key=lambda ds: tuple(sorted(ds)))
