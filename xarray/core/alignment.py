--- conflicted
+++ resolved
@@ -1,13 +1,9 @@
 import functools
 import operator
 import warnings
-<<<<<<< HEAD
-from collections import defaultdict
-from typing import Any, Mapping, Optional, Tuple
-=======
 from collections import OrderedDict, defaultdict
 from contextlib import suppress
->>>>>>> 8ca8efe1
+from typing import Any, Mapping, Optional
 
 import numpy as np
 import pandas as pd
