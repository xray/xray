import functools
import operator
from collections import defaultdict
from contextlib import suppress
from typing import (
    TYPE_CHECKING,
    Any,
    Dict,
    Hashable,
    Mapping,
    Optional,
    Tuple,
    TypeVar,
    Union,
)

import numpy as np
import pandas as pd

from . import dtypes
from .indexes import Index, PandasIndex
from .indexing import get_indexer_nd
from .utils import is_dict_like, is_full_slice, maybe_coerce_to_str, safe_cast_to_index
from .variable import IndexVariable, Variable

if TYPE_CHECKING:
    from .common import DataWithCoords
    from .dataarray import DataArray
    from .dataset import Dataset

    DataAlignable = TypeVar("DataAlignable", bound=DataWithCoords)


def _get_joiner(join, index_cls):
    if join == "outer":
        return functools.partial(functools.reduce, index_cls.union)
    elif join == "inner":
        return functools.partial(functools.reduce, index_cls.intersection)
    elif join == "left":
        return operator.itemgetter(0)
    elif join == "right":
        return operator.itemgetter(-1)
    elif join == "exact":
        # We cannot return a function to "align" in this case, because it needs
        # access to the dimension name to give a good error message.
        return None
    elif join == "override":
        # We rewrite all indexes and then use join='left'
        return operator.itemgetter(0)
    else:
        raise ValueError(f"invalid value for join: {join}")


def _override_indexes(objects, all_indexes, exclude):
    for dim, dim_indexes in all_indexes.items():
        if dim not in exclude:
            lengths = {index.size for index in dim_indexes}
            if len(lengths) != 1:
                raise ValueError(
                    f"Indexes along dimension {dim!r} don't have the same length."
                    " Cannot use join='override'."
                )

    objects = list(objects)
    for idx, obj in enumerate(objects[1:]):
<<<<<<< HEAD
        new_indexes = {
            dim: all_indexes[dim][0] for dim in obj.indexes if dim not in exclude
        }

=======
        new_indexes = {}
        for dim in obj.xindexes:
            if dim not in exclude:
                new_indexes[dim] = all_indexes[dim][0]
>>>>>>> 6e14df62
        objects[idx + 1] = obj._overwrite_indexes(new_indexes)

    return objects


def align(
    *objects: "DataAlignable",
    join="inner",
    copy=True,
    indexes=None,
    exclude=frozenset(),
    fill_value=dtypes.NA,
) -> Tuple["DataAlignable", ...]:
    """
    Given any number of Dataset and/or DataArray objects, returns new
    objects with aligned indexes and dimension sizes.

    Array from the aligned objects are suitable as input to mathematical
    operators, because along each dimension they have the same index and size.

    Missing values (if ``join != 'inner'``) are filled with ``fill_value``.
    The default fill value is NaN.

    Parameters
    ----------
    *objects : Dataset or DataArray
        Objects to align.
    join : {"outer", "inner", "left", "right", "exact", "override"}, optional
        Method for joining the indexes of the passed objects along each
        dimension:

        - "outer": use the union of object indexes
        - "inner": use the intersection of object indexes
        - "left": use indexes from the first object with each dimension
        - "right": use indexes from the last object with each dimension
        - "exact": instead of aligning, raise `ValueError` when indexes to be
          aligned are not equal
        - "override": if indexes are of same size, rewrite indexes to be
          those of the first object with that dimension. Indexes for the same
          dimension must have the same size in all objects.
    copy : bool, optional
        If ``copy=True``, data in the return values is always copied. If
        ``copy=False`` and reindexing is unnecessary, or can be performed with
        only slice operations, then the output may share memory with the input.
        In either case, new xarray objects are always returned.
    indexes : dict-like, optional
        Any indexes explicitly provided with the `indexes` argument should be
        used in preference to the aligned indexes.
    exclude : sequence of str, optional
        Dimensions that must be excluded from alignment
    fill_value : scalar or dict-like, optional
        Value to use for newly missing values. If a dict-like, maps
        variable names to fill values. Use a data array's name to
        refer to its values.

    Returns
    -------
    aligned : DataArray or Dataset
        Tuple of objects with the same type as `*objects` with aligned
        coordinates.

    Raises
    ------
    ValueError
        If any dimensions without labels on the arguments have different sizes,
        or a different size than the size of the aligned dimension labels.

    Examples
    --------
    >>> import xarray as xr
    >>> x = xr.DataArray(
    ...     [[25, 35], [10, 24]],
    ...     dims=("lat", "lon"),
    ...     coords={"lat": [35.0, 40.0], "lon": [100.0, 120.0]},
    ... )
    >>> y = xr.DataArray(
    ...     [[20, 5], [7, 13]],
    ...     dims=("lat", "lon"),
    ...     coords={"lat": [35.0, 42.0], "lon": [100.0, 120.0]},
    ... )

    >>> x
    <xarray.DataArray (lat: 2, lon: 2)>
    array([[25, 35],
           [10, 24]])
    Coordinates:
      * lat      (lat) float64 35.0 40.0
      * lon      (lon) float64 100.0 120.0

    >>> y
    <xarray.DataArray (lat: 2, lon: 2)>
    array([[20,  5],
           [ 7, 13]])
    Coordinates:
      * lat      (lat) float64 35.0 42.0
      * lon      (lon) float64 100.0 120.0

    >>> a, b = xr.align(x, y)
    >>> a
    <xarray.DataArray (lat: 1, lon: 2)>
    array([[25, 35]])
    Coordinates:
      * lat      (lat) float64 35.0
      * lon      (lon) float64 100.0 120.0
    >>> b
    <xarray.DataArray (lat: 1, lon: 2)>
    array([[20,  5]])
    Coordinates:
      * lat      (lat) float64 35.0
      * lon      (lon) float64 100.0 120.0

    >>> a, b = xr.align(x, y, join="outer")
    >>> a
    <xarray.DataArray (lat: 3, lon: 2)>
    array([[25., 35.],
           [10., 24.],
           [nan, nan]])
    Coordinates:
      * lat      (lat) float64 35.0 40.0 42.0
      * lon      (lon) float64 100.0 120.0
    >>> b
    <xarray.DataArray (lat: 3, lon: 2)>
    array([[20.,  5.],
           [nan, nan],
           [ 7., 13.]])
    Coordinates:
      * lat      (lat) float64 35.0 40.0 42.0
      * lon      (lon) float64 100.0 120.0

    >>> a, b = xr.align(x, y, join="outer", fill_value=-999)
    >>> a
    <xarray.DataArray (lat: 3, lon: 2)>
    array([[  25,   35],
           [  10,   24],
           [-999, -999]])
    Coordinates:
      * lat      (lat) float64 35.0 40.0 42.0
      * lon      (lon) float64 100.0 120.0
    >>> b
    <xarray.DataArray (lat: 3, lon: 2)>
    array([[  20,    5],
           [-999, -999],
           [   7,   13]])
    Coordinates:
      * lat      (lat) float64 35.0 40.0 42.0
      * lon      (lon) float64 100.0 120.0

    >>> a, b = xr.align(x, y, join="left")
    >>> a
    <xarray.DataArray (lat: 2, lon: 2)>
    array([[25, 35],
           [10, 24]])
    Coordinates:
      * lat      (lat) float64 35.0 40.0
      * lon      (lon) float64 100.0 120.0
    >>> b
    <xarray.DataArray (lat: 2, lon: 2)>
    array([[20.,  5.],
           [nan, nan]])
    Coordinates:
      * lat      (lat) float64 35.0 40.0
      * lon      (lon) float64 100.0 120.0

    >>> a, b = xr.align(x, y, join="right")
    >>> a
    <xarray.DataArray (lat: 2, lon: 2)>
    array([[25., 35.],
           [nan, nan]])
    Coordinates:
      * lat      (lat) float64 35.0 42.0
      * lon      (lon) float64 100.0 120.0
    >>> b
    <xarray.DataArray (lat: 2, lon: 2)>
    array([[20,  5],
           [ 7, 13]])
    Coordinates:
      * lat      (lat) float64 35.0 42.0
      * lon      (lon) float64 100.0 120.0

    >>> a, b = xr.align(x, y, join="exact")
    Traceback (most recent call last):
    ...
        "indexes along dimension {!r} are not equal".format(dim)
    ValueError: indexes along dimension 'lat' are not equal

    >>> a, b = xr.align(x, y, join="override")
    >>> a
    <xarray.DataArray (lat: 2, lon: 2)>
    array([[25, 35],
           [10, 24]])
    Coordinates:
      * lat      (lat) float64 35.0 40.0
      * lon      (lon) float64 100.0 120.0
    >>> b
    <xarray.DataArray (lat: 2, lon: 2)>
    array([[20,  5],
           [ 7, 13]])
    Coordinates:
      * lat      (lat) float64 35.0 40.0
      * lon      (lon) float64 100.0 120.0

    """
    if indexes is None:
        indexes = {}

    if not indexes and len(objects) == 1:
        # fast path for the trivial case
        (obj,) = objects
        return (obj.copy(deep=copy),)

    all_indexes = defaultdict(list)
    all_coords = defaultdict(list)
    unlabeled_dim_sizes = defaultdict(set)
    for obj in objects:
        for dim in obj.dims:
            if dim not in exclude:
                all_coords[dim].append(obj.coords[dim])
                try:
                    index = obj.xindexes[dim]
                except KeyError:
                    unlabeled_dim_sizes[dim].add(obj.sizes[dim])
                else:
                    all_indexes[dim].append(index)

    if join == "override":
        objects = _override_indexes(objects, all_indexes, exclude)

    # We don't reindex over dimensions with all equal indexes for two reasons:
    # - It's faster for the usual case (already aligned objects).
    # - It ensures it's possible to do operations that don't require alignment
    #   on indexes with duplicate values (which cannot be reindexed with
    #   pandas). This is useful, e.g., for overwriting such duplicate indexes.
    joined_indexes = {}
    for dim, matching_indexes in all_indexes.items():
        if dim in indexes:
            # TODO: benbovy - flexible indexes. maybe move this logic in util func
            if isinstance(indexes[dim], Index):
                index = indexes[dim]
            else:
                index = PandasIndex(safe_cast_to_index(indexes[dim]))
            if (
                any(not index.equals(other) for other in matching_indexes)
                or dim in unlabeled_dim_sizes
            ):
                joined_indexes[dim] = index
        else:
            if (
                any(
                    not matching_indexes[0].equals(other)
                    for other in matching_indexes[1:]
                )
                or dim in unlabeled_dim_sizes
            ):
                if join == "exact":
                    raise ValueError(f"indexes along dimension {dim!r} are not equal")
                joiner = _get_joiner(join, type(matching_indexes[0]))
                index = joiner(matching_indexes)
                # make sure str coords are not cast to object
                index = maybe_coerce_to_str(index, all_coords[dim])
                joined_indexes[dim] = index
            else:
                index = all_coords[dim][0]

        if dim in unlabeled_dim_sizes:
            unlabeled_sizes = unlabeled_dim_sizes[dim]
            # TODO: benbovy - flexible indexes: expose a size property for xarray.Index?
            # Some indexes may not have a defined size (e.g., built from multiple coords of
            # different sizes)
            labeled_size = index.size
            if len(unlabeled_sizes | {labeled_size}) > 1:
                raise ValueError(
                    f"arguments without labels along dimension {dim!r} cannot be "
                    f"aligned because they have different dimension size(s) {unlabeled_sizes!r} "
                    f"than the size of the aligned dimension labels: {labeled_size!r}"
                )

    for dim, sizes in unlabeled_dim_sizes.items():
        if dim not in all_indexes and len(sizes) > 1:
            raise ValueError(
                f"arguments without labels along dimension {dim!r} cannot be "
                f"aligned because they have different dimension sizes: {sizes!r}"
            )

    result = []
    for obj in objects:
        valid_indexers = {k: v for k, v in joined_indexes.items() if k in obj.dims}
        if not valid_indexers:
            # fast path for no reindexing necessary
            new_obj = obj.copy(deep=copy)
        else:
            new_obj = obj.reindex(
                copy=copy, fill_value=fill_value, indexers=valid_indexers
            )
        new_obj.encoding = obj.encoding
        result.append(new_obj)

    return tuple(result)


def deep_align(
    objects,
    join="inner",
    copy=True,
    indexes=None,
    exclude=frozenset(),
    raise_on_invalid=True,
    fill_value=dtypes.NA,
):
    """Align objects for merging, recursing into dictionary values.

    This function is not public API.
    """
    from .dataarray import DataArray
    from .dataset import Dataset

    if indexes is None:
        indexes = {}

    def is_alignable(obj):
        return isinstance(obj, (DataArray, Dataset))

    positions = []
    keys = []
    out = []
    targets = []
    no_key = object()
    not_replaced = object()
    for position, variables in enumerate(objects):
        if is_alignable(variables):
            positions.append(position)
            keys.append(no_key)
            targets.append(variables)
            out.append(not_replaced)
        elif is_dict_like(variables):
            current_out = {}
            for k, v in variables.items():
                if is_alignable(v) and k not in indexes:
                    # Skip variables in indexes for alignment, because these
                    # should to be overwritten instead:
                    # https://github.com/pydata/xarray/issues/725
                    # https://github.com/pydata/xarray/issues/3377
                    # TODO(shoyer): doing this here feels super-hacky -- can we
                    # move it explicitly into merge instead?
                    positions.append(position)
                    keys.append(k)
                    targets.append(v)
                    current_out[k] = not_replaced
                else:
                    current_out[k] = v
            out.append(current_out)
        elif raise_on_invalid:
            raise ValueError(
                "object to align is neither an xarray.Dataset, "
                "an xarray.DataArray nor a dictionary: {!r}".format(variables)
            )
        else:
            out.append(variables)

    aligned = align(
        *targets,
        join=join,
        copy=copy,
        indexes=indexes,
        exclude=exclude,
        fill_value=fill_value,
    )

    for position, key, aligned_obj in zip(positions, keys, aligned):
        if key is no_key:
            out[position] = aligned_obj
        else:
            out[position][key] = aligned_obj

    # something went wrong: we should have replaced all sentinel values
    for arg in out:
        assert arg is not not_replaced
        if is_dict_like(arg):
            assert all(value is not not_replaced for value in arg.values())

    return out


def reindex_like_indexers(
    target: "Union[DataArray, Dataset]", other: "Union[DataArray, Dataset]"
) -> Dict[Hashable, pd.Index]:
    """Extract indexers to align target with other.

    Not public API.

    Parameters
    ----------
    target : Dataset or DataArray
        Object to be aligned.
    other : Dataset or DataArray
        Object to be aligned with.

    Returns
    -------
    Dict[Hashable, pandas.Index] providing indexes for reindex keyword
    arguments.

    Raises
    ------
    ValueError
        If any dimensions without labels have different sizes.
    """
    indexers = {k: v for k, v in other.xindexes.items() if k in target.dims}

    for dim in other.dims:
        if dim not in indexers and dim in target.dims:
            other_size = other.sizes[dim]
            target_size = target.sizes[dim]
            if other_size != target_size:
                raise ValueError(
                    "different size for unlabeled "
                    f"dimension on argument {dim!r}: {other_size!r} vs {target_size!r}"
                )
    return indexers


def reindex_variables(
    variables: Mapping[Any, Variable],
    sizes: Mapping[Any, int],
    indexes: Mapping[Any, Index],
    indexers: Mapping,
    method: Optional[str] = None,
    tolerance: Any = None,
    copy: bool = True,
    fill_value: Optional[Any] = dtypes.NA,
    sparse: bool = False,
) -> Tuple[Dict[Hashable, Variable], Dict[Hashable, Index]]:
    """Conform a dictionary of aligned variables onto a new set of variables,
    filling in missing values with NaN.

    Not public API.

    Parameters
    ----------
    variables : dict-like
        Dictionary of xarray.Variable objects.
    sizes : dict-like
        Dictionary from dimension names to integer sizes.
    indexes : dict-like
        Dictionary of indexes associated with variables.
    indexers : dict
        Dictionary with keys given by dimension names and values given by
        arrays of coordinates tick labels. Any mis-matched coordinate values
        will be filled in with NaN, and any mis-matched dimension names will
        simply be ignored.
    method : {None, 'nearest', 'pad'/'ffill', 'backfill'/'bfill'}, optional
        Method to use for filling index values in ``indexers`` not found in
        this dataset:
          * None (default): don't fill gaps
          * pad / ffill: propagate last valid index value forward
          * backfill / bfill: propagate next valid index value backward
          * nearest: use nearest valid index value
    tolerance : optional
        Maximum distance between original and new labels for inexact matches.
        The values of the index at the matching locations must satisfy the
        equation ``abs(index[indexer] - target) <= tolerance``.
    copy : bool, optional
        If ``copy=True``, data in the return values is always copied. If
        ``copy=False`` and reindexing is unnecessary, or can be performed
        with only slice operations, then the output may share memory with
        the input. In either case, new xarray objects are always returned.
    fill_value : scalar, optional
        Value to use for newly missing values
    sparse : bool, optional
        Use an sparse-array

    Returns
    -------
    reindexed : dict
        Dict of reindexed variables.
    new_indexes : dict
        Dict of indexes associated with the reindexed variables.
    """
    from .dataarray import DataArray

    # create variables for the new dataset
    reindexed: Dict[Hashable, Variable] = {}

    # build up indexers for assignment along each dimension
    int_indexers = {}
    new_indexes = dict(indexes)
    masked_dims = set()
    unchanged_dims = set()

    for dim, indexer in indexers.items():
        if isinstance(indexer, DataArray) and indexer.dims != (dim,):
            raise ValueError(
                "Indexer has dimensions {:s} that are different "
                "from that to be indexed along {:s}".format(str(indexer.dims), dim)
            )

        target = new_indexes[dim] = PandasIndex(safe_cast_to_index(indexers[dim]))

        if dim in indexes:
            # TODO (benbovy - flexible indexes): support other indexes than pd.Index?
            index = indexes[dim].to_pandas_index()

            if not index.is_unique:
                raise ValueError(
                    f"cannot reindex or align along dimension {dim!r} because the "
                    "index has duplicate values"
                )

            int_indexer = get_indexer_nd(index, target, method, tolerance)

            # We uses negative values from get_indexer_nd to signify
            # values that are missing in the index.
            if (int_indexer < 0).any():
                masked_dims.add(dim)
            elif np.array_equal(int_indexer, np.arange(len(index))):
                unchanged_dims.add(dim)

            int_indexers[dim] = int_indexer

        if dim in variables:
            var = variables[dim]
            args: tuple = (var.attrs, var.encoding)
        else:
            args = ()
        reindexed[dim] = IndexVariable((dim,), indexers[dim], *args)

    for dim in sizes:
        if dim not in indexes and dim in indexers:
            existing_size = sizes[dim]
            new_size = indexers[dim].size
            if existing_size != new_size:
                raise ValueError(
                    f"cannot reindex or align along dimension {dim!r} without an "
                    f"index because its size {existing_size!r} is different from the size of "
                    f"the new index {new_size!r}"
                )

    for name, var in variables.items():
        if name not in indexers:
            if isinstance(fill_value, dict):
                fill_value_ = fill_value.get(name, dtypes.NA)
            else:
                fill_value_ = fill_value

            if sparse:
                var = var._as_sparse(fill_value=fill_value_)
            key = tuple(
                slice(None) if d in unchanged_dims else int_indexers.get(d, slice(None))
                for d in var.dims
            )
            needs_masking = any(d in masked_dims for d in var.dims)

            if needs_masking:
                new_var = var._getitem_with_mask(key, fill_value=fill_value_)
            elif all(is_full_slice(k) for k in key):
                # no reindexing necessary
                # here we need to manually deal with copying data, since
                # we neither created a new ndarray nor used fancy indexing
                new_var = var.copy(deep=copy)
            else:
                new_var = var[key]

            reindexed[name] = new_var

    return reindexed, new_indexes


def _get_broadcast_dims_map_common_coords(args, exclude):

    common_coords = {}
    dims_map = {}
    for arg in args:
        for dim in arg.dims:
            if dim not in common_coords and dim not in exclude:
                dims_map[dim] = arg.sizes[dim]
                if dim in arg.coords:
                    common_coords[dim] = arg.coords[dim].variable

    return dims_map, common_coords


def _broadcast_helper(arg, exclude, dims_map, common_coords):

    from .dataarray import DataArray
    from .dataset import Dataset

    def _set_dims(var):
        # Add excluded dims to a copy of dims_map
        var_dims_map = dims_map.copy()
        for dim in exclude:
            with suppress(ValueError):
                # ignore dim not in var.dims
                var_dims_map[dim] = var.shape[var.dims.index(dim)]

        return var.set_dims(var_dims_map)

    def _broadcast_array(array):
        data = _set_dims(array.variable)
        coords = dict(array.coords)
        coords.update(common_coords)
        return DataArray(data, coords, data.dims, name=array.name, attrs=array.attrs)

    def _broadcast_dataset(ds):
        data_vars = {k: _set_dims(ds.variables[k]) for k in ds.data_vars}
        coords = dict(ds.coords)
        coords.update(common_coords)
        return Dataset(data_vars, coords, ds.attrs)

    if isinstance(arg, DataArray):
        return _broadcast_array(arg)
    elif isinstance(arg, Dataset):
        return _broadcast_dataset(arg)
    else:
        raise ValueError("all input must be Dataset or DataArray objects")


def broadcast(*args, exclude=None):
    """Explicitly broadcast any number of DataArray or Dataset objects against
    one another.

    xarray objects automatically broadcast against each other in arithmetic
    operations, so this function should not be necessary for normal use.

    If no change is needed, the input data is returned to the output without
    being copied.

    Parameters
    ----------
    *args : DataArray or Dataset
        Arrays to broadcast against each other.
    exclude : sequence of str, optional
        Dimensions that must not be broadcasted

    Returns
    -------
    broadcast : tuple of DataArray or tuple of Dataset
        The same data as the input arrays, but with additional dimensions
        inserted so that all data arrays have the same dimensions and shape.

    Examples
    --------
    Broadcast two data arrays against one another to fill out their dimensions:

    >>> a = xr.DataArray([1, 2, 3], dims="x")
    >>> b = xr.DataArray([5, 6], dims="y")
    >>> a
    <xarray.DataArray (x: 3)>
    array([1, 2, 3])
    Dimensions without coordinates: x
    >>> b
    <xarray.DataArray (y: 2)>
    array([5, 6])
    Dimensions without coordinates: y
    >>> a2, b2 = xr.broadcast(a, b)
    >>> a2
    <xarray.DataArray (x: 3, y: 2)>
    array([[1, 1],
           [2, 2],
           [3, 3]])
    Dimensions without coordinates: x, y
    >>> b2
    <xarray.DataArray (x: 3, y: 2)>
    array([[5, 6],
           [5, 6],
           [5, 6]])
    Dimensions without coordinates: x, y

    Fill out the dimensions of all data variables in a dataset:

    >>> ds = xr.Dataset({"a": a, "b": b})
    >>> (ds2,) = xr.broadcast(ds)  # use tuple unpacking to extract one dataset
    >>> ds2
    <xarray.Dataset>
    Dimensions:  (x: 3, y: 2)
    Dimensions without coordinates: x, y
    Data variables:
        a        (x, y) int64 1 1 2 2 3 3
        b        (x, y) int64 5 6 5 6 5 6
    """

    if exclude is None:
        exclude = set()
    args = align(*args, join="outer", copy=False, exclude=exclude)

    dims_map, common_coords = _get_broadcast_dims_map_common_coords(args, exclude)
    result = [_broadcast_helper(arg, exclude, dims_map, common_coords) for arg in args]

    return tuple(result)<|MERGE_RESOLUTION|>--- conflicted
+++ resolved
@@ -63,17 +63,10 @@
 
     objects = list(objects)
     for idx, obj in enumerate(objects[1:]):
-<<<<<<< HEAD
         new_indexes = {
-            dim: all_indexes[dim][0] for dim in obj.indexes if dim not in exclude
+            dim: all_indexes[dim][0] for dim in obj.xindexes if dim not in exclude
         }
 
-=======
-        new_indexes = {}
-        for dim in obj.xindexes:
-            if dim not in exclude:
-                new_indexes[dim] = all_indexes[dim][0]
->>>>>>> 6e14df62
         objects[idx + 1] = obj._overwrite_indexes(new_indexes)
 
     return objects
