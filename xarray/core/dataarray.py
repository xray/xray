from __future__ import annotations

import datetime
import warnings
from collections.abc import Hashable, Iterable, Mapping, Sequence
from os import PathLike
from typing import TYPE_CHECKING, Any, Callable, Literal, NoReturn, cast, overload

import numpy as np
import pandas as pd

from xarray.coding.calendar_ops import convert_calendar, interp_calendar
from xarray.coding.cftimeindex import CFTimeIndex
from xarray.core import alignment, computation, dtypes, indexing, ops, utils
from xarray.core._aggregations import DataArrayAggregations
from xarray.core.accessor_dt import CombinedDatetimelikeAccessor
from xarray.core.accessor_str import StringAccessor
from xarray.core.alignment import (
    _broadcast_helper,
    _get_broadcast_dims_map_common_coords,
    align,
)
from xarray.core.arithmetic import DataArrayArithmetic
from xarray.core.common import AbstractArray, DataWithCoords, get_chunksizes
from xarray.core.computation import unify_chunks
from xarray.core.coordinates import DataArrayCoordinates, assert_coordinate_consistent
from xarray.core.dataset import Dataset
from xarray.core.formatting import format_item
from xarray.core.indexes import (
    Index,
    Indexes,
    PandasMultiIndex,
    filter_indexes_from_coords,
    isel_indexes,
)
from xarray.core.indexing import is_fancy_indexer, map_index_queries
from xarray.core.merge import PANDAS_TYPES, MergeError, _create_indexes_from_coords
from xarray.core.options import OPTIONS, _get_keep_attrs
from xarray.core.utils import (
    Default,
    HybridMappingProxy,
    ReprObject,
    _default,
    either_dict_or_kwargs,
)
from xarray.core.variable import (
    IndexVariable,
    Variable,
    as_compatible_data,
    as_variable,
)
from xarray.plot.accessor import DataArrayPlotAccessor
from xarray.plot.utils import _get_units_from_attrs

if TYPE_CHECKING:
    from typing import TypeVar, Union

    from numpy.typing import ArrayLike

    try:
        from dask.dataframe import DataFrame as DaskDataFrame
    except ImportError:
        DaskDataFrame = None  # type: ignore
    try:
        from dask.delayed import Delayed
    except ImportError:
        Delayed = None  # type: ignore
    try:
        from cdms2 import Variable as cdms2_Variable
    except ImportError:
        cdms2_Variable = None
    try:
        from iris.cube import Cube as iris_Cube
    except ImportError:
        iris_Cube = None

    from xarray.backends.api import T_NetcdfEngine, T_NetcdfTypes
    from xarray.core.groupby import DataArrayGroupBy
    from xarray.core.resample import DataArrayResample
    from xarray.core.rolling import DataArrayCoarsen, DataArrayRolling
    from xarray.core.types import (
        CoarsenBoundaryOptions,
        DatetimeLike,
        DatetimeUnitOptions,
        Dims,
        ErrorOptions,
        ErrorOptionsWithWarn,
        InterpOptions,
        PadModeOptions,
        PadReflectOptions,
        QuantileMethods,
        QueryEngineOptions,
        QueryParserOptions,
        ReindexMethodOptions,
        SideOptions,
        T_DataArray,
        T_Xarray,
    )
    from xarray.core.weighted import DataArrayWeighted

    T_XarrayOther = TypeVar("T_XarrayOther", bound=Union["DataArray", Dataset])


def _infer_coords_and_dims(
    shape, coords, dims
) -> tuple[dict[Hashable, Variable], tuple[Hashable, ...]]:
    """All the logic for creating a new DataArray"""

    if (
        coords is not None
        and not utils.is_dict_like(coords)
        and len(coords) != len(shape)
    ):
        raise ValueError(
            f"coords is not dict-like, but it has {len(coords)} items, "
            f"which does not match the {len(shape)} dimensions of the "
            "data"
        )

    if isinstance(dims, str):
        dims = (dims,)

    if dims is None:
        dims = [f"dim_{n}" for n in range(len(shape))]
        if coords is not None and len(coords) == len(shape):
            # try to infer dimensions from coords
            if utils.is_dict_like(coords):
                dims = list(coords.keys())
            else:
                for n, (dim, coord) in enumerate(zip(dims, coords)):
                    coord = as_variable(coord, name=dims[n]).to_index_variable()
                    dims[n] = coord.name
        dims = tuple(dims)
    elif len(dims) != len(shape):
        raise ValueError(
            "different number of dimensions on data "
            f"and dims: {len(shape)} vs {len(dims)}"
        )
    else:
        for d in dims:
            if not isinstance(d, str):
                raise TypeError(f"dimension {d} is not a string")

    new_coords: dict[Hashable, Variable] = {}

    if utils.is_dict_like(coords):
        for k, v in coords.items():
            new_coords[k] = as_variable(v, name=k)
    elif coords is not None:
        for dim, coord in zip(dims, coords):
            var = as_variable(coord, name=dim)
            var.dims = (dim,)
            new_coords[dim] = var.to_index_variable()

    sizes = dict(zip(dims, shape))
    for k, v in new_coords.items():
        if any(d not in dims for d in v.dims):
            raise ValueError(
                f"coordinate {k} has dimensions {v.dims}, but these "
                "are not a subset of the DataArray "
                f"dimensions {dims}"
            )

        for d, s in zip(v.dims, v.shape):
            if s != sizes[d]:
                raise ValueError(
                    f"conflicting sizes for dimension {d!r}: "
                    f"length {sizes[d]} on the data but length {s} on "
                    f"coordinate {k!r}"
                )

        if k in sizes and v.shape != (sizes[k],):
            raise ValueError(
                f"coordinate {k!r} is a DataArray dimension, but "
                f"it has shape {v.shape!r} rather than expected shape {sizes[k]!r} "
                "matching the dimension size"
            )

    return new_coords, dims


def _check_data_shape(data, coords, dims):
    if data is dtypes.NA:
        data = np.nan
    if coords is not None and utils.is_scalar(data, include_0d=False):
        if utils.is_dict_like(coords):
            if dims is None:
                return data
            else:
                data_shape = tuple(
                    as_variable(coords[k], k).size if k in coords.keys() else 1
                    for k in dims
                )
        else:
            data_shape = tuple(as_variable(coord, "foo").size for coord in coords)
        data = np.full(data_shape, data)
    return data


class _LocIndexer:
    __slots__ = ("data_array",)

    def __init__(self, data_array: DataArray):
        self.data_array = data_array

    def __getitem__(self, key) -> DataArray:
        if not utils.is_dict_like(key):
            # expand the indexer so we can handle Ellipsis
            labels = indexing.expanded_indexer(key, self.data_array.ndim)
            key = dict(zip(self.data_array.dims, labels))
        return self.data_array.sel(key)

    def __setitem__(self, key, value) -> None:
        if not utils.is_dict_like(key):
            # expand the indexer so we can handle Ellipsis
            labels = indexing.expanded_indexer(key, self.data_array.ndim)
            key = dict(zip(self.data_array.dims, labels))

        dim_indexers = map_index_queries(self.data_array, key).dim_indexers
        self.data_array[dim_indexers] = value


# Used as the key corresponding to a DataArray's variable when converting
# arbitrary DataArray objects to datasets
_THIS_ARRAY = ReprObject("<this-array>")


class DataArray(
    AbstractArray,
    DataWithCoords,
    DataArrayArithmetic,
    DataArrayAggregations,
):
    """N-dimensional array with labeled coordinates and dimensions.

    DataArray provides a wrapper around numpy ndarrays that uses
    labeled dimensions and coordinates to support metadata aware
    operations. The API is similar to that for the pandas Series or
    DataFrame, but DataArray objects can have any number of dimensions,
    and their contents have fixed data types.

    Additional features over raw numpy arrays:

    - Apply operations over dimensions by name: ``x.sum('time')``.
    - Select or assign values by integer location (like numpy):
      ``x[:10]`` or by label (like pandas): ``x.loc['2014-01-01']`` or
      ``x.sel(time='2014-01-01')``.
    - Mathematical operations (e.g., ``x - y``) vectorize across
      multiple dimensions (known in numpy as "broadcasting") based on
      dimension names, regardless of their original order.
    - Keep track of arbitrary metadata in the form of a Python
      dictionary: ``x.attrs``
    - Convert to a pandas Series: ``x.to_series()``.

    Getting items from or doing mathematical operations with a
    DataArray always returns another DataArray.

    Parameters
    ----------
    data : array_like
        Values for this array. Must be an ``numpy.ndarray``, ndarray
        like, or castable to an ``ndarray``. If a self-described xarray
        or pandas object, attempts are made to use this array's
        metadata to fill in other unspecified arguments. A view of the
        array's data is used instead of a copy if possible.
    coords : sequence or dict of array_like, optional
        Coordinates (tick labels) to use for indexing along each
        dimension. The following notations are accepted:

        - mapping {dimension name: array-like}
        - sequence of tuples that are valid arguments for
          ``xarray.Variable()``
          - (dims, data)
          - (dims, data, attrs)
          - (dims, data, attrs, encoding)

        Additionally, it is possible to define a coord whose name
        does not match the dimension name, or a coord based on multiple
        dimensions, with one of the following notations:

        - mapping {coord name: DataArray}
        - mapping {coord name: Variable}
        - mapping {coord name: (dimension name, array-like)}
        - mapping {coord name: (tuple of dimension names, array-like)}

    dims : Hashable or sequence of Hashable, optional
        Name(s) of the data dimension(s). Must be either a Hashable
        (only for 1D data) or a sequence of Hashables with length equal
        to the number of dimensions. If this argument is omitted,
        dimension names are taken from ``coords`` (if possible) and
        otherwise default to ``['dim_0', ... 'dim_n']``.
    name : str or None, optional
        Name of this array.
    attrs : dict_like or None, optional
        Attributes to assign to the new instance. By default, an empty
        attribute dictionary is initialized.

    Examples
    --------
    Create data:

    >>> np.random.seed(0)
    >>> temperature = 15 + 8 * np.random.randn(2, 2, 3)
    >>> lon = [[-99.83, -99.32], [-99.79, -99.23]]
    >>> lat = [[42.25, 42.21], [42.63, 42.59]]
    >>> time = pd.date_range("2014-09-06", periods=3)
    >>> reference_time = pd.Timestamp("2014-09-05")

    Initialize a dataarray with multiple dimensions:

    >>> da = xr.DataArray(
    ...     data=temperature,
    ...     dims=["x", "y", "time"],
    ...     coords=dict(
    ...         lon=(["x", "y"], lon),
    ...         lat=(["x", "y"], lat),
    ...         time=time,
    ...         reference_time=reference_time,
    ...     ),
    ...     attrs=dict(
    ...         description="Ambient temperature.",
    ...         units="degC",
    ...     ),
    ... )
    >>> da
    <xarray.DataArray (x: 2, y: 2, time: 3)>
    array([[[29.11241877, 18.20125767, 22.82990387],
            [32.92714559, 29.94046392,  7.18177696]],
    <BLANKLINE>
           [[22.60070734, 13.78914233, 14.17424919],
            [18.28478802, 16.15234857, 26.63418806]]])
    Coordinates:
        lon             (x, y) float64 -99.83 -99.32 -99.79 -99.23
        lat             (x, y) float64 42.25 42.21 42.63 42.59
      * time            (time) datetime64[ns] 2014-09-06 2014-09-07 2014-09-08
        reference_time  datetime64[ns] 2014-09-05
    Dimensions without coordinates: x, y
    Attributes:
        description:  Ambient temperature.
        units:        degC

    Find out where the coldest temperature was:

    >>> da.isel(da.argmin(...))
    <xarray.DataArray ()>
    array(7.18177696)
    Coordinates:
        lon             float64 -99.32
        lat             float64 42.21
        time            datetime64[ns] 2014-09-08
        reference_time  datetime64[ns] 2014-09-05
    Attributes:
        description:  Ambient temperature.
        units:        degC
    """

    _cache: dict[str, Any]
    _coords: dict[Any, Variable]
    _close: Callable[[], None] | None
    _indexes: dict[Hashable, Index]
    _name: Hashable | None
    _variable: Variable

    __slots__ = (
        "_cache",
        "_coords",
        "_close",
        "_indexes",
        "_name",
        "_variable",
        "__weakref__",
    )

    dt = utils.UncachedAccessor(CombinedDatetimelikeAccessor["DataArray"])

    def __init__(
        self,
        data: Any = dtypes.NA,
        coords: Sequence[Sequence[Any] | pd.Index | DataArray]
        | Mapping[Any, Any]
        | None = None,
        dims: Hashable | Sequence[Hashable] | None = None,
        name: Hashable | None = None,
        attrs: Mapping | None = None,
        # internal parameters
        indexes: dict[Hashable, Index] | None = None,
        fastpath: bool = False,
    ) -> None:
        if fastpath:
            variable = data
            assert dims is None
            assert attrs is None
            assert indexes is not None
        else:
            # TODO: (benbovy - explicit indexes) remove
            # once it becomes part of the public interface
            if indexes is not None:
                raise ValueError("Providing explicit indexes is not supported yet")

            # try to fill in arguments from data if they weren't supplied
            if coords is None:
                if isinstance(data, DataArray):
                    coords = data.coords
                elif isinstance(data, pd.Series):
                    coords = [data.index]
                elif isinstance(data, pd.DataFrame):
                    coords = [data.index, data.columns]
                elif isinstance(data, (pd.Index, IndexVariable)):
                    coords = [data]

            if dims is None:
                dims = getattr(data, "dims", getattr(coords, "dims", None))
            if name is None:
                name = getattr(data, "name", None)
            if attrs is None and not isinstance(data, PANDAS_TYPES):
                attrs = getattr(data, "attrs", None)

            data = _check_data_shape(data, coords, dims)
            data = as_compatible_data(data)
            coords, dims = _infer_coords_and_dims(data.shape, coords, dims)
            variable = Variable(dims, data, attrs, fastpath=True)
            indexes, coords = _create_indexes_from_coords(coords)

        # These fully describe a DataArray
        self._variable = variable
        assert isinstance(coords, dict)
        self._coords = coords
        self._name = name

        # TODO(shoyer): document this argument, once it becomes part of the
        # public interface.
        self._indexes = indexes

        self._close = None

    @classmethod
    def _construct_direct(
        cls: type[T_DataArray],
        variable: Variable,
        coords: dict[Any, Variable],
        name: Hashable,
        indexes: dict[Hashable, Index],
    ) -> T_DataArray:
        """Shortcut around __init__ for internal use when we want to skip
        costly validation
        """
        obj = object.__new__(cls)
        obj._variable = variable
        obj._coords = coords
        obj._name = name
        obj._indexes = indexes
        obj._close = None
        return obj

    def _replace(
        self: T_DataArray,
        variable: Variable | None = None,
        coords=None,
        name: Hashable | None | Default = _default,
        indexes=None,
    ) -> T_DataArray:
        if variable is None:
            variable = self.variable
        if coords is None:
            coords = self._coords
        if indexes is None:
            indexes = self._indexes
        if name is _default:
            name = self.name
        return type(self)(variable, coords, name=name, indexes=indexes, fastpath=True)

    def _replace_maybe_drop_dims(
        self: T_DataArray,
        variable: Variable,
        name: Hashable | None | Default = _default,
    ) -> T_DataArray:
        if variable.dims == self.dims and variable.shape == self.shape:
            coords = self._coords.copy()
            indexes = self._indexes
        elif variable.dims == self.dims:
            # Shape has changed (e.g. from reduce(..., keepdims=True)
            new_sizes = dict(zip(self.dims, variable.shape))
            coords = {
                k: v
                for k, v in self._coords.items()
                if v.shape == tuple(new_sizes[d] for d in v.dims)
            }
            indexes = filter_indexes_from_coords(self._indexes, set(coords))
        else:
            allowed_dims = set(variable.dims)
            coords = {
                k: v for k, v in self._coords.items() if set(v.dims) <= allowed_dims
            }
            indexes = filter_indexes_from_coords(self._indexes, set(coords))
        return self._replace(variable, coords, name, indexes=indexes)

    def _overwrite_indexes(
        self: T_DataArray,
        indexes: Mapping[Any, Index],
        coords: Mapping[Any, Variable] | None = None,
        drop_coords: list[Hashable] | None = None,
        rename_dims: Mapping[Any, Any] | None = None,
    ) -> T_DataArray:
        """Maybe replace indexes and their corresponding coordinates."""
        if not indexes:
            return self

        if coords is None:
            coords = {}
        if drop_coords is None:
            drop_coords = []

        new_variable = self.variable.copy()
        new_coords = self._coords.copy()
        new_indexes = dict(self._indexes)

        for name in indexes:
            new_coords[name] = coords[name]
            new_indexes[name] = indexes[name]

        for name in drop_coords:
            new_coords.pop(name)
            new_indexes.pop(name)

        if rename_dims:
            new_variable.dims = tuple(rename_dims.get(d, d) for d in new_variable.dims)

        return self._replace(
            variable=new_variable, coords=new_coords, indexes=new_indexes
        )

    def _to_temp_dataset(self) -> Dataset:
        return self._to_dataset_whole(name=_THIS_ARRAY, shallow_copy=False)

    def _from_temp_dataset(
        self: T_DataArray, dataset: Dataset, name: Hashable | None | Default = _default
    ) -> T_DataArray:
        variable = dataset._variables.pop(_THIS_ARRAY)
        coords = dataset._variables
        indexes = dataset._indexes
        return self._replace(variable, coords, name, indexes=indexes)

    def _to_dataset_split(self, dim: Hashable) -> Dataset:
        """splits dataarray along dimension 'dim'"""

        def subset(dim, label):
            array = self.loc[{dim: label}]
            array.attrs = {}
            return as_variable(array)

        variables = {label: subset(dim, label) for label in self.get_index(dim)}
        variables.update({k: v for k, v in self._coords.items() if k != dim})
        coord_names = set(self._coords) - {dim}
        indexes = filter_indexes_from_coords(self._indexes, coord_names)
        dataset = Dataset._construct_direct(
            variables, coord_names, indexes=indexes, attrs=self.attrs
        )
        return dataset

    def _to_dataset_whole(
        self, name: Hashable = None, shallow_copy: bool = True
    ) -> Dataset:
        if name is None:
            name = self.name
        if name is None:
            raise ValueError(
                "unable to convert unnamed DataArray to a "
                "Dataset without providing an explicit name"
            )
        if name in self.coords:
            raise ValueError(
                "cannot create a Dataset from a DataArray with "
                "the same name as one of its coordinates"
            )
        # use private APIs for speed: this is called by _to_temp_dataset(),
        # which is used in the guts of a lot of operations (e.g., reindex)
        variables = self._coords.copy()
        variables[name] = self.variable
        if shallow_copy:
            for k in variables:
                variables[k] = variables[k].copy(deep=False)
        indexes = self._indexes

        coord_names = set(self._coords)
        return Dataset._construct_direct(variables, coord_names, indexes=indexes)

    def to_dataset(
        self,
        dim: Hashable = None,
        *,
        name: Hashable = None,
        promote_attrs: bool = False,
    ) -> Dataset:
        """Convert a DataArray to a Dataset.

        Parameters
        ----------
        dim : Hashable, optional
            Name of the dimension on this array along which to split this array
            into separate variables. If not provided, this array is converted
            into a Dataset of one variable.
        name : Hashable, optional
            Name to substitute for this array's name. Only valid if ``dim`` is
            not provided.
        promote_attrs : bool, default: False
            Set to True to shallow copy attrs of DataArray to returned Dataset.

        Returns
        -------
        dataset : Dataset
        """
        if dim is not None and dim not in self.dims:
            raise TypeError(
                f"{dim} is not a dim. If supplying a ``name``, pass as a kwarg."
            )

        if dim is not None:
            if name is not None:
                raise TypeError("cannot supply both dim and name arguments")
            result = self._to_dataset_split(dim)
        else:
            result = self._to_dataset_whole(name)

        if promote_attrs:
            result.attrs = dict(self.attrs)

        return result

    @property
    def name(self) -> Hashable | None:
        """The name of this array."""
        return self._name

    @name.setter
    def name(self, value: Hashable | None) -> None:
        self._name = value

    @property
    def variable(self) -> Variable:
        """Low level interface to the Variable object for this DataArray."""
        return self._variable

    @property
    def dtype(self) -> np.dtype:
        """
        Data-type of the array’s elements.

        See Also
        --------
        ndarray.dtype
        numpy.dtype
        """
        return self.variable.dtype

    @property
    def shape(self) -> tuple[int, ...]:
        """
        Tuple of array dimensions.

        See Also
        --------
        numpy.ndarray.shape
        """
        return self.variable.shape

    @property
    def size(self) -> int:
        """
        Number of elements in the array.

        Equal to ``np.prod(a.shape)``, i.e., the product of the array’s dimensions.

        See Also
        --------
        numpy.ndarray.size
        """
        return self.variable.size

    @property
    def nbytes(self) -> int:
        """
        Total bytes consumed by the elements of this DataArray's data.

        If the underlying data array does not include ``nbytes``, estimates
        the bytes consumed based on the ``size`` and ``dtype``.
        """
        return self.variable.nbytes

    @property
    def ndim(self) -> int:
        """
        Number of array dimensions.

        See Also
        --------
        numpy.ndarray.ndim
        """
        return self.variable.ndim

    def __len__(self) -> int:
        return len(self.variable)

    @property
    def data(self) -> Any:
        """
        The DataArray's data as an array. The underlying array type
        (e.g. dask, sparse, pint) is preserved.

        See Also
        --------
        DataArray.to_numpy
        DataArray.as_numpy
        DataArray.values
        """
        return self.variable.data

    @data.setter
    def data(self, value: Any) -> None:
        self.variable.data = value

    @property
    def values(self) -> np.ndarray:
        """
        The array's data as a numpy.ndarray.

        If the array's data is not a numpy.ndarray this will attempt to convert
        it naively using np.array(), which will raise an error if the array
        type does not support coercion like this (e.g. cupy).
        """
        return self.variable.values

    @values.setter
    def values(self, value: Any) -> None:
        self.variable.values = value

    def to_numpy(self) -> np.ndarray:
        """
        Coerces wrapped data to numpy and returns a numpy.ndarray.

        See Also
        --------
        DataArray.as_numpy : Same but returns the surrounding DataArray instead.
        Dataset.as_numpy
        DataArray.values
        DataArray.data
        """
        return self.variable.to_numpy()

    def as_numpy(self: T_DataArray) -> T_DataArray:
        """
        Coerces wrapped data and coordinates into numpy arrays, returning a DataArray.

        See Also
        --------
        DataArray.to_numpy : Same but returns only the data as a numpy.ndarray object.
        Dataset.as_numpy : Converts all variables in a Dataset.
        DataArray.values
        DataArray.data
        """
        coords = {k: v.as_numpy() for k, v in self._coords.items()}
        return self._replace(self.variable.as_numpy(), coords, indexes=self._indexes)

    @property
    def _in_memory(self) -> bool:
        return self.variable._in_memory

    def _to_index(self) -> pd.Index:
        return self.variable._to_index()

    def to_index(self) -> pd.Index:
        """Convert this variable to a pandas.Index. Only possible for 1D
        arrays.
        """
        return self.variable.to_index()

    @property
    def dims(self) -> tuple[Hashable, ...]:
        """Tuple of dimension names associated with this array.

        Note that the type of this property is inconsistent with
        `Dataset.dims`.  See `Dataset.sizes` and `DataArray.sizes` for
        consistently named properties.

        See Also
        --------
        DataArray.sizes
        Dataset.dims
        """
        return self.variable.dims

    @dims.setter
    def dims(self, value: Any) -> NoReturn:
        raise AttributeError(
            "you cannot assign dims on a DataArray. Use "
            ".rename() or .swap_dims() instead."
        )

    def _item_key_to_dict(self, key: Any) -> Mapping[Hashable, Any]:
        if utils.is_dict_like(key):
            return key
        key = indexing.expanded_indexer(key, self.ndim)
        return dict(zip(self.dims, key))

    def _getitem_coord(self: T_DataArray, key: Any) -> T_DataArray:
        from xarray.core.dataset import _get_virtual_variable

        try:
            var = self._coords[key]
        except KeyError:
            dim_sizes = dict(zip(self.dims, self.shape))
            _, key, var = _get_virtual_variable(self._coords, key, dim_sizes)

        return self._replace_maybe_drop_dims(var, name=key)

    def __getitem__(self: T_DataArray, key: Any) -> T_DataArray:
        if isinstance(key, str):
            return self._getitem_coord(key)
        else:
            # xarray-style array indexing
            return self.isel(indexers=self._item_key_to_dict(key))

    def __setitem__(self, key: Any, value: Any) -> None:
        if isinstance(key, str):
            self.coords[key] = value
        else:
            # Coordinates in key, value and self[key] should be consistent.
            # TODO Coordinate consistency in key is checked here, but it
            # causes unnecessary indexing. It should be optimized.
            obj = self[key]
            if isinstance(value, DataArray):
                assert_coordinate_consistent(value, obj.coords.variables)
            # DataArray key -> Variable key
            key = {
                k: v.variable if isinstance(v, DataArray) else v
                for k, v in self._item_key_to_dict(key).items()
            }
            self.variable[key] = value

    def __delitem__(self, key: Any) -> None:
        del self.coords[key]

    @property
    def _attr_sources(self) -> Iterable[Mapping[Hashable, Any]]:
        """Places to look-up items for attribute-style access"""
        yield from self._item_sources
        yield self.attrs

    @property
    def _item_sources(self) -> Iterable[Mapping[Hashable, Any]]:
        """Places to look-up items for key-completion"""
        yield HybridMappingProxy(keys=self._coords, mapping=self.coords)

        # virtual coordinates
        # uses empty dict -- everything here can already be found in self.coords.
        yield HybridMappingProxy(keys=self.dims, mapping={})

    def __contains__(self, key: Any) -> bool:
        return key in self.data

    @property
    def loc(self) -> _LocIndexer:
        """Attribute for location based indexing like pandas."""
        return _LocIndexer(self)

    @property
    def attrs(self) -> dict[Any, Any]:
        """Dictionary storing arbitrary metadata with this array."""
        return self.variable.attrs

    @attrs.setter
    def attrs(self, value: Mapping[Any, Any]) -> None:
        self.variable.attrs = dict(value)

    @property
    def encoding(self) -> dict[Any, Any]:
        """Dictionary of format-specific settings for how this array should be
        serialized."""
        return self.variable.encoding

    @encoding.setter
    def encoding(self, value: Mapping[Any, Any]) -> None:
        self.variable.encoding = dict(value)

    @property
    def indexes(self) -> Indexes:
        """Mapping of pandas.Index objects used for label based indexing.

        Raises an error if this Dataset has indexes that cannot be coerced
        to pandas.Index objects.

        See Also
        --------
        DataArray.xindexes

        """
        return self.xindexes.to_pandas_indexes()

    @property
    def xindexes(self) -> Indexes:
        """Mapping of xarray Index objects used for label based indexing."""
        return Indexes(self._indexes, {k: self._coords[k] for k in self._indexes})

    @property
    def coords(self) -> DataArrayCoordinates:
        """Dictionary-like container of coordinate arrays."""
        return DataArrayCoordinates(self)

    @overload
    def reset_coords(
        self: T_DataArray,
        names: Dims = None,
        drop: Literal[False] = False,
    ) -> Dataset:
        ...

    @overload
    def reset_coords(
        self: T_DataArray,
        names: Dims = None,
        *,
        drop: Literal[True],
    ) -> T_DataArray:
        ...

    def reset_coords(
        self: T_DataArray,
        names: Dims = None,
        drop: bool = False,
    ) -> T_DataArray | Dataset:
        """Given names of coordinates, reset them to become variables.

        Parameters
        ----------
        names : str, Iterable of Hashable or None, optional
            Name(s) of non-index coordinates in this dataset to reset into
            variables. By default, all non-index coordinates are reset.
        drop : bool, default: False
            If True, remove coordinates instead of converting them into
            variables.

        Returns
        -------
        Dataset, or DataArray if ``drop == True``

        Examples
        --------
        >>> temperature = np.arange(25).reshape(5, 5)
        >>> pressure = np.arange(50, 75).reshape(5, 5)
        >>> da = xr.DataArray(
        ...     data=temperature,
        ...     dims=["x", "y"],
        ...     coords=dict(
        ...         lon=("x", np.arange(10, 15)),
        ...         lat=("y", np.arange(20, 25)),
        ...         Pressure=(["x", "y"], pressure),
        ...     ),
        ...     name="Temperature",
        ... )
        >>> da
        <xarray.DataArray 'Temperature' (x: 5, y: 5)>
        array([[ 0,  1,  2,  3,  4],
               [ 5,  6,  7,  8,  9],
               [10, 11, 12, 13, 14],
               [15, 16, 17, 18, 19],
               [20, 21, 22, 23, 24]])
        Coordinates:
            lon       (x) int64 10 11 12 13 14
            lat       (y) int64 20 21 22 23 24
            Pressure  (x, y) int64 50 51 52 53 54 55 56 57 ... 67 68 69 70 71 72 73 74
        Dimensions without coordinates: x, y

        Return Dataset with target coordinate as a data variable rather than a coordinate variable:

        >>> da.reset_coords(names="Pressure")
        <xarray.Dataset>
        Dimensions:      (x: 5, y: 5)
        Coordinates:
            lon          (x) int64 10 11 12 13 14
            lat          (y) int64 20 21 22 23 24
        Dimensions without coordinates: x, y
        Data variables:
            Pressure     (x, y) int64 50 51 52 53 54 55 56 57 ... 68 69 70 71 72 73 74
            Temperature  (x, y) int64 0 1 2 3 4 5 6 7 8 9 ... 16 17 18 19 20 21 22 23 24

        Return DataArray without targeted coordinate:

        >>> da.reset_coords(names="Pressure", drop=True)
        <xarray.DataArray 'Temperature' (x: 5, y: 5)>
        array([[ 0,  1,  2,  3,  4],
               [ 5,  6,  7,  8,  9],
               [10, 11, 12, 13, 14],
               [15, 16, 17, 18, 19],
               [20, 21, 22, 23, 24]])
        Coordinates:
            lon      (x) int64 10 11 12 13 14
            lat      (y) int64 20 21 22 23 24
        Dimensions without coordinates: x, y
        """
        if names is None:
            names = set(self.coords) - set(self._indexes)
        dataset = self.coords.to_dataset().reset_coords(names, drop)
        if drop:
            return self._replace(coords=dataset._variables)
        if self.name is None:
            raise ValueError(
                "cannot reset_coords with drop=False on an unnamed DataArrray"
            )
        dataset[self.name] = self.variable
        return dataset

    def __dask_tokenize__(self):
        from dask.base import normalize_token

        return normalize_token((type(self), self._variable, self._coords, self._name))

    def __dask_graph__(self):
        return self._to_temp_dataset().__dask_graph__()

    def __dask_keys__(self):
        return self._to_temp_dataset().__dask_keys__()

    def __dask_layers__(self):
        return self._to_temp_dataset().__dask_layers__()

    @property
    def __dask_optimize__(self):
        return self._to_temp_dataset().__dask_optimize__

    @property
    def __dask_scheduler__(self):
        return self._to_temp_dataset().__dask_scheduler__

    def __dask_postcompute__(self):
        func, args = self._to_temp_dataset().__dask_postcompute__()
        return self._dask_finalize, (self.name, func) + args

    def __dask_postpersist__(self):
        func, args = self._to_temp_dataset().__dask_postpersist__()
        return self._dask_finalize, (self.name, func) + args

    @staticmethod
    def _dask_finalize(results, name, func, *args, **kwargs) -> DataArray:
        ds = func(results, *args, **kwargs)
        variable = ds._variables.pop(_THIS_ARRAY)
        coords = ds._variables
        indexes = ds._indexes
        return DataArray(variable, coords, name=name, indexes=indexes, fastpath=True)

    def load(self: T_DataArray, **kwargs) -> T_DataArray:
        """Manually trigger loading of this array's data from disk or a
        remote source into memory and return this array.

        Normally, it should not be necessary to call this method in user code,
        because all xarray functions should either work on deferred data or
        load data automatically. However, this method can be necessary when
        working with many file objects on disk.

        Parameters
        ----------
        **kwargs : dict
            Additional keyword arguments passed on to ``dask.compute``.

        See Also
        --------
        dask.compute
        """
        ds = self._to_temp_dataset().load(**kwargs)
        new = self._from_temp_dataset(ds)
        self._variable = new._variable
        self._coords = new._coords
        return self

    def compute(self: T_DataArray, **kwargs) -> T_DataArray:
        """Manually trigger loading of this array's data from disk or a
        remote source into memory and return a new array. The original is
        left unaltered.

        Normally, it should not be necessary to call this method in user code,
        because all xarray functions should either work on deferred data or
        load data automatically. However, this method can be necessary when
        working with many file objects on disk.

        Parameters
        ----------
        **kwargs : dict
            Additional keyword arguments passed on to ``dask.compute``.

        See Also
        --------
        dask.compute
        """
        new = self.copy(deep=False)
        return new.load(**kwargs)

    def persist(self: T_DataArray, **kwargs) -> T_DataArray:
        """Trigger computation in constituent dask arrays

        This keeps them as dask arrays but encourages them to keep data in
        memory.  This is particularly useful when on a distributed machine.
        When on a single machine consider using ``.compute()`` instead.

        Parameters
        ----------
        **kwargs : dict
            Additional keyword arguments passed on to ``dask.persist``.

        See Also
        --------
        dask.persist
        """
        ds = self._to_temp_dataset().persist(**kwargs)
        return self._from_temp_dataset(ds)

    def copy(self: T_DataArray, deep: bool = True, data: Any = None) -> T_DataArray:
        """Returns a copy of this array.

        If `deep=True`, a deep copy is made of the data array.
        Otherwise, a shallow copy is made, and the returned data array's
        values are a new view of this data array's values.

        Use `data` to create a new object with the same structure as
        original but entirely new data.

        Parameters
        ----------
        deep : bool, optional
            Whether the data array and its coordinates are loaded into memory
            and copied onto the new object. Default is True.
        data : array_like, optional
            Data to use in the new object. Must have same shape as original.
            When `data` is used, `deep` is ignored for all data variables,
            and only used for coords.

        Returns
        -------
        copy : DataArray
            New object with dimensions, attributes, coordinates, name,
            encoding, and optionally data copied from original.

        Examples
        --------
        Shallow versus deep copy

        >>> array = xr.DataArray([1, 2, 3], dims="x", coords={"x": ["a", "b", "c"]})
        >>> array.copy()
        <xarray.DataArray (x: 3)>
        array([1, 2, 3])
        Coordinates:
          * x        (x) <U1 'a' 'b' 'c'
        >>> array_0 = array.copy(deep=False)
        >>> array_0[0] = 7
        >>> array_0
        <xarray.DataArray (x: 3)>
        array([7, 2, 3])
        Coordinates:
          * x        (x) <U1 'a' 'b' 'c'
        >>> array
        <xarray.DataArray (x: 3)>
        array([7, 2, 3])
        Coordinates:
          * x        (x) <U1 'a' 'b' 'c'

        Changing the data using the ``data`` argument maintains the
        structure of the original object, but with the new data. Original
        object is unaffected.

        >>> array.copy(data=[0.1, 0.2, 0.3])
        <xarray.DataArray (x: 3)>
        array([0.1, 0.2, 0.3])
        Coordinates:
          * x        (x) <U1 'a' 'b' 'c'
        >>> array
        <xarray.DataArray (x: 3)>
        array([7, 2, 3])
        Coordinates:
          * x        (x) <U1 'a' 'b' 'c'

        See Also
        --------
        pandas.DataFrame.copy
        """
        return self._copy(deep=deep, data=data)

    def _copy(
        self: T_DataArray,
        deep: bool = True,
        data: Any = None,
        memo: dict[int, Any] | None = None,
    ) -> T_DataArray:
        variable = self.variable._copy(deep=deep, data=data, memo=memo)
        indexes, index_vars = self.xindexes.copy_indexes(deep=deep)

        coords = {}
        for k, v in self._coords.items():
            if k in index_vars:
                coords[k] = index_vars[k]
            else:
                coords[k] = v._copy(deep=deep, memo=memo)

        return self._replace(variable, coords, indexes=indexes)

    def __copy__(self: T_DataArray) -> T_DataArray:
        return self._copy(deep=False)

    def __deepcopy__(
        self: T_DataArray, memo: dict[int, Any] | None = None
    ) -> T_DataArray:
        return self._copy(deep=True, memo=memo)

    # mutable objects should not be Hashable
    # https://github.com/python/mypy/issues/4266
    __hash__ = None  # type: ignore[assignment]

    @property
    def chunks(self) -> tuple[tuple[int, ...], ...] | None:
        """
        Tuple of block lengths for this dataarray's data, in order of dimensions, or None if
        the underlying data is not a dask array.

        See Also
        --------
        DataArray.chunk
        DataArray.chunksizes
        xarray.unify_chunks
        """
        return self.variable.chunks

    @property
    def chunksizes(self) -> Mapping[Any, tuple[int, ...]]:
        """
        Mapping from dimension names to block lengths for this dataarray's data, or None if
        the underlying data is not a dask array.
        Cannot be modified directly, but can be modified by calling .chunk().

        Differs from DataArray.chunks because it returns a mapping of dimensions to chunk shapes
        instead of a tuple of chunk shapes.

        See Also
        --------
        DataArray.chunk
        DataArray.chunks
        xarray.unify_chunks
        """
        all_variables = [self.variable] + [c.variable for c in self.coords.values()]
        return get_chunksizes(all_variables)

    def chunk(
        self: T_DataArray,
        chunks: (
            int
            | Literal["auto"]
            | tuple[int, ...]
            | tuple[tuple[int, ...], ...]
            | Mapping[Any, None | int | tuple[int, ...]]
        ) = {},  # {} even though it's technically unsafe, is being used intentionally here (#4667)
        name_prefix: str = "xarray-",
        token: str | None = None,
        lock: bool = False,
        inline_array: bool = False,
        **chunks_kwargs: Any,
    ) -> T_DataArray:
        """Coerce this array's data into a dask arrays with the given chunks.

        If this variable is a non-dask array, it will be converted to dask
        array. If it's a dask array, it will be rechunked to the given chunk
        sizes.

        If neither chunks is not provided for one or more dimensions, chunk
        sizes along that dimension will not be updated; non-dask arrays will be
        converted into dask arrays with a single block.

        Parameters
        ----------
        chunks : int, "auto", tuple of int or mapping of Hashable to int, optional
            Chunk sizes along each dimension, e.g., ``5``, ``"auto"``, ``(5, 5)`` or
            ``{"x": 5, "y": 5}``.
        name_prefix : str, optional
            Prefix for the name of the new dask array.
        token : str, optional
            Token uniquely identifying this array.
        lock : optional
            Passed on to :py:func:`dask.array.from_array`, if the array is not
            already as dask array.
        inline_array: optional
            Passed on to :py:func:`dask.array.from_array`, if the array is not
            already as dask array.
        **chunks_kwargs : {dim: chunks, ...}, optional
            The keyword arguments form of ``chunks``.
            One of chunks or chunks_kwargs must be provided.

        Returns
        -------
        chunked : xarray.DataArray

        See Also
        --------
        DataArray.chunks
        DataArray.chunksizes
        xarray.unify_chunks
        dask.array.from_array
        """
        if chunks is None:
            warnings.warn(
                "None value for 'chunks' is deprecated. "
                "It will raise an error in the future. Use instead '{}'",
                category=FutureWarning,
            )
            chunks = {}

        if isinstance(chunks, (float, str, int)):
            # ignoring type; unclear why it won't accept a Literal into the value.
            chunks = dict.fromkeys(self.dims, chunks)  # type: ignore
        elif isinstance(chunks, (tuple, list)):
            chunks = dict(zip(self.dims, chunks))
        else:
            chunks = either_dict_or_kwargs(chunks, chunks_kwargs, "chunk")

        ds = self._to_temp_dataset().chunk(
            chunks,
            name_prefix=name_prefix,
            token=token,
            lock=lock,
            inline_array=inline_array,
        )
        return self._from_temp_dataset(ds)

    def isel(
        self: T_DataArray,
        indexers: Mapping[Any, Any] | None = None,
        drop: bool = False,
        missing_dims: ErrorOptionsWithWarn = "raise",
        **indexers_kwargs: Any,
    ) -> T_DataArray:
        """Return a new DataArray whose data is given by selecting indexes
        along the specified dimension(s).

        Parameters
        ----------
        indexers : dict, optional
            A dict with keys matching dimensions and values given
            by integers, slice objects or arrays.
            indexer can be a integer, slice, array-like or DataArray.
            If DataArrays are passed as indexers, xarray-style indexing will be
            carried out. See :ref:`indexing` for the details.
            One of indexers or indexers_kwargs must be provided.
        drop : bool, default: False
            If ``drop=True``, drop coordinates variables indexed by integers
            instead of making them scalar.
        missing_dims : {"raise", "warn", "ignore"}, default: "raise"
            What to do if dimensions that should be selected from are not present in the
            DataArray:
            - "raise": raise an exception
            - "warn": raise a warning, and ignore the missing dimensions
            - "ignore": ignore the missing dimensions
        **indexers_kwargs : {dim: indexer, ...}, optional
            The keyword arguments form of ``indexers``.

        Returns
        -------
        indexed : xarray.DataArray

        See Also
        --------
        Dataset.isel
        DataArray.sel

        Examples
        --------
        >>> da = xr.DataArray(np.arange(25).reshape(5, 5), dims=("x", "y"))
        >>> da
        <xarray.DataArray (x: 5, y: 5)>
        array([[ 0,  1,  2,  3,  4],
               [ 5,  6,  7,  8,  9],
               [10, 11, 12, 13, 14],
               [15, 16, 17, 18, 19],
               [20, 21, 22, 23, 24]])
        Dimensions without coordinates: x, y

        >>> tgt_x = xr.DataArray(np.arange(0, 5), dims="points")
        >>> tgt_y = xr.DataArray(np.arange(0, 5), dims="points")
        >>> da = da.isel(x=tgt_x, y=tgt_y)
        >>> da
        <xarray.DataArray (points: 5)>
        array([ 0,  6, 12, 18, 24])
        Dimensions without coordinates: points
        """

        indexers = either_dict_or_kwargs(indexers, indexers_kwargs, "isel")

        if any(is_fancy_indexer(idx) for idx in indexers.values()):
            ds = self._to_temp_dataset()._isel_fancy(
                indexers, drop=drop, missing_dims=missing_dims
            )
            return self._from_temp_dataset(ds)

        # Much faster algorithm for when all indexers are ints, slices, one-dimensional
        # lists, or zero or one-dimensional np.ndarray's

        variable = self._variable.isel(indexers, missing_dims=missing_dims)
        indexes, index_variables = isel_indexes(self.xindexes, indexers)

        coords = {}
        for coord_name, coord_value in self._coords.items():
            if coord_name in index_variables:
                coord_value = index_variables[coord_name]
            else:
                coord_indexers = {
                    k: v for k, v in indexers.items() if k in coord_value.dims
                }
                if coord_indexers:
                    coord_value = coord_value.isel(coord_indexers)
                    if drop and coord_value.ndim == 0:
                        continue
            coords[coord_name] = coord_value

        return self._replace(variable=variable, coords=coords, indexes=indexes)

    def sel(
        self: T_DataArray,
        indexers: Mapping[Any, Any] | None = None,
        method: str | None = None,
        tolerance=None,
        drop: bool = False,
        **indexers_kwargs: Any,
    ) -> T_DataArray:
        """Return a new DataArray whose data is given by selecting index
        labels along the specified dimension(s).

        In contrast to `DataArray.isel`, indexers for this method should use
        labels instead of integers.

        Under the hood, this method is powered by using pandas's powerful Index
        objects. This makes label based indexing essentially just as fast as
        using integer indexing.

        It also means this method uses pandas's (well documented) logic for
        indexing. This means you can use string shortcuts for datetime indexes
        (e.g., '2000-01' to select all values in January 2000). It also means
        that slices are treated as inclusive of both the start and stop values,
        unlike normal Python indexing.

        .. warning::

          Do not try to assign values when using any of the indexing methods
          ``isel`` or ``sel``::

            da = xr.DataArray([0, 1, 2, 3], dims=['x'])
            # DO NOT do this
            da.isel(x=[0, 1, 2])[1] = -1

          Assigning values with the chained indexing using ``.sel`` or
          ``.isel`` fails silently.

        Parameters
        ----------
        indexers : dict, optional
            A dict with keys matching dimensions and values given
            by scalars, slices or arrays of tick labels. For dimensions with
            multi-index, the indexer may also be a dict-like object with keys
            matching index level names.
            If DataArrays are passed as indexers, xarray-style indexing will be
            carried out. See :ref:`indexing` for the details.
            One of indexers or indexers_kwargs must be provided.
        method : {None, "nearest", "pad", "ffill", "backfill", "bfill"}, optional
            Method to use for inexact matches:

            - None (default): only exact matches
            - pad / ffill: propagate last valid index value forward
            - backfill / bfill: propagate next valid index value backward
            - nearest: use nearest valid index value

        tolerance : optional
            Maximum distance between original and new labels for inexact
            matches. The values of the index at the matching locations must
            satisfy the equation ``abs(index[indexer] - target) <= tolerance``.
        drop : bool, optional
            If ``drop=True``, drop coordinates variables in `indexers` instead
            of making them scalar.
        **indexers_kwargs : {dim: indexer, ...}, optional
            The keyword arguments form of ``indexers``.
            One of indexers or indexers_kwargs must be provided.

        Returns
        -------
        obj : DataArray
            A new DataArray with the same contents as this DataArray, except the
            data and each dimension is indexed by the appropriate indexers.
            If indexer DataArrays have coordinates that do not conflict with
            this object, then these coordinates will be attached.
            In general, each array's data will be a view of the array's data
            in this DataArray, unless vectorized indexing was triggered by using
            an array indexer, in which case the data will be a copy.

        See Also
        --------
        Dataset.sel
        DataArray.isel

        Examples
        --------
        >>> da = xr.DataArray(
        ...     np.arange(25).reshape(5, 5),
        ...     coords={"x": np.arange(5), "y": np.arange(5)},
        ...     dims=("x", "y"),
        ... )
        >>> da
        <xarray.DataArray (x: 5, y: 5)>
        array([[ 0,  1,  2,  3,  4],
               [ 5,  6,  7,  8,  9],
               [10, 11, 12, 13, 14],
               [15, 16, 17, 18, 19],
               [20, 21, 22, 23, 24]])
        Coordinates:
          * x        (x) int64 0 1 2 3 4
          * y        (y) int64 0 1 2 3 4

        >>> tgt_x = xr.DataArray(np.linspace(0, 4, num=5), dims="points")
        >>> tgt_y = xr.DataArray(np.linspace(0, 4, num=5), dims="points")
        >>> da = da.sel(x=tgt_x, y=tgt_y, method="nearest")
        >>> da
        <xarray.DataArray (points: 5)>
        array([ 0,  6, 12, 18, 24])
        Coordinates:
            x        (points) int64 0 1 2 3 4
            y        (points) int64 0 1 2 3 4
        Dimensions without coordinates: points
        """
        ds = self._to_temp_dataset().sel(
            indexers=indexers,
            drop=drop,
            method=method,
            tolerance=tolerance,
            **indexers_kwargs,
        )
        return self._from_temp_dataset(ds)

    def head(
        self: T_DataArray,
        indexers: Mapping[Any, int] | int | None = None,
        **indexers_kwargs: Any,
    ) -> T_DataArray:
        """Return a new DataArray whose data is given by the the first `n`
        values along the specified dimension(s). Default `n` = 5

        See Also
        --------
        Dataset.head
        DataArray.tail
        DataArray.thin

        Examples
        --------
        >>> da = xr.DataArray(
        ...     np.arange(25).reshape(5, 5),
        ...     dims=("x", "y"),
        ... )
        >>> da
        <xarray.DataArray (x: 5, y: 5)>
        array([[ 0,  1,  2,  3,  4],
               [ 5,  6,  7,  8,  9],
               [10, 11, 12, 13, 14],
               [15, 16, 17, 18, 19],
               [20, 21, 22, 23, 24]])
        Dimensions without coordinates: x, y

        >>> da.head(x=1)
        <xarray.DataArray (x: 1, y: 5)>
        array([[0, 1, 2, 3, 4]])
        Dimensions without coordinates: x, y

        >>> da.head({"x": 2, "y": 2})
        <xarray.DataArray (x: 2, y: 2)>
        array([[0, 1],
               [5, 6]])
        Dimensions without coordinates: x, y
        """
        ds = self._to_temp_dataset().head(indexers, **indexers_kwargs)
        return self._from_temp_dataset(ds)

    def tail(
        self: T_DataArray,
        indexers: Mapping[Any, int] | int | None = None,
        **indexers_kwargs: Any,
    ) -> T_DataArray:
        """Return a new DataArray whose data is given by the the last `n`
        values along the specified dimension(s). Default `n` = 5

        See Also
        --------
        Dataset.tail
        DataArray.head
        DataArray.thin

        Examples
        --------
        >>> da = xr.DataArray(
        ...     np.arange(25).reshape(5, 5),
        ...     dims=("x", "y"),
        ... )
        >>> da
        <xarray.DataArray (x: 5, y: 5)>
        array([[ 0,  1,  2,  3,  4],
               [ 5,  6,  7,  8,  9],
               [10, 11, 12, 13, 14],
               [15, 16, 17, 18, 19],
               [20, 21, 22, 23, 24]])
        Dimensions without coordinates: x, y

        >>> da.tail(y=1)
        <xarray.DataArray (x: 5, y: 1)>
        array([[ 4],
               [ 9],
               [14],
               [19],
               [24]])
        Dimensions without coordinates: x, y

        >>> da.tail({"x": 2, "y": 2})
        <xarray.DataArray (x: 2, y: 2)>
        array([[18, 19],
               [23, 24]])
        Dimensions without coordinates: x, y
        """
        ds = self._to_temp_dataset().tail(indexers, **indexers_kwargs)
        return self._from_temp_dataset(ds)

    def thin(
        self: T_DataArray,
        indexers: Mapping[Any, int] | int | None = None,
        **indexers_kwargs: Any,
    ) -> T_DataArray:
        """Return a new DataArray whose data is given by each `n` value
        along the specified dimension(s).

        Examples
        --------
        >>> x_arr = np.arange(0, 26)
        >>> x_arr
        array([ 0,  1,  2,  3,  4,  5,  6,  7,  8,  9, 10, 11, 12, 13, 14, 15, 16,
               17, 18, 19, 20, 21, 22, 23, 24, 25])
        >>> x = xr.DataArray(
        ...     np.reshape(x_arr, (2, 13)),
        ...     dims=("x", "y"),
        ...     coords={"x": [0, 1], "y": np.arange(0, 13)},
        ... )
        >>> x
        <xarray.DataArray (x: 2, y: 13)>
        array([[ 0,  1,  2,  3,  4,  5,  6,  7,  8,  9, 10, 11, 12],
               [13, 14, 15, 16, 17, 18, 19, 20, 21, 22, 23, 24, 25]])
        Coordinates:
          * x        (x) int64 0 1
          * y        (y) int64 0 1 2 3 4 5 6 7 8 9 10 11 12

        >>>
        >>> x.thin(3)
        <xarray.DataArray (x: 1, y: 5)>
        array([[ 0,  3,  6,  9, 12]])
        Coordinates:
          * x        (x) int64 0
          * y        (y) int64 0 3 6 9 12
        >>> x.thin({"x": 2, "y": 5})
        <xarray.DataArray (x: 1, y: 3)>
        array([[ 0,  5, 10]])
        Coordinates:
          * x        (x) int64 0
          * y        (y) int64 0 5 10

        See Also
        --------
        Dataset.thin
        DataArray.head
        DataArray.tail
        """
        ds = self._to_temp_dataset().thin(indexers, **indexers_kwargs)
        return self._from_temp_dataset(ds)

    def broadcast_like(
        self: T_DataArray,
        other: DataArray | Dataset,
        exclude: Iterable[Hashable] | None = None,
    ) -> T_DataArray:
        """Broadcast this DataArray against another Dataset or DataArray.

        This is equivalent to xr.broadcast(other, self)[1]

        xarray objects are broadcast against each other in arithmetic
        operations, so this method is not be necessary for most uses.

        If no change is needed, the input data is returned to the output
        without being copied.

        If new coords are added by the broadcast, their values are
        NaN filled.

        Parameters
        ----------
        other : Dataset or DataArray
            Object against which to broadcast this array.
        exclude : iterable of Hashable, optional
            Dimensions that must not be broadcasted

        Returns
        -------
        new_da : DataArray
            The caller broadcasted against ``other``.

        Examples
        --------
        >>> arr1 = xr.DataArray(
        ...     np.random.randn(2, 3),
        ...     dims=("x", "y"),
        ...     coords={"x": ["a", "b"], "y": ["a", "b", "c"]},
        ... )
        >>> arr2 = xr.DataArray(
        ...     np.random.randn(3, 2),
        ...     dims=("x", "y"),
        ...     coords={"x": ["a", "b", "c"], "y": ["a", "b"]},
        ... )
        >>> arr1
        <xarray.DataArray (x: 2, y: 3)>
        array([[ 1.76405235,  0.40015721,  0.97873798],
               [ 2.2408932 ,  1.86755799, -0.97727788]])
        Coordinates:
          * x        (x) <U1 'a' 'b'
          * y        (y) <U1 'a' 'b' 'c'
        >>> arr2
        <xarray.DataArray (x: 3, y: 2)>
        array([[ 0.95008842, -0.15135721],
               [-0.10321885,  0.4105985 ],
               [ 0.14404357,  1.45427351]])
        Coordinates:
          * x        (x) <U1 'a' 'b' 'c'
          * y        (y) <U1 'a' 'b'
        >>> arr1.broadcast_like(arr2)
        <xarray.DataArray (x: 3, y: 3)>
        array([[ 1.76405235,  0.40015721,  0.97873798],
               [ 2.2408932 ,  1.86755799, -0.97727788],
               [        nan,         nan,         nan]])
        Coordinates:
          * x        (x) <U1 'a' 'b' 'c'
          * y        (y) <U1 'a' 'b' 'c'
        """
        if exclude is None:
            exclude = set()
        else:
            exclude = set(exclude)
        args = align(other, self, join="outer", copy=False, exclude=exclude)

        dims_map, common_coords = _get_broadcast_dims_map_common_coords(args, exclude)

        return _broadcast_helper(
            cast("T_DataArray", args[1]), exclude, dims_map, common_coords
        )

    def _reindex_callback(
        self: T_DataArray,
        aligner: alignment.Aligner,
        dim_pos_indexers: dict[Hashable, Any],
        variables: dict[Hashable, Variable],
        indexes: dict[Hashable, Index],
        fill_value: Any,
        exclude_dims: frozenset[Hashable],
        exclude_vars: frozenset[Hashable],
    ) -> T_DataArray:
        """Callback called from ``Aligner`` to create a new reindexed DataArray."""

        if isinstance(fill_value, dict):
            fill_value = fill_value.copy()
            sentinel = object()
            value = fill_value.pop(self.name, sentinel)
            if value is not sentinel:
                fill_value[_THIS_ARRAY] = value

        ds = self._to_temp_dataset()
        reindexed = ds._reindex_callback(
            aligner,
            dim_pos_indexers,
            variables,
            indexes,
            fill_value,
            exclude_dims,
            exclude_vars,
        )
        return self._from_temp_dataset(reindexed)

    def reindex_like(
        self: T_DataArray,
        other: DataArray | Dataset,
        method: ReindexMethodOptions = None,
        tolerance: int | float | Iterable[int | float] | None = None,
        copy: bool = True,
        fill_value=dtypes.NA,
    ) -> T_DataArray:
        """Conform this object onto the indexes of another object, filling in
        missing values with ``fill_value``. The default fill value is NaN.

        Parameters
        ----------
        other : Dataset or DataArray
            Object with an 'indexes' attribute giving a mapping from dimension
            names to pandas.Index objects, which provides coordinates upon
            which to index the variables in this dataset. The indexes on this
            other object need not be the same as the indexes on this
            dataset. Any mis-matched index values will be filled in with
            NaN, and any mis-matched dimension names will simply be ignored.
        method : {None, "nearest", "pad", "ffill", "backfill", "bfill"}, optional
            Method to use for filling index values from other not found on this
            data array:

            - None (default): don't fill gaps
            - pad / ffill: propagate last valid index value forward
            - backfill / bfill: propagate next valid index value backward
            - nearest: use nearest valid index value

        tolerance : optional
            Maximum distance between original and new labels for inexact
            matches. The values of the index at the matching locations must
            satisfy the equation ``abs(index[indexer] - target) <= tolerance``.
            Tolerance may be a scalar value, which applies the same tolerance
            to all values, or list-like, which applies variable tolerance per
            element. List-like must be the same size as the index and its dtype
            must exactly match the index’s type.
        copy : bool, default: True
            If ``copy=True``, data in the return value is always copied. If
            ``copy=False`` and reindexing is unnecessary, or can be performed
            with only slice operations, then the output may share memory with
            the input. In either case, a new xarray object is always returned.
        fill_value : scalar or dict-like, optional
            Value to use for newly missing values. If a dict-like, maps
            variable names (including coordinates) to fill values. Use this
            data array's name to refer to the data array's values.

        Returns
        -------
        reindexed : DataArray
            Another dataset array, with this array's data but coordinates from
            the other object.

        Examples
        --------
        >>> data = np.arange(12).reshape(4, 3)
        >>> da1 = xr.DataArray(
        ...     data=data,
        ...     dims=["x", "y"],
        ...     coords={"x": [10, 20, 30, 40], "y": [70, 80, 90]},
        ... )
        >>> da1
        <xarray.DataArray (x: 4, y: 3)>
        array([[ 0,  1,  2],
               [ 3,  4,  5],
               [ 6,  7,  8],
               [ 9, 10, 11]])
        Coordinates:
          * x        (x) int64 10 20 30 40
          * y        (y) int64 70 80 90
        >>> da2 = xr.DataArray(
        ...     data=data,
        ...     dims=["x", "y"],
        ...     coords={"x": [40, 30, 20, 10], "y": [90, 80, 70]},
        ... )
        >>> da2
        <xarray.DataArray (x: 4, y: 3)>
        array([[ 0,  1,  2],
               [ 3,  4,  5],
               [ 6,  7,  8],
               [ 9, 10, 11]])
        Coordinates:
          * x        (x) int64 40 30 20 10
          * y        (y) int64 90 80 70

        Reindexing with both DataArrays having the same coordinates set, but in different order:

        >>> da1.reindex_like(da2)
        <xarray.DataArray (x: 4, y: 3)>
        array([[11, 10,  9],
               [ 8,  7,  6],
               [ 5,  4,  3],
               [ 2,  1,  0]])
        Coordinates:
          * x        (x) int64 40 30 20 10
          * y        (y) int64 90 80 70

        Reindexing with the other array having coordinates which the source array doesn't have:

        >>> data = np.arange(12).reshape(4, 3)
        >>> da1 = xr.DataArray(
        ...     data=data,
        ...     dims=["x", "y"],
        ...     coords={"x": [10, 20, 30, 40], "y": [70, 80, 90]},
        ... )
        >>> da2 = xr.DataArray(
        ...     data=data,
        ...     dims=["x", "y"],
        ...     coords={"x": [20, 10, 29, 39], "y": [70, 80, 90]},
        ... )
        >>> da1.reindex_like(da2)
        <xarray.DataArray (x: 4, y: 3)>
        array([[ 3.,  4.,  5.],
               [ 0.,  1.,  2.],
               [nan, nan, nan],
               [nan, nan, nan]])
        Coordinates:
          * x        (x) int64 20 10 29 39
          * y        (y) int64 70 80 90

        Filling missing values with the previous valid index with respect to the coordinates' value:

        >>> da1.reindex_like(da2, method="ffill")
        <xarray.DataArray (x: 4, y: 3)>
        array([[3, 4, 5],
               [0, 1, 2],
               [3, 4, 5],
               [6, 7, 8]])
        Coordinates:
          * x        (x) int64 20 10 29 39
          * y        (y) int64 70 80 90

        Filling missing values while tolerating specified error for inexact matches:

        >>> da1.reindex_like(da2, method="ffill", tolerance=5)
        <xarray.DataArray (x: 4, y: 3)>
        array([[ 3.,  4.,  5.],
               [ 0.,  1.,  2.],
               [nan, nan, nan],
               [nan, nan, nan]])
        Coordinates:
          * x        (x) int64 20 10 29 39
          * y        (y) int64 70 80 90

        Filling missing values with manually specified values:

        >>> da1.reindex_like(da2, fill_value=19)
        <xarray.DataArray (x: 4, y: 3)>
        array([[ 3,  4,  5],
               [ 0,  1,  2],
               [19, 19, 19],
               [19, 19, 19]])
        Coordinates:
          * x        (x) int64 20 10 29 39
          * y        (y) int64 70 80 90

        See Also
        --------
        DataArray.reindex
        align
        """
        return alignment.reindex_like(
            self,
            other=other,
            method=method,
            tolerance=tolerance,
            copy=copy,
            fill_value=fill_value,
        )

    def reindex(
        self: T_DataArray,
        indexers: Mapping[Any, Any] | None = None,
        method: ReindexMethodOptions = None,
        tolerance: float | Iterable[float] | None = None,
        copy: bool = True,
        fill_value=dtypes.NA,
        **indexers_kwargs: Any,
    ) -> T_DataArray:
        """Conform this object onto the indexes of another object, filling in
        missing values with ``fill_value``. The default fill value is NaN.

        Parameters
        ----------
        indexers : dict, optional
            Dictionary with keys given by dimension names and values given by
            arrays of coordinates tick labels. Any mis-matched coordinate
            values will be filled in with NaN, and any mis-matched dimension
            names will simply be ignored.
            One of indexers or indexers_kwargs must be provided.
        copy : bool, optional
            If ``copy=True``, data in the return value is always copied. If
            ``copy=False`` and reindexing is unnecessary, or can be performed
            with only slice operations, then the output may share memory with
            the input. In either case, a new xarray object is always returned.
        method : {None, 'nearest', 'pad'/'ffill', 'backfill'/'bfill'}, optional
            Method to use for filling index values in ``indexers`` not found on
            this data array:

            - None (default): don't fill gaps
            - pad / ffill: propagate last valid index value forward
            - backfill / bfill: propagate next valid index value backward
            - nearest: use nearest valid index value

        tolerance : float | Iterable[float] | None, default: None
            Maximum distance between original and new labels for inexact
            matches. The values of the index at the matching locations must
            satisfy the equation ``abs(index[indexer] - target) <= tolerance``.
            Tolerance may be a scalar value, which applies the same tolerance
            to all values, or list-like, which applies variable tolerance per
            element. List-like must be the same size as the index and its dtype
            must exactly match the index’s type.
        fill_value : scalar or dict-like, optional
            Value to use for newly missing values. If a dict-like, maps
            variable names (including coordinates) to fill values. Use this
            data array's name to refer to the data array's values.
        **indexers_kwargs : {dim: indexer, ...}, optional
            The keyword arguments form of ``indexers``.
            One of indexers or indexers_kwargs must be provided.

        Returns
        -------
        reindexed : DataArray
            Another dataset array, with this array's data but replaced
            coordinates.

        Examples
        --------
        Reverse latitude:

        >>> da = xr.DataArray(
        ...     np.arange(4),
        ...     coords=[np.array([90, 89, 88, 87])],
        ...     dims="lat",
        ... )
        >>> da
        <xarray.DataArray (lat: 4)>
        array([0, 1, 2, 3])
        Coordinates:
          * lat      (lat) int64 90 89 88 87
        >>> da.reindex(lat=da.lat[::-1])
        <xarray.DataArray (lat: 4)>
        array([3, 2, 1, 0])
        Coordinates:
          * lat      (lat) int64 87 88 89 90

        See Also
        --------
        DataArray.reindex_like
        align
        """
        indexers = utils.either_dict_or_kwargs(indexers, indexers_kwargs, "reindex")
        return alignment.reindex(
            self,
            indexers=indexers,
            method=method,
            tolerance=tolerance,
            copy=copy,
            fill_value=fill_value,
        )

    def interp(
        self: T_DataArray,
        coords: Mapping[Any, Any] | None = None,
        method: InterpOptions = "linear",
        assume_sorted: bool = False,
        kwargs: Mapping[str, Any] | None = None,
        **coords_kwargs: Any,
    ) -> T_DataArray:
        """Interpolate a DataArray onto new coordinates

        Performs univariate or multivariate interpolation of a DataArray onto
        new coordinates using scipy's interpolation routines. If interpolating
        along an existing dimension, :py:class:`scipy.interpolate.interp1d` is
        called. When interpolating along multiple existing dimensions, an
        attempt is made to decompose the interpolation into multiple
        1-dimensional interpolations. If this is possible,
        :py:class:`scipy.interpolate.interp1d` is called. Otherwise,
        :py:func:`scipy.interpolate.interpn` is called.

        Parameters
        ----------
        coords : dict, optional
            Mapping from dimension names to the new coordinates.
            New coordinate can be a scalar, array-like or DataArray.
            If DataArrays are passed as new coordinates, their dimensions are
            used for the broadcasting. Missing values are skipped.
        method : {"linear", "nearest", "zero", "slinear", "quadratic", "cubic", "polynomial"}, default: "linear"
            The method used to interpolate. The method should be supported by
            the scipy interpolator:

            - ``interp1d``: {"linear", "nearest", "zero", "slinear",
              "quadratic", "cubic", "polynomial"}
            - ``interpn``: {"linear", "nearest"}

            If ``"polynomial"`` is passed, the ``order`` keyword argument must
            also be provided.
        assume_sorted : bool, default: False
            If False, values of x can be in any order and they are sorted
            first. If True, x has to be an array of monotonically increasing
            values.
        kwargs : dict-like or None, default: None
            Additional keyword arguments passed to scipy's interpolator. Valid
            options and their behavior depend whether ``interp1d`` or
            ``interpn`` is used.
        **coords_kwargs : {dim: coordinate, ...}, optional
            The keyword arguments form of ``coords``.
            One of coords or coords_kwargs must be provided.

        Returns
        -------
        interpolated : DataArray
            New dataarray on the new coordinates.

        Notes
        -----
        scipy is required.

        See Also
        --------
        scipy.interpolate.interp1d
        scipy.interpolate.interpn

        Examples
        --------
        >>> da = xr.DataArray(
        ...     data=[[1, 4, 2, 9], [2, 7, 6, np.nan], [6, np.nan, 5, 8]],
        ...     dims=("x", "y"),
        ...     coords={"x": [0, 1, 2], "y": [10, 12, 14, 16]},
        ... )
        >>> da
        <xarray.DataArray (x: 3, y: 4)>
        array([[ 1.,  4.,  2.,  9.],
               [ 2.,  7.,  6., nan],
               [ 6., nan,  5.,  8.]])
        Coordinates:
          * x        (x) int64 0 1 2
          * y        (y) int64 10 12 14 16

        1D linear interpolation (the default):

        >>> da.interp(x=[0, 0.75, 1.25, 1.75])
        <xarray.DataArray (x: 4, y: 4)>
        array([[1.  , 4.  , 2.  ,  nan],
               [1.75, 6.25, 5.  ,  nan],
               [3.  ,  nan, 5.75,  nan],
               [5.  ,  nan, 5.25,  nan]])
        Coordinates:
          * y        (y) int64 10 12 14 16
          * x        (x) float64 0.0 0.75 1.25 1.75

        1D nearest interpolation:

        >>> da.interp(x=[0, 0.75, 1.25, 1.75], method="nearest")
        <xarray.DataArray (x: 4, y: 4)>
        array([[ 1.,  4.,  2.,  9.],
               [ 2.,  7.,  6., nan],
               [ 2.,  7.,  6., nan],
               [ 6., nan,  5.,  8.]])
        Coordinates:
          * y        (y) int64 10 12 14 16
          * x        (x) float64 0.0 0.75 1.25 1.75

        1D linear extrapolation:

        >>> da.interp(
        ...     x=[1, 1.5, 2.5, 3.5],
        ...     method="linear",
        ...     kwargs={"fill_value": "extrapolate"},
        ... )
        <xarray.DataArray (x: 4, y: 4)>
        array([[ 2. ,  7. ,  6. ,  nan],
               [ 4. ,  nan,  5.5,  nan],
               [ 8. ,  nan,  4.5,  nan],
               [12. ,  nan,  3.5,  nan]])
        Coordinates:
          * y        (y) int64 10 12 14 16
          * x        (x) float64 1.0 1.5 2.5 3.5

        2D linear interpolation:

        >>> da.interp(x=[0, 0.75, 1.25, 1.75], y=[11, 13, 15], method="linear")
        <xarray.DataArray (x: 4, y: 3)>
        array([[2.5  , 3.   ,   nan],
               [4.   , 5.625,   nan],
               [  nan,   nan,   nan],
               [  nan,   nan,   nan]])
        Coordinates:
          * x        (x) float64 0.0 0.75 1.25 1.75
          * y        (y) int64 11 13 15
        """
        if self.dtype.kind not in "uifc":
            raise TypeError(
                "interp only works for a numeric type array. "
                "Given {}.".format(self.dtype)
            )
        ds = self._to_temp_dataset().interp(
            coords,
            method=method,
            kwargs=kwargs,
            assume_sorted=assume_sorted,
            **coords_kwargs,
        )
        return self._from_temp_dataset(ds)

    def interp_like(
        self: T_DataArray,
        other: DataArray | Dataset,
        method: InterpOptions = "linear",
        assume_sorted: bool = False,
        kwargs: Mapping[str, Any] | None = None,
    ) -> T_DataArray:
        """Interpolate this object onto the coordinates of another object,
        filling out of range values with NaN.

        If interpolating along a single existing dimension,
        :py:class:`scipy.interpolate.interp1d` is called. When interpolating
        along multiple existing dimensions, an attempt is made to decompose the
        interpolation into multiple 1-dimensional interpolations. If this is
        possible, :py:class:`scipy.interpolate.interp1d` is called. Otherwise,
        :py:func:`scipy.interpolate.interpn` is called.

        Parameters
        ----------
        other : Dataset or DataArray
            Object with an 'indexes' attribute giving a mapping from dimension
            names to an 1d array-like, which provides coordinates upon
            which to index the variables in this dataset. Missing values are skipped.
        method : {"linear", "nearest", "zero", "slinear", "quadratic", "cubic", "polynomial"}, default: "linear"
            The method used to interpolate. The method should be supported by
            the scipy interpolator:

            - {"linear", "nearest", "zero", "slinear", "quadratic", "cubic",
              "polynomial"} when ``interp1d`` is called.
            - {"linear", "nearest"} when ``interpn`` is called.

            If ``"polynomial"`` is passed, the ``order`` keyword argument must
            also be provided.
        assume_sorted : bool, default: False
            If False, values of coordinates that are interpolated over can be
            in any order and they are sorted first. If True, interpolated
            coordinates are assumed to be an array of monotonically increasing
            values.
        kwargs : dict, optional
            Additional keyword passed to scipy's interpolator.

        Returns
        -------
        interpolated : DataArray
            Another dataarray by interpolating this dataarray's data along the
            coordinates of the other object.

        Examples
        --------
        >>> data = np.arange(12).reshape(4, 3)
        >>> da1 = xr.DataArray(
        ...     data=data,
        ...     dims=["x", "y"],
        ...     coords={"x": [10, 20, 30, 40], "y": [70, 80, 90]},
        ... )
        >>> da1
        <xarray.DataArray (x: 4, y: 3)>
        array([[ 0,  1,  2],
               [ 3,  4,  5],
               [ 6,  7,  8],
               [ 9, 10, 11]])
        Coordinates:
          * x        (x) int64 10 20 30 40
          * y        (y) int64 70 80 90
        >>> da2 = xr.DataArray(
        ...     data=data,
        ...     dims=["x", "y"],
        ...     coords={"x": [10, 20, 29, 39], "y": [70, 80, 90]},
        ... )
        >>> da2
        <xarray.DataArray (x: 4, y: 3)>
        array([[ 0,  1,  2],
               [ 3,  4,  5],
               [ 6,  7,  8],
               [ 9, 10, 11]])
        Coordinates:
          * x        (x) int64 10 20 29 39
          * y        (y) int64 70 80 90

        Interpolate the values in the coordinates of the other DataArray with respect to the source's values:

        >>> da2.interp_like(da1)
        <xarray.DataArray (x: 4, y: 3)>
        array([[0. , 1. , 2. ],
               [3. , 4. , 5. ],
               [6.3, 7.3, 8.3],
               [nan, nan, nan]])
        Coordinates:
          * x        (x) int64 10 20 30 40
          * y        (y) int64 70 80 90

        Could also extrapolate missing values:

        >>> da2.interp_like(da1, kwargs={"fill_value": "extrapolate"})
        <xarray.DataArray (x: 4, y: 3)>
        array([[ 0. ,  1. ,  2. ],
               [ 3. ,  4. ,  5. ],
               [ 6.3,  7.3,  8.3],
               [ 9.3, 10.3, 11.3]])
        Coordinates:
          * x        (x) int64 10 20 30 40
          * y        (y) int64 70 80 90

        Notes
        -----
        scipy is required.
        If the dataarray has object-type coordinates, reindex is used for these
        coordinates instead of the interpolation.

        See Also
        --------
        DataArray.interp
        DataArray.reindex_like
        """
        if self.dtype.kind not in "uifc":
            raise TypeError(
                "interp only works for a numeric type array. "
                "Given {}.".format(self.dtype)
            )
        ds = self._to_temp_dataset().interp_like(
            other, method=method, kwargs=kwargs, assume_sorted=assume_sorted
        )
        return self._from_temp_dataset(ds)

    # change type of self and return to T_DataArray once
    # https://github.com/python/mypy/issues/12846 is resolved
    def rename(
        self,
        new_name_or_name_dict: Hashable | Mapping[Any, Hashable] | None = None,
        **names: Hashable,
    ) -> DataArray:
        """Returns a new DataArray with renamed coordinates, dimensions or a new name.

        Parameters
        ----------
        new_name_or_name_dict : str or dict-like, optional
            If the argument is dict-like, it used as a mapping from old
            names to new names for coordinates or dimensions. Otherwise,
            use the argument as the new name for this array.
        **names : Hashable, optional
            The keyword arguments form of a mapping from old names to
            new names for coordinates or dimensions.
            One of new_name_or_name_dict or names must be provided.

        Returns
        -------
        renamed : DataArray
            Renamed array or array with renamed coordinates.

        See Also
        --------
        Dataset.rename
        DataArray.swap_dims
        """
        if new_name_or_name_dict is None and not names:
            # change name to None?
            return self._replace(name=None)
        if utils.is_dict_like(new_name_or_name_dict) or new_name_or_name_dict is None:
            # change dims/coords
            name_dict = either_dict_or_kwargs(new_name_or_name_dict, names, "rename")
            dataset = self._to_temp_dataset()._rename(name_dict)
            return self._from_temp_dataset(dataset)
        if utils.hashable(new_name_or_name_dict) and names:
            # change name + dims/coords
            dataset = self._to_temp_dataset()._rename(names)
            dataarray = self._from_temp_dataset(dataset)
            return dataarray._replace(name=new_name_or_name_dict)
        # only change name
        return self._replace(name=new_name_or_name_dict)

    def swap_dims(
        self: T_DataArray,
        dims_dict: Mapping[Any, Hashable] | None = None,
        **dims_kwargs,
    ) -> T_DataArray:
        """Returns a new DataArray with swapped dimensions.

        Parameters
        ----------
        dims_dict : dict-like
            Dictionary whose keys are current dimension names and whose values
            are new names.
        **dims_kwargs : {existing_dim: new_dim, ...}, optional
            The keyword arguments form of ``dims_dict``.
            One of dims_dict or dims_kwargs must be provided.

        Returns
        -------
        swapped : DataArray
            DataArray with swapped dimensions.

        Examples
        --------
        >>> arr = xr.DataArray(
        ...     data=[0, 1],
        ...     dims="x",
        ...     coords={"x": ["a", "b"], "y": ("x", [0, 1])},
        ... )
        >>> arr
        <xarray.DataArray (x: 2)>
        array([0, 1])
        Coordinates:
          * x        (x) <U1 'a' 'b'
            y        (x) int64 0 1

        >>> arr.swap_dims({"x": "y"})
        <xarray.DataArray (y: 2)>
        array([0, 1])
        Coordinates:
            x        (y) <U1 'a' 'b'
          * y        (y) int64 0 1

        >>> arr.swap_dims({"x": "z"})
        <xarray.DataArray (z: 2)>
        array([0, 1])
        Coordinates:
            x        (z) <U1 'a' 'b'
            y        (z) int64 0 1
        Dimensions without coordinates: z

        See Also
        --------
        DataArray.rename
        Dataset.swap_dims
        """
        dims_dict = either_dict_or_kwargs(dims_dict, dims_kwargs, "swap_dims")
        ds = self._to_temp_dataset().swap_dims(dims_dict)
        return self._from_temp_dataset(ds)

    # change type of self and return to T_DataArray once
    # https://github.com/python/mypy/issues/12846 is resolved
    def expand_dims(
        self,
        dim: None | Hashable | Sequence[Hashable] | Mapping[Any, Any] = None,
        axis: None | int | Sequence[int] = None,
        **dim_kwargs: Any,
    ) -> DataArray:
        """Return a new object with an additional axis (or axes) inserted at
        the corresponding position in the array shape. The new object is a
        view into the underlying array, not a copy.

        If dim is already a scalar coordinate, it will be promoted to a 1D
        coordinate consisting of a single value.

        Parameters
        ----------
        dim : Hashable, sequence of Hashable, dict, or None, optional
            Dimensions to include on the new variable.
            If provided as str or sequence of str, then dimensions are inserted
            with length 1. If provided as a dict, then the keys are the new
            dimensions and the values are either integers (giving the length of
            the new dimensions) or sequence/ndarray (giving the coordinates of
            the new dimensions).
        axis : int, sequence of int, or None, default: None
            Axis position(s) where new axis is to be inserted (position(s) on
            the result array). If a sequence of integers is passed,
            multiple axes are inserted. In this case, dim arguments should be
            same length list. If axis=None is passed, all the axes will be
            inserted to the start of the result array.
        **dim_kwargs : int or sequence or ndarray
            The keywords are arbitrary dimensions being inserted and the values
            are either the lengths of the new dims (if int is given), or their
            coordinates. Note, this is an alternative to passing a dict to the
            dim kwarg and will only be used if dim is None.

        Returns
        -------
        expanded : DataArray
            This object, but with additional dimension(s).

        See Also
        --------
        Dataset.expand_dims

        Examples
        --------
        >>> da = xr.DataArray(np.arange(5), dims=("x"))
        >>> da
        <xarray.DataArray (x: 5)>
        array([0, 1, 2, 3, 4])
        Dimensions without coordinates: x

        Add new dimension of length 2:

        >>> da.expand_dims(dim={"y": 2})
        <xarray.DataArray (y: 2, x: 5)>
        array([[0, 1, 2, 3, 4],
               [0, 1, 2, 3, 4]])
        Dimensions without coordinates: y, x

        >>> da.expand_dims(dim={"y": 2}, axis=1)
        <xarray.DataArray (x: 5, y: 2)>
        array([[0, 0],
               [1, 1],
               [2, 2],
               [3, 3],
               [4, 4]])
        Dimensions without coordinates: x, y

        Add a new dimension with coordinates from array:

        >>> da.expand_dims(dim={"y": np.arange(5)}, axis=0)
        <xarray.DataArray (y: 5, x: 5)>
        array([[0, 1, 2, 3, 4],
               [0, 1, 2, 3, 4],
               [0, 1, 2, 3, 4],
               [0, 1, 2, 3, 4],
               [0, 1, 2, 3, 4]])
        Coordinates:
          * y        (y) int64 0 1 2 3 4
        Dimensions without coordinates: x
        """
        if isinstance(dim, int):
            raise TypeError("dim should be Hashable or sequence/mapping of Hashables")
        elif isinstance(dim, Sequence) and not isinstance(dim, str):
            if len(dim) != len(set(dim)):
                raise ValueError("dims should not contain duplicate values.")
            dim = dict.fromkeys(dim, 1)
        elif dim is not None and not isinstance(dim, Mapping):
            dim = {cast(Hashable, dim): 1}

        dim = either_dict_or_kwargs(dim, dim_kwargs, "expand_dims")
        ds = self._to_temp_dataset().expand_dims(dim, axis)
        return self._from_temp_dataset(ds)

    # change type of self and return to T_DataArray once
    # https://github.com/python/mypy/issues/12846 is resolved
    def set_index(
        self,
        indexes: Mapping[Any, Hashable | Sequence[Hashable]] | None = None,
        append: bool = False,
        **indexes_kwargs: Hashable | Sequence[Hashable],
    ) -> DataArray:
        """Set DataArray (multi-)indexes using one or more existing
        coordinates.

        This legacy method is limited to pandas (multi-)indexes and
        1-dimensional "dimension" coordinates. See
        :py:meth:`~DataArray.set_xindex` for setting a pandas or a custom
        Xarray-compatible index from one or more arbitrary coordinates.

        Parameters
        ----------
        indexes : {dim: index, ...}
            Mapping from names matching dimensions and values given
            by (lists of) the names of existing coordinates or variables to set
            as new (multi-)index.
        append : bool, default: False
            If True, append the supplied index(es) to the existing index(es).
            Otherwise replace the existing index(es).
        **indexes_kwargs : optional
            The keyword arguments form of ``indexes``.
            One of indexes or indexes_kwargs must be provided.

        Returns
        -------
        obj : DataArray
            Another DataArray, with this data but replaced coordinates.

        Examples
        --------
        >>> arr = xr.DataArray(
        ...     data=np.ones((2, 3)),
        ...     dims=["x", "y"],
        ...     coords={"x": range(2), "y": range(3), "a": ("x", [3, 4])},
        ... )
        >>> arr
        <xarray.DataArray (x: 2, y: 3)>
        array([[1., 1., 1.],
               [1., 1., 1.]])
        Coordinates:
          * x        (x) int64 0 1
          * y        (y) int64 0 1 2
            a        (x) int64 3 4
        >>> arr.set_index(x="a")
        <xarray.DataArray (x: 2, y: 3)>
        array([[1., 1., 1.],
               [1., 1., 1.]])
        Coordinates:
          * x        (x) int64 3 4
          * y        (y) int64 0 1 2

        See Also
        --------
        DataArray.reset_index
        DataArray.set_xindex
        """
        ds = self._to_temp_dataset().set_index(indexes, append=append, **indexes_kwargs)
        return self._from_temp_dataset(ds)

    # change type of self and return to T_DataArray once
    # https://github.com/python/mypy/issues/12846 is resolved
    def reset_index(
        self,
        dims_or_levels: Hashable | Sequence[Hashable],
        drop: bool = False,
    ) -> DataArray:
        """Reset the specified index(es) or multi-index level(s).

        This legacy method is specific to pandas (multi-)indexes and
        1-dimensional "dimension" coordinates. See the more generic
        :py:meth:`~DataArray.drop_indexes` and :py:meth:`~DataArray.set_xindex`
        method to respectively drop and set pandas or custom indexes for
        arbitrary coordinates.

        Parameters
        ----------
        dims_or_levels : Hashable or sequence of Hashable
            Name(s) of the dimension(s) and/or multi-index level(s) that will
            be reset.
        drop : bool, default: False
            If True, remove the specified indexes and/or multi-index levels
            instead of extracting them as new coordinates (default: False).

        Returns
        -------
        obj : DataArray
            Another dataarray, with this dataarray's data but replaced
            coordinates.

        See Also
        --------
        DataArray.set_index
        DataArray.set_xindex
        DataArray.drop_indexes
        """
        ds = self._to_temp_dataset().reset_index(dims_or_levels, drop=drop)
        return self._from_temp_dataset(ds)

    def set_xindex(
        self: T_DataArray,
        coord_names: str | Sequence[Hashable],
        index_cls: type[Index] | None = None,
        **options,
    ) -> T_DataArray:
        """Set a new, Xarray-compatible index from one or more existing
        coordinate(s).

        Parameters
        ----------
        coord_names : str or list
            Name(s) of the coordinate(s) used to build the index.
            If several names are given, their order matters.
        index_cls : subclass of :class:`~xarray.indexes.Index`
            The type of index to create. By default, try setting
            a pandas (multi-)index from the supplied coordinates.
        **options
            Options passed to the index constructor.

        Returns
        -------
        obj : DataArray
            Another dataarray, with this dataarray's data and with a new index.

        """
        ds = self._to_temp_dataset().set_xindex(coord_names, index_cls, **options)
        return self._from_temp_dataset(ds)

    def reorder_levels(
        self: T_DataArray,
        dim_order: Mapping[Any, Sequence[int | Hashable]] | None = None,
        **dim_order_kwargs: Sequence[int | Hashable],
    ) -> T_DataArray:
        """Rearrange index levels using input order.

        Parameters
        ----------
        dim_order dict-like of Hashable to int or Hashable: optional
            Mapping from names matching dimensions and values given
            by lists representing new level orders. Every given dimension
            must have a multi-index.
        **dim_order_kwargs : optional
            The keyword arguments form of ``dim_order``.
            One of dim_order or dim_order_kwargs must be provided.

        Returns
        -------
        obj : DataArray
            Another dataarray, with this dataarray's data but replaced
            coordinates.
        """
        ds = self._to_temp_dataset().reorder_levels(dim_order, **dim_order_kwargs)
        return self._from_temp_dataset(ds)

    def stack(
        self: T_DataArray,
        dimensions: Mapping[Any, Sequence[Hashable]] | None = None,
        create_index: bool | None = True,
        index_cls: type[Index] = PandasMultiIndex,
        **dimensions_kwargs: Sequence[Hashable],
    ) -> T_DataArray:
        """
        Stack any number of existing dimensions into a single new dimension.

        New dimensions will be added at the end, and the corresponding
        coordinate variables will be combined into a MultiIndex.

        Parameters
        ----------
        dimensions : mapping of Hashable to sequence of Hashable
            Mapping of the form `new_name=(dim1, dim2, ...)`.
            Names of new dimensions, and the existing dimensions that they
            replace. An ellipsis (`...`) will be replaced by all unlisted dimensions.
            Passing a list containing an ellipsis (`stacked_dim=[...]`) will stack over
            all dimensions.
        create_index : bool or None, default: True
            If True, create a multi-index for each of the stacked dimensions.
            If False, don't create any index.
            If None, create a multi-index only if exactly one single (1-d) coordinate
            index is found for every dimension to stack.
        index_cls: class, optional
            Can be used to pass a custom multi-index type. Must be an Xarray index that
            implements `.stack()`. By default, a pandas multi-index wrapper is used.
        **dimensions_kwargs
            The keyword arguments form of ``dimensions``.
            One of dimensions or dimensions_kwargs must be provided.

        Returns
        -------
        stacked : DataArray
            DataArray with stacked data.

        Examples
        --------
        >>> arr = xr.DataArray(
        ...     np.arange(6).reshape(2, 3),
        ...     coords=[("x", ["a", "b"]), ("y", [0, 1, 2])],
        ... )
        >>> arr
        <xarray.DataArray (x: 2, y: 3)>
        array([[0, 1, 2],
               [3, 4, 5]])
        Coordinates:
          * x        (x) <U1 'a' 'b'
          * y        (y) int64 0 1 2
        >>> stacked = arr.stack(z=("x", "y"))
        >>> stacked.indexes["z"]
        MultiIndex([('a', 0),
                    ('a', 1),
                    ('a', 2),
                    ('b', 0),
                    ('b', 1),
                    ('b', 2)],
                   name='z')

        See Also
        --------
        DataArray.unstack
        """
        ds = self._to_temp_dataset().stack(
            dimensions,
            create_index=create_index,
            index_cls=index_cls,
            **dimensions_kwargs,
        )
        return self._from_temp_dataset(ds)

    # change type of self and return to T_DataArray once
    # https://github.com/python/mypy/issues/12846 is resolved
    def unstack(
        self,
        dim: Dims = None,
        fill_value: Any = dtypes.NA,
        sparse: bool = False,
    ) -> DataArray:
        """
        Unstack existing dimensions corresponding to MultiIndexes into
        multiple new dimensions.

        New dimensions will be added at the end.

        Parameters
        ----------
        dim : str, Iterable of Hashable or None, optional
            Dimension(s) over which to unstack. By default unstacks all
            MultiIndexes.
        fill_value : scalar or dict-like, default: nan
            Value to be filled. If a dict-like, maps variable names to
            fill values. Use the data array's name to refer to its
            name. If not provided or if the dict-like does not contain
            all variables, the dtype's NA value will be used.
        sparse : bool, default: False
            Use sparse-array if True

        Returns
        -------
        unstacked : DataArray
            Array with unstacked data.

        Examples
        --------
        >>> arr = xr.DataArray(
        ...     np.arange(6).reshape(2, 3),
        ...     coords=[("x", ["a", "b"]), ("y", [0, 1, 2])],
        ... )
        >>> arr
        <xarray.DataArray (x: 2, y: 3)>
        array([[0, 1, 2],
               [3, 4, 5]])
        Coordinates:
          * x        (x) <U1 'a' 'b'
          * y        (y) int64 0 1 2
        >>> stacked = arr.stack(z=("x", "y"))
        >>> stacked.indexes["z"]
        MultiIndex([('a', 0),
                    ('a', 1),
                    ('a', 2),
                    ('b', 0),
                    ('b', 1),
                    ('b', 2)],
                   name='z')
        >>> roundtripped = stacked.unstack()
        >>> arr.identical(roundtripped)
        True

        See Also
        --------
        DataArray.stack
        """
        ds = self._to_temp_dataset().unstack(dim, fill_value, sparse)
        return self._from_temp_dataset(ds)

    def to_unstacked_dataset(self, dim: Hashable, level: int | Hashable = 0) -> Dataset:
        """Unstack DataArray expanding to Dataset along a given level of a
        stacked coordinate.

        This is the inverse operation of Dataset.to_stacked_array.

        Parameters
        ----------
        dim : Hashable
            Name of existing dimension to unstack
        level : int or Hashable, default: 0
            The MultiIndex level to expand to a dataset along. Can either be
            the integer index of the level or its name.

        Returns
        -------
        unstacked: Dataset

        Examples
        --------
        >>> arr = xr.DataArray(
        ...     np.arange(6).reshape(2, 3),
        ...     coords=[("x", ["a", "b"]), ("y", [0, 1, 2])],
        ... )
        >>> data = xr.Dataset({"a": arr, "b": arr.isel(y=0)})
        >>> data
        <xarray.Dataset>
        Dimensions:  (x: 2, y: 3)
        Coordinates:
          * x        (x) <U1 'a' 'b'
          * y        (y) int64 0 1 2
        Data variables:
            a        (x, y) int64 0 1 2 3 4 5
            b        (x) int64 0 3
        >>> stacked = data.to_stacked_array("z", ["x"])
        >>> stacked.indexes["z"]
        MultiIndex([('a', 0.0),
                    ('a', 1.0),
                    ('a', 2.0),
                    ('b', nan)],
                   name='z')
        >>> roundtripped = stacked.to_unstacked_dataset(dim="z")
        >>> data.identical(roundtripped)
        True

        See Also
        --------
        Dataset.to_stacked_array
        """
        idx = self._indexes[dim].to_pandas_index()
        if not isinstance(idx, pd.MultiIndex):
            raise ValueError(f"'{dim}' is not a stacked coordinate")

        level_number = idx._get_level_number(level)
        variables = idx.levels[level_number]
        variable_dim = idx.names[level_number]

        # pull variables out of datarray
        data_dict = {}
        for k in variables:
            data_dict[k] = self.sel({variable_dim: k}, drop=True).squeeze(drop=True)

        # unstacked dataset
        return Dataset(data_dict)

    def transpose(
        self: T_DataArray,
        *dims: Hashable,
        transpose_coords: bool = True,
        missing_dims: ErrorOptionsWithWarn = "raise",
    ) -> T_DataArray:
        """Return a new DataArray object with transposed dimensions.

        Parameters
        ----------
        *dims : Hashable, optional
            By default, reverse the dimensions. Otherwise, reorder the
            dimensions to this order.
        transpose_coords : bool, default: True
            If True, also transpose the coordinates of this DataArray.
        missing_dims : {"raise", "warn", "ignore"}, default: "raise"
            What to do if dimensions that should be selected from are not present in the
            DataArray:
            - "raise": raise an exception
            - "warn": raise a warning, and ignore the missing dimensions
            - "ignore": ignore the missing dimensions

        Returns
        -------
        transposed : DataArray
            The returned DataArray's array is transposed.

        Notes
        -----
        This operation returns a view of this array's data. It is
        lazy for dask-backed DataArrays but not for numpy-backed DataArrays
        -- the data will be fully loaded.

        See Also
        --------
        numpy.transpose
        Dataset.transpose
        """
        if dims:
            dims = tuple(utils.infix_dims(dims, self.dims, missing_dims))
        variable = self.variable.transpose(*dims)
        if transpose_coords:
            coords: dict[Hashable, Variable] = {}
            for name, coord in self.coords.items():
                coord_dims = tuple(dim for dim in dims if dim in coord.dims)
                coords[name] = coord.variable.transpose(*coord_dims)
            return self._replace(variable, coords)
        else:
            return self._replace(variable)

    @property
    def T(self: T_DataArray) -> T_DataArray:
        return self.transpose()

    # change type of self and return to T_DataArray once
    # https://github.com/python/mypy/issues/12846 is resolved
    def drop_vars(
        self,
        names: Hashable | Iterable[Hashable],
        *,
        errors: ErrorOptions = "raise",
    ) -> DataArray:
        """Returns an array with dropped variables.

        Parameters
        ----------
        names : Hashable or iterable of Hashable
            Name(s) of variables to drop.
        errors : {"raise", "ignore"}, default: "raise"
            If 'raise', raises a ValueError error if any of the variable
            passed are not in the dataset. If 'ignore', any given names that are in the
            DataArray are dropped and no error is raised.

        Returns
        -------
        dropped : Dataset
            New Dataset copied from `self` with variables removed.

        Examples
        -------
        >>> data = np.arange(12).reshape(4, 3)
        >>> da = xr.DataArray(
        ...     data=data,
        ...     dims=["x", "y"],
        ...     coords={"x": [10, 20, 30, 40], "y": [70, 80, 90]},
        ... )
        >>> da
        <xarray.DataArray (x: 4, y: 3)>
        array([[ 0,  1,  2],
               [ 3,  4,  5],
               [ 6,  7,  8],
               [ 9, 10, 11]])
        Coordinates:
          * x        (x) int64 10 20 30 40
          * y        (y) int64 70 80 90

        Removing a single variable:

        >>> da.drop_vars("x")
        <xarray.DataArray (x: 4, y: 3)>
        array([[ 0,  1,  2],
               [ 3,  4,  5],
               [ 6,  7,  8],
               [ 9, 10, 11]])
        Coordinates:
          * y        (y) int64 70 80 90
        Dimensions without coordinates: x

        Removing a list of variables:

        >>> da.drop_vars(["x", "y"])
        <xarray.DataArray (x: 4, y: 3)>
        array([[ 0,  1,  2],
               [ 3,  4,  5],
               [ 6,  7,  8],
               [ 9, 10, 11]])
        Dimensions without coordinates: x, y
        """
        ds = self._to_temp_dataset().drop_vars(names, errors=errors)
        return self._from_temp_dataset(ds)

    def drop_indexes(
        self: T_DataArray,
        coord_names: Hashable | Iterable[Hashable],
        *,
        errors: ErrorOptions = "raise",
    ) -> T_DataArray:
        """Drop the indexes assigned to the given coordinates.

        Parameters
        ----------
        coord_names : hashable or iterable of hashable
            Name(s) of the coordinate(s) for which to drop the index.
        errors : {"raise", "ignore"}, default: "raise"
            If 'raise', raises a ValueError error if any of the coordinates
            passed have no index or are not in the dataset.
            If 'ignore', no error is raised.

        Returns
        -------
        dropped : DataArray
            A new dataarray with dropped indexes.
        """
        ds = self._to_temp_dataset().drop_indexes(coord_names, errors=errors)
        return self._from_temp_dataset(ds)

    def drop(
        self: T_DataArray,
        labels: Mapping[Any, Any] | None = None,
        dim: Hashable | None = None,
        *,
        errors: ErrorOptions = "raise",
        **labels_kwargs,
    ) -> T_DataArray:
        """Backward compatible method based on `drop_vars` and `drop_sel`

        Using either `drop_vars` or `drop_sel` is encouraged

        See Also
        --------
        DataArray.drop_vars
        DataArray.drop_sel
        """
        ds = self._to_temp_dataset().drop(labels, dim, errors=errors, **labels_kwargs)
        return self._from_temp_dataset(ds)

    def drop_sel(
        self: T_DataArray,
        labels: Mapping[Any, Any] | None = None,
        *,
        errors: ErrorOptions = "raise",
        **labels_kwargs,
    ) -> T_DataArray:
        """Drop index labels from this DataArray.

        Parameters
        ----------
        labels : mapping of Hashable to Any
            Index labels to drop
        errors : {"raise", "ignore"}, default: "raise"
            If 'raise', raises a ValueError error if
            any of the index labels passed are not
            in the dataset. If 'ignore', any given labels that are in the
            dataset are dropped and no error is raised.
        **labels_kwargs : {dim: label, ...}, optional
            The keyword arguments form of ``dim`` and ``labels``

        Returns
        -------
        dropped : DataArray

        Examples
        --------
        >>> da = xr.DataArray(
        ...     np.arange(25).reshape(5, 5),
        ...     coords={"x": np.arange(0, 9, 2), "y": np.arange(0, 13, 3)},
        ...     dims=("x", "y"),
        ... )
        >>> da
        <xarray.DataArray (x: 5, y: 5)>
        array([[ 0,  1,  2,  3,  4],
               [ 5,  6,  7,  8,  9],
               [10, 11, 12, 13, 14],
               [15, 16, 17, 18, 19],
               [20, 21, 22, 23, 24]])
        Coordinates:
          * x        (x) int64 0 2 4 6 8
          * y        (y) int64 0 3 6 9 12

        >>> da.drop_sel(x=[0, 2], y=9)
        <xarray.DataArray (x: 3, y: 4)>
        array([[10, 11, 12, 14],
               [15, 16, 17, 19],
               [20, 21, 22, 24]])
        Coordinates:
          * x        (x) int64 4 6 8
          * y        (y) int64 0 3 6 12

        >>> da.drop_sel({"x": 6, "y": [0, 3]})
        <xarray.DataArray (x: 4, y: 3)>
        array([[ 2,  3,  4],
               [ 7,  8,  9],
               [12, 13, 14],
               [22, 23, 24]])
        Coordinates:
          * x        (x) int64 0 2 4 8
          * y        (y) int64 6 9 12
        """
        if labels_kwargs or isinstance(labels, dict):
            labels = either_dict_or_kwargs(labels, labels_kwargs, "drop")

        ds = self._to_temp_dataset().drop_sel(labels, errors=errors)
        return self._from_temp_dataset(ds)

    def drop_isel(
        self: T_DataArray, indexers: Mapping[Any, Any] | None = None, **indexers_kwargs
    ) -> T_DataArray:
        """Drop index positions from this DataArray.

        Parameters
        ----------
        indexers : mapping of Hashable to Any or None, default: None
            Index locations to drop
        **indexers_kwargs : {dim: position, ...}, optional
            The keyword arguments form of ``dim`` and ``positions``

        Returns
        -------
        dropped : DataArray

        Raises
        ------
        IndexError

        Examples
        --------
        >>> da = xr.DataArray(np.arange(25).reshape(5, 5), dims=("X", "Y"))
        >>> da
        <xarray.DataArray (X: 5, Y: 5)>
        array([[ 0,  1,  2,  3,  4],
               [ 5,  6,  7,  8,  9],
               [10, 11, 12, 13, 14],
               [15, 16, 17, 18, 19],
               [20, 21, 22, 23, 24]])
        Dimensions without coordinates: X, Y

        >>> da.drop_isel(X=[0, 4], Y=2)
        <xarray.DataArray (X: 3, Y: 4)>
        array([[ 5,  6,  8,  9],
               [10, 11, 13, 14],
               [15, 16, 18, 19]])
        Dimensions without coordinates: X, Y

        >>> da.drop_isel({"X": 3, "Y": 3})
        <xarray.DataArray (X: 4, Y: 4)>
        array([[ 0,  1,  2,  4],
               [ 5,  6,  7,  9],
               [10, 11, 12, 14],
               [20, 21, 22, 24]])
        Dimensions without coordinates: X, Y
        """
        dataset = self._to_temp_dataset()
        dataset = dataset.drop_isel(indexers=indexers, **indexers_kwargs)
        return self._from_temp_dataset(dataset)

    def dropna(
        self: T_DataArray,
        dim: Hashable,
        how: Literal["any", "all"] = "any",
        thresh: int | None = None,
    ) -> T_DataArray:
        """Returns a new array with dropped labels for missing values along
        the provided dimension.

        Parameters
        ----------
        dim : Hashable
            Dimension along which to drop missing values. Dropping along
            multiple dimensions simultaneously is not yet supported.
        how : {"any", "all"}, default: "any"
            - any : if any NA values are present, drop that label
            - all : if all values are NA, drop that label

        thresh : int or None, default: None
            If supplied, require this many non-NA values.

        Returns
        -------
        dropped : DataArray

        Examples
        --------
        >>> temperature = [
        ...     [0, 4, 2, 9],
        ...     [np.nan, np.nan, np.nan, np.nan],
        ...     [np.nan, 4, 2, 0],
        ...     [3, 1, 0, 0],
        ... ]
        >>> da = xr.DataArray(
        ...     data=temperature,
        ...     dims=["Y", "X"],
        ...     coords=dict(
        ...         lat=("Y", np.array([-20.0, -20.25, -20.50, -20.75])),
        ...         lon=("X", np.array([10.0, 10.25, 10.5, 10.75])),
        ...     ),
        ... )
        >>> da
        <xarray.DataArray (Y: 4, X: 4)>
        array([[ 0.,  4.,  2.,  9.],
               [nan, nan, nan, nan],
               [nan,  4.,  2.,  0.],
               [ 3.,  1.,  0.,  0.]])
        Coordinates:
            lat      (Y) float64 -20.0 -20.25 -20.5 -20.75
            lon      (X) float64 10.0 10.25 10.5 10.75
        Dimensions without coordinates: Y, X

        >>> da.dropna(dim="Y", how="any")
        <xarray.DataArray (Y: 2, X: 4)>
        array([[0., 4., 2., 9.],
               [3., 1., 0., 0.]])
        Coordinates:
            lat      (Y) float64 -20.0 -20.75
            lon      (X) float64 10.0 10.25 10.5 10.75
        Dimensions without coordinates: Y, X

        Drop values only if all values along the dimension are NaN:

        >>> da.dropna(dim="Y", how="all")
        <xarray.DataArray (Y: 3, X: 4)>
        array([[ 0.,  4.,  2.,  9.],
               [nan,  4.,  2.,  0.],
               [ 3.,  1.,  0.,  0.]])
        Coordinates:
            lat      (Y) float64 -20.0 -20.5 -20.75
            lon      (X) float64 10.0 10.25 10.5 10.75
        Dimensions without coordinates: Y, X
        """
        ds = self._to_temp_dataset().dropna(dim, how=how, thresh=thresh)
        return self._from_temp_dataset(ds)

    def fillna(self: T_DataArray, value: Any) -> T_DataArray:
        """Fill missing values in this object.

        This operation follows the normal broadcasting and alignment rules that
        xarray uses for binary arithmetic, except the result is aligned to this
        object (``join='left'``) instead of aligned to the intersection of
        index coordinates (``join='inner'``).

        Parameters
        ----------
        value : scalar, ndarray or DataArray
            Used to fill all matching missing values in this array. If the
            argument is a DataArray, it is first aligned with (reindexed to)
            this array.

        Returns
        -------
        filled : DataArray

        Examples
        --------
        >>> da = xr.DataArray(
        ...     np.array([1, 4, np.nan, 0, 3, np.nan]),
        ...     dims="Z",
        ...     coords=dict(
        ...         Z=("Z", np.arange(6)),
        ...         height=("Z", np.array([0, 10, 20, 30, 40, 50])),
        ...     ),
        ... )
        >>> da
        <xarray.DataArray (Z: 6)>
        array([ 1.,  4., nan,  0.,  3., nan])
        Coordinates:
          * Z        (Z) int64 0 1 2 3 4 5
            height   (Z) int64 0 10 20 30 40 50

        Fill all NaN values with 0:

        >>> da.fillna(0)
        <xarray.DataArray (Z: 6)>
        array([1., 4., 0., 0., 3., 0.])
        Coordinates:
          * Z        (Z) int64 0 1 2 3 4 5
            height   (Z) int64 0 10 20 30 40 50

        Fill NaN values with corresponding values in array:

        >>> da.fillna(np.array([2, 9, 4, 2, 8, 9]))
        <xarray.DataArray (Z: 6)>
        array([1., 4., 4., 0., 3., 9.])
        Coordinates:
          * Z        (Z) int64 0 1 2 3 4 5
            height   (Z) int64 0 10 20 30 40 50
        """
        if utils.is_dict_like(value):
            raise TypeError(
                "cannot provide fill value as a dictionary with "
                "fillna on a DataArray"
            )
        out = ops.fillna(self, value)
        return out

    def interpolate_na(
        self: T_DataArray,
        dim: Hashable | None = None,
        method: InterpOptions = "linear",
        limit: int | None = None,
        use_coordinate: bool | str = True,
        max_gap: (
            None
            | int
            | float
            | str
            | pd.Timedelta
            | np.timedelta64
            | datetime.timedelta
        ) = None,
        keep_attrs: bool | None = None,
        **kwargs: Any,
    ) -> T_DataArray:
        """Fill in NaNs by interpolating according to different methods.

        Parameters
        ----------
        dim : Hashable or None, optional
            Specifies the dimension along which to interpolate.
        method : {"linear", "nearest", "zero", "slinear", "quadratic", "cubic", "polynomial", \
            "barycentric", "krog", "pchip", "spline", "akima"}, default: "linear"
            String indicating which method to use for interpolation:

            - 'linear': linear interpolation. Additional keyword
              arguments are passed to :py:func:`numpy.interp`
            - 'nearest', 'zero', 'slinear', 'quadratic', 'cubic', 'polynomial':
              are passed to :py:func:`scipy.interpolate.interp1d`. If
              ``method='polynomial'``, the ``order`` keyword argument must also be
              provided.
            - 'barycentric', 'krog', 'pchip', 'spline', 'akima': use their
              respective :py:class:`scipy.interpolate` classes.

        use_coordinate : bool or str, default: True
            Specifies which index to use as the x values in the interpolation
            formulated as `y = f(x)`. If False, values are treated as if
            eqaully-spaced along ``dim``. If True, the IndexVariable `dim` is
            used. If ``use_coordinate`` is a string, it specifies the name of a
            coordinate variariable to use as the index.
        limit : int or None, default: None
            Maximum number of consecutive NaNs to fill. Must be greater than 0
            or None for no limit. This filling is done regardless of the size of
            the gap in the data. To only interpolate over gaps less than a given length,
            see ``max_gap``.
        max_gap : int, float, str, pandas.Timedelta, numpy.timedelta64, datetime.timedelta, default: None
            Maximum size of gap, a continuous sequence of NaNs, that will be filled.
            Use None for no limit. When interpolating along a datetime64 dimension
            and ``use_coordinate=True``, ``max_gap`` can be one of the following:

            - a string that is valid input for pandas.to_timedelta
            - a :py:class:`numpy.timedelta64` object
            - a :py:class:`pandas.Timedelta` object
            - a :py:class:`datetime.timedelta` object

            Otherwise, ``max_gap`` must be an int or a float. Use of ``max_gap`` with unlabeled
            dimensions has not been implemented yet. Gap length is defined as the difference
            between coordinate values at the first data point after a gap and the last value
            before a gap. For gaps at the beginning (end), gap length is defined as the difference
            between coordinate values at the first (last) valid data point and the first (last) NaN.
            For example, consider::

                <xarray.DataArray (x: 9)>
                array([nan, nan, nan,  1., nan, nan,  4., nan, nan])
                Coordinates:
                  * x        (x) int64 0 1 2 3 4 5 6 7 8

            The gap lengths are 3-0 = 3; 6-3 = 3; and 8-6 = 2 respectively
        keep_attrs : bool or None, default: None
            If True, the dataarray's attributes (`attrs`) will be copied from
            the original object to the new one.  If False, the new
            object will be returned without attributes.
        **kwargs : dict, optional
            parameters passed verbatim to the underlying interpolation function

        Returns
        -------
        interpolated: DataArray
            Filled in DataArray.

        See Also
        --------
        numpy.interp
        scipy.interpolate

        Examples
        --------
        >>> da = xr.DataArray(
        ...     [np.nan, 2, 3, np.nan, 0], dims="x", coords={"x": [0, 1, 2, 3, 4]}
        ... )
        >>> da
        <xarray.DataArray (x: 5)>
        array([nan,  2.,  3., nan,  0.])
        Coordinates:
          * x        (x) int64 0 1 2 3 4

        >>> da.interpolate_na(dim="x", method="linear")
        <xarray.DataArray (x: 5)>
        array([nan, 2. , 3. , 1.5, 0. ])
        Coordinates:
          * x        (x) int64 0 1 2 3 4

        >>> da.interpolate_na(dim="x", method="linear", fill_value="extrapolate")
        <xarray.DataArray (x: 5)>
        array([1. , 2. , 3. , 1.5, 0. ])
        Coordinates:
          * x        (x) int64 0 1 2 3 4
        """
        from xarray.core.missing import interp_na

        return interp_na(
            self,
            dim=dim,
            method=method,
            limit=limit,
            use_coordinate=use_coordinate,
            max_gap=max_gap,
            keep_attrs=keep_attrs,
            **kwargs,
        )

    def ffill(
        self: T_DataArray, dim: Hashable, limit: int | None = None
    ) -> T_DataArray:
        """Fill NaN values by propagating values forward

        *Requires bottleneck.*

        Parameters
        ----------
        dim : Hashable
            Specifies the dimension along which to propagate values when
            filling.
        limit : int or None, default: None
            The maximum number of consecutive NaN values to forward fill. In
            other words, if there is a gap with more than this number of
            consecutive NaNs, it will only be partially filled. Must be greater
            than 0 or None for no limit. Must be None or greater than or equal
            to axis length if filling along chunked axes (dimensions).

        Returns
        -------
        filled : DataArray

        Examples
        --------
        >>> temperature = np.array(
        ...     [
        ...         [np.nan, 1, 3],
        ...         [0, np.nan, 5],
        ...         [5, np.nan, np.nan],
        ...         [3, np.nan, np.nan],
        ...         [0, 2, 0],
        ...     ]
        ... )
        >>> da = xr.DataArray(
        ...     data=temperature,
        ...     dims=["Y", "X"],
        ...     coords=dict(
        ...         lat=("Y", np.array([-20.0, -20.25, -20.50, -20.75, -21.0])),
        ...         lon=("X", np.array([10.0, 10.25, 10.5])),
        ...     ),
        ... )
        >>> da
        <xarray.DataArray (Y: 5, X: 3)>
        array([[nan,  1.,  3.],
               [ 0., nan,  5.],
               [ 5., nan, nan],
               [ 3., nan, nan],
               [ 0.,  2.,  0.]])
        Coordinates:
            lat      (Y) float64 -20.0 -20.25 -20.5 -20.75 -21.0
            lon      (X) float64 10.0 10.25 10.5
        Dimensions without coordinates: Y, X

        Fill all NaN values:

        >>> da.ffill(dim="Y", limit=None)
        <xarray.DataArray (Y: 5, X: 3)>
        array([[nan,  1.,  3.],
               [ 0.,  1.,  5.],
               [ 5.,  1.,  5.],
               [ 3.,  1.,  5.],
               [ 0.,  2.,  0.]])
        Coordinates:
            lat      (Y) float64 -20.0 -20.25 -20.5 -20.75 -21.0
            lon      (X) float64 10.0 10.25 10.5
        Dimensions without coordinates: Y, X

        Fill only the first of consecutive NaN values:

        >>> da.ffill(dim="Y", limit=1)
        <xarray.DataArray (Y: 5, X: 3)>
        array([[nan,  1.,  3.],
               [ 0.,  1.,  5.],
               [ 5., nan,  5.],
               [ 3., nan, nan],
               [ 0.,  2.,  0.]])
        Coordinates:
            lat      (Y) float64 -20.0 -20.25 -20.5 -20.75 -21.0
            lon      (X) float64 10.0 10.25 10.5
        Dimensions without coordinates: Y, X
        """
        from xarray.core.missing import ffill

        return ffill(self, dim, limit=limit)

    def bfill(
        self: T_DataArray, dim: Hashable, limit: int | None = None
    ) -> T_DataArray:
        """Fill NaN values by propagating values backward

        *Requires bottleneck.*

        Parameters
        ----------
        dim : str
            Specifies the dimension along which to propagate values when
            filling.
        limit : int or None, default: None
            The maximum number of consecutive NaN values to backward fill. In
            other words, if there is a gap with more than this number of
            consecutive NaNs, it will only be partially filled. Must be greater
            than 0 or None for no limit. Must be None or greater than or equal
            to axis length if filling along chunked axes (dimensions).

        Returns
        -------
        filled : DataArray

        Examples
        --------
        >>> temperature = np.array(
        ...     [
        ...         [0, 1, 3],
        ...         [0, np.nan, 5],
        ...         [5, np.nan, np.nan],
        ...         [3, np.nan, np.nan],
        ...         [np.nan, 2, 0],
        ...     ]
        ... )
        >>> da = xr.DataArray(
        ...     data=temperature,
        ...     dims=["Y", "X"],
        ...     coords=dict(
        ...         lat=("Y", np.array([-20.0, -20.25, -20.50, -20.75, -21.0])),
        ...         lon=("X", np.array([10.0, 10.25, 10.5])),
        ...     ),
        ... )
        >>> da
        <xarray.DataArray (Y: 5, X: 3)>
        array([[ 0.,  1.,  3.],
               [ 0., nan,  5.],
               [ 5., nan, nan],
               [ 3., nan, nan],
               [nan,  2.,  0.]])
        Coordinates:
            lat      (Y) float64 -20.0 -20.25 -20.5 -20.75 -21.0
            lon      (X) float64 10.0 10.25 10.5
        Dimensions without coordinates: Y, X

        Fill all NaN values:

        >>> da.bfill(dim="Y", limit=None)
        <xarray.DataArray (Y: 5, X: 3)>
        array([[ 0.,  1.,  3.],
               [ 0.,  2.,  5.],
               [ 5.,  2.,  0.],
               [ 3.,  2.,  0.],
               [nan,  2.,  0.]])
        Coordinates:
            lat      (Y) float64 -20.0 -20.25 -20.5 -20.75 -21.0
            lon      (X) float64 10.0 10.25 10.5
        Dimensions without coordinates: Y, X

        Fill only the first of consecutive NaN values:

        >>> da.bfill(dim="Y", limit=1)
        <xarray.DataArray (Y: 5, X: 3)>
        array([[ 0.,  1.,  3.],
               [ 0., nan,  5.],
               [ 5., nan, nan],
               [ 3.,  2.,  0.],
               [nan,  2.,  0.]])
        Coordinates:
            lat      (Y) float64 -20.0 -20.25 -20.5 -20.75 -21.0
            lon      (X) float64 10.0 10.25 10.5
        Dimensions without coordinates: Y, X
        """
        from xarray.core.missing import bfill

        return bfill(self, dim, limit=limit)

    def combine_first(self: T_DataArray, other: T_DataArray) -> T_DataArray:
        """Combine two DataArray objects, with union of coordinates.

        This operation follows the normal broadcasting and alignment rules of
        ``join='outer'``.  Default to non-null values of array calling the
        method.  Use np.nan to fill in vacant cells after alignment.

        Parameters
        ----------
        other : DataArray
            Used to fill all matching missing values in this array.

        Returns
        -------
        DataArray
        """
        return ops.fillna(self, other, join="outer")

    def reduce(
        self: T_DataArray,
        func: Callable[..., Any],
        dim: Dims = None,
        *,
        axis: int | Sequence[int] | None = None,
        keep_attrs: bool | None = None,
        keepdims: bool = False,
        **kwargs: Any,
    ) -> T_DataArray:
        """Reduce this array by applying `func` along some dimension(s).

        Parameters
        ----------
        func : callable
            Function which can be called in the form
            `f(x, axis=axis, **kwargs)` to return the result of reducing an
            np.ndarray over an integer valued axis.
        dim : "...", str, Iterable of Hashable or None, optional
            Dimension(s) over which to apply `func`. By default `func` is
            applied over all dimensions.
        axis : int or sequence of int, optional
            Axis(es) over which to repeatedly apply `func`. Only one of the
            'dim' and 'axis' arguments can be supplied. If neither are
            supplied, then the reduction is calculated over the flattened array
            (by calling `f(x)` without an axis argument).
        keep_attrs : bool or None, optional
            If True, the variable's attributes (`attrs`) will be copied from
            the original object to the new one.  If False (default), the new
            object will be returned without attributes.
        keepdims : bool, default: False
            If True, the dimensions which are reduced are left in the result
            as dimensions of size one. Coordinates that use these dimensions
            are removed.
        **kwargs : dict
            Additional keyword arguments passed on to `func`.

        Returns
        -------
        reduced : DataArray
            DataArray with this object's array replaced with an array with
            summarized data and the indicated dimension(s) removed.
        """

        var = self.variable.reduce(func, dim, axis, keep_attrs, keepdims, **kwargs)
        return self._replace_maybe_drop_dims(var)

    def to_pandas(self) -> DataArray | pd.Series | pd.DataFrame:
        """Convert this array into a pandas object with the same shape.

        The type of the returned object depends on the number of DataArray
        dimensions:

        * 0D -> `xarray.DataArray`
        * 1D -> `pandas.Series`
        * 2D -> `pandas.DataFrame`

        Only works for arrays with 2 or fewer dimensions.

        The DataArray constructor performs the inverse transformation.

        Returns
        -------
        result : DataArray | Series | DataFrame
            DataArray, pandas Series or pandas DataFrame.
        """
        # TODO: consolidate the info about pandas constructors and the
        # attributes that correspond to their indexes into a separate module?
        constructors = {0: lambda x: x, 1: pd.Series, 2: pd.DataFrame}
        try:
            constructor = constructors[self.ndim]
        except KeyError:
            raise ValueError(
                f"Cannot convert arrays with {self.ndim} dimensions into "
                "pandas objects. Requires 2 or fewer dimensions."
            )
        indexes = [self.get_index(dim) for dim in self.dims]
        return constructor(self.values, *indexes)

    def to_dataframe(
        self, name: Hashable | None = None, dim_order: Sequence[Hashable] | None = None
    ) -> pd.DataFrame:
        """Convert this array and its coordinates into a tidy pandas.DataFrame.

        The DataFrame is indexed by the Cartesian product of index coordinates
        (in the form of a :py:class:`pandas.MultiIndex`). Other coordinates are
        included as columns in the DataFrame.

        For 1D and 2D DataArrays, see also :py:func:`DataArray.to_pandas` which
        doesn't rely on a MultiIndex to build the DataFrame.

        Parameters
        ----------
        name: Hashable or None, optional
            Name to give to this array (required if unnamed).
        dim_order: Sequence of Hashable or None, optional
            Hierarchical dimension order for the resulting dataframe.
            Array content is transposed to this order and then written out as flat
            vectors in contiguous order, so the last dimension in this list
            will be contiguous in the resulting DataFrame. This has a major
            influence on which operations are efficient on the resulting
            dataframe.

            If provided, must include all dimensions of this DataArray. By default,
            dimensions are sorted according to the DataArray dimensions order.

        Returns
        -------
        result: DataFrame
            DataArray as a pandas DataFrame.

        See also
        --------
        DataArray.to_pandas
        DataArray.to_series
        """
        if name is None:
            name = self.name
        if name is None:
            raise ValueError(
                "cannot convert an unnamed DataArray to a "
                "DataFrame: use the ``name`` parameter"
            )
        if self.ndim == 0:
            raise ValueError("cannot convert a scalar to a DataFrame")

        # By using a unique name, we can convert a DataArray into a DataFrame
        # even if it shares a name with one of its coordinates.
        # I would normally use unique_name = object() but that results in a
        # dataframe with columns in the wrong order, for reasons I have not
        # been able to debug (possibly a pandas bug?).
        unique_name = "__unique_name_identifier_z98xfz98xugfg73ho__"
        ds = self._to_dataset_whole(name=unique_name)

        if dim_order is None:
            ordered_dims = dict(zip(self.dims, self.shape))
        else:
            ordered_dims = ds._normalize_dim_order(dim_order=dim_order)

        df = ds._to_dataframe(ordered_dims)
        df.columns = [name if c == unique_name else c for c in df.columns]
        return df

    def to_series(self) -> pd.Series:
        """Convert this array into a pandas.Series.

        The Series is indexed by the Cartesian product of index coordinates
        (in the form of a :py:class:`pandas.MultiIndex`).

        Returns
        -------
        result : Series
            DataArray as a pandas Series.

        See also
        --------
        DataArray.to_pandas
        DataArray.to_dataframe
        """
        index = self.coords.to_index()
        return pd.Series(self.values.reshape(-1), index=index, name=self.name)

    def to_masked_array(self, copy: bool = True) -> np.ma.MaskedArray:
        """Convert this array into a numpy.ma.MaskedArray

        Parameters
        ----------
        copy : bool, default: True
            If True make a copy of the array in the result. If False,
            a MaskedArray view of DataArray.values is returned.

        Returns
        -------
        result : MaskedArray
            Masked where invalid values (nan or inf) occur.
        """
        values = self.to_numpy()  # only compute lazy arrays once
        isnull = pd.isnull(values)
        return np.ma.MaskedArray(data=values, mask=isnull, copy=copy)

    # path=None writes to bytes
    @overload
    def to_netcdf(
        self,
        path: None = None,
        mode: Literal["w", "a"] = "w",
        format: T_NetcdfTypes | None = None,
        group: str | None = None,
        engine: T_NetcdfEngine | None = None,
        encoding: Mapping[Hashable, Mapping[str, Any]] | None = None,
        unlimited_dims: Iterable[Hashable] | None = None,
        compute: bool = True,
        invalid_netcdf: bool = False,
    ) -> bytes:
        ...

    # default return None
    @overload
    def to_netcdf(
        self,
        path: str | PathLike,
        mode: Literal["w", "a"] = "w",
        format: T_NetcdfTypes | None = None,
        group: str | None = None,
        engine: T_NetcdfEngine | None = None,
        encoding: Mapping[Hashable, Mapping[str, Any]] | None = None,
        unlimited_dims: Iterable[Hashable] | None = None,
        compute: Literal[True] = True,
        invalid_netcdf: bool = False,
    ) -> None:
        ...

    # compute=False returns dask.Delayed
    @overload
    def to_netcdf(
        self,
        path: str | PathLike,
        mode: Literal["w", "a"] = "w",
        format: T_NetcdfTypes | None = None,
        group: str | None = None,
        engine: T_NetcdfEngine | None = None,
        encoding: Mapping[Hashable, Mapping[str, Any]] | None = None,
        unlimited_dims: Iterable[Hashable] | None = None,
        *,
        compute: Literal[False],
        invalid_netcdf: bool = False,
    ) -> Delayed:
        ...

    def to_netcdf(
        self,
        path: str | PathLike | None = None,
        mode: Literal["w", "a"] = "w",
        format: T_NetcdfTypes | None = None,
        group: str | None = None,
        engine: T_NetcdfEngine | None = None,
        encoding: Mapping[Hashable, Mapping[str, Any]] | None = None,
        unlimited_dims: Iterable[Hashable] | None = None,
        compute: bool = True,
        invalid_netcdf: bool = False,
    ) -> bytes | Delayed | None:
        """Write dataset contents to a netCDF file.

        Parameters
        ----------
        path : str, path-like or None, optional
            Path to which to save this dataset. File-like objects are only
            supported by the scipy engine. If no path is provided, this
            function returns the resulting netCDF file as bytes; in this case,
            we need to use scipy, which does not support netCDF version 4 (the
            default format becomes NETCDF3_64BIT).
        mode : {"w", "a"}, default: "w"
            Write ('w') or append ('a') mode. If mode='w', any existing file at
            this location will be overwritten. If mode='a', existing variables
            will be overwritten.
        format : {"NETCDF4", "NETCDF4_CLASSIC", "NETCDF3_64BIT", \
                  "NETCDF3_CLASSIC"}, optional
            File format for the resulting netCDF file:

            * NETCDF4: Data is stored in an HDF5 file, using netCDF4 API
              features.
            * NETCDF4_CLASSIC: Data is stored in an HDF5 file, using only
              netCDF 3 compatible API features.
            * NETCDF3_64BIT: 64-bit offset version of the netCDF 3 file format,
              which fully supports 2+ GB files, but is only compatible with
              clients linked against netCDF version 3.6.0 or later.
            * NETCDF3_CLASSIC: The classic netCDF 3 file format. It does not
              handle 2+ GB files very well.

            All formats are supported by the netCDF4-python library.
            scipy.io.netcdf only supports the last two formats.

            The default format is NETCDF4 if you are saving a file to disk and
            have the netCDF4-python library available. Otherwise, xarray falls
            back to using scipy to write netCDF files and defaults to the
            NETCDF3_64BIT format (scipy does not support netCDF4).
        group : str, optional
            Path to the netCDF4 group in the given file to open (only works for
            format='NETCDF4'). The group(s) will be created if necessary.
        engine : {"netcdf4", "scipy", "h5netcdf"}, optional
            Engine to use when writing netCDF files. If not provided, the
            default engine is chosen based on available dependencies, with a
            preference for 'netcdf4' if writing to a file on disk.
        encoding : dict, optional
            Nested dictionary with variable names as keys and dictionaries of
            variable specific encodings as values, e.g.,
            ``{"my_variable": {"dtype": "int16", "scale_factor": 0.1,
            "zlib": True}, ...}``

            The `h5netcdf` engine supports both the NetCDF4-style compression
            encoding parameters ``{"zlib": True, "complevel": 9}`` and the h5py
            ones ``{"compression": "gzip", "compression_opts": 9}``.
            This allows using any compression plugin installed in the HDF5
            library, e.g. LZF.

        unlimited_dims : iterable of Hashable, optional
            Dimension(s) that should be serialized as unlimited dimensions.
            By default, no dimensions are treated as unlimited dimensions.
            Note that unlimited_dims may also be set via
            ``dataset.encoding["unlimited_dims"]``.
        compute: bool, default: True
            If true compute immediately, otherwise return a
            ``dask.delayed.Delayed`` object that can be computed later.
        invalid_netcdf: bool, default: False
            Only valid along with ``engine="h5netcdf"``. If True, allow writing
            hdf5 files which are invalid netcdf as described in
            https://github.com/h5netcdf/h5netcdf.

        Returns
        -------
        store: bytes or Delayed or None
            * ``bytes`` if path is None
            * ``dask.delayed.Delayed`` if compute is False
            * None otherwise

        Notes
        -----
        Only xarray.Dataset objects can be written to netCDF files, so
        the xarray.DataArray is converted to a xarray.Dataset object
        containing a single variable. If the DataArray has no name, or if the
        name is the same as a coordinate name, then it is given the name
        ``"__xarray_dataarray_variable__"``.

        See Also
        --------
        Dataset.to_netcdf
        """
        from xarray.backends.api import DATAARRAY_NAME, DATAARRAY_VARIABLE, to_netcdf

        if self.name is None:
            # If no name is set then use a generic xarray name
            dataset = self.to_dataset(name=DATAARRAY_VARIABLE)
        elif self.name in self.coords or self.name in self.dims:
            # The name is the same as one of the coords names, which netCDF
            # doesn't support, so rename it but keep track of the old name
            dataset = self.to_dataset(name=DATAARRAY_VARIABLE)
            dataset.attrs[DATAARRAY_NAME] = self.name
        else:
            # No problems with the name - so we're fine!
            dataset = self.to_dataset()

        return to_netcdf(  # type: ignore  # mypy cannot resolve the overloads:(
            dataset,
            path,
            mode=mode,
            format=format,
            group=group,
            engine=engine,
            encoding=encoding,
            unlimited_dims=unlimited_dims,
            compute=compute,
            multifile=False,
            invalid_netcdf=invalid_netcdf,
        )

    def to_dict(self, data: bool = True, encoding: bool = False) -> dict[str, Any]:
        """
        Convert this xarray.DataArray into a dictionary following xarray
        naming conventions.

        Converts all variables and attributes to native Python objects.
        Useful for converting to json. To avoid datetime incompatibility
        use decode_times=False kwarg in xarray.open_dataset.

        Parameters
        ----------
        data : bool, default: True
            Whether to include the actual data in the dictionary. When set to
            False, returns just the schema.
        encoding : bool, default: False
            Whether to include the Dataset's encoding in the dictionary.

        Returns
        -------
        dict: dict

        See Also
        --------
        DataArray.from_dict
        Dataset.to_dict
        """
        d = self.variable.to_dict(data=data)
        d.update({"coords": {}, "name": self.name})
        for k, coord in self.coords.items():
            d["coords"][k] = coord.variable.to_dict(data=data)
        if encoding:
            d["encoding"] = dict(self.encoding)
        return d

    @classmethod
    def from_dict(cls: type[T_DataArray], d: Mapping[str, Any]) -> T_DataArray:
        """Convert a dictionary into an xarray.DataArray

        Parameters
        ----------
        d : dict
            Mapping with a minimum structure of {"dims": [...], "data": [...]}

        Returns
        -------
        obj : xarray.DataArray

        See Also
        --------
        DataArray.to_dict
        Dataset.from_dict

        Examples
        --------
        >>> d = {"dims": "t", "data": [1, 2, 3]}
        >>> da = xr.DataArray.from_dict(d)
        >>> da
        <xarray.DataArray (t: 3)>
        array([1, 2, 3])
        Dimensions without coordinates: t

        >>> d = {
        ...     "coords": {
        ...         "t": {"dims": "t", "data": [0, 1, 2], "attrs": {"units": "s"}}
        ...     },
        ...     "attrs": {"title": "air temperature"},
        ...     "dims": "t",
        ...     "data": [10, 20, 30],
        ...     "name": "a",
        ... }
        >>> da = xr.DataArray.from_dict(d)
        >>> da
        <xarray.DataArray 'a' (t: 3)>
        array([10, 20, 30])
        Coordinates:
          * t        (t) int64 0 1 2
        Attributes:
            title:    air temperature
        """
        coords = None
        if "coords" in d:
            try:
                coords = {
                    k: (v["dims"], v["data"], v.get("attrs"))
                    for k, v in d["coords"].items()
                }
            except KeyError as e:
                raise ValueError(
                    "cannot convert dict when coords are missing the key "
                    "'{dims_data}'".format(dims_data=str(e.args[0]))
                )
        try:
            data = d["data"]
        except KeyError:
            raise ValueError("cannot convert dict without the key 'data''")
        else:
            obj = cls(data, coords, d.get("dims"), d.get("name"), d.get("attrs"))

        obj.encoding.update(d.get("encoding", {}))

        return obj

    @classmethod
    def from_series(cls, series: pd.Series, sparse: bool = False) -> DataArray:
        """Convert a pandas.Series into an xarray.DataArray.

        If the series's index is a MultiIndex, it will be expanded into a
        tensor product of one-dimensional coordinates (filling in missing
        values with NaN). Thus this operation should be the inverse of the
        `to_series` method.

        Parameters
        ----------
        series : Series
            Pandas Series object to convert.
        sparse : bool, default: False
            If sparse=True, creates a sparse array instead of a dense NumPy array.
            Requires the pydata/sparse package.

        See Also
        --------
        DataArray.to_series
        Dataset.from_dataframe
        """
        temp_name = "__temporary_name"
        df = pd.DataFrame({temp_name: series})
        ds = Dataset.from_dataframe(df, sparse=sparse)
        result = cast(DataArray, ds[temp_name])
        result.name = series.name
        return result

    def to_cdms2(self) -> cdms2_Variable:
        """Convert this array into a cdms2.Variable"""
        from xarray.convert import to_cdms2

        return to_cdms2(self)

    @classmethod
    def from_cdms2(cls, variable: cdms2_Variable) -> DataArray:
        """Convert a cdms2.Variable into an xarray.DataArray"""
        from xarray.convert import from_cdms2

        return from_cdms2(variable)

    def to_iris(self) -> iris_Cube:
        """Convert this array into a iris.cube.Cube"""
        from xarray.convert import to_iris

        return to_iris(self)

    @classmethod
    def from_iris(cls, cube: iris_Cube) -> DataArray:
        """Convert a iris.cube.Cube into an xarray.DataArray"""
        from xarray.convert import from_iris

        return from_iris(cube)

    def _all_compat(self: T_DataArray, other: T_DataArray, compat_str: str) -> bool:
        """Helper function for equals, broadcast_equals, and identical"""

        def compat(x, y):
            return getattr(x.variable, compat_str)(y.variable)

        return utils.dict_equiv(self.coords, other.coords, compat=compat) and compat(
            self, other
        )

    def broadcast_equals(self: T_DataArray, other: T_DataArray) -> bool:
        """Two DataArrays are broadcast equal if they are equal after
        broadcasting them against each other such that they have the same
        dimensions.

        Parameters
        ----------
        other : DataArray
            DataArray to compare to.

        Returns
        ----------
        equal : bool
            True if the two DataArrays are broadcast equal.

        See Also
        --------
        DataArray.equals
        DataArray.identical

        Examples
        --------
        >>> a = xr.DataArray([1, 2], dims="X")
        >>> b = xr.DataArray([[1, 1], [2, 2]], dims=["X", "Y"])
        >>> a
        <xarray.DataArray (X: 2)>
        array([1, 2])
        Dimensions without coordinates: X
        >>> b
        <xarray.DataArray (X: 2, Y: 2)>
        array([[1, 1],
               [2, 2]])
        Dimensions without coordinates: X, Y

        .equals returns True if two DataArrays have the same values, dimensions, and coordinates. .broadcast_equals returns True if the results of broadcasting two DataArrays against eachother have the same values, dimensions, and coordinates.

        >>> a.equals(b)
        False
        >>> a2, b2 = xr.broadcast(a, b)
        >>> a2.equals(b2)
        True
        >>> a.broadcast_equals(b)
        True
        """
        try:
            return self._all_compat(other, "broadcast_equals")
        except (TypeError, AttributeError):
            return False

    def equals(self: T_DataArray, other: T_DataArray) -> bool:
        """True if two DataArrays have the same dimensions, coordinates and
        values; otherwise False.

        DataArrays can still be equal (like pandas objects) if they have NaN
        values in the same locations.

        This method is necessary because `v1 == v2` for ``DataArray``
        does element-wise comparisons (like numpy.ndarrays).

        Parameters
        ----------
        other : DataArray
            DataArray to compare to.

        Returns
        ----------
        equal : bool
            True if the two DataArrays are equal.

        See Also
        --------
        DataArray.broadcast_equals
        DataArray.identical

        Examples
        --------
        >>> a = xr.DataArray([1, 2, 3], dims="X")
        >>> b = xr.DataArray([1, 2, 3], dims="X", attrs=dict(units="m"))
        >>> c = xr.DataArray([1, 2, 3], dims="Y")
        >>> d = xr.DataArray([3, 2, 1], dims="X")
        >>> a
        <xarray.DataArray (X: 3)>
        array([1, 2, 3])
        Dimensions without coordinates: X
        >>> b
        <xarray.DataArray (X: 3)>
        array([1, 2, 3])
        Dimensions without coordinates: X
        Attributes:
            units:    m
        >>> c
        <xarray.DataArray (Y: 3)>
        array([1, 2, 3])
        Dimensions without coordinates: Y
        >>> d
        <xarray.DataArray (X: 3)>
        array([3, 2, 1])
        Dimensions without coordinates: X

        >>> a.equals(b)
        True
        >>> a.equals(c)
        False
        >>> a.equals(d)
        False
        """
        try:
            return self._all_compat(other, "equals")
        except (TypeError, AttributeError):
            return False

    def identical(self: T_DataArray, other: T_DataArray) -> bool:
        """Like equals, but also checks the array name and attributes, and
        attributes on all coordinates.

        Parameters
        ----------
        other : DataArray
            DataArray to compare to.

        Returns
        ----------
        equal : bool
            True if the two DataArrays are identical.

        See Also
        --------
        DataArray.broadcast_equals
        DataArray.equals

        Examples
        --------
        >>> a = xr.DataArray([1, 2, 3], dims="X", attrs=dict(units="m"), name="Width")
        >>> b = xr.DataArray([1, 2, 3], dims="X", attrs=dict(units="m"), name="Width")
        >>> c = xr.DataArray([1, 2, 3], dims="X", attrs=dict(units="ft"), name="Width")
        >>> a
        <xarray.DataArray 'Width' (X: 3)>
        array([1, 2, 3])
        Dimensions without coordinates: X
        Attributes:
            units:    m
        >>> b
        <xarray.DataArray 'Width' (X: 3)>
        array([1, 2, 3])
        Dimensions without coordinates: X
        Attributes:
            units:    m
        >>> c
        <xarray.DataArray 'Width' (X: 3)>
        array([1, 2, 3])
        Dimensions without coordinates: X
        Attributes:
            units:    ft

        >>> a.equals(b)
        True
        >>> a.identical(b)
        True

        >>> a.equals(c)
        True
        >>> a.identical(c)
        False
        """
        try:
            return self.name == other.name and self._all_compat(other, "identical")
        except (TypeError, AttributeError):
            return False

    def _result_name(self, other: Any = None) -> Hashable | None:
        # use the same naming heuristics as pandas:
        # https://github.com/ContinuumIO/blaze/issues/458#issuecomment-51936356
        other_name = getattr(other, "name", _default)
        if other_name is _default or other_name == self.name:
            return self.name
        else:
            return None

    def __array_wrap__(self: T_DataArray, obj, context=None) -> T_DataArray:
        new_var = self.variable.__array_wrap__(obj, context)
        return self._replace(new_var)

    def __matmul__(self: T_DataArray, obj: T_DataArray) -> T_DataArray:
        return self.dot(obj)

    def __rmatmul__(self: T_DataArray, other: T_DataArray) -> T_DataArray:
        # currently somewhat duplicative, as only other DataArrays are
        # compatible with matmul
        return computation.dot(other, self)

    def _unary_op(self: T_DataArray, f: Callable, *args, **kwargs) -> T_DataArray:
        keep_attrs = kwargs.pop("keep_attrs", None)
        if keep_attrs is None:
            keep_attrs = _get_keep_attrs(default=True)
        with warnings.catch_warnings():
            warnings.filterwarnings("ignore", r"All-NaN (slice|axis) encountered")
            warnings.filterwarnings(
                "ignore", r"Mean of empty slice", category=RuntimeWarning
            )
            with np.errstate(all="ignore"):
                da = self.__array_wrap__(f(self.variable.data, *args, **kwargs))
            if keep_attrs:
                da.attrs = self.attrs
            return da

    def _binary_op(
        self: T_DataArray,
        other: Any,
        f: Callable,
        reflexive: bool = False,
    ) -> T_DataArray:
        from xarray.core.groupby import GroupBy

        if isinstance(other, (Dataset, GroupBy)):
            return NotImplemented
        if isinstance(other, DataArray):
            align_type = OPTIONS["arithmetic_join"]
            self, other = align(self, other, join=align_type, copy=False)  # type: ignore
        other_variable = getattr(other, "variable", other)
        other_coords = getattr(other, "coords", None)

        variable = (
            f(self.variable, other_variable)
            if not reflexive
            else f(other_variable, self.variable)
        )
        coords, indexes = self.coords._merge_raw(other_coords, reflexive)
        name = self._result_name(other)

        return self._replace(variable, coords, name, indexes=indexes)

    def _inplace_binary_op(self: T_DataArray, other: Any, f: Callable) -> T_DataArray:
        from xarray.core.groupby import GroupBy

        if isinstance(other, GroupBy):
            raise TypeError(
                "in-place operations between a DataArray and "
                "a grouped object are not permitted"
            )
        # n.b. we can't align other to self (with other.reindex_like(self))
        # because `other` may be converted into floats, which would cause
        # in-place arithmetic to fail unpredictably. Instead, we simply
        # don't support automatic alignment with in-place arithmetic.
        other_coords = getattr(other, "coords", None)
        other_variable = getattr(other, "variable", other)
        try:
            with self.coords._merge_inplace(other_coords):
                f(self.variable, other_variable)
        except MergeError as exc:
            raise MergeError(
                "Automatic alignment is not supported for in-place operations.\n"
                "Consider aligning the indices manually or using a not-in-place operation.\n"
                "See https://github.com/pydata/xarray/issues/3910 for more explanations."
            ) from exc
        return self

    def _copy_attrs_from(self, other: DataArray | Dataset | Variable) -> None:
        self.attrs = other.attrs

    plot = utils.UncachedAccessor(DataArrayPlotAccessor)

    def _title_for_slice(self, truncate: int = 50) -> str:
        """
        If the dataarray has 1 dimensional coordinates or comes from a slice
        we can show that info in the title

        Parameters
        ----------
        truncate : int, default: 50
            maximum number of characters for title

        Returns
        -------
        title : string
            Can be used for plot titles

        """
        one_dims = []
        for dim, coord in self.coords.items():
            if coord.size == 1:
                one_dims.append(
                    "{dim} = {v}{unit}".format(
                        dim=dim,
                        v=format_item(coord.values),
                        unit=_get_units_from_attrs(coord),
                    )
                )

        title = ", ".join(one_dims)
        if len(title) > truncate:
            title = title[: (truncate - 3)] + "..."

        return title

    def diff(
        self: T_DataArray,
        dim: Hashable,
        n: int = 1,
        label: Literal["upper", "lower"] = "upper",
    ) -> T_DataArray:
        """Calculate the n-th order discrete difference along given axis.

        Parameters
        ----------
        dim : Hashable
            Dimension over which to calculate the finite difference.
        n : int, default: 1
            The number of times values are differenced.
        label : {"upper", "lower"}, default: "upper"
            The new coordinate in dimension ``dim`` will have the
            values of either the minuend's or subtrahend's coordinate
            for values 'upper' and 'lower', respectively.

        Returns
        -------
        difference : DataArray
            The n-th order finite difference of this object.

        Notes
        -----
        `n` matches numpy's behavior and is different from pandas' first argument named
        `periods`.

        Examples
        --------
        >>> arr = xr.DataArray([5, 5, 6, 6], [[1, 2, 3, 4]], ["x"])
        >>> arr.diff("x")
        <xarray.DataArray (x: 3)>
        array([0, 1, 0])
        Coordinates:
          * x        (x) int64 2 3 4
        >>> arr.diff("x", 2)
        <xarray.DataArray (x: 2)>
        array([ 1, -1])
        Coordinates:
          * x        (x) int64 3 4

        See Also
        --------
        DataArray.differentiate
        """
        ds = self._to_temp_dataset().diff(n=n, dim=dim, label=label)
        return self._from_temp_dataset(ds)

    def shift(
        self: T_DataArray,
        shifts: Mapping[Any, int] | None = None,
        fill_value: Any = dtypes.NA,
        **shifts_kwargs: int,
    ) -> T_DataArray:
        """Shift this DataArray by an offset along one or more dimensions.

        Only the data is moved; coordinates stay in place. This is consistent
        with the behavior of ``shift`` in pandas.

        Values shifted from beyond array bounds will appear at one end of
        each dimension, which are filled according to `fill_value`. For periodic
        offsets instead see `roll`.

        Parameters
        ----------
        shifts : mapping of Hashable to int or None, optional
            Integer offset to shift along each of the given dimensions.
            Positive offsets shift to the right; negative offsets shift to the
            left.
        fill_value : scalar, optional
            Value to use for newly missing values
        **shifts_kwargs
            The keyword arguments form of ``shifts``.
            One of shifts or shifts_kwargs must be provided.

        Returns
        -------
        shifted : DataArray
            DataArray with the same coordinates and attributes but shifted
            data.

        See Also
        --------
        roll

        Examples
        --------
        >>> arr = xr.DataArray([5, 6, 7], dims="x")
        >>> arr.shift(x=1)
        <xarray.DataArray (x: 3)>
        array([nan,  5.,  6.])
        Dimensions without coordinates: x
        """
        variable = self.variable.shift(
            shifts=shifts, fill_value=fill_value, **shifts_kwargs
        )
        return self._replace(variable=variable)

    def roll(
        self: T_DataArray,
        shifts: Mapping[Hashable, int] | None = None,
        roll_coords: bool = False,
        **shifts_kwargs: int,
    ) -> T_DataArray:
        """Roll this array by an offset along one or more dimensions.

        Unlike shift, roll treats the given dimensions as periodic, so will not
        create any missing values to be filled.

        Unlike shift, roll may rotate all variables, including coordinates
        if specified. The direction of rotation is consistent with
        :py:func:`numpy.roll`.

        Parameters
        ----------
        shifts : mapping of Hashable to int, optional
            Integer offset to rotate each of the given dimensions.
            Positive offsets roll to the right; negative offsets roll to the
            left.
        roll_coords : bool, default: False
            Indicates whether to roll the coordinates by the offset too.
        **shifts_kwargs : {dim: offset, ...}, optional
            The keyword arguments form of ``shifts``.
            One of shifts or shifts_kwargs must be provided.

        Returns
        -------
        rolled : DataArray
            DataArray with the same attributes but rolled data and coordinates.

        See Also
        --------
        shift

        Examples
        --------
        >>> arr = xr.DataArray([5, 6, 7], dims="x")
        >>> arr.roll(x=1)
        <xarray.DataArray (x: 3)>
        array([7, 5, 6])
        Dimensions without coordinates: x
        """
        ds = self._to_temp_dataset().roll(
            shifts=shifts, roll_coords=roll_coords, **shifts_kwargs
        )
        return self._from_temp_dataset(ds)

    @property
    def real(self: T_DataArray) -> T_DataArray:
        """
        The real part of the array.

        See Also
        --------
        numpy.ndarray.real
        """
        return self._replace(self.variable.real)

    @property
    def imag(self: T_DataArray) -> T_DataArray:
        """
        The imaginary part of the array.

        See Also
        --------
        numpy.ndarray.imag
        """
        return self._replace(self.variable.imag)

    def dot(
        self: T_DataArray,
        other: T_DataArray,
        dims: Dims = None,
    ) -> T_DataArray:
        """Perform dot product of two DataArrays along their shared dims.

        Equivalent to taking taking tensordot over all shared dims.

        Parameters
        ----------
        other : DataArray
            The other array with which the dot product is performed.
        dims : ..., str, Iterable of Hashable or None, optional
            Which dimensions to sum over. Ellipsis (`...`) sums over all dimensions.
            If not specified, then all the common dimensions are summed over.

        Returns
        -------
        result : DataArray
            Array resulting from the dot product over all shared dimensions.

        See Also
        --------
        dot
        numpy.tensordot

        Examples
        --------
        >>> da_vals = np.arange(6 * 5 * 4).reshape((6, 5, 4))
        >>> da = xr.DataArray(da_vals, dims=["x", "y", "z"])
        >>> dm_vals = np.arange(4)
        >>> dm = xr.DataArray(dm_vals, dims=["z"])

        >>> dm.dims
        ('z',)

        >>> da.dims
        ('x', 'y', 'z')

        >>> dot_result = da.dot(dm)
        >>> dot_result.dims
        ('x', 'y')

        """
        if isinstance(other, Dataset):
            raise NotImplementedError(
                "dot products are not yet supported with Dataset objects."
            )
        if not isinstance(other, DataArray):
            raise TypeError("dot only operates on DataArrays.")

        return computation.dot(self, other, dims=dims)

    # change type of self and return to T_DataArray once
    # https://github.com/python/mypy/issues/12846 is resolved
    def sortby(
        self,
        variables: Hashable | DataArray | Sequence[Hashable | DataArray],
        ascending: bool = True,
    ) -> DataArray:
        """Sort object by labels or values (along an axis).

        Sorts the dataarray, either along specified dimensions,
        or according to values of 1-D dataarrays that share dimension
        with calling object.

        If the input variables are dataarrays, then the dataarrays are aligned
        (via left-join) to the calling object prior to sorting by cell values.
        NaNs are sorted to the end, following Numpy convention.

        If multiple sorts along the same dimension is
        given, numpy's lexsort is performed along that dimension:
        https://numpy.org/doc/stable/reference/generated/numpy.lexsort.html
        and the FIRST key in the sequence is used as the primary sort key,
        followed by the 2nd key, etc.

        Parameters
        ----------
        variables : Hashable, DataArray, or sequence of Hashable or DataArray
            1D DataArray objects or name(s) of 1D variable(s) in
            coords whose values are used to sort this array.
        ascending : bool, default: True
            Whether to sort by ascending or descending order.

        Returns
        -------
        sorted : DataArray
            A new dataarray where all the specified dims are sorted by dim
            labels.

        See Also
        --------
        Dataset.sortby
        numpy.sort
        pandas.sort_values
        pandas.sort_index

        Examples
        --------
        >>> da = xr.DataArray(
        ...     np.random.rand(5),
        ...     coords=[pd.date_range("1/1/2000", periods=5)],
        ...     dims="time",
        ... )
        >>> da
        <xarray.DataArray (time: 5)>
        array([0.5488135 , 0.71518937, 0.60276338, 0.54488318, 0.4236548 ])
        Coordinates:
          * time     (time) datetime64[ns] 2000-01-01 2000-01-02 ... 2000-01-05

        >>> da.sortby(da)
        <xarray.DataArray (time: 5)>
        array([0.4236548 , 0.54488318, 0.5488135 , 0.60276338, 0.71518937])
        Coordinates:
          * time     (time) datetime64[ns] 2000-01-05 2000-01-04 ... 2000-01-02
        """
        ds = self._to_temp_dataset().sortby(variables, ascending=ascending)
        return self._from_temp_dataset(ds)

    def quantile(
        self: T_DataArray,
        q: ArrayLike,
        dim: Dims = None,
        method: QuantileMethods = "linear",
        keep_attrs: bool | None = None,
        skipna: bool | None = None,
        interpolation: QuantileMethods | None = None,
    ) -> T_DataArray:
        """Compute the qth quantile of the data along the specified dimension.

        Returns the qth quantiles(s) of the array elements.

        Parameters
        ----------
        q : float or array-like of float
            Quantile to compute, which must be between 0 and 1 inclusive.
        dim : str or Iterable of Hashable, optional
            Dimension(s) over which to apply quantile.
        method : str, default: "linear"
            This optional parameter specifies the interpolation method to use when the
            desired quantile lies between two data points. The options sorted by their R
            type as summarized in the H&F paper [1]_ are:

                1. "inverted_cdf" (*)
                2. "averaged_inverted_cdf" (*)
                3. "closest_observation" (*)
                4. "interpolated_inverted_cdf" (*)
                5. "hazen" (*)
                6. "weibull" (*)
                7. "linear"  (default)
                8. "median_unbiased" (*)
                9. "normal_unbiased" (*)

            The first three methods are discontiuous. The following discontinuous
            variations of the default "linear" (7.) option are also available:

                * "lower"
                * "higher"
                * "midpoint"
                * "nearest"

            See :py:func:`numpy.quantile` or [1]_ for details. The "method" argument
            was previously called "interpolation", renamed in accordance with numpy
            version 1.22.0.

            (*) These methods require numpy version 1.22 or newer.

        keep_attrs : bool or None, optional
            If True, the dataset's attributes (`attrs`) will be copied from
            the original object to the new one.  If False (default), the new
            object will be returned without attributes.
        skipna : bool or None, optional
            If True, skip missing values (as marked by NaN). By default, only
            skips missing values for float dtypes; other dtypes either do not
            have a sentinel missing value (int) or skipna=True has not been
            implemented (object, datetime64 or timedelta64).

        Returns
        -------
        quantiles : DataArray
            If `q` is a single quantile, then the result
            is a scalar. If multiple percentiles are given, first axis of
            the result corresponds to the quantile and a quantile dimension
            is added to the return array. The other dimensions are the
            dimensions that remain after the reduction of the array.

        See Also
        --------
        numpy.nanquantile, numpy.quantile, pandas.Series.quantile, Dataset.quantile

        Examples
        --------
        >>> da = xr.DataArray(
        ...     data=[[0.7, 4.2, 9.4, 1.5], [6.5, 7.3, 2.6, 1.9]],
        ...     coords={"x": [7, 9], "y": [1, 1.5, 2, 2.5]},
        ...     dims=("x", "y"),
        ... )
        >>> da.quantile(0)  # or da.quantile(0, dim=...)
        <xarray.DataArray ()>
        array(0.7)
        Coordinates:
            quantile  float64 0.0
        >>> da.quantile(0, dim="x")
        <xarray.DataArray (y: 4)>
        array([0.7, 4.2, 2.6, 1.5])
        Coordinates:
          * y         (y) float64 1.0 1.5 2.0 2.5
            quantile  float64 0.0
        >>> da.quantile([0, 0.5, 1])
        <xarray.DataArray (quantile: 3)>
        array([0.7, 3.4, 9.4])
        Coordinates:
          * quantile  (quantile) float64 0.0 0.5 1.0
        >>> da.quantile([0, 0.5, 1], dim="x")
        <xarray.DataArray (quantile: 3, y: 4)>
        array([[0.7 , 4.2 , 2.6 , 1.5 ],
               [3.6 , 5.75, 6.  , 1.7 ],
               [6.5 , 7.3 , 9.4 , 1.9 ]])
        Coordinates:
          * y         (y) float64 1.0 1.5 2.0 2.5
          * quantile  (quantile) float64 0.0 0.5 1.0

        References
        ----------
        .. [1] R. J. Hyndman and Y. Fan,
           "Sample quantiles in statistical packages,"
           The American Statistician, 50(4), pp. 361-365, 1996
        """

        ds = self._to_temp_dataset().quantile(
            q,
            dim=dim,
            keep_attrs=keep_attrs,
            method=method,
            skipna=skipna,
            interpolation=interpolation,
        )
        return self._from_temp_dataset(ds)

    def rank(
        self: T_DataArray,
        dim: Hashable,
        pct: bool = False,
        keep_attrs: bool | None = None,
    ) -> T_DataArray:
        """Ranks the data.

        Equal values are assigned a rank that is the average of the ranks that
        would have been otherwise assigned to all of the values within that
        set.  Ranks begin at 1, not 0. If pct, computes percentage ranks.

        NaNs in the input array are returned as NaNs.

        The `bottleneck` library is required.

        Parameters
        ----------
        dim : Hashable
            Dimension over which to compute rank.
        pct : bool, default: False
            If True, compute percentage ranks, otherwise compute integer ranks.
        keep_attrs : bool or None, optional
            If True, the dataset's attributes (`attrs`) will be copied from
            the original object to the new one.  If False (default), the new
            object will be returned without attributes.

        Returns
        -------
        ranked : DataArray
            DataArray with the same coordinates and dtype 'float64'.

        Examples
        --------
        >>> arr = xr.DataArray([5, 6, 7], dims="x")
        >>> arr.rank("x")
        <xarray.DataArray (x: 3)>
        array([1., 2., 3.])
        Dimensions without coordinates: x
        """

        ds = self._to_temp_dataset().rank(dim, pct=pct, keep_attrs=keep_attrs)
        return self._from_temp_dataset(ds)

    def differentiate(
        self: T_DataArray,
        coord: Hashable,
        edge_order: Literal[1, 2] = 1,
        datetime_unit: DatetimeUnitOptions = None,
    ) -> T_DataArray:
        """ Differentiate the array with the second order accurate central
        differences.

        .. note::
            This feature is limited to simple cartesian geometry, i.e. coord
            must be one dimensional.

        Parameters
        ----------
        coord : Hashable
            The coordinate to be used to compute the gradient.
        edge_order : {1, 2}, default: 1
            N-th order accurate differences at the boundaries.
        datetime_unit : {"Y", "M", "W", "D", "h", "m", "s", "ms", \
                         "us", "ns", "ps", "fs", "as", None}, optional
            Unit to compute gradient. Only valid for datetime coordinate.

        Returns
        -------
        differentiated: DataArray

        See also
        --------
        numpy.gradient: corresponding numpy function

        Examples
        --------

        >>> da = xr.DataArray(
        ...     np.arange(12).reshape(4, 3),
        ...     dims=["x", "y"],
        ...     coords={"x": [0, 0.1, 1.1, 1.2]},
        ... )
        >>> da
        <xarray.DataArray (x: 4, y: 3)>
        array([[ 0,  1,  2],
               [ 3,  4,  5],
               [ 6,  7,  8],
               [ 9, 10, 11]])
        Coordinates:
          * x        (x) float64 0.0 0.1 1.1 1.2
        Dimensions without coordinates: y
        >>>
        >>> da.differentiate("x")
        <xarray.DataArray (x: 4, y: 3)>
        array([[30.        , 30.        , 30.        ],
               [27.54545455, 27.54545455, 27.54545455],
               [27.54545455, 27.54545455, 27.54545455],
               [30.        , 30.        , 30.        ]])
        Coordinates:
          * x        (x) float64 0.0 0.1 1.1 1.2
        Dimensions without coordinates: y
        """
        ds = self._to_temp_dataset().differentiate(coord, edge_order, datetime_unit)
        return self._from_temp_dataset(ds)

    # change type of self and return to T_DataArray once
    # https://github.com/python/mypy/issues/12846 is resolved
    def integrate(
        self,
        coord: Hashable | Sequence[Hashable] = None,
        datetime_unit: DatetimeUnitOptions = None,
    ) -> DataArray:
        """Integrate along the given coordinate using the trapezoidal rule.

        .. note::
            This feature is limited to simple cartesian geometry, i.e. coord
            must be one dimensional.

        Parameters
        ----------
        coord : Hashable, or sequence of Hashable
            Coordinate(s) used for the integration.
        datetime_unit : {'Y', 'M', 'W', 'D', 'h', 'm', 's', 'ms', 'us', 'ns', \
                        'ps', 'fs', 'as', None}, optional
            Specify the unit if a datetime coordinate is used.

        Returns
        -------
        integrated : DataArray

        See also
        --------
        Dataset.integrate
        numpy.trapz : corresponding numpy function

        Examples
        --------

        >>> da = xr.DataArray(
        ...     np.arange(12).reshape(4, 3),
        ...     dims=["x", "y"],
        ...     coords={"x": [0, 0.1, 1.1, 1.2]},
        ... )
        >>> da
        <xarray.DataArray (x: 4, y: 3)>
        array([[ 0,  1,  2],
               [ 3,  4,  5],
               [ 6,  7,  8],
               [ 9, 10, 11]])
        Coordinates:
          * x        (x) float64 0.0 0.1 1.1 1.2
        Dimensions without coordinates: y
        >>>
        >>> da.integrate("x")
        <xarray.DataArray (y: 3)>
        array([5.4, 6.6, 7.8])
        Dimensions without coordinates: y
        """
        ds = self._to_temp_dataset().integrate(coord, datetime_unit)
        return self._from_temp_dataset(ds)

    # change type of self and return to T_DataArray once
    # https://github.com/python/mypy/issues/12846 is resolved
    def cumulative_integrate(
        self,
        coord: Hashable | Sequence[Hashable] = None,
        datetime_unit: DatetimeUnitOptions = None,
    ) -> DataArray:
        """Integrate cumulatively along the given coordinate using the trapezoidal rule.

        .. note::
            This feature is limited to simple cartesian geometry, i.e. coord
            must be one dimensional.

            The first entry of the cumulative integral is always 0, in order to keep the
            length of the dimension unchanged between input and output.

        Parameters
        ----------
        coord : Hashable, or sequence of Hashable
            Coordinate(s) used for the integration.
        datetime_unit : {'Y', 'M', 'W', 'D', 'h', 'm', 's', 'ms', 'us', 'ns', \
                        'ps', 'fs', 'as', None}, optional
            Specify the unit if a datetime coordinate is used.

        Returns
        -------
        integrated : DataArray

        See also
        --------
        Dataset.cumulative_integrate
        scipy.integrate.cumulative_trapezoid : corresponding scipy function

        Examples
        --------

        >>> da = xr.DataArray(
        ...     np.arange(12).reshape(4, 3),
        ...     dims=["x", "y"],
        ...     coords={"x": [0, 0.1, 1.1, 1.2]},
        ... )
        >>> da
        <xarray.DataArray (x: 4, y: 3)>
        array([[ 0,  1,  2],
               [ 3,  4,  5],
               [ 6,  7,  8],
               [ 9, 10, 11]])
        Coordinates:
          * x        (x) float64 0.0 0.1 1.1 1.2
        Dimensions without coordinates: y
        >>>
        >>> da.cumulative_integrate("x")
        <xarray.DataArray (x: 4, y: 3)>
        array([[0.  , 0.  , 0.  ],
               [0.15, 0.25, 0.35],
               [4.65, 5.75, 6.85],
               [5.4 , 6.6 , 7.8 ]])
        Coordinates:
          * x        (x) float64 0.0 0.1 1.1 1.2
        Dimensions without coordinates: y
        """
        ds = self._to_temp_dataset().cumulative_integrate(coord, datetime_unit)
        return self._from_temp_dataset(ds)

    def unify_chunks(self) -> DataArray:
        """Unify chunk size along all chunked dimensions of this DataArray.

        Returns
        -------
        DataArray with consistent chunk sizes for all dask-array variables

        See Also
        --------
        dask.array.core.unify_chunks
        """

        return unify_chunks(self)[0]

    def map_blocks(
        self,
        func: Callable[..., T_Xarray],
        args: Sequence[Any] = (),
        kwargs: Mapping[str, Any] | None = None,
        template: DataArray | Dataset | None = None,
    ) -> T_Xarray:
        """
        Apply a function to each block of this DataArray.

        .. warning::
            This method is experimental and its signature may change.

        Parameters
        ----------
        func : callable
            User-provided function that accepts a DataArray as its first
            parameter. The function will receive a subset or 'block' of this DataArray (see below),
            corresponding to one chunk along each chunked dimension. ``func`` will be
            executed as ``func(subset_dataarray, *subset_args, **kwargs)``.

            This function must return either a single DataArray or a single Dataset.

            This function cannot add a new chunked dimension.
        args : sequence
            Passed to func after unpacking and subsetting any xarray objects by blocks.
            xarray objects in args must be aligned with this object, otherwise an error is raised.
        kwargs : mapping
            Passed verbatim to func after unpacking. xarray objects, if any, will not be
            subset to blocks. Passing dask collections in kwargs is not allowed.
        template : DataArray or Dataset, optional
            xarray object representing the final result after compute is called. If not provided,
            the function will be first run on mocked-up data, that looks like this object but
            has sizes 0, to determine properties of the returned object such as dtype,
            variable names, attributes, new dimensions and new indexes (if any).
            ``template`` must be provided if the function changes the size of existing dimensions.
            When provided, ``attrs`` on variables in `template` are copied over to the result. Any
            ``attrs`` set by ``func`` will be ignored.

        Returns
        -------
        A single DataArray or Dataset with dask backend, reassembled from the outputs of the
        function.

        Notes
        -----
        This function is designed for when ``func`` needs to manipulate a whole xarray object
        subset to each block. Each block is loaded into memory. In the more common case where
        ``func`` can work on numpy arrays, it is recommended to use ``apply_ufunc``.

        If none of the variables in this object is backed by dask arrays, calling this function is
        equivalent to calling ``func(obj, *args, **kwargs)``.

        See Also
        --------
        dask.array.map_blocks, xarray.apply_ufunc, xarray.Dataset.map_blocks
        xarray.DataArray.map_blocks

        Examples
        --------
        Calculate an anomaly from climatology using ``.groupby()``. Using
        ``xr.map_blocks()`` allows for parallel operations with knowledge of ``xarray``,
        its indices, and its methods like ``.groupby()``.

        >>> def calculate_anomaly(da, groupby_type="time.month"):
        ...     gb = da.groupby(groupby_type)
        ...     clim = gb.mean(dim="time")
        ...     return gb - clim
        ...
        >>> time = xr.cftime_range("1990-01", "1992-01", freq="M")
        >>> month = xr.DataArray(time.month, coords={"time": time}, dims=["time"])
        >>> np.random.seed(123)
        >>> array = xr.DataArray(
        ...     np.random.rand(len(time)),
        ...     dims=["time"],
        ...     coords={"time": time, "month": month},
        ... ).chunk()
        >>> array.map_blocks(calculate_anomaly, template=array).compute()
        <xarray.DataArray (time: 24)>
        array([ 0.12894847,  0.11323072, -0.0855964 , -0.09334032,  0.26848862,
                0.12382735,  0.22460641,  0.07650108, -0.07673453, -0.22865714,
               -0.19063865,  0.0590131 , -0.12894847, -0.11323072,  0.0855964 ,
                0.09334032, -0.26848862, -0.12382735, -0.22460641, -0.07650108,
                0.07673453,  0.22865714,  0.19063865, -0.0590131 ])
        Coordinates:
          * time     (time) object 1990-01-31 00:00:00 ... 1991-12-31 00:00:00
            month    (time) int64 1 2 3 4 5 6 7 8 9 10 11 12 1 2 3 4 5 6 7 8 9 10 11 12

        Note that one must explicitly use ``args=[]`` and ``kwargs={}`` to pass arguments
        to the function being applied in ``xr.map_blocks()``:

        >>> array.map_blocks(
        ...     calculate_anomaly, kwargs={"groupby_type": "time.year"}, template=array
        ... )  # doctest: +ELLIPSIS
        <xarray.DataArray (time: 24)>
        dask.array<<this-array>-calculate_anomaly, shape=(24,), dtype=float64, chunksize=(24,), chunktype=numpy.ndarray>
        Coordinates:
          * time     (time) object 1990-01-31 00:00:00 ... 1991-12-31 00:00:00
            month    (time) int64 dask.array<chunksize=(24,), meta=np.ndarray>
        """
        from xarray.core.parallel import map_blocks

        return map_blocks(func, self, args, kwargs, template)

    def polyfit(
        self,
        dim: Hashable,
        deg: int,
        skipna: bool | None = None,
        rcond: float | None = None,
        w: Hashable | Any | None = None,
        full: bool = False,
        cov: bool | Literal["unscaled"] = False,
    ) -> Dataset:
        """
        Least squares polynomial fit.

        This replicates the behaviour of `numpy.polyfit` but differs by skipping
        invalid values when `skipna = True`.

        Parameters
        ----------
        dim : Hashable
            Coordinate along which to fit the polynomials.
        deg : int
            Degree of the fitting polynomial.
        skipna : bool or None, optional
            If True, removes all invalid values before fitting each 1D slices of the array.
            Default is True if data is stored in a dask.array or if there is any
            invalid values, False otherwise.
        rcond : float or None, optional
            Relative condition number to the fit.
        w : Hashable, array-like or None, optional
            Weights to apply to the y-coordinate of the sample points.
            Can be an array-like object or the name of a coordinate in the dataset.
        full : bool, default: False
            Whether to return the residuals, matrix rank and singular values in addition
            to the coefficients.
        cov : bool or "unscaled", default: False
            Whether to return to the covariance matrix in addition to the coefficients.
            The matrix is not scaled if `cov='unscaled'`.

        Returns
        -------
        polyfit_results : Dataset
            A single dataset which contains:

            polyfit_coefficients
                The coefficients of the best fit.
            polyfit_residuals
                The residuals of the least-square computation (only included if `full=True`).
                When the matrix rank is deficient, np.nan is returned.
            [dim]_matrix_rank
                The effective rank of the scaled Vandermonde coefficient matrix (only included if `full=True`)
            [dim]_singular_value
                The singular values of the scaled Vandermonde coefficient matrix (only included if `full=True`)
            polyfit_covariance
                The covariance matrix of the polynomial coefficient estimates (only included if `full=False` and `cov=True`)

        See Also
        --------
        numpy.polyfit
        numpy.polyval
        xarray.polyval
        """
        return self._to_temp_dataset().polyfit(
            dim, deg, skipna=skipna, rcond=rcond, w=w, full=full, cov=cov
        )

    def pad(
        self: T_DataArray,
        pad_width: Mapping[Any, int | tuple[int, int]] | None = None,
        mode: PadModeOptions = "constant",
        stat_length: int
        | tuple[int, int]
        | Mapping[Any, tuple[int, int]]
        | None = None,
        constant_values: float
        | tuple[float, float]
        | Mapping[Any, tuple[float, float]]
        | None = None,
        end_values: int | tuple[int, int] | Mapping[Any, tuple[int, int]] | None = None,
        reflect_type: PadReflectOptions = None,
        keep_attrs: bool | None = None,
        **pad_width_kwargs: Any,
    ) -> T_DataArray:
        """Pad this array along one or more dimensions.

        .. warning::
            This function is experimental and its behaviour is likely to change
            especially regarding padding of dimension coordinates (or IndexVariables).

        When using one of the modes ("edge", "reflect", "symmetric", "wrap"),
        coordinates will be padded with the same mode, otherwise coordinates
        are padded using the "constant" mode with fill_value dtypes.NA.

        Parameters
        ----------
        pad_width : mapping of Hashable to tuple of int
            Mapping with the form of {dim: (pad_before, pad_after)}
            describing the number of values padded along each dimension.
            {dim: pad} is a shortcut for pad_before = pad_after = pad
        mode : {"constant", "edge", "linear_ramp", "maximum", "mean", "median", \
            "minimum", "reflect", "symmetric", "wrap"}, default: "constant"
            How to pad the DataArray (taken from numpy docs):

            - "constant": Pads with a constant value.
            - "edge": Pads with the edge values of array.
            - "linear_ramp": Pads with the linear ramp between end_value and the
              array edge value.
            - "maximum": Pads with the maximum value of all or part of the
              vector along each axis.
            - "mean": Pads with the mean value of all or part of the
              vector along each axis.
            - "median": Pads with the median value of all or part of the
              vector along each axis.
            - "minimum": Pads with the minimum value of all or part of the
              vector along each axis.
            - "reflect": Pads with the reflection of the vector mirrored on
              the first and last values of the vector along each axis.
            - "symmetric": Pads with the reflection of the vector mirrored
              along the edge of the array.
            - "wrap": Pads with the wrap of the vector along the axis.
              The first values are used to pad the end and the
              end values are used to pad the beginning.

        stat_length : int, tuple or mapping of Hashable to tuple, default: None
            Used in 'maximum', 'mean', 'median', and 'minimum'.  Number of
            values at edge of each axis used to calculate the statistic value.
            {dim_1: (before_1, after_1), ... dim_N: (before_N, after_N)} unique
            statistic lengths along each dimension.
            ((before, after),) yields same before and after statistic lengths
            for each dimension.
            (stat_length,) or int is a shortcut for before = after = statistic
            length for all axes.
            Default is ``None``, to use the entire axis.
        constant_values : scalar, tuple or mapping of Hashable to tuple, default: 0
            Used in 'constant'.  The values to set the padded values for each
            axis.
            ``{dim_1: (before_1, after_1), ... dim_N: (before_N, after_N)}`` unique
            pad constants along each dimension.
            ``((before, after),)`` yields same before and after constants for each
            dimension.
            ``(constant,)`` or ``constant`` is a shortcut for ``before = after = constant`` for
            all dimensions.
            Default is 0.
        end_values : scalar, tuple or mapping of Hashable to tuple, default: 0
            Used in 'linear_ramp'.  The values used for the ending value of the
            linear_ramp and that will form the edge of the padded array.
            ``{dim_1: (before_1, after_1), ... dim_N: (before_N, after_N)}`` unique
            end values along each dimension.
            ``((before, after),)`` yields same before and after end values for each
            axis.
            ``(constant,)`` or ``constant`` is a shortcut for ``before = after = constant`` for
            all axes.
            Default is 0.
        reflect_type : {"even", "odd", None}, optional
            Used in "reflect", and "symmetric". The "even" style is the
            default with an unaltered reflection around the edge value. For
            the "odd" style, the extended part of the array is created by
            subtracting the reflected values from two times the edge value.
        keep_attrs : bool or None, optional
            If True, the attributes (``attrs``) will be copied from the
            original object to the new one. If False, the new object
            will be returned without attributes.
        **pad_width_kwargs
            The keyword arguments form of ``pad_width``.
            One of ``pad_width`` or ``pad_width_kwargs`` must be provided.

        Returns
        -------
        padded : DataArray
            DataArray with the padded coordinates and data.

        See Also
        --------
        DataArray.shift, DataArray.roll, DataArray.bfill, DataArray.ffill, numpy.pad, dask.array.pad

        Notes
        -----
        For ``mode="constant"`` and ``constant_values=None``, integer types will be
        promoted to ``float`` and padded with ``np.nan``.

        Padding coordinates will drop their corresponding index (if any) and will reset default
        indexes for dimension coordinates.

        Examples
        --------
        >>> arr = xr.DataArray([5, 6, 7], coords=[("x", [0, 1, 2])])
        >>> arr.pad(x=(1, 2), constant_values=0)
        <xarray.DataArray (x: 6)>
        array([0, 5, 6, 7, 0, 0])
        Coordinates:
          * x        (x) float64 nan 0.0 1.0 2.0 nan nan

        >>> da = xr.DataArray(
        ...     [[0, 1, 2, 3], [10, 11, 12, 13]],
        ...     dims=["x", "y"],
        ...     coords={"x": [0, 1], "y": [10, 20, 30, 40], "z": ("x", [100, 200])},
        ... )
        >>> da.pad(x=1)
        <xarray.DataArray (x: 4, y: 4)>
        array([[nan, nan, nan, nan],
               [ 0.,  1.,  2.,  3.],
               [10., 11., 12., 13.],
               [nan, nan, nan, nan]])
        Coordinates:
          * x        (x) float64 nan 0.0 1.0 nan
          * y        (y) int64 10 20 30 40
            z        (x) float64 nan 100.0 200.0 nan

        Careful, ``constant_values`` are coerced to the data type of the array which may
        lead to a loss of precision:

        >>> da.pad(x=1, constant_values=1.23456789)
        <xarray.DataArray (x: 4, y: 4)>
        array([[ 1,  1,  1,  1],
               [ 0,  1,  2,  3],
               [10, 11, 12, 13],
               [ 1,  1,  1,  1]])
        Coordinates:
          * x        (x) float64 nan 0.0 1.0 nan
          * y        (y) int64 10 20 30 40
            z        (x) float64 nan 100.0 200.0 nan
        """
        ds = self._to_temp_dataset().pad(
            pad_width=pad_width,
            mode=mode,
            stat_length=stat_length,
            constant_values=constant_values,
            end_values=end_values,
            reflect_type=reflect_type,
            keep_attrs=keep_attrs,
            **pad_width_kwargs,
        )
        return self._from_temp_dataset(ds)

    def idxmin(
        self,
        dim: Hashable | None = None,
        skipna: bool | None = None,
        fill_value: Any = dtypes.NA,
        keep_attrs: bool | None = None,
    ) -> DataArray:
        """Return the coordinate label of the minimum value along a dimension.

        Returns a new `DataArray` named after the dimension with the values of
        the coordinate labels along that dimension corresponding to minimum
        values along that dimension.

        In comparison to :py:meth:`~DataArray.argmin`, this returns the
        coordinate label while :py:meth:`~DataArray.argmin` returns the index.

        Parameters
        ----------
        dim : str, optional
            Dimension over which to apply `idxmin`.  This is optional for 1D
            arrays, but required for arrays with 2 or more dimensions.
        skipna : bool or None, default: None
            If True, skip missing values (as marked by NaN). By default, only
            skips missing values for ``float``, ``complex``, and ``object``
            dtypes; other dtypes either do not have a sentinel missing value
            (``int``) or ``skipna=True`` has not been implemented
            (``datetime64`` or ``timedelta64``).
        fill_value : Any, default: NaN
            Value to be filled in case all of the values along a dimension are
            null.  By default this is NaN.  The fill value and result are
            automatically converted to a compatible dtype if possible.
            Ignored if ``skipna`` is False.
        keep_attrs : bool or None, optional
            If True, the attributes (``attrs``) will be copied from the
            original object to the new one. If False, the new object
            will be returned without attributes.

        Returns
        -------
        reduced : DataArray
            New `DataArray` object with `idxmin` applied to its data and the
            indicated dimension removed.

        See Also
        --------
        Dataset.idxmin, DataArray.idxmax, DataArray.min, DataArray.argmin

        Examples
        --------
        >>> array = xr.DataArray(
        ...     [0, 2, 1, 0, -2], dims="x", coords={"x": ["a", "b", "c", "d", "e"]}
        ... )
        >>> array.min()
        <xarray.DataArray ()>
        array(-2)
        >>> array.argmin(...)
        {'x': <xarray.DataArray ()>
        array(4)}
        >>> array.idxmin()
        <xarray.DataArray 'x' ()>
        array('e', dtype='<U1')

        >>> array = xr.DataArray(
        ...     [
        ...         [2.0, 1.0, 2.0, 0.0, -2.0],
        ...         [-4.0, np.NaN, 2.0, np.NaN, -2.0],
        ...         [np.NaN, np.NaN, 1.0, np.NaN, np.NaN],
        ...     ],
        ...     dims=["y", "x"],
        ...     coords={"y": [-1, 0, 1], "x": np.arange(5.0) ** 2},
        ... )
        >>> array.min(dim="x")
        <xarray.DataArray (y: 3)>
        array([-2., -4.,  1.])
        Coordinates:
          * y        (y) int64 -1 0 1
        >>> array.argmin(dim="x")
        <xarray.DataArray (y: 3)>
        array([4, 0, 2])
        Coordinates:
          * y        (y) int64 -1 0 1
        >>> array.idxmin(dim="x")
        <xarray.DataArray 'x' (y: 3)>
        array([16.,  0.,  4.])
        Coordinates:
          * y        (y) int64 -1 0 1
        """
        return computation._calc_idxminmax(
            array=self,
            func=lambda x, *args, **kwargs: x.argmin(*args, **kwargs),
            dim=dim,
            skipna=skipna,
            fill_value=fill_value,
            keep_attrs=keep_attrs,
        )

    def idxmax(
        self,
        dim: Hashable = None,
        skipna: bool | None = None,
        fill_value: Any = dtypes.NA,
        keep_attrs: bool | None = None,
    ) -> DataArray:
        """Return the coordinate label of the maximum value along a dimension.

        Returns a new `DataArray` named after the dimension with the values of
        the coordinate labels along that dimension corresponding to maximum
        values along that dimension.

        In comparison to :py:meth:`~DataArray.argmax`, this returns the
        coordinate label while :py:meth:`~DataArray.argmax` returns the index.

        Parameters
        ----------
        dim : Hashable, optional
            Dimension over which to apply `idxmax`.  This is optional for 1D
            arrays, but required for arrays with 2 or more dimensions.
        skipna : bool or None, default: None
            If True, skip missing values (as marked by NaN). By default, only
            skips missing values for ``float``, ``complex``, and ``object``
            dtypes; other dtypes either do not have a sentinel missing value
            (``int``) or ``skipna=True`` has not been implemented
            (``datetime64`` or ``timedelta64``).
        fill_value : Any, default: NaN
            Value to be filled in case all of the values along a dimension are
            null.  By default this is NaN.  The fill value and result are
            automatically converted to a compatible dtype if possible.
            Ignored if ``skipna`` is False.
        keep_attrs : bool or None, optional
            If True, the attributes (``attrs``) will be copied from the
            original object to the new one. If False, the new object
            will be returned without attributes.

        Returns
        -------
        reduced : DataArray
            New `DataArray` object with `idxmax` applied to its data and the
            indicated dimension removed.

        See Also
        --------
        Dataset.idxmax, DataArray.idxmin, DataArray.max, DataArray.argmax

        Examples
        --------
        >>> array = xr.DataArray(
        ...     [0, 2, 1, 0, -2], dims="x", coords={"x": ["a", "b", "c", "d", "e"]}
        ... )
        >>> array.max()
        <xarray.DataArray ()>
        array(2)
        >>> array.argmax(...)
        {'x': <xarray.DataArray ()>
        array(1)}
        >>> array.idxmax()
        <xarray.DataArray 'x' ()>
        array('b', dtype='<U1')

        >>> array = xr.DataArray(
        ...     [
        ...         [2.0, 1.0, 2.0, 0.0, -2.0],
        ...         [-4.0, np.NaN, 2.0, np.NaN, -2.0],
        ...         [np.NaN, np.NaN, 1.0, np.NaN, np.NaN],
        ...     ],
        ...     dims=["y", "x"],
        ...     coords={"y": [-1, 0, 1], "x": np.arange(5.0) ** 2},
        ... )
        >>> array.max(dim="x")
        <xarray.DataArray (y: 3)>
        array([2., 2., 1.])
        Coordinates:
          * y        (y) int64 -1 0 1
        >>> array.argmax(dim="x")
        <xarray.DataArray (y: 3)>
        array([0, 2, 2])
        Coordinates:
          * y        (y) int64 -1 0 1
        >>> array.idxmax(dim="x")
        <xarray.DataArray 'x' (y: 3)>
        array([0., 4., 4.])
        Coordinates:
          * y        (y) int64 -1 0 1
        """
        return computation._calc_idxminmax(
            array=self,
            func=lambda x, *args, **kwargs: x.argmax(*args, **kwargs),
            dim=dim,
            skipna=skipna,
            fill_value=fill_value,
            keep_attrs=keep_attrs,
        )

    # change type of self and return to T_DataArray once
    # https://github.com/python/mypy/issues/12846 is resolved
    def argmin(
        self,
        dim: Dims = None,
        axis: int | None = None,
        keep_attrs: bool | None = None,
        skipna: bool | None = None,
    ) -> DataArray | dict[Hashable, DataArray]:
        """Index or indices of the minimum of the DataArray over one or more dimensions.

        If a sequence is passed to 'dim', then result returned as dict of DataArrays,
        which can be passed directly to isel(). If a single str is passed to 'dim' then
        returns a DataArray with dtype int.

        If there are multiple minima, the indices of the first one found will be
        returned.

        Parameters
        ----------
        dim : "...", str, Iterable of Hashable or None, optional
            The dimensions over which to find the minimum. By default, finds minimum over
            all dimensions - for now returning an int for backward compatibility, but
            this is deprecated, in future will return a dict with indices for all
            dimensions; to return a dict with all dimensions now, pass '...'.
        axis : int or None, optional
            Axis over which to apply `argmin`. Only one of the 'dim' and 'axis' arguments
            can be supplied.
        keep_attrs : bool or None, optional
            If True, the attributes (`attrs`) will be copied from the original
            object to the new one. If False, the new object will be
            returned without attributes.
        skipna : bool or None, optional
            If True, skip missing values (as marked by NaN). By default, only
            skips missing values for float dtypes; other dtypes either do not
            have a sentinel missing value (int) or skipna=True has not been
            implemented (object, datetime64 or timedelta64).

        Returns
        -------
        result : DataArray or dict of DataArray

        See Also
        --------
        Variable.argmin, DataArray.idxmin

        Examples
        --------
        >>> array = xr.DataArray([0, 2, -1, 3], dims="x")
        >>> array.min()
        <xarray.DataArray ()>
        array(-1)
        >>> array.argmin(...)
        {'x': <xarray.DataArray ()>
        array(2)}
        >>> array.isel(array.argmin(...))
        <xarray.DataArray ()>
        array(-1)

        >>> array = xr.DataArray(
        ...     [[[3, 2, 1], [3, 1, 2], [2, 1, 3]], [[1, 3, 2], [2, -5, 1], [2, 3, 1]]],
        ...     dims=("x", "y", "z"),
        ... )
        >>> array.min(dim="x")
        <xarray.DataArray (y: 3, z: 3)>
        array([[ 1,  2,  1],
               [ 2, -5,  1],
               [ 2,  1,  1]])
        Dimensions without coordinates: y, z
        >>> array.argmin(dim="x")
        <xarray.DataArray (y: 3, z: 3)>
        array([[1, 0, 0],
               [1, 1, 1],
               [0, 0, 1]])
        Dimensions without coordinates: y, z
        >>> array.argmin(dim=["x"])
        {'x': <xarray.DataArray (y: 3, z: 3)>
        array([[1, 0, 0],
               [1, 1, 1],
               [0, 0, 1]])
        Dimensions without coordinates: y, z}
        >>> array.min(dim=("x", "z"))
        <xarray.DataArray (y: 3)>
        array([ 1, -5,  1])
        Dimensions without coordinates: y
        >>> array.argmin(dim=["x", "z"])
        {'x': <xarray.DataArray (y: 3)>
        array([0, 1, 0])
        Dimensions without coordinates: y, 'z': <xarray.DataArray (y: 3)>
        array([2, 1, 1])
        Dimensions without coordinates: y}
        >>> array.isel(array.argmin(dim=["x", "z"]))
        <xarray.DataArray (y: 3)>
        array([ 1, -5,  1])
        Dimensions without coordinates: y
        """
        result = self.variable.argmin(dim, axis, keep_attrs, skipna)
        if isinstance(result, dict):
            return {k: self._replace_maybe_drop_dims(v) for k, v in result.items()}
        else:
            return self._replace_maybe_drop_dims(result)

    # change type of self and return to T_DataArray once
    # https://github.com/python/mypy/issues/12846 is resolved
    def argmax(
        self,
        dim: Dims = None,
        axis: int | None = None,
        keep_attrs: bool | None = None,
        skipna: bool | None = None,
    ) -> DataArray | dict[Hashable, DataArray]:
        """Index or indices of the maximum of the DataArray over one or more dimensions.

        If a sequence is passed to 'dim', then result returned as dict of DataArrays,
        which can be passed directly to isel(). If a single str is passed to 'dim' then
        returns a DataArray with dtype int.

        If there are multiple maxima, the indices of the first one found will be
        returned.

        Parameters
        ----------
        dim : "...", str, Iterable of Hashable or None, optional
            The dimensions over which to find the maximum. By default, finds maximum over
            all dimensions - for now returning an int for backward compatibility, but
            this is deprecated, in future will return a dict with indices for all
            dimensions; to return a dict with all dimensions now, pass '...'.
        axis : int or None, optional
            Axis over which to apply `argmax`. Only one of the 'dim' and 'axis' arguments
            can be supplied.
        keep_attrs : bool or None, optional
            If True, the attributes (`attrs`) will be copied from the original
            object to the new one. If False, the new object will be
            returned without attributes.
        skipna : bool or None, optional
            If True, skip missing values (as marked by NaN). By default, only
            skips missing values for float dtypes; other dtypes either do not
            have a sentinel missing value (int) or skipna=True has not been
            implemented (object, datetime64 or timedelta64).

        Returns
        -------
        result : DataArray or dict of DataArray

        See Also
        --------
        Variable.argmax, DataArray.idxmax

        Examples
        --------
        >>> array = xr.DataArray([0, 2, -1, 3], dims="x")
        >>> array.max()
        <xarray.DataArray ()>
        array(3)
        >>> array.argmax(...)
        {'x': <xarray.DataArray ()>
        array(3)}
        >>> array.isel(array.argmax(...))
        <xarray.DataArray ()>
        array(3)

        >>> array = xr.DataArray(
        ...     [[[3, 2, 1], [3, 1, 2], [2, 1, 3]], [[1, 3, 2], [2, 5, 1], [2, 3, 1]]],
        ...     dims=("x", "y", "z"),
        ... )
        >>> array.max(dim="x")
        <xarray.DataArray (y: 3, z: 3)>
        array([[3, 3, 2],
               [3, 5, 2],
               [2, 3, 3]])
        Dimensions without coordinates: y, z
        >>> array.argmax(dim="x")
        <xarray.DataArray (y: 3, z: 3)>
        array([[0, 1, 1],
               [0, 1, 0],
               [0, 1, 0]])
        Dimensions without coordinates: y, z
        >>> array.argmax(dim=["x"])
        {'x': <xarray.DataArray (y: 3, z: 3)>
        array([[0, 1, 1],
               [0, 1, 0],
               [0, 1, 0]])
        Dimensions without coordinates: y, z}
        >>> array.max(dim=("x", "z"))
        <xarray.DataArray (y: 3)>
        array([3, 5, 3])
        Dimensions without coordinates: y
        >>> array.argmax(dim=["x", "z"])
        {'x': <xarray.DataArray (y: 3)>
        array([0, 1, 0])
        Dimensions without coordinates: y, 'z': <xarray.DataArray (y: 3)>
        array([0, 1, 2])
        Dimensions without coordinates: y}
        >>> array.isel(array.argmax(dim=["x", "z"]))
        <xarray.DataArray (y: 3)>
        array([3, 5, 3])
        Dimensions without coordinates: y
        """
        result = self.variable.argmax(dim, axis, keep_attrs, skipna)
        if isinstance(result, dict):
            return {k: self._replace_maybe_drop_dims(v) for k, v in result.items()}
        else:
            return self._replace_maybe_drop_dims(result)

    def query(
        self,
        queries: Mapping[Any, Any] | None = None,
        parser: QueryParserOptions = "pandas",
        engine: QueryEngineOptions = None,
        missing_dims: ErrorOptionsWithWarn = "raise",
        **queries_kwargs: Any,
    ) -> DataArray:
        """Return a new data array indexed along the specified
        dimension(s), where the indexers are given as strings containing
        Python expressions to be evaluated against the values in the array.

        Parameters
        ----------
        queries : dict-like or None, optional
            A dict-like with keys matching dimensions and values given by strings
            containing Python expressions to be evaluated against the data variables
            in the dataset. The expressions will be evaluated using the pandas
            eval() function, and can contain any valid Python expressions but cannot
            contain any Python statements.
        parser : {"pandas", "python"}, default: "pandas"
            The parser to use to construct the syntax tree from the expression.
            The default of 'pandas' parses code slightly different than standard
            Python. Alternatively, you can parse an expression using the 'python'
            parser to retain strict Python semantics.
        engine : {"python", "numexpr", None}, default: None
            The engine used to evaluate the expression. Supported engines are:

            - None: tries to use numexpr, falls back to python
            - "numexpr": evaluates expressions using numexpr
            - "python": performs operations as if you had eval’d in top level python

        missing_dims : {"raise", "warn", "ignore"}, default: "raise"
            What to do if dimensions that should be selected from are not present in the
            DataArray:

            - "raise": raise an exception
            - "warn": raise a warning, and ignore the missing dimensions
            - "ignore": ignore the missing dimensions

        **queries_kwargs : {dim: query, ...}, optional
            The keyword arguments form of ``queries``.
            One of queries or queries_kwargs must be provided.

        Returns
        -------
        obj : DataArray
            A new DataArray with the same contents as this dataset, indexed by
            the results of the appropriate queries.

        See Also
        --------
        DataArray.isel
        Dataset.query
        pandas.eval

        Examples
        --------
        >>> da = xr.DataArray(np.arange(0, 5, 1), dims="x", name="a")
        >>> da
        <xarray.DataArray 'a' (x: 5)>
        array([0, 1, 2, 3, 4])
        Dimensions without coordinates: x
        >>> da.query(x="a > 2")
        <xarray.DataArray 'a' (x: 2)>
        array([3, 4])
        Dimensions without coordinates: x
        """

        ds = self._to_dataset_whole(shallow_copy=True)
        ds = ds.query(
            queries=queries,
            parser=parser,
            engine=engine,
            missing_dims=missing_dims,
            **queries_kwargs,
        )
        return ds[self.name]

    def curvefit(
        self,
        coords: str | DataArray | Iterable[str | DataArray],
        func: Callable[..., Any],
        reduce_dims: Dims = None,
        skipna: bool = True,
        p0: dict[str, Any] | None = None,
        bounds: dict[str, Any] | None = None,
        param_names: Sequence[str] | None = None,
        kwargs: dict[str, Any] | None = None,
    ) -> Dataset:
        """
        Curve fitting optimization for arbitrary functions.

        Wraps `scipy.optimize.curve_fit` with `apply_ufunc`.

        Parameters
        ----------
        coords : Hashable, DataArray, or sequence of DataArray or Hashable
            Independent coordinate(s) over which to perform the curve fitting. Must share
            at least one dimension with the calling object. When fitting multi-dimensional
            functions, supply `coords` as a sequence in the same order as arguments in
            `func`. To fit along existing dimensions of the calling object, `coords` can
            also be specified as a str or sequence of strs.
        func : callable
            User specified function in the form `f(x, *params)` which returns a numpy
            array of length `len(x)`. `params` are the fittable parameters which are optimized
            by scipy curve_fit. `x` can also be specified as a sequence containing multiple
            coordinates, e.g. `f((x0, x1), *params)`.
        reduce_dims : str, Iterable of Hashable or None, optional
            Additional dimension(s) over which to aggregate while fitting. For example,
            calling `ds.curvefit(coords='time', reduce_dims=['lat', 'lon'], ...)` will
            aggregate all lat and lon points and fit the specified function along the
            time dimension.
        skipna : bool, default: True
            Whether to skip missing values when fitting. Default is True.
        p0 : dict-like or None, optional
            Optional dictionary of parameter names to initial guesses passed to the
            `curve_fit` `p0` arg. If none or only some parameters are passed, the rest will
            be assigned initial values following the default scipy behavior.
        bounds : dict-like or None, optional
            Optional dictionary of parameter names to bounding values passed to the
            `curve_fit` `bounds` arg. If none or only some parameters are passed, the rest
            will be unbounded following the default scipy behavior.
        param_names : sequence of Hashable or None, optional
            Sequence of names for the fittable parameters of `func`. If not supplied,
            this will be automatically determined by arguments of `func`. `param_names`
            should be manually supplied when fitting a function that takes a variable
            number of parameters.
        **kwargs : optional
            Additional keyword arguments to passed to scipy curve_fit.

        Returns
        -------
        curvefit_results : Dataset
            A single dataset which contains:

            [var]_curvefit_coefficients
                The coefficients of the best fit.
            [var]_curvefit_covariance
                The covariance matrix of the coefficient estimates.

        See Also
        --------
        DataArray.polyfit
        scipy.optimize.curve_fit
        """
        return self._to_temp_dataset().curvefit(
            coords,
            func,
            reduce_dims=reduce_dims,
            skipna=skipna,
            p0=p0,
            bounds=bounds,
            param_names=param_names,
            kwargs=kwargs,
        )

    def drop_duplicates(
        self: T_DataArray,
        dim: Hashable | Iterable[Hashable],
        keep: Literal["first", "last", False] = "first",
    ) -> T_DataArray:
        """Returns a new DataArray with duplicate dimension values removed.

        Parameters
        ----------
        dim : dimension label or labels
            Pass `...` to drop duplicates along all dimensions.
        keep : {"first", "last", False}, default: "first"
            Determines which duplicates (if any) to keep.

            - ``"first"`` : Drop duplicates except for the first occurrence.
            - ``"last"`` : Drop duplicates except for the last occurrence.
            - False : Drop all duplicates.

        Returns
        -------
        DataArray

        See Also
        --------
        Dataset.drop_duplicates

        Examples
        --------
        >>> da = xr.DataArray(
        ...     np.arange(25).reshape(5, 5),
        ...     dims=("x", "y"),
        ...     coords={"x": np.array([0, 0, 1, 2, 3]), "y": np.array([0, 1, 2, 3, 3])},
        ... )
        >>> da
        <xarray.DataArray (x: 5, y: 5)>
        array([[ 0,  1,  2,  3,  4],
               [ 5,  6,  7,  8,  9],
               [10, 11, 12, 13, 14],
               [15, 16, 17, 18, 19],
               [20, 21, 22, 23, 24]])
        Coordinates:
          * x        (x) int64 0 0 1 2 3
          * y        (y) int64 0 1 2 3 3

        >>> da.drop_duplicates(dim="x")
        <xarray.DataArray (x: 4, y: 5)>
        array([[ 0,  1,  2,  3,  4],
               [10, 11, 12, 13, 14],
               [15, 16, 17, 18, 19],
               [20, 21, 22, 23, 24]])
        Coordinates:
          * x        (x) int64 0 1 2 3
          * y        (y) int64 0 1 2 3 3

        >>> da.drop_duplicates(dim="x", keep="last")
        <xarray.DataArray (x: 4, y: 5)>
        array([[ 5,  6,  7,  8,  9],
               [10, 11, 12, 13, 14],
               [15, 16, 17, 18, 19],
               [20, 21, 22, 23, 24]])
        Coordinates:
          * x        (x) int64 0 1 2 3
          * y        (y) int64 0 1 2 3 3

        Drop all duplicate dimension values:

        >>> da.drop_duplicates(dim=...)
        <xarray.DataArray (x: 4, y: 4)>
        array([[ 0,  1,  2,  3],
               [10, 11, 12, 13],
               [15, 16, 17, 18],
               [20, 21, 22, 23]])
        Coordinates:
          * x        (x) int64 0 1 2 3
          * y        (y) int64 0 1 2 3
        """
        deduplicated = self._to_temp_dataset().drop_duplicates(dim, keep=keep)
        return self._from_temp_dataset(deduplicated)

    def convert_calendar(
        self,
        calendar: str,
        dim: str = "time",
        align_on: str | None = None,
        missing: Any | None = None,
        use_cftime: bool | None = None,
    ) -> DataArray:
        """Convert the DataArray to another calendar.

        Only converts the individual timestamps, does not modify any data except
        in dropping invalid/surplus dates or inserting missing dates.

        If the source and target calendars are either no_leap, all_leap or a
        standard type, only the type of the time array is modified.
        When converting to a leap year from a non-leap year, the 29th of February
        is removed from the array. In the other direction the 29th of February
        will be missing in the output, unless `missing` is specified,
        in which case that value is inserted.

        For conversions involving `360_day` calendars, see Notes.

        This method is safe to use with sub-daily data as it doesn't touch the
        time part of the timestamps.

        Parameters
        ---------
        calendar : str
            The target calendar name.
        dim : str
            Name of the time coordinate.
        align_on : {None, 'date', 'year'}
            Must be specified when either source or target is a `360_day` calendar,
           ignored otherwise. See Notes.
        missing : Optional[any]
            By default, i.e. if the value is None, this method will simply attempt
            to convert the dates in the source calendar to the same dates in the
            target calendar, and drop any of those that are not possible to
            represent.  If a value is provided, a new time coordinate will be
            created in the target calendar with the same frequency as the original
            time coordinate; for any dates that are not present in the source, the
            data will be filled with this value.  Note that using this mode requires
            that the source data have an inferable frequency; for more information
            see :py:func:`xarray.infer_freq`.  For certain frequency, source, and
            target calendar combinations, this could result in many missing values, see notes.
        use_cftime : boolean, optional
            Whether to use cftime objects in the output, only used if `calendar`
            is one of {"proleptic_gregorian", "gregorian" or "standard"}.
            If True, the new time axis uses cftime objects.
            If None (default), it uses :py:class:`numpy.datetime64` values if the
            date range permits it, and :py:class:`cftime.datetime` objects if not.
            If False, it uses :py:class:`numpy.datetime64`  or fails.

        Returns
        -------
        DataArray
            Copy of the dataarray with the time coordinate converted to the
            target calendar. If 'missing' was None (default), invalid dates in
            the new calendar are dropped, but missing dates are not inserted.
            If `missing` was given, the new data is reindexed to have a time axis
            with the same frequency as the source, but in the new calendar; any
            missing datapoints are filled with `missing`.

        Notes
        -----
        Passing a value to `missing` is only usable if the source's time coordinate as an
        inferable frequencies (see :py:func:`~xarray.infer_freq`) and is only appropriate
        if the target coordinate, generated from this frequency, has dates equivalent to the
        source. It is usually **not** appropriate to use this mode with:

        - Period-end frequencies : 'A', 'Y', 'Q' or 'M', in opposition to 'AS' 'YS', 'QS' and 'MS'
        - Sub-monthly frequencies that do not divide a day evenly : 'W', 'nD' where `N != 1`
            or 'mH' where 24 % m != 0).

        If one of the source or target calendars is `"360_day"`, `align_on` must
        be specified and two options are offered.

        - "year"
            The dates are translated according to their relative position in the year,
            ignoring their original month and day information, meaning that the
            missing/surplus days are added/removed at regular intervals.

            From a `360_day` to a standard calendar, the output will be missing the
            following dates (day of year in parentheses):

            To a leap year:
                January 31st (31), March 31st (91), June 1st (153), July 31st (213),
                September 31st (275) and November 30th (335).
            To a non-leap year:
                February 6th (36), April 19th (109), July 2nd (183),
                September 12th (255), November 25th (329).

            From a standard calendar to a `"360_day"`, the following dates in the
            source array will be dropped:

            From a leap year:
                January 31st (31), April 1st (92), June 1st (153), August 1st (214),
                September 31st (275), December 1st (336)
            From a non-leap year:
                February 6th (37), April 20th (110), July 2nd (183),
                September 13th (256), November 25th (329)

            This option is best used on daily and subdaily data.

        - "date"
            The month/day information is conserved and invalid dates are dropped
            from the output. This means that when converting from a `"360_day"` to a
            standard calendar, all 31st (Jan, March, May, July, August, October and
            December) will be missing as there is no equivalent dates in the
            `"360_day"` calendar and the 29th (on non-leap years) and 30th of February
            will be dropped as there are no equivalent dates in a standard calendar.

            This option is best used with data on a frequency coarser than daily.
        """
        return convert_calendar(
            self,
            calendar,
            dim=dim,
            align_on=align_on,
            missing=missing,
            use_cftime=use_cftime,
        )

    def interp_calendar(
        self,
        target: pd.DatetimeIndex | CFTimeIndex | DataArray,
        dim: str = "time",
    ) -> DataArray:
        """Interpolates the DataArray to another calendar based on decimal year measure.

        Each timestamp in `source` and `target` are first converted to their decimal
        year equivalent then `source` is interpolated on the target coordinate.
        The decimal year of a timestamp is its year plus its sub-year component
        converted to the fraction of its year. For example "2000-03-01 12:00" is
        2000.1653 in a standard calendar or 2000.16301 in a `"noleap"` calendar.

        This method should only be used when the time (HH:MM:SS) information of
        time coordinate is not important.

        Parameters
        ----------
        target: DataArray or DatetimeIndex or CFTimeIndex
            The target time coordinate of a valid dtype
            (np.datetime64 or cftime objects)
        dim : str
            The time coordinate name.

        Return
        ------
        DataArray
            The source interpolated on the decimal years of target,
        """
        return interp_calendar(self, target, dim=dim)

    def groupby(
        self,
        group: Hashable | DataArray | IndexVariable,
        squeeze: bool = True,
        restore_coord_dims: bool = False,
    ) -> DataArrayGroupBy:
        """Returns a DataArrayGroupBy object for performing grouped operations.

        Parameters
        ----------
        group : Hashable, DataArray or IndexVariable
            Array whose unique values should be used to group this array. If a
            Hashable, must be the name of a coordinate contained in this dataarray.
        squeeze : bool, default: True
            If "group" is a dimension of any arrays in this dataset, `squeeze`
            controls whether the subarrays have a dimension of length 1 along
            that dimension or if the dimension is squeezed out.
        restore_coord_dims : bool, default: False
            If True, also restore the dimension order of multi-dimensional
            coordinates.

        Returns
        -------
        grouped : DataArrayGroupBy
            A `DataArrayGroupBy` object patterned after `pandas.GroupBy` that can be
            iterated over in the form of `(unique_value, grouped_array)` pairs.

        Examples
        --------
        Calculate daily anomalies for daily data:

        >>> da = xr.DataArray(
        ...     np.linspace(0, 1826, num=1827),
        ...     coords=[pd.date_range("2000-01-01", "2004-12-31", freq="D")],
        ...     dims="time",
        ... )
        >>> da
        <xarray.DataArray (time: 1827)>
        array([0.000e+00, 1.000e+00, 2.000e+00, ..., 1.824e+03, 1.825e+03,
               1.826e+03])
        Coordinates:
          * time     (time) datetime64[ns] 2000-01-01 2000-01-02 ... 2004-12-31
        >>> da.groupby("time.dayofyear") - da.groupby("time.dayofyear").mean("time")
        <xarray.DataArray (time: 1827)>
        array([-730.8, -730.8, -730.8, ...,  730.2,  730.2,  730.5])
        Coordinates:
          * time       (time) datetime64[ns] 2000-01-01 2000-01-02 ... 2004-12-31
            dayofyear  (time) int64 1 2 3 4 5 6 7 8 ... 359 360 361 362 363 364 365 366

        See Also
        --------
        :ref:`groupby`
            Users guide explanation of how to group and bin data.
        DataArray.groupby_bins
        Dataset.groupby
        core.groupby.DataArrayGroupBy
        pandas.DataFrame.groupby
        """
        from xarray.core.groupby import DataArrayGroupBy

        # While we don't generally check the type of every arg, passing
        # multiple dimensions as multiple arguments is common enough, and the
        # consequences hidden enough (strings evaluate as true) to warrant
        # checking here.
        # A future version could make squeeze kwarg only, but would face
        # backward-compat issues.
        if not isinstance(squeeze, bool):
            raise TypeError(
                f"`squeeze` must be True or False, but {squeeze} was supplied"
            )

        return DataArrayGroupBy(
            self, group, squeeze=squeeze, restore_coord_dims=restore_coord_dims
        )

    def groupby_bins(
        self,
        group: Hashable | DataArray | IndexVariable,
        bins: ArrayLike,
        right: bool = True,
        labels: ArrayLike | Literal[False] | None = None,
        precision: int = 3,
        include_lowest: bool = False,
        squeeze: bool = True,
        restore_coord_dims: bool = False,
    ) -> DataArrayGroupBy:
        """Returns a DataArrayGroupBy object for performing grouped operations.

        Rather than using all unique values of `group`, the values are discretized
        first by applying `pandas.cut` [1]_ to `group`.

        Parameters
        ----------
        group : Hashable, DataArray or IndexVariable
            Array whose binned values should be used to group this array. If a
            Hashable, must be the name of a coordinate contained in this dataarray.
        bins : int or array-like
            If bins is an int, it defines the number of equal-width bins in the
            range of x. However, in this case, the range of x is extended by .1%
            on each side to include the min or max values of x. If bins is a
            sequence it defines the bin edges allowing for non-uniform bin
            width. No extension of the range of x is done in this case.
        right : bool, default: True
            Indicates whether the bins include the rightmost edge or not. If
            right == True (the default), then the bins [1,2,3,4] indicate
            (1,2], (2,3], (3,4].
        labels : array-like, False or None, default: None
            Used as labels for the resulting bins. Must be of the same length as
            the resulting bins. If False, string bin labels are assigned by
            `pandas.cut`.
        precision : int, default: 3
            The precision at which to store and display the bins labels.
        include_lowest : bool, default: False
            Whether the first interval should be left-inclusive or not.
        squeeze : bool, default: True
            If "group" is a dimension of any arrays in this dataset, `squeeze`
            controls whether the subarrays have a dimension of length 1 along
            that dimension or if the dimension is squeezed out.
        restore_coord_dims : bool, default: False
            If True, also restore the dimension order of multi-dimensional
            coordinates.

        Returns
        -------
        grouped : DataArrayGroupBy
            A `DataArrayGroupBy` object patterned after `pandas.GroupBy` that can be
            iterated over in the form of `(unique_value, grouped_array)` pairs.
            The name of the group has the added suffix `_bins` in order to
            distinguish it from the original variable.

        See Also
        --------
        :ref:`groupby`
            Users guide explanation of how to group and bin data.
        DataArray.groupby
        Dataset.groupby_bins
        core.groupby.DataArrayGroupBy
        pandas.DataFrame.groupby

        References
        ----------
        .. [1] http://pandas.pydata.org/pandas-docs/stable/generated/pandas.cut.html
        """
        from xarray.core.groupby import DataArrayGroupBy

        return DataArrayGroupBy(
            self,
            group,
            squeeze=squeeze,
            bins=bins,
            restore_coord_dims=restore_coord_dims,
            cut_kwargs={
                "right": right,
                "labels": labels,
                "precision": precision,
                "include_lowest": include_lowest,
            },
        )

    def weighted(self, weights: DataArray) -> DataArrayWeighted:
        """
        Weighted DataArray operations.

        Parameters
        ----------
        weights : DataArray
            An array of weights associated with the values in this Dataset.
            Each value in the data contributes to the reduction operation
            according to its associated weight.

        Notes
        -----
        ``weights`` must be a DataArray and cannot contain missing values.
        Missing values can be replaced by ``weights.fillna(0)``.

        Returns
        -------
        core.weighted.DataArrayWeighted

        See Also
        --------
        Dataset.weighted
        """
        from xarray.core.weighted import DataArrayWeighted

        return DataArrayWeighted(self, weights)

    def rolling(
        self,
        dim: Mapping[Any, int] | None = None,
        min_periods: int | None = None,
        center: bool | Mapping[Any, bool] = False,
        **window_kwargs: int,
    ) -> DataArrayRolling:
        """
        Rolling window object for DataArrays.

        Parameters
        ----------
        dim : dict, optional
            Mapping from the dimension name to create the rolling iterator
            along (e.g. `time`) to its moving window size.
        min_periods : int or None, default: None
            Minimum number of observations in window required to have a value
            (otherwise result is NA). The default, None, is equivalent to
            setting min_periods equal to the size of the window.
        center : bool or Mapping to int, default: False
            Set the labels at the center of the window.
        **window_kwargs : optional
            The keyword arguments form of ``dim``.
            One of dim or window_kwargs must be provided.

        Returns
        -------
        core.rolling.DataArrayRolling

        Examples
        --------
        Create rolling seasonal average of monthly data e.g. DJF, JFM, ..., SON:

        >>> da = xr.DataArray(
        ...     np.linspace(0, 11, num=12),
        ...     coords=[
        ...         pd.date_range(
        ...             "1999-12-15",
        ...             periods=12,
        ...             freq=pd.DateOffset(months=1),
        ...         )
        ...     ],
        ...     dims="time",
        ... )
        >>> da
        <xarray.DataArray (time: 12)>
        array([ 0.,  1.,  2.,  3.,  4.,  5.,  6.,  7.,  8.,  9., 10., 11.])
        Coordinates:
          * time     (time) datetime64[ns] 1999-12-15 2000-01-15 ... 2000-11-15
        >>> da.rolling(time=3, center=True).mean()
        <xarray.DataArray (time: 12)>
        array([nan,  1.,  2.,  3.,  4.,  5.,  6.,  7.,  8.,  9., 10., nan])
        Coordinates:
          * time     (time) datetime64[ns] 1999-12-15 2000-01-15 ... 2000-11-15

        Remove the NaNs using ``dropna()``:

        >>> da.rolling(time=3, center=True).mean().dropna("time")
        <xarray.DataArray (time: 10)>
        array([ 1.,  2.,  3.,  4.,  5.,  6.,  7.,  8.,  9., 10.])
        Coordinates:
          * time     (time) datetime64[ns] 2000-01-15 2000-02-15 ... 2000-10-15

        See Also
        --------
        core.rolling.DataArrayRolling
        Dataset.rolling
        """
        from xarray.core.rolling import DataArrayRolling

        dim = either_dict_or_kwargs(dim, window_kwargs, "rolling")
        return DataArrayRolling(self, dim, min_periods=min_periods, center=center)

    def coarsen(
        self,
        dim: Mapping[Any, int] | None = None,
        boundary: CoarsenBoundaryOptions = "exact",
        side: SideOptions | Mapping[Any, SideOptions] = "left",
        coord_func: str | Callable | Mapping[Any, str | Callable] = "mean",
        **window_kwargs: int,
    ) -> DataArrayCoarsen:
        """
        Coarsen object for DataArrays.

        Parameters
        ----------
        dim : mapping of hashable to int, optional
            Mapping from the dimension name to the window size.
        boundary : {"exact", "trim", "pad"}, default: "exact"
            If 'exact', a ValueError will be raised if dimension size is not a
            multiple of the window size. If 'trim', the excess entries are
            dropped. If 'pad', NA will be padded.
        side : {"left", "right"} or mapping of str to {"left", "right"}, default: "left"
        coord_func : str or mapping of hashable to str, default: "mean"
            function (name) that is applied to the coordinates,
            or a mapping from coordinate name to function (name).

        Returns
        -------
        core.rolling.DataArrayCoarsen

        Examples
        --------
        Coarsen the long time series by averaging over every three days.

        >>> da = xr.DataArray(
        ...     np.linspace(0, 364, num=364),
        ...     dims="time",
        ...     coords={"time": pd.date_range("1999-12-15", periods=364)},
        ... )
        >>> da  # +doctest: ELLIPSIS
        <xarray.DataArray (time: 364)>
        array([  0.        ,   1.00275482,   2.00550964,   3.00826446,
                 4.01101928,   5.0137741 ,   6.01652893,   7.01928375,
                 8.02203857,   9.02479339,  10.02754821,  11.03030303,
        ...
               356.98071625, 357.98347107, 358.9862259 , 359.98898072,
               360.99173554, 361.99449036, 362.99724518, 364.        ])
        Coordinates:
          * time     (time) datetime64[ns] 1999-12-15 1999-12-16 ... 2000-12-12
        >>> da.coarsen(time=3, boundary="trim").mean()  # +doctest: ELLIPSIS
        <xarray.DataArray (time: 121)>
        array([  1.00275482,   4.01101928,   7.01928375,  10.02754821,
                13.03581267,  16.04407713,  19.0523416 ,  22.06060606,
                25.06887052,  28.07713499,  31.08539945,  34.09366391,
        ...
               349.96143251, 352.96969697, 355.97796143, 358.9862259 ,
               361.99449036])
        Coordinates:
          * time     (time) datetime64[ns] 1999-12-16 1999-12-19 ... 2000-12-10
        >>>

        See Also
        --------
        core.rolling.DataArrayCoarsen
        Dataset.coarsen
        """
        from xarray.core.rolling import DataArrayCoarsen

        dim = either_dict_or_kwargs(dim, window_kwargs, "coarsen")
        return DataArrayCoarsen(
            self,
            dim,
            boundary=boundary,
            side=side,
            coord_func=coord_func,
        )

    def resample(
        self,
        indexer: Mapping[Any, str] | None = None,
        skipna: bool | None = None,
        closed: SideOptions | None = None,
        label: SideOptions | None = None,
        base: int | None = None,
        offset: pd.Timedelta | datetime.timedelta | str | None = None,
        origin: str | DatetimeLike = "start_day",
        keep_attrs: bool | None = None,
        loffset: datetime.timedelta | str | None = None,
        restore_coord_dims: bool | None = None,
        **indexer_kwargs: str,
    ) -> DataArrayResample:
        """Returns a Resample object for performing resampling operations.

        Handles both downsampling and upsampling. The resampled
        dimension must be a datetime-like coordinate. If any intervals
        contain no values from the original object, they will be given
        the value ``NaN``.

        Parameters
        ----------
        indexer : Mapping of Hashable to str, optional
            Mapping from the dimension name to resample frequency [1]_. The
            dimension must be datetime-like.
        skipna : bool, optional
            Whether to skip missing values when aggregating in downsampling.
        closed : {"left", "right"}, optional
            Side of each interval to treat as closed.
        label : {"left", "right"}, optional
            Side of each interval to use for labeling.
        base : int, optional
            For frequencies that evenly subdivide 1 day, the "origin" of the
            aggregated intervals. For example, for "24H" frequency, base could
            range from 0 through 23.
        origin : {'epoch', 'start', 'start_day', 'end', 'end_day'}, pd.Timestamp, datetime.datetime, np.datetime64, or cftime.datetime, default 'start_day'
            The datetime on which to adjust the grouping. The timezone of origin
            must match the timezone of the index.

            If a datetime is not used, these values are also supported:
            - 'epoch': `origin` is 1970-01-01
            - 'start': `origin` is the first value of the timeseries
            - 'start_day': `origin` is the first day at midnight of the timeseries
            - 'end': `origin` is the last value of the timeseries
            - 'end_day': `origin` is the ceiling midnight of the last day
        offset : pd.Timedelta, datetime.timedelta, or str, default is None
            An offset timedelta added to the origin.
        loffset : timedelta or str, optional
            Offset used to adjust the resampled time labels. Some pandas date
            offset strings are supported.
        restore_coord_dims : bool, optional
            If True, also restore the dimension order of multi-dimensional
            coordinates.
        **indexer_kwargs : str
            The keyword arguments form of ``indexer``.
            One of indexer or indexer_kwargs must be provided.

        Returns
        -------
        resampled : core.resample.DataArrayResample
            This object resampled.

        Examples
        --------
        Downsample monthly time-series data to seasonal data:

        >>> da = xr.DataArray(
        ...     np.linspace(0, 11, num=12),
        ...     coords=[
        ...         pd.date_range(
        ...             "1999-12-15",
        ...             periods=12,
        ...             freq=pd.DateOffset(months=1),
        ...         )
        ...     ],
        ...     dims="time",
        ... )
        >>> da
        <xarray.DataArray (time: 12)>
        array([ 0.,  1.,  2.,  3.,  4.,  5.,  6.,  7.,  8.,  9., 10., 11.])
        Coordinates:
          * time     (time) datetime64[ns] 1999-12-15 2000-01-15 ... 2000-11-15
        >>> da.resample(time="QS-DEC").mean()
        <xarray.DataArray (time: 4)>
        array([ 1.,  4.,  7., 10.])
        Coordinates:
          * time     (time) datetime64[ns] 1999-12-01 2000-03-01 2000-06-01 2000-09-01

        Upsample monthly time-series data to daily data:

        >>> da.resample(time="1D").interpolate("linear")  # +doctest: ELLIPSIS
        <xarray.DataArray (time: 337)>
        array([ 0.        ,  0.03225806,  0.06451613,  0.09677419,  0.12903226,
                0.16129032,  0.19354839,  0.22580645,  0.25806452,  0.29032258,
                0.32258065,  0.35483871,  0.38709677,  0.41935484,  0.4516129 ,
        ...
               10.80645161, 10.83870968, 10.87096774, 10.90322581, 10.93548387,
               10.96774194, 11.        ])
        Coordinates:
          * time     (time) datetime64[ns] 1999-12-15 1999-12-16 ... 2000-11-15

        Limit scope of upsampling method

        >>> da.resample(time="1D").nearest(tolerance="1D")
        <xarray.DataArray (time: 337)>
        array([ 0.,  0., nan, ..., nan, 11., 11.])
        Coordinates:
          * time     (time) datetime64[ns] 1999-12-15 1999-12-16 ... 2000-11-15

        See Also
        --------
        Dataset.resample
        pandas.Series.resample
        pandas.DataFrame.resample

        References
        ----------
        .. [1] http://pandas.pydata.org/pandas-docs/stable/timeseries.html#offset-aliases
        """
        from xarray.core.resample import DataArrayResample

        return self._resample(
            resample_cls=DataArrayResample,
            indexer=indexer,
            skipna=skipna,
            closed=closed,
            label=label,
            base=base,
            offset=offset,
            origin=origin,
            keep_attrs=keep_attrs,
            loffset=loffset,
            restore_coord_dims=restore_coord_dims,
            **indexer_kwargs,
        )

    def to_dask_dataframe(
        self,
        dim_order: Sequence[Hashable] | None = None,
        set_index: bool = False,
    ) -> DaskDataFrame:
        """Convert this array into a dask.dataframe.DataFrame.

<<<<<<< HEAD
        Parameters
        ----------
        dim_order : Sequence of Hashable or None , optional
            Hierarchical dimension order for the resulting dataframe.
            Array content is transposed to this order and then written out as flat
            vectors in contiguous order, so the last dimension in this list
            will be contiguous in the resulting DataFrame. This has a major influence
            on which operations are efficient on the resulting dask dataframe.
        set_index : bool, default: False
            If set_index=True, the dask DataFrame is indexed by this dataset's
            coordinate. Since dask DataFrames do not support multi-indexes,
            set_index only works if the dataset only contains one dimension.

        Returns
        -------
        dask.dataframe.DataFrame

        Examples
        --------
        >>> da = xr.DataArray(
        ...     np.arange(4 * 2 * 2).reshape(4, 2, 2),
        ...     dims=("time", "lat", "lon"),
        ...     coords={
        ...         "time": np.arange(4),
        ...         "lat": [-30, -20],
        ...         "lon": [120, 130],
        ...     },
        ...     name="eg_dataarray",
        ...     attrs={"units": "Celsius", "description": "Random temperature data"},
        ... )
        >>>da.to_dask_dataframe(["lat", "lon", "time"]).compute()
            lat  lon  time  eg_dataarray
        0   -30  120     0             0
        1   -30  120     1             4
        2   -30  120     2             8
        3   -30  120     3            12
        4   -30  130     0             1
        5   -30  130     1             5
        6   -30  130     2             9
        7   -30  130     3            13
        8   -20  120     0             2
        9   -20  120     1             6
        10  -20  120     2            10
        11  -20  120     3            14
        12  -20  130     0             3
        13  -20  130     1             7
        14  -20  130     2            11
        15  -20  130     3            15
=======
                Parameters
                ----------
                dim_order : Sequence of Hashable or None , optional
                    Hierarchical dimension order for the resulting dataframe.
                    Array content is transposed to this order and then written out as flat
                    vectors in contiguous order, so the last dimension in this list
                    will be contiguous in the resulting DataFrame. This has a major influence
                    on which operations are efficient on the resulting dask dataframe.
                set_index : bool, default: False
                    If set_index=True, the dask DataFrame is indexed by this dataset's
                    coordinate. Since dask DataFrames do not support multi-indexes,
                    set_index only works if the dataset only contains one dimension.

                Returns
                -------
                dask.dataframe.DataFrame

                Examples
                --------
                >>> da = xr.DataArray(
                ...     np.arange(4 * 2 * 2).reshape(4, 2, 2),
                ...     dims=("time", "lat", "lon"),
                ...     coords={
                ...         "time": np.arange(4),
                ...         "lat": [-30, -20],
                ...         "lon": [120, 130],
                ...     },
                ...     name="eg_dataarray",
                ...     attrs={"units": "Celsius", "description": "Random temperature data"},
                ... )
        <<<<<<< HEAD
                >>>da.to_dask_dataframe(["lat", "lon", "time"]).compute()
                    lat  lon  time  eg_dataarray
                0   -30  120     0             0
                1   -30  120     1             4
                2   -30  120     2             8
                3   -30  120     3            12
                4   -30  130     0             1
                5   -30  130     1             5
                6   -30  130     2             9
                7   -30  130     3            13
                8   -20  120     0             2
                9   -20  120     1             6
                10  -20  120     2            10
                11  -20  120     3            14
                12  -20  130     0             3
                13  -20  130     1             7
                14  -20  130     2            11
                15  -20  130     3            15
        =======
                >>> da.to_dask_dataframe(["lat", "lon", "time"])
                Dask DataFrame Structure:
                                 lat    lon   time eg_dataarray
                npartitions=1
                0              int64  int64  int64        int64
                23               ...    ...    ...          ...
                Dask Name: concat-indexed, 1 graph layer
        >>>>>>> origin/method-dataarray-to-daskdataframe
>>>>>>> b5452829

        """

        name = self.name if self.name is not None else _THIS_ARRAY
        ds = self._to_dataset_whole(name, shallow_copy=False)
        return ds.to_dask_dataframe(dim_order, set_index)

    # this needs to be at the end, or mypy will confuse with `str`
    # https://mypy.readthedocs.io/en/latest/common_issues.html#dealing-with-conflicting-names
    str = utils.UncachedAccessor(StringAccessor["DataArray"])<|MERGE_RESOLUTION|>--- conflicted
+++ resolved
@@ -6681,56 +6681,6 @@
     ) -> DaskDataFrame:
         """Convert this array into a dask.dataframe.DataFrame.
 
-<<<<<<< HEAD
-        Parameters
-        ----------
-        dim_order : Sequence of Hashable or None , optional
-            Hierarchical dimension order for the resulting dataframe.
-            Array content is transposed to this order and then written out as flat
-            vectors in contiguous order, so the last dimension in this list
-            will be contiguous in the resulting DataFrame. This has a major influence
-            on which operations are efficient on the resulting dask dataframe.
-        set_index : bool, default: False
-            If set_index=True, the dask DataFrame is indexed by this dataset's
-            coordinate. Since dask DataFrames do not support multi-indexes,
-            set_index only works if the dataset only contains one dimension.
-
-        Returns
-        -------
-        dask.dataframe.DataFrame
-
-        Examples
-        --------
-        >>> da = xr.DataArray(
-        ...     np.arange(4 * 2 * 2).reshape(4, 2, 2),
-        ...     dims=("time", "lat", "lon"),
-        ...     coords={
-        ...         "time": np.arange(4),
-        ...         "lat": [-30, -20],
-        ...         "lon": [120, 130],
-        ...     },
-        ...     name="eg_dataarray",
-        ...     attrs={"units": "Celsius", "description": "Random temperature data"},
-        ... )
-        >>>da.to_dask_dataframe(["lat", "lon", "time"]).compute()
-            lat  lon  time  eg_dataarray
-        0   -30  120     0             0
-        1   -30  120     1             4
-        2   -30  120     2             8
-        3   -30  120     3            12
-        4   -30  130     0             1
-        5   -30  130     1             5
-        6   -30  130     2             9
-        7   -30  130     3            13
-        8   -20  120     0             2
-        9   -20  120     1             6
-        10  -20  120     2            10
-        11  -20  120     3            14
-        12  -20  130     0             3
-        13  -20  130     1             7
-        14  -20  130     2            11
-        15  -20  130     3            15
-=======
                 Parameters
                 ----------
                 dim_order : Sequence of Hashable or None , optional
@@ -6761,7 +6711,6 @@
                 ...     name="eg_dataarray",
                 ...     attrs={"units": "Celsius", "description": "Random temperature data"},
                 ... )
-        <<<<<<< HEAD
                 >>>da.to_dask_dataframe(["lat", "lon", "time"]).compute()
                     lat  lon  time  eg_dataarray
                 0   -30  120     0             0
@@ -6780,16 +6729,6 @@
                 13  -20  130     1             7
                 14  -20  130     2            11
                 15  -20  130     3            15
-        =======
-                >>> da.to_dask_dataframe(["lat", "lon", "time"])
-                Dask DataFrame Structure:
-                                 lat    lon   time eg_dataarray
-                npartitions=1
-                0              int64  int64  int64        int64
-                23               ...    ...    ...          ...
-                Dask Name: concat-indexed, 1 graph layer
-        >>>>>>> origin/method-dataarray-to-daskdataframe
->>>>>>> b5452829
 
         """
 
