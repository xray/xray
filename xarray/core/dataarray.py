--- conflicted
+++ resolved
@@ -52,11 +52,14 @@
 from .formatting import format_item
 from .indexes import Indexes, default_indexes
 from .options import OPTIONS
-<<<<<<< HEAD
-from .utils import ReprObject, _check_inplace, either_dict_or_kwargs, is_dict_like
-=======
-from .utils import Default, ReprObject, _default, _check_inplace, either_dict_or_kwargs
->>>>>>> 53c51994
+from .utils import (
+    Default,
+    ReprObject,
+    _check_inplace,
+    _default,
+    either_dict_or_kwargs,
+    is_dict_like,
+)
 from .variable import (
     IndexVariable,
     Variable,
