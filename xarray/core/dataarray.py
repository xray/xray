from __future__ import absolute_import, division, print_function

import functools
import warnings

import numpy as np
import pandas as pd

from . import computation, groupby, indexing, ops, resample, rolling, utils
from ..plot.plot import _PlotMethods
from .accessors import DatetimeAccessor
from .alignment import align, reindex_like_indexers
from .common import AbstractArray, DataWithCoords
from .coordinates import (
    DataArrayCoordinates, Indexes, LevelCoordinatesSource,
    assert_coordinate_consistent, remap_label_indexers)
from .dataset import Dataset, merge_indexes, split_indexes
from .formatting import format_item
from .options import OPTIONS
from .pycompat import OrderedDict, basestring, iteritems, range, zip
from .utils import (
    decode_numpy_dict_values, either_dict_or_kwargs, ensure_us_time_resolution)
from .variable import (
    IndexVariable, Variable, as_compatible_data, as_variable,
    assert_unique_multiindex_level_names)


def _infer_coords_and_dims(shape, coords, dims):
    """All the logic for creating a new DataArray"""

    if (coords is not None and not utils.is_dict_like(coords) and
            len(coords) != len(shape)):
        raise ValueError('coords is not dict-like, but it has %s items, '
                         'which does not match the %s dimensions of the '
                         'data' % (len(coords), len(shape)))

    if isinstance(dims, basestring):
        dims = (dims,)

    if dims is None:
        dims = ['dim_%s' % n for n in range(len(shape))]
        if coords is not None and len(coords) == len(shape):
            # try to infer dimensions from coords
            if utils.is_dict_like(coords):
                # deprecated in GH993, removed in GH1539
                raise ValueError('inferring DataArray dimensions from '
                                 'dictionary like ``coords`` is no longer '
                                 'supported. Use an explicit list of '
                                 '``dims`` instead.')
            for n, (dim, coord) in enumerate(zip(dims, coords)):
                coord = as_variable(coord,
                                    name=dims[n]).to_index_variable()
                dims[n] = coord.name
        dims = tuple(dims)
    else:
        for d in dims:
            if not isinstance(d, basestring):
                raise TypeError('dimension %s is not a string' % d)

    new_coords = OrderedDict()

    if utils.is_dict_like(coords):
        for k, v in coords.items():
            new_coords[k] = as_variable(v, name=k)
    elif coords is not None:
        for dim, coord in zip(dims, coords):
            var = as_variable(coord, name=dim)
            var.dims = (dim,)
            new_coords[dim] = var

    sizes = dict(zip(dims, shape))
    for k, v in new_coords.items():
        if any(d not in dims for d in v.dims):
            raise ValueError('coordinate %s has dimensions %s, but these '
                             'are not a subset of the DataArray '
                             'dimensions %s' % (k, v.dims, dims))

        for d, s in zip(v.dims, v.shape):
            if s != sizes[d]:
                raise ValueError('conflicting sizes for dimension %r: '
                                 'length %s on the data but length %s on '
                                 'coordinate %r' % (d, sizes[d], s, k))

        if k in sizes and v.shape != (sizes[k],):
            raise ValueError('coordinate %r is a DataArray dimension, but '
                             'it has shape %r rather than expected shape %r '
                             'matching the dimension size'
                             % (k, v.shape, (sizes[k],)))

    assert_unique_multiindex_level_names(new_coords)

    return new_coords, dims


class _LocIndexer(object):
    def __init__(self, data_array):
        self.data_array = data_array

    def __getitem__(self, key):
        if not utils.is_dict_like(key):
            # expand the indexer so we can handle Ellipsis
            labels = indexing.expanded_indexer(key, self.data_array.ndim)
            key = dict(zip(self.data_array.dims, labels))
        return self.data_array.sel(**key)

    def __setitem__(self, key, value):
        if not utils.is_dict_like(key):
            # expand the indexer so we can handle Ellipsis
            labels = indexing.expanded_indexer(key, self.data_array.ndim)
            key = dict(zip(self.data_array.dims, labels))

        pos_indexers, _ = remap_label_indexers(self.data_array, **key)
        self.data_array[pos_indexers] = value


# Used as the key corresponding to a DataArray's variable when converting
# arbitrary DataArray objects to datasets
_THIS_ARRAY = utils.ReprObject('<this-array>')


class DataArray(AbstractArray, DataWithCoords):
    """N-dimensional array with labeled coordinates and dimensions.

    DataArray provides a wrapper around numpy ndarrays that uses labeled
    dimensions and coordinates to support metadata aware operations. The API is
    similar to that for the pandas Series or DataFrame, but DataArray objects
    can have any number of dimensions, and their contents have fixed data
    types.

    Additional features over raw numpy arrays:

    - Apply operations over dimensions by name: ``x.sum('time')``.
    - Select or assign values by integer location (like numpy): ``x[:10]``
      or by label (like pandas): ``x.loc['2014-01-01']`` or
      ``x.sel(time='2014-01-01')``.
    - Mathematical operations (e.g., ``x - y``) vectorize across multiple
      dimensions (known in numpy as "broadcasting") based on dimension names,
      regardless of their original order.
    - Keep track of arbitrary metadata in the form of a Python dictionary:
      ``x.attrs``
    - Convert to a pandas Series: ``x.to_series()``.

    Getting items from or doing mathematical operations with a DataArray
    always returns another DataArray.

    Attributes
    ----------
    dims : tuple
        Dimension names associated with this array.
    values : np.ndarray
        Access or modify DataArray values as a numpy array.
    coords : dict-like
        Dictionary of DataArray objects that label values along each dimension.
    name : str or None
        Name of this array.
    attrs : OrderedDict
        Dictionary for holding arbitrary metadata.
    """
    _groupby_cls = groupby.DataArrayGroupBy
    _rolling_cls = rolling.DataArrayRolling
    _resample_cls = resample.DataArrayResample

    dt = property(DatetimeAccessor)

    def __init__(self, data, coords=None, dims=None, name=None,
                 attrs=None, encoding=None, fastpath=False):
        """
        Parameters
        ----------
        data : array_like
            Values for this array. Must be an ``numpy.ndarray``, ndarray like,
            or castable to an ``ndarray``. If a self-described xarray or pandas
            object, attempts are made to use this array's metadata to fill in
            other unspecified arguments. A view of the array's data is used
            instead of a copy if possible.
        coords : sequence or dict of array_like objects, optional
            Coordinates (tick labels) to use for indexing along each dimension.
            If dict-like, should be a mapping from dimension names to the
            corresponding coordinates. If sequence-like, should be a sequence
            of tuples where the first element is the dimension name and the
            second element is the corresponding coordinate array_like object.
        dims : str or sequence of str, optional
            Name(s) of the data dimension(s). Must be either a string (only
            for 1D data) or a sequence of strings with length equal to the
            number of dimensions. If this argument is omitted, dimension names
            are taken from ``coords`` (if possible) and otherwise default to
            ``['dim_0', ... 'dim_n']``.
        name : str or None, optional
            Name of this array.
        attrs : dict_like or None, optional
            Attributes to assign to the new instance. By default, an empty
            attribute dictionary is initialized.
        encoding : dict_like or None, optional
            Dictionary specifying how to encode this array's data into a
            serialized format like netCDF4. Currently used keys (for netCDF)
            include '_FillValue', 'scale_factor', 'add_offset', 'dtype',
            'units' and 'calendar' (the later two only for datetime arrays).
            Unrecognized keys are ignored.
        """
        if fastpath:
            variable = data
            assert dims is None
            assert attrs is None
            assert encoding is None
        else:
            # try to fill in arguments from data if they weren't supplied
            if coords is None:
                coords = getattr(data, 'coords', None)
                if isinstance(data, pd.Series):
                    coords = [data.index]
                elif isinstance(data, pd.DataFrame):
                    coords = [data.index, data.columns]
                elif isinstance(data, (pd.Index, IndexVariable)):
                    coords = [data]
                elif isinstance(data, pd.Panel):
                    coords = [data.items, data.major_axis, data.minor_axis]
            if dims is None:
                dims = getattr(data, 'dims', getattr(coords, 'dims', None))
            if name is None:
                name = getattr(data, 'name', None)
            if attrs is None:
                attrs = getattr(data, 'attrs', None)
            if encoding is None:
                encoding = getattr(data, 'encoding', None)

            data = as_compatible_data(data)
            coords, dims = _infer_coords_and_dims(data.shape, coords, dims)
            variable = Variable(dims, data, attrs, encoding, fastpath=True)

        # uncomment for a useful consistency check:
        # assert all(isinstance(v, Variable) for v in coords.values())

        # These fully describe a DataArray
        self._variable = variable
        self._coords = coords
        self._name = name

        self._file_obj = None

        self._initialized = True

    __default = object()

    def _replace(self, variable=None, coords=None, name=__default):
        if variable is None:
            variable = self.variable
        if coords is None:
            coords = self._coords
        if name is self.__default:
            name = self.name
        return type(self)(variable, coords, name=name, fastpath=True)

    def _replace_maybe_drop_dims(self, variable, name=__default):
        if variable.dims == self.dims:
            coords = self._coords.copy()
        else:
            allowed_dims = set(variable.dims)
            coords = OrderedDict((k, v) for k, v in self._coords.items()
                                 if set(v.dims) <= allowed_dims)
        return self._replace(variable, coords, name)

    def _replace_indexes(self, indexes):
        if not len(indexes):
            return self
        coords = self._coords.copy()
        for name, idx in indexes.items():
            coords[name] = IndexVariable(name, idx)
        obj = self._replace(coords=coords)

        # switch from dimension to level names, if necessary
        dim_names = {}
        for dim, idx in indexes.items():
            if not isinstance(idx, pd.MultiIndex) and idx.name != dim:
                dim_names[dim] = idx.name
        if dim_names:
            obj = obj.rename(dim_names)
        return obj

    def _to_temp_dataset(self):
        return self._to_dataset_whole(name=_THIS_ARRAY,
                                      shallow_copy=False)

    def _from_temp_dataset(self, dataset, name=__default):
        variable = dataset._variables.pop(_THIS_ARRAY)
        coords = dataset._variables
        return self._replace(variable, coords, name)

    def _to_dataset_split(self, dim):
        def subset(dim, label):
            array = self.loc[{dim: label}]
            if dim in array.coords:
                del array.coords[dim]
            array.attrs = {}
            return array

        variables = OrderedDict([(label, subset(dim, label))
                                 for label in self.get_index(dim)])
        coords = self.coords.to_dataset()
        if dim in coords:
            del coords[dim]
        return Dataset(variables, coords, self.attrs)

    def _to_dataset_whole(self, name=None, shallow_copy=True):
        if name is None:
            name = self.name
        if name is None:
            raise ValueError('unable to convert unnamed DataArray to a '
                             'Dataset without providing an explicit name')
        if name in self.coords:
            raise ValueError('cannot create a Dataset from a DataArray with '
                             'the same name as one of its coordinates')
        # use private APIs for speed: this is called by _to_temp_dataset(),
        # which is used in the guts of a lot of operations (e.g., reindex)
        variables = self._coords.copy()
        variables[name] = self.variable
        if shallow_copy:
            for k in variables:
                variables[k] = variables[k].copy(deep=False)
        coord_names = set(self._coords)
        dataset = Dataset._from_vars_and_coord_names(variables, coord_names)
        return dataset

    def to_dataset(self, dim=None, name=None):
        """Convert a DataArray to a Dataset.

        Parameters
        ----------
        dim : str, optional
            Name of the dimension on this array along which to split this array
            into separate variables. If not provided, this array is converted
            into a Dataset of one variable.
        name : str, optional
            Name to substitute for this array's name. Only valid if ``dim`` is
            not provided.

        Returns
        -------
        dataset : Dataset
        """
        if dim is not None and dim not in self.dims:
            warnings.warn('the order of the arguments on DataArray.to_dataset '
                          'has changed; you now need to supply ``name`` as '
                          'a keyword argument',
                          FutureWarning, stacklevel=2)
            name = dim
            dim = None

        if dim is not None:
            if name is not None:
                raise TypeError('cannot supply both dim and name arguments')
            return self._to_dataset_split(dim)
        else:
            return self._to_dataset_whole(name)

    @property
    def name(self):
        """The name of this array.
        """
        return self._name

    @name.setter
    def name(self, value):
        self._name = value

    @property
    def variable(self):
        """Low level interface to the Variable object for this DataArray."""
        return self._variable

    @property
    def dtype(self):
        return self.variable.dtype

    @property
    def shape(self):
        return self.variable.shape

    @property
    def size(self):
        return self.variable.size

    @property
    def nbytes(self):
        return self.variable.nbytes

    @property
    def ndim(self):
        return self.variable.ndim

    def __len__(self):
        return len(self.variable)

    @property
    def data(self):
        """The array's data as a dask or numpy array"""
        return self.variable.data

    @data.setter
    def data(self, value):
        self.variable.data = value

    @property
    def values(self):
        """The array's data as a numpy.ndarray"""
        return self.variable.values

    @values.setter
    def values(self, value):
        self.variable.values = value

    @property
    def _in_memory(self):
        return self.variable._in_memory

    def to_index(self):
        """Convert this variable to a pandas.Index. Only possible for 1D
        arrays.
        """
        return self.variable.to_index()

    @property
    def dims(self):
        """Tuple of dimension names associated with this array.

        Note that the type of this property is inconsistent with
        `Dataset.dims`.  See `Dataset.sizes` and `DataArray.sizes` for
        consistently named properties.
        """
        return self.variable.dims

    @dims.setter
    def dims(self, value):
        raise AttributeError('you cannot assign dims on a DataArray. Use '
                             '.rename() or .swap_dims() instead.')

    def _item_key_to_dict(self, key):
        if utils.is_dict_like(key):
            return key
        else:
            key = indexing.expanded_indexer(key, self.ndim)
            return dict(zip(self.dims, key))

    @property
    def _level_coords(self):
        """Return a mapping of all MultiIndex levels and their corresponding
        coordinate name.
        """
        level_coords = OrderedDict()
        for cname, var in self._coords.items():
            if var.ndim == 1 and isinstance(var, IndexVariable):
                level_names = var.level_names
                if level_names is not None:
                    dim, = var.dims
                    level_coords.update({lname: dim for lname in level_names})
        return level_coords

    def _getitem_coord(self, key):
        from .dataset import _get_virtual_variable

        try:
            var = self._coords[key]
        except KeyError:
            dim_sizes = dict(zip(self.dims, self.shape))
            _, key, var = _get_virtual_variable(
                self._coords, key, self._level_coords, dim_sizes)

        return self._replace_maybe_drop_dims(var, name=key)

    def __getitem__(self, key):
        if isinstance(key, basestring):
            return self._getitem_coord(key)
        else:
            # xarray-style array indexing
            return self.isel(indexers=self._item_key_to_dict(key))

    def __setitem__(self, key, value):
        if isinstance(key, basestring):
            self.coords[key] = value
        else:
            # Coordinates in key, value and self[key] should be consistent.
            # TODO Coordinate consistency in key is checked here, but it
            # causes unnecessary indexing. It should be optimized.
            obj = self[key]
            if isinstance(value, DataArray):
                assert_coordinate_consistent(value, obj.coords.variables)
            # DataArray key -> Variable key
            key = {k: v.variable if isinstance(v, DataArray) else v
                   for k, v in self._item_key_to_dict(key).items()}
            self.variable[key] = value

    def __delitem__(self, key):
        del self.coords[key]

    @property
    def _attr_sources(self):
        """List of places to look-up items for attribute-style access"""
        return self._item_sources + [self.attrs]

    @property
    def _item_sources(self):
        """List of places to look-up items for key-completion"""
        return [self.coords, {d: self.coords[d] for d in self.dims},
                LevelCoordinatesSource(self)]

    def __contains__(self, key):
        warnings.warn(
            'xarray.DataArray.__contains__ currently checks membership in '
            'DataArray.coords, but in xarray v0.11 will change to check '
            'membership in array values.', FutureWarning, stacklevel=2)
        return key in self._coords

    @property
    def loc(self):
        """Attribute for location based indexing like pandas.
        """
        return _LocIndexer(self)

    @property
    def attrs(self):
        """Dictionary storing arbitrary metadata with this array."""
        return self.variable.attrs

    @attrs.setter
    def attrs(self, value):
        self.variable.attrs = value

    @property
    def encoding(self):
        """Dictionary of format-specific settings for how this array should be
        serialized."""
        return self.variable.encoding

    @encoding.setter
    def encoding(self, value):
        self.variable.encoding = value

    @property
    def indexes(self):
        """OrderedDict of pandas.Index objects used for label based indexing
        """
        return Indexes(self._coords, self.sizes)

    @property
    def coords(self):
        """Dictionary-like container of coordinate arrays.
        """
        return DataArrayCoordinates(self)

    def reset_coords(self, names=None, drop=False, inplace=False):
        """Given names of coordinates, reset them to become variables.

        Parameters
        ----------
        names : str or list of str, optional
            Name(s) of non-index coordinates in this dataset to reset into
            variables. By default, all non-index coordinates are reset.
        drop : bool, optional
            If True, remove coordinates instead of converting them into
            variables.
        inplace : bool, optional
            If True, modify this dataset inplace. Otherwise, create a new
            object.

        Returns
        -------
        Dataset, or DataArray if ``drop == True``
        """
        if inplace and not drop:
            raise ValueError('cannot reset coordinates in-place on a '
                             'DataArray without ``drop == True``')
        if names is None:
            names = set(self.coords) - set(self.dims)
        dataset = self.coords.to_dataset().reset_coords(names, drop)
        if drop:
            if inplace:
                self._coords = dataset._variables
            else:
                return self._replace(coords=dataset._variables)
        else:
            if self.name is None:
                raise ValueError('cannot reset_coords with drop=False '
                                 'on an unnamed DataArrray')
            dataset[self.name] = self.variable
            return dataset

    def __dask_graph__(self):
        return self._to_temp_dataset().__dask_graph__()

    def __dask_keys__(self):
        return self._to_temp_dataset().__dask_keys__()

    @property
    def __dask_optimize__(self):
        return self._to_temp_dataset().__dask_optimize__

    @property
    def __dask_scheduler__(self):
        return self._to_temp_dataset().__dask_scheduler__

    def __dask_postcompute__(self):
        func, args = self._to_temp_dataset().__dask_postcompute__()
        return self._dask_finalize, (func, args, self.name)

    def __dask_postpersist__(self):
        func, args = self._to_temp_dataset().__dask_postpersist__()
        return self._dask_finalize, (func, args, self.name)

    @staticmethod
    def _dask_finalize(results, func, args, name):
        ds = func(results, *args)
        variable = ds._variables.pop(_THIS_ARRAY)
        coords = ds._variables
        return DataArray(variable, coords, name=name, fastpath=True)

    def load(self, **kwargs):
        """Manually trigger loading of this array's data from disk or a
        remote source into memory and return this array.

        Normally, it should not be necessary to call this method in user code,
        because all xarray functions should either work on deferred data or
        load data automatically. However, this method can be necessary when
        working with many file objects on disk.

        Parameters
        ----------
        **kwargs : dict
            Additional keyword arguments passed on to ``dask.array.compute``.

        See Also
        --------
        dask.array.compute
        """
        ds = self._to_temp_dataset().load(**kwargs)
        new = self._from_temp_dataset(ds)
        self._variable = new._variable
        self._coords = new._coords
        return self

    def compute(self, **kwargs):
        """Manually trigger loading of this array's data from disk or a
        remote source into memory and return a new array. The original is
        left unaltered.

        Normally, it should not be necessary to call this method in user code,
        because all xarray functions should either work on deferred data or
        load data automatically. However, this method can be necessary when
        working with many file objects on disk.

        Parameters
        ----------
        **kwargs : dict
            Additional keyword arguments passed on to ``dask.array.compute``.

        See Also
        --------
        dask.array.compute
        """
        new = self.copy(deep=False)
        return new.load(**kwargs)

    def persist(self, **kwargs):
        """ Trigger computation in constituent dask arrays

        This keeps them as dask arrays but encourages them to keep data in
        memory.  This is particularly useful when on a distributed machine.
        When on a single machine consider using ``.compute()`` instead.

        Parameters
        ----------
        **kwargs : dict
            Additional keyword arguments passed on to ``dask.persist``.

        See Also
        --------
        dask.persist
        """
        ds = self._to_temp_dataset().persist(**kwargs)
        return self._from_temp_dataset(ds)

    def copy(self, deep=True):
        """Returns a copy of this array.

        If `deep=True`, a deep copy is made of all variables in the underlying
        dataset. Otherwise, a shallow copy is made, so each variable in the new
        array's dataset is also a variable in this array's dataset.
        """
        variable = self.variable.copy(deep=deep)
        coords = OrderedDict((k, v.copy(deep=deep))
                             for k, v in self._coords.items())
        return self._replace(variable, coords)

    def __copy__(self):
        return self.copy(deep=False)

    def __deepcopy__(self, memo=None):
        # memo does nothing but is required for compatibility with
        # copy.deepcopy
        return self.copy(deep=True)

    # mutable objects should not be hashable
    __hash__ = None

    @property
    def chunks(self):
        """Block dimensions for this array's data or None if it's not a dask
        array.
        """
        return self.variable.chunks

    def chunk(self, chunks=None, name_prefix='xarray-', token=None,
              lock=False):
        """Coerce this array's data into a dask arrays with the given chunks.

        If this variable is a non-dask array, it will be converted to dask
        array. If it's a dask array, it will be rechunked to the given chunk
        sizes.

        If neither chunks is not provided for one or more dimensions, chunk
        sizes along that dimension will not be updated; non-dask arrays will be
        converted into dask arrays with a single block.

        Parameters
        ----------
        chunks : int, tuple or dict, optional
            Chunk sizes along each dimension, e.g., ``5``, ``(5, 5)`` or
            ``{'x': 5, 'y': 5}``.
        name_prefix : str, optional
            Prefix for the name of the new dask array.
        token : str, optional
            Token uniquely identifying this array.
        lock : optional
            Passed on to :py:func:`dask.array.from_array`, if the array is not
            already as dask array.

        Returns
        -------
        chunked : xarray.DataArray
        """
        if isinstance(chunks, (list, tuple)):
            chunks = dict(zip(self.dims, chunks))

        ds = self._to_temp_dataset().chunk(chunks, name_prefix=name_prefix,
                                           token=token, lock=lock)
        return self._from_temp_dataset(ds)

    def isel(self, indexers=None, drop=False, **indexers_kwargs):
        """Return a new DataArray whose dataset is given by integer indexing
        along the specified dimension(s).

        See Also
        --------
        Dataset.isel
        DataArray.sel
        """
        indexers = either_dict_or_kwargs(indexers, indexers_kwargs, 'isel')
        ds = self._to_temp_dataset().isel(drop=drop, indexers=indexers)
        return self._from_temp_dataset(ds)

    def sel(self, indexers=None, method=None, tolerance=None, drop=False,
            **indexers_kwargs):
        """Return a new DataArray whose dataset is given by selecting
        index labels along the specified dimension(s).

        .. warning::

          Do not try to assign values when using any of the indexing methods
          ``isel`` or ``sel``::

            da = xr.DataArray([0, 1, 2, 3], dims=['x'])
            # DO NOT do this
            da.isel(x=[0, 1, 2])[1] = -1

          Assigning values with the chained indexing using ``.sel`` or
          ``.isel`` fails silently.

        See Also
        --------
        Dataset.sel
        DataArray.isel

        """
        indexers = either_dict_or_kwargs(indexers, indexers_kwargs, 'sel')
        ds = self._to_temp_dataset().sel(
            indexers=indexers, drop=drop, method=method, tolerance=tolerance)
        return self._from_temp_dataset(ds)

    def isel_points(self, dim='points', **indexers):
        """Return a new DataArray whose dataset is given by pointwise integer
        indexing along the specified dimension(s).

        See Also
        --------
        Dataset.isel_points
        """
        ds = self._to_temp_dataset().isel_points(dim=dim, **indexers)
        return self._from_temp_dataset(ds)

    def sel_points(self, dim='points', method=None, tolerance=None,
                   **indexers):
        """Return a new DataArray whose dataset is given by pointwise selection
        of index labels along the specified dimension(s).

        See Also
        --------
        Dataset.sel_points
        """
        ds = self._to_temp_dataset().sel_points(
            dim=dim, method=method, tolerance=tolerance, **indexers)
        return self._from_temp_dataset(ds)

    def reindex_like(self, other, method=None, tolerance=None, copy=True):
        """Conform this object onto the indexes of another object, filling
        in missing values with NaN.

        Parameters
        ----------
        other : Dataset or DataArray
            Object with an 'indexes' attribute giving a mapping from dimension
            names to pandas.Index objects, which provides coordinates upon
            which to index the variables in this dataset. The indexes on this
            other object need not be the same as the indexes on this
            dataset. Any mis-matched index values will be filled in with
            NaN, and any mis-matched dimension names will simply be ignored.
        method : {None, 'nearest', 'pad'/'ffill', 'backfill'/'bfill'}, optional
            Method to use for filling index values from other not found on this
            data array:

            * None (default): don't fill gaps
            * pad / ffill: propagate last valid index value forward
            * backfill / bfill: propagate next valid index value backward
            * nearest: use nearest valid index value (requires pandas>=0.16)
        tolerance : optional
            Maximum distance between original and new labels for inexact
            matches. The values of the index at the matching locations most
            satisfy the equation ``abs(index[indexer] - target) <= tolerance``.
            Requires pandas>=0.17.
        copy : bool, optional
            If ``copy=True``, data in the return value is always copied. If
            ``copy=False`` and reindexing is unnecessary, or can be performed
            with only slice operations, then the output may share memory with
            the input. In either case, a new xarray object is always returned.

        Returns
        -------
        reindexed : DataArray
            Another dataset array, with this array's data but coordinates from
            the other object.

        See Also
        --------
        DataArray.reindex
        align
        """
        indexers = reindex_like_indexers(self, other)
        return self.reindex(method=method, tolerance=tolerance, copy=copy,
                            **indexers)

    def reindex(self, indexers=None, method=None, tolerance=None, copy=True,
                **indexers_kwargs):
        """Conform this object onto a new set of indexes, filling in
        missing values with NaN.

        Parameters
        ----------
        indexers : dict, optional
            Dictionary with keys given by dimension names and values given by
            arrays of coordinates tick labels. Any mis-matched coordinate
            values will be filled in with NaN, and any mis-matched dimension
            names will simply be ignored.
            One of indexers or indexers_kwargs must be provided.
        copy : bool, optional
            If ``copy=True``, data in the return value is always copied. If
            ``copy=False`` and reindexing is unnecessary, or can be performed
            with only slice operations, then the output may share memory with
            the input. In either case, a new xarray object is always returned.
        method : {None, 'nearest', 'pad'/'ffill', 'backfill'/'bfill'}, optional
            Method to use for filling index values in ``indexers`` not found on
            this data array:

            * None (default): don't fill gaps
            * pad / ffill: propagate last valid index value forward
            * backfill / bfill: propagate next valid index value backward
            * nearest: use nearest valid index value (requires pandas>=0.16)
        tolerance : optional
            Maximum distance between original and new labels for inexact
            matches. The values of the index at the matching locations most
            satisfy the equation ``abs(index[indexer] - target) <= tolerance``.
        **indexers_kwarg : {dim: indexer, ...}, optional
            The keyword arguments form of ``indexers``.
            One of indexers or indexers_kwargs must be provided.

        Returns
        -------
        reindexed : DataArray
            Another dataset array, with this array's data but replaced
            coordinates.

        See Also
        --------
        DataArray.reindex_like
        align
        """
        indexers = either_dict_or_kwargs(
            indexers, indexers_kwargs, 'reindex')
        ds = self._to_temp_dataset().reindex(
            indexers=indexers, method=method, tolerance=tolerance, copy=copy)
        return self._from_temp_dataset(ds)

<<<<<<< HEAD
    def interp(self, method='linear', kwargs={}, assume_sorted=False,
               **coords):
        """ Multidimensional interpolation of variables.

        **coords : {dim: new_coordinate, ...}
            Keyword arguments with names matching dimensions and values.
            coords can be an integer, array-like or DataArray.
            If DataArrays are passed as coords, their dimensions are used
            for the broadcasting.
        method: {'linear', 'nearest'} for multidimensional array,
            {'linear', 'nearest', 'zero', 'slinear', 'quadratic', 'cubic'}
            for 1-dimensional array.
        assume_sorted: boolean, optional
            If False, values of x can be in any order and they are sorted
            first. If True, x has to be an array of monotonically increasing
            values.
        kwargs: dictionary
            Additional keyword passed to scipy's interpolator.

        Returns
        -------
        interpolated: xr.DataArray
            New dataarray on the new coordinates.

        Note
        ----
        scipy is required.

        See Also
        --------
        scipy.interpolate.interp1d
        scipy.interpolate.interpn
        """
        ds = self._to_temp_dataset().interp(
            method=method, kwargs=kwargs, assume_sorted=assume_sorted,
            **coords)
        return self._from_temp_dataset(ds)

    def rename(self, new_name_or_name_dict):
=======
    def rename(self, new_name_or_name_dict=None, **names):
>>>>>>> 5ddfee6b
        """Returns a new DataArray with renamed coordinates or a new name.

        Parameters
        ----------
        new_name_or_name_dict : str or dict-like, optional
            If the argument is dict-like, it it used as a mapping from old
            names to new names for coordinates. Otherwise, use the argument
            as the new name for this array.
        **names, optional
            The keyword arguments form of a mapping from old names to
            new names for coordinates.
            One of new_name_or_name_dict or names must be provided.


        Returns
        -------
        renamed : DataArray
            Renamed array or array with renamed coordinates.

        See Also
        --------
        Dataset.rename
        DataArray.swap_dims
        """
        if names or utils.is_dict_like(new_name_or_name_dict):
            name_dict = either_dict_or_kwargs(
                new_name_or_name_dict, names, 'rename')
            dataset = self._to_temp_dataset().rename(name_dict)
            return self._from_temp_dataset(dataset)
        else:
            return self._replace(name=new_name_or_name_dict)

    def swap_dims(self, dims_dict):
        """Returns a new DataArray with swapped dimensions.

        Parameters
        ----------
        dims_dict : dict-like
            Dictionary whose keys are current dimension names and whose values
            are new names. Each value must already be a coordinate on this
            array.

        Returns
        -------
        renamed : Dataset
            DataArray with swapped dimensions.

        See Also
        --------

        DataArray.rename
        Dataset.swap_dims
        """
        ds = self._to_temp_dataset().swap_dims(dims_dict)
        return self._from_temp_dataset(ds)

    def expand_dims(self, dim, axis=None):
        """Return a new object with an additional axis (or axes) inserted at
        the corresponding position in the array shape.

        If dim is already a scalar coordinate, it will be promoted to a 1D
        coordinate consisting of a single value.

        Parameters
        ----------
        dim : str or sequence of str.
            Dimensions to include on the new variable.
            dimensions are inserted with length 1.
        axis : integer, list (or tuple) of integers, or None
            Axis position(s) where new axis is to be inserted (position(s) on
            the result array). If a list (or tuple) of integers is passed,
            multiple axes are inserted. In this case, dim arguments should be
            same length list. If axis=None is passed, all the axes will be
            inserted to the start of the result array.

        Returns
        -------
        expanded : same type as caller
            This object, but with an additional dimension(s).
        """
        ds = self._to_temp_dataset().expand_dims(dim, axis)
        return self._from_temp_dataset(ds)

    def set_index(self, append=False, inplace=False, **indexes):
        """Set DataArray (multi-)indexes using one or more existing
        coordinates.

        Parameters
        ----------
        append : bool, optional
            If True, append the supplied index(es) to the existing index(es).
            Otherwise replace the existing index(es) (default).
        inplace : bool, optional
            If True, set new index(es) in-place. Otherwise, return a new
            DataArray object.
        **indexes : {dim: index, ...}
            Keyword arguments with names matching dimensions and values given
            by (lists of) the names of existing coordinates or variables to set
            as new (multi-)index.

        Returns
        -------
        obj : DataArray
            Another dataarray, with this data but replaced coordinates.

        See Also
        --------
        DataArray.reset_index
        """
        coords, _ = merge_indexes(indexes, self._coords, set(), append=append)
        if inplace:
            self._coords = coords
        else:
            return self._replace(coords=coords)

    def reset_index(self, dims_or_levels, drop=False, inplace=False):
        """Reset the specified index(es) or multi-index level(s).

        Parameters
        ----------
        dims_or_levels : str or list
            Name(s) of the dimension(s) and/or multi-index level(s) that will
            be reset.
        drop : bool, optional
            If True, remove the specified indexes and/or multi-index levels
            instead of extracting them as new coordinates (default: False).
        inplace : bool, optional
            If True, modify the dataarray in-place. Otherwise, return a new
            DataArray object.

        Returns
        -------
        obj : DataArray
            Another dataarray, with this dataarray's data but replaced
            coordinates.

        See Also
        --------
        DataArray.set_index
        """
        coords, _ = split_indexes(dims_or_levels, self._coords, set(),
                                  self._level_coords, drop=drop)
        if inplace:
            self._coords = coords
        else:
            return self._replace(coords=coords)

    def reorder_levels(self, inplace=False, **dim_order):
        """Rearrange index levels using input order.

        Parameters
        ----------
        inplace : bool, optional
            If True, modify the dataarray in-place. Otherwise, return a new
            DataArray object.
        **dim_order : optional
            Keyword arguments with names matching dimensions and values given
            by lists representing new level orders. Every given dimension
            must have a multi-index.

        Returns
        -------
        obj : DataArray
            Another dataarray, with this dataarray's data but replaced
            coordinates.
        """
        replace_coords = {}
        for dim, order in dim_order.items():
            coord = self._coords[dim]
            index = coord.to_index()
            if not isinstance(index, pd.MultiIndex):
                raise ValueError("coordinate %r has no MultiIndex" % dim)
            replace_coords[dim] = IndexVariable(coord.dims,
                                                index.reorder_levels(order))
        coords = self._coords.copy()
        coords.update(replace_coords)
        if inplace:
            self._coords = coords
        else:
            return self._replace(coords=coords)

    def stack(self, **dimensions):
        """
        Stack any number of existing dimensions into a single new dimension.

        New dimensions will be added at the end, and the corresponding
        coordinate variables will be combined into a MultiIndex.

        Parameters
        ----------
        **dimensions : keyword arguments of the form new_name=(dim1, dim2, ...)
            Names of new dimensions, and the existing dimensions that they
            replace.

        Returns
        -------
        stacked : DataArray
            DataArray with stacked data.

        Examples
        --------

        >>> arr = DataArray(np.arange(6).reshape(2, 3),
        ...                 coords=[('x', ['a', 'b']), ('y', [0, 1, 2])])
        >>> arr
        <xarray.DataArray (x: 2, y: 3)>
        array([[0, 1, 2],
               [3, 4, 5]])
        Coordinates:
          * x        (x) |S1 'a' 'b'
          * y        (y) int64 0 1 2
        >>> stacked = arr.stack(z=('x', 'y'))
        >>> stacked.indexes['z']
        MultiIndex(levels=[[u'a', u'b'], [0, 1, 2]],
                   labels=[[0, 0, 0, 1, 1, 1], [0, 1, 2, 0, 1, 2]],
                   names=[u'x', u'y'])

        See also
        --------
        DataArray.unstack
        """
        ds = self._to_temp_dataset().stack(**dimensions)
        return self._from_temp_dataset(ds)

    def unstack(self, dim):
        """
        Unstack an existing dimension corresponding to a MultiIndex into
        multiple new dimensions.

        New dimensions will be added at the end.

        Parameters
        ----------
        dim : str
            Name of the existing dimension to unstack.

        Returns
        -------
        unstacked : DataArray
            Array with unstacked data.

        See also
        --------
        DataArray.stack
        """
        ds = self._to_temp_dataset().unstack(dim)
        return self._from_temp_dataset(ds)

    def transpose(self, *dims):
        """Return a new DataArray object with transposed dimensions.

        Parameters
        ----------
        *dims : str, optional
            By default, reverse the dimensions. Otherwise, reorder the
            dimensions to this order.

        Returns
        -------
        transposed : DataArray
            The returned DataArray's array is transposed.

        Notes
        -----
        Although this operation returns a view of this array's data, it is
        not lazy -- the data will be fully loaded.

        See Also
        --------
        numpy.transpose
        Dataset.transpose
        """
        variable = self.variable.transpose(*dims)
        return self._replace(variable)

    def drop(self, labels, dim=None):
        """Drop coordinates or index labels from this DataArray.

        Parameters
        ----------
        labels : scalar or list of scalars
            Name(s) of coordinate variables or index labels to drop.
        dim : str, optional
            Dimension along which to drop index labels. By default (if
            ``dim is None``), drops coordinates rather than index labels.

        Returns
        -------
        dropped : DataArray
        """
        if utils.is_scalar(labels):
            labels = [labels]
        ds = self._to_temp_dataset().drop(labels, dim)
        return self._from_temp_dataset(ds)

    def dropna(self, dim, how='any', thresh=None):
        """Returns a new array with dropped labels for missing values along
        the provided dimension.

        Parameters
        ----------
        dim : str
            Dimension along which to drop missing values. Dropping along
            multiple dimensions simultaneously is not yet supported.
        how : {'any', 'all'}, optional
            * any : if any NA values are present, drop that label
            * all : if all values are NA, drop that label
        thresh : int, default None
            If supplied, require this many non-NA values.

        Returns
        -------
        DataArray
        """
        ds = self._to_temp_dataset().dropna(dim, how=how, thresh=thresh)
        return self._from_temp_dataset(ds)

    def fillna(self, value):
        """Fill missing values in this object.

        This operation follows the normal broadcasting and alignment rules that
        xarray uses for binary arithmetic, except the result is aligned to this
        object (``join='left'``) instead of aligned to the intersection of
        index coordinates (``join='inner'``).

        Parameters
        ----------
        value : scalar, ndarray or DataArray
            Used to fill all matching missing values in this array. If the
            argument is a DataArray, it is first aligned with (reindexed to)
            this array.

        Returns
        -------
        DataArray
        """
        if utils.is_dict_like(value):
            raise TypeError('cannot provide fill value as a dictionary with '
                            'fillna on a DataArray')
        out = ops.fillna(self, value)
        return out

    def interpolate_na(self, dim=None, method='linear', limit=None,
                       use_coordinate=True,
                       **kwargs):
        """Interpolate values according to different methods.

        Parameters
        ----------
        dim : str
            Specifies the dimension along which to interpolate.
        method : {'linear', 'nearest', 'zero', 'slinear', 'quadratic', 'cubic',
                  'polynomial', 'barycentric', 'krog', 'pchip',
                  'spline', 'akima'}, optional
            String indicating which method to use for interpolation:

            - 'linear': linear interpolation (Default). Additional keyword
              arguments are passed to ``numpy.interp``
            - 'nearest', 'zero', 'slinear', 'quadratic', 'cubic',
              'polynomial': are passed to ``scipy.interpolate.interp1d``. If
              method=='polynomial', the ``order`` keyword argument must also be
              provided.
            - 'barycentric', 'krog', 'pchip', 'spline', and `akima`: use their
              respective``scipy.interpolate`` classes.
        use_coordinate : boolean or str, default True
            Specifies which index to use as the x values in the interpolation
            formulated as `y = f(x)`. If False, values are treated as if
            eqaully-spaced along `dim`. If True, the IndexVariable `dim` is
            used. If use_coordinate is a string, it specifies the name of a
            coordinate variariable to use as the index.
        limit : int, default None
            Maximum number of consecutive NaNs to fill. Must be greater than 0
            or None for no limit.

        Returns
        -------
        DataArray

        See also
        --------
        numpy.interp
        scipy.interpolate
        """
        from .missing import interp_na
        return interp_na(self, dim=dim, method=method, limit=limit,
                         use_coordinate=use_coordinate, **kwargs)

    def ffill(self, dim, limit=None):
        '''Fill NaN values by propogating values forward

        *Requires bottleneck.*

        Parameters
        ----------
        dim : str
            Specifies the dimension along which to propagate values when
            filling.
        limit : int, default None
            The maximum number of consecutive NaN values to forward fill. In
            other words, if there is a gap with more than this number of
            consecutive NaNs, it will only be partially filled. Must be greater
            than 0 or None for no limit.

        Returns
        -------
        DataArray
        '''
        from .missing import ffill
        return ffill(self, dim, limit=limit)

    def bfill(self, dim, limit=None):
        '''Fill NaN values by propogating values backward

        *Requires bottleneck.*

        Parameters
        ----------
        dim : str
            Specifies the dimension along which to propagate values when
            filling.
        limit : int, default None
            The maximum number of consecutive NaN values to backward fill. In
            other words, if there is a gap with more than this number of
            consecutive NaNs, it will only be partially filled. Must be greater
            than 0 or None for no limit.

        Returns
        -------
        DataArray
        '''
        from .missing import bfill
        return bfill(self, dim, limit=limit)

    def combine_first(self, other):
        """Combine two DataArray objects, with union of coordinates.

        This operation follows the normal broadcasting and alignment rules of
        ``join='outer'``.  Default to non-null values of array calling the
        method.  Use np.nan to fill in vacant cells after alignment.

        Parameters
        ----------
        other : DataArray
            Used to fill all matching missing values in this array.

        Returns
        -------
        DataArray
        """
        return ops.fillna(self, other, join="outer")

    def reduce(self, func, dim=None, axis=None, keep_attrs=False, **kwargs):
        """Reduce this array by applying `func` along some dimension(s).

        Parameters
        ----------
        func : function
            Function which can be called in the form
            `f(x, axis=axis, **kwargs)` to return the result of reducing an
            np.ndarray over an integer valued axis.
        dim : str or sequence of str, optional
            Dimension(s) over which to apply `func`.
        axis : int or sequence of int, optional
            Axis(es) over which to repeatedly apply `func`. Only one of the
            'dim' and 'axis' arguments can be supplied. If neither are
            supplied, then the reduction is calculated over the flattened array
            (by calling `f(x)` without an axis argument).
        keep_attrs : bool, optional
            If True, the variable's attributes (`attrs`) will be copied from
            the original object to the new one.  If False (default), the new
            object will be returned without attributes.
        **kwargs : dict
            Additional keyword arguments passed on to `func`.

        Returns
        -------
        reduced : DataArray
            DataArray with this object's array replaced with an array with
            summarized data and the indicated dimension(s) removed.
        """
        var = self.variable.reduce(func, dim, axis, keep_attrs, **kwargs)
        return self._replace_maybe_drop_dims(var)

    def to_pandas(self):
        """Convert this array into a pandas object with the same shape.

        The type of the returned object depends on the number of DataArray
        dimensions:

        * 1D -> `pandas.Series`
        * 2D -> `pandas.DataFrame`
        * 3D -> `pandas.Panel`

        Only works for arrays with 3 or fewer dimensions.

        The DataArray constructor performs the inverse transformation.
        """
        # TODO: consolidate the info about pandas constructors and the
        # attributes that correspond to their indexes into a separate module?
        constructors = {0: lambda x: x,
                        1: pd.Series,
                        2: pd.DataFrame,
                        3: pd.Panel}
        try:
            constructor = constructors[self.ndim]
        except KeyError:
            raise ValueError('cannot convert arrays with %s dimensions into '
                             'pandas objects' % self.ndim)
        indexes = [self.get_index(dim) for dim in self.dims]
        return constructor(self.values, *indexes)

    def to_dataframe(self, name=None):
        """Convert this array and its coordinates into a tidy pandas.DataFrame.

        The DataFrame is indexed by the Cartesian product of index coordinates
        (in the form of a :py:class:`pandas.MultiIndex`).

        Other coordinates are included as columns in the DataFrame.
        """
        if name is None:
            name = self.name
        if name is None:
            raise ValueError('cannot convert an unnamed DataArray to a '
                             'DataFrame: use the ``name`` parameter')

        dims = OrderedDict(zip(self.dims, self.shape))
        # By using a unique name, we can convert a DataArray into a DataFrame
        # even if it shares a name with one of its coordinates.
        # I would normally use unique_name = object() but that results in a
        # dataframe with columns in the wrong order, for reasons I have not
        # been able to debug (possibly a pandas bug?).
        unique_name = '__unique_name_identifier_z98xfz98xugfg73ho__'
        ds = self._to_dataset_whole(name=unique_name)
        df = ds._to_dataframe(dims)
        df.columns = [name if c == unique_name else c
                      for c in df.columns]
        return df

    def to_series(self):
        """Convert this array into a pandas.Series.

        The Series is indexed by the Cartesian product of index coordinates
        (in the form of a :py:class:`pandas.MultiIndex`).
        """
        index = self.coords.to_index()
        return pd.Series(self.values.reshape(-1), index=index, name=self.name)

    def to_masked_array(self, copy=True):
        """Convert this array into a numpy.ma.MaskedArray

        Parameters
        ----------
        copy : bool
            If True (default) make a copy of the array in the result. If False,
            a MaskedArray view of DataArray.values is returned.

        Returns
        -------
        result : MaskedArray
            Masked where invalid values (nan or inf) occur.
        """
        isnull = pd.isnull(self.values)
        return np.ma.MaskedArray(data=self.values, mask=isnull, copy=copy)

    def to_netcdf(self, *args, **kwargs):
        """Write DataArray contents to a netCDF file.

        Parameters
        ----------
        path : str or Path, optional
            Path to which to save this dataset. If no path is provided, this
            function returns the resulting netCDF file as a bytes object; in
            this case, we need to use scipy.io.netcdf, which does not support
            netCDF version 4 (the default format becomes NETCDF3_64BIT).
        mode : {'w', 'a'}, optional
            Write ('w') or append ('a') mode. If mode='w', any existing file at
            this location will be overwritten.
        format : {'NETCDF4', 'NETCDF4_CLASSIC', 'NETCDF3_64BIT',
                  'NETCDF3_CLASSIC'}, optional
            File format for the resulting netCDF file:

            * NETCDF4: Data is stored in an HDF5 file, using netCDF4 API
              features.
            * NETCDF4_CLASSIC: Data is stored in an HDF5 file, using only
              netCDF 3 compatible API features.
            * NETCDF3_64BIT: 64-bit offset version of the netCDF 3 file format,
              which fully supports 2+ GB files, but is only compatible with
              clients linked against netCDF version 3.6.0 or later.
            * NETCDF3_CLASSIC: The classic netCDF 3 file format. It does not
              handle 2+ GB files very well.

            All formats are supported by the netCDF4-python library.
            scipy.io.netcdf only supports the last two formats.

            The default format is NETCDF4 if you are saving a file to disk and
            have the netCDF4-python library available. Otherwise, xarray falls
            back to using scipy to write netCDF files and defaults to the
            NETCDF3_64BIT format (scipy does not support netCDF4).
        group : str, optional
            Path to the netCDF4 group in the given file to open (only works for
            format='NETCDF4'). The group(s) will be created if necessary.
        engine : {'netcdf4', 'scipy', 'h5netcdf'}, optional
            Engine to use when writing netCDF files. If not provided, the
            default engine is chosen based on available dependencies, with a
            preference for 'netcdf4' if writing to a file on disk.
        encoding : dict, optional
            Nested dictionary with variable names as keys and dictionaries of
            variable specific encodings as values, e.g.,
            ``{'my_variable': {'dtype': 'int16', 'scale_factor': 0.1,
               'zlib': True}, ...}``

        Notes
        -----
        Only xarray.Dataset objects can be written to netCDF files, so
        the xarray.DataArray is converted to a xarray.Dataset object
        containing a single variable. If the DataArray has no name, or if the
        name is the same as a co-ordinate name, then it is given the name
        '__xarray_dataarray_variable__'.

        All parameters are passed directly to `xarray.Dataset.to_netcdf`.
        """
        from ..backends.api import DATAARRAY_NAME, DATAARRAY_VARIABLE

        if self.name is None:
            # If no name is set then use a generic xarray name
            dataset = self.to_dataset(name=DATAARRAY_VARIABLE)
        elif self.name in self.coords or self.name in self.dims:
            # The name is the same as one of the coords names, which netCDF
            # doesn't support, so rename it but keep track of the old name
            dataset = self.to_dataset(name=DATAARRAY_VARIABLE)
            dataset.attrs[DATAARRAY_NAME] = self.name
        else:
            # No problems with the name - so we're fine!
            dataset = self.to_dataset()

        return dataset.to_netcdf(*args, **kwargs)

    def to_dict(self):
        """
        Convert this xarray.DataArray into a dictionary following xarray
        naming conventions.

        Converts all variables and attributes to native Python objects.
        Useful for coverting to json. To avoid datetime incompatibility
        use decode_times=False kwarg in xarrray.open_dataset.

        See also
        --------
        DataArray.from_dict
        """
        d = {'coords': {}, 'attrs': decode_numpy_dict_values(self.attrs),
             'dims': self.dims}

        for k in self.coords:
            data = ensure_us_time_resolution(self[k].values).tolist()
            d['coords'].update({
                k: {'data': data,
                    'dims': self[k].dims,
                    'attrs': decode_numpy_dict_values(self[k].attrs)}})

        d.update({'data': ensure_us_time_resolution(self.values).tolist(),
                  'name': self.name})
        return d

    @classmethod
    def from_dict(cls, d):
        """
        Convert a dictionary into an xarray.DataArray

        Input dict can take several forms::

            d = {'dims': ('t'), 'data': x}

            d = {'coords': {'t': {'dims': 't', 'data': t,
                                  'attrs': {'units':'s'}}},
                 'attrs': {'title': 'air temperature'},
                 'dims': 't',
                 'data': x,
                 'name': 'a'}

        where 't' is the name of the dimesion, 'a' is the name of the array,
        and  x and t are lists, numpy.arrays, or pandas objects.

        Parameters
        ----------
        d : dict, with a minimum structure of {'dims': [..], 'data': [..]}

        Returns
        -------
        obj : xarray.DataArray

        See also
        --------
        DataArray.to_dict
        Dataset.from_dict
        """
        coords = None
        if 'coords' in d:
            try:
                coords = OrderedDict([(k, (v['dims'],
                                           v['data'],
                                           v.get('attrs')))
                                      for k, v in d['coords'].items()])
            except KeyError as e:
                raise ValueError(
                    "cannot convert dict when coords are missing the key "
                    "'{dims_data}'".format(dims_data=str(e.args[0])))
        try:
            data = d['data']
        except KeyError:
            raise ValueError("cannot convert dict without the key 'data''")
        else:
            obj = cls(data, coords, d.get('dims'), d.get('name'),
                      d.get('attrs'))
        return obj

    @classmethod
    def from_series(cls, series):
        """Convert a pandas.Series into an xarray.DataArray.

        If the series's index is a MultiIndex, it will be expanded into a
        tensor product of one-dimensional coordinates (filling in missing
        values with NaN). Thus this operation should be the inverse of the
        `to_series` method.
        """
        # TODO: add a 'name' parameter
        name = series.name
        df = pd.DataFrame({name: series})
        ds = Dataset.from_dataframe(df)
        return ds[name]

    def to_cdms2(self):
        """Convert this array into a cdms2.Variable
        """
        from ..convert import to_cdms2
        return to_cdms2(self)

    @classmethod
    def from_cdms2(cls, variable):
        """Convert a cdms2.Variable into an xarray.DataArray
        """
        from ..convert import from_cdms2
        return from_cdms2(variable)

    def to_iris(self):
        """Convert this array into a iris.cube.Cube
        """
        from ..convert import to_iris
        return to_iris(self)

    @classmethod
    def from_iris(cls, cube):
        """Convert a iris.cube.Cube into an xarray.DataArray
        """
        from ..convert import from_iris
        return from_iris(cube)

    def _all_compat(self, other, compat_str):
        """Helper function for equals and identical"""

        def compat(x, y):
            return getattr(x.variable, compat_str)(y.variable)

        return (utils.dict_equiv(self.coords, other.coords, compat=compat) and
                compat(self, other))

    def broadcast_equals(self, other):
        """Two DataArrays are broadcast equal if they are equal after
        broadcasting them against each other such that they have the same
        dimensions.

        See Also
        --------
        DataArray.equals
        DataArray.identical
        """
        try:
            return self._all_compat(other, 'broadcast_equals')
        except (TypeError, AttributeError):
            return False

    def equals(self, other):
        """True if two DataArrays have the same dimensions, coordinates and
        values; otherwise False.

        DataArrays can still be equal (like pandas objects) if they have NaN
        values in the same locations.

        This method is necessary because `v1 == v2` for ``DataArray``
        does element-wise comparisons (like numpy.ndarrays).

        See Also
        --------
        DataArray.broadcast_equals
        DataArray.identical
        """
        try:
            return self._all_compat(other, 'equals')
        except (TypeError, AttributeError):
            return False

    def identical(self, other):
        """Like equals, but also checks the array name and attributes, and
        attributes on all coordinates.

        See Also
        --------
        DataArray.broadcast_equals
        DataArray.equal
        """
        try:
            return (self.name == other.name and
                    self._all_compat(other, 'identical'))
        except (TypeError, AttributeError):
            return False

    __default_name = object()

    def _result_name(self, other=None):
        # use the same naming heuristics as pandas:
        # https://github.com/ContinuumIO/blaze/issues/458#issuecomment-51936356
        other_name = getattr(other, 'name', self.__default_name)
        if other_name is self.__default_name or other_name == self.name:
            return self.name
        else:
            return None

    def __array_wrap__(self, obj, context=None):
        new_var = self.variable.__array_wrap__(obj, context)
        return self._replace(new_var)

    @staticmethod
    def _unary_op(f):
        @functools.wraps(f)
        def func(self, *args, **kwargs):
            with np.errstate(all='ignore'):
                return self.__array_wrap__(f(self.variable.data, *args,
                                             **kwargs))

        return func

    @staticmethod
    def _binary_op(f, reflexive=False, join=None, **ignored_kwargs):
        @functools.wraps(f)
        def func(self, other):
            if isinstance(other, (Dataset, groupby.GroupBy)):
                return NotImplemented
            if hasattr(other, 'indexes'):
                align_type = (OPTIONS['arithmetic_join']
                              if join is None else join)
                self, other = align(self, other, join=align_type, copy=False)
            other_variable = getattr(other, 'variable', other)
            other_coords = getattr(other, 'coords', None)

            variable = (f(self.variable, other_variable)
                        if not reflexive
                        else f(other_variable, self.variable))
            coords = self.coords._merge_raw(other_coords)
            name = self._result_name(other)

            return self._replace(variable, coords, name)

        return func

    @staticmethod
    def _inplace_binary_op(f):
        @functools.wraps(f)
        def func(self, other):
            if isinstance(other, groupby.GroupBy):
                raise TypeError('in-place operations between a DataArray and '
                                'a grouped object are not permitted')
            # n.b. we can't align other to self (with other.reindex_like(self))
            # because `other` may be converted into floats, which would cause
            # in-place arithmetic to fail unpredictably. Instead, we simply
            # don't support automatic alignment with in-place arithmetic.
            other_coords = getattr(other, 'coords', None)
            other_variable = getattr(other, 'variable', other)
            with self.coords._merge_inplace(other_coords):
                f(self.variable, other_variable)
            return self

        return func

    def _copy_attrs_from(self, other):
        self.attrs = other.attrs

    @property
    def plot(self):
        """
        Access plotting functions

        >>> d = DataArray([[1, 2], [3, 4]])

        For convenience just call this directly
        >>> d.plot()

        Or use it as a namespace to use xarray.plot functions as
        DataArray methods
        >>> d.plot.imshow()  # equivalent to xarray.plot.imshow(d)

        """
        return _PlotMethods(self)

    def _title_for_slice(self, truncate=50):
        """
        If the dataarray has 1 dimensional coordinates or comes from a slice
        we can show that info in the title

        Parameters
        ----------
        truncate : integer
            maximum number of characters for title

        Returns
        -------
        title : string
            Can be used for plot titles

        """
        one_dims = []
        for dim, coord in iteritems(self.coords):
            if coord.size == 1:
                one_dims.append('{dim} = {v}'.format(
                    dim=dim, v=format_item(coord.values)))

        title = ', '.join(one_dims)
        if len(title) > truncate:
            title = title[:(truncate - 3)] + '...'

        return title

    def diff(self, dim, n=1, label='upper'):
        """Calculate the n-th order discrete difference along given axis.

        Parameters
        ----------
        dim : str, optional
            Dimension over which to calculate the finite difference.
        n : int, optional
            The number of times values are differenced.
        label : str, optional
            The new coordinate in dimension ``dim`` will have the
            values of either the minuend's or subtrahend's coordinate
            for values 'upper' and 'lower', respectively.  Other
            values are not supported.

        Returns
        -------
        difference : same type as caller
            The n-th order finite difference of this object.

        Examples
        --------
        >>> arr = xr.DataArray([5, 5, 6, 6], [[1, 2, 3, 4]], ['x'])
        >>> arr.diff('x')
        <xarray.DataArray (x: 3)>
        array([0, 1, 0])
        Coordinates:
        * x        (x) int64 2 3 4
        >>> arr.diff('x', 2)
        <xarray.DataArray (x: 2)>
        array([ 1, -1])
        Coordinates:
        * x        (x) int64 3 4

        """
        ds = self._to_temp_dataset().diff(n=n, dim=dim, label=label)
        return self._from_temp_dataset(ds)

    def shift(self, **shifts):
        """Shift this array by an offset along one or more dimensions.

        Only the data is moved; coordinates stay in place. Values shifted from
        beyond array bounds are replaced by NaN. This is consistent with the
        behavior of ``shift`` in pandas.

        Parameters
        ----------
        **shifts : keyword arguments of the form {dim: offset}
            Integer offset to shift along each of the given dimensions.
            Positive offsets shift to the right; negative offsets shift to the
            left.

        Returns
        -------
        shifted : DataArray
            DataArray with the same coordinates and attributes but shifted
            data.

        See also
        --------
        roll

        Examples
        --------

        >>> arr = xr.DataArray([5, 6, 7], dims='x')
        >>> arr.shift(x=1)
        <xarray.DataArray (x: 3)>
        array([ nan,   5.,   6.])
        Coordinates:
          * x        (x) int64 0 1 2
        """
        variable = self.variable.shift(**shifts)
        return self._replace(variable)

    def roll(self, **shifts):
        """Roll this array by an offset along one or more dimensions.

        Unlike shift, roll rotates all variables, including coordinates. The
        direction of rotation is consistent with :py:func:`numpy.roll`.

        Parameters
        ----------
        **shifts : keyword arguments of the form {dim: offset}
            Integer offset to rotate each of the given dimensions. Positive
            offsets roll to the right; negative offsets roll to the left.

        Returns
        -------
        rolled : DataArray
            DataArray with the same attributes but rolled data and coordinates.

        See also
        --------
        shift

        Examples
        --------

        >>> arr = xr.DataArray([5, 6, 7], dims='x')
        >>> arr.roll(x=1)
        <xarray.DataArray (x: 3)>
        array([7, 5, 6])
        Coordinates:
          * x        (x) int64 2 0 1
        """
        ds = self._to_temp_dataset().roll(**shifts)
        return self._from_temp_dataset(ds)

    @property
    def real(self):
        return self._replace(self.variable.real)

    @property
    def imag(self):
        return self._replace(self.variable.imag)

    def dot(self, other, dims=None):
        """Perform dot product of two DataArrays along their shared dims.

        Equivalent to taking taking tensordot over all shared dims.

        Parameters
        ----------
        other : DataArray
            The other array with which the dot product is performed.
        dims: list of strings, optional
            Along which dimensions to be summed over. Default all the common
            dimensions are summed over.

        Returns
        -------
        result : DataArray
            Array resulting from the dot product over all shared dimensions.

        See also
        --------
        dot
        numpy.tensordot

        Examples
        --------

        >>> da_vals = np.arange(6 * 5 * 4).reshape((6, 5, 4))
        >>> da = DataArray(da_vals, dims=['x', 'y', 'z'])
        >>> dm_vals = np.arange(4)
        >>> dm = DataArray(dm_vals, dims=['z'])

        >>> dm.dims
        ('z')
        >>> da.dims
        ('x', 'y', 'z')

        >>> dot_result = da.dot(dm)
        >>> dot_result.dims
        ('x', 'y')
        """
        if isinstance(other, Dataset):
            raise NotImplementedError('dot products are not yet supported '
                                      'with Dataset objects.')
        if not isinstance(other, DataArray):
            raise TypeError('dot only operates on DataArrays.')

        return computation.dot(self, other, dims=dims)

    def sortby(self, variables, ascending=True):
        """
        Sort object by labels or values (along an axis).

        Sorts the dataarray, either along specified dimensions,
        or according to values of 1-D dataarrays that share dimension
        with calling object.

        If the input variables are dataarrays, then the dataarrays are aligned
        (via left-join) to the calling object prior to sorting by cell values.
        NaNs are sorted to the end, following Numpy convention.

        If multiple sorts along the same dimension is
        given, numpy's lexsort is performed along that dimension:
        https://docs.scipy.org/doc/numpy/reference/generated/numpy.lexsort.html
        and the FIRST key in the sequence is used as the primary sort key,
        followed by the 2nd key, etc.

        Parameters
        ----------
        variables: str, DataArray, or list of either
            1D DataArray objects or name(s) of 1D variable(s) in
            coords whose values are used to sort this array.
        ascending: boolean, optional
            Whether to sort by ascending or descending order.

        Returns
        -------
        sorted: DataArray
            A new dataarray where all the specified dims are sorted by dim
            labels.

        Examples
        --------

        >>> da = xr.DataArray(np.random.rand(5),
        ...                   coords=[pd.date_range('1/1/2000', periods=5)],
        ...                   dims='time')
        >>> da
        <xarray.DataArray (time: 5)>
        array([ 0.965471,  0.615637,  0.26532 ,  0.270962,  0.552878])
        Coordinates:
          * time     (time) datetime64[ns] 2000-01-01 2000-01-02 2000-01-03 ...

        >>> da.sortby(da)
        <xarray.DataArray (time: 5)>
        array([ 0.26532 ,  0.270962,  0.552878,  0.615637,  0.965471])
        Coordinates:
          * time     (time) datetime64[ns] 2000-01-03 2000-01-04 2000-01-05 ...
        """
        ds = self._to_temp_dataset().sortby(variables, ascending=ascending)
        return self._from_temp_dataset(ds)

    def quantile(self, q, dim=None, interpolation='linear', keep_attrs=False):
        """Compute the qth quantile of the data along the specified dimension.

        Returns the qth quantiles(s) of the array elements.

        Parameters
        ----------
        q : float in range of [0,1] (or sequence of floats)
            Quantile to compute, which must be between 0 and 1 inclusive.
        dim : str or sequence of str, optional
            Dimension(s) over which to apply quantile.
        interpolation : {'linear', 'lower', 'higher', 'midpoint', 'nearest'}
            This optional parameter specifies the interpolation method to
            use when the desired quantile lies between two data points
            ``i < j``:

                * linear: ``i + (j - i) * fraction``, where ``fraction`` is
                  the fractional part of the index surrounded by ``i`` and
                  ``j``.
                * lower: ``i``.
                * higher: ``j``.
                * nearest: ``i`` or ``j``, whichever is nearest.
                * midpoint: ``(i + j) / 2``.
        keep_attrs : bool, optional
            If True, the dataset's attributes (`attrs`) will be copied from
            the original object to the new one.  If False (default), the new
            object will be returned without attributes.

        Returns
        -------
        quantiles : DataArray
            If `q` is a single quantile, then the result
            is a scalar. If multiple percentiles are given, first axis of
            the result corresponds to the quantile and a quantile dimension
            is added to the return array. The other dimensions are the
             dimensions that remain after the reduction of the array.

        See Also
        --------
        numpy.nanpercentile, pandas.Series.quantile, Dataset.quantile
        """

        ds = self._to_temp_dataset().quantile(
            q, dim=dim, keep_attrs=keep_attrs, interpolation=interpolation)
        return self._from_temp_dataset(ds)

    def rank(self, dim, pct=False, keep_attrs=False):
        """Ranks the data.

        Equal values are assigned a rank that is the average of the ranks that
        would have been otherwise assigned to all of the values within that
        set.  Ranks begin at 1, not 0. If pct, computes percentage ranks.

        NaNs in the input array are returned as NaNs.

        The `bottleneck` library is required.

        Parameters
        ----------
        dim : str
            Dimension over which to compute rank.
        pct : bool, optional
            If True, compute percentage ranks, otherwise compute integer ranks.
        keep_attrs : bool, optional
            If True, the dataset's attributes (`attrs`) will be copied from
            the original object to the new one.  If False (default), the new
            object will be returned without attributes.

        Returns
        -------
        ranked : DataArray
            DataArray with the same coordinates and dtype 'float64'.

        Examples
        --------

        >>> arr = xr.DataArray([5, 6, 7], dims='x')
        >>> arr.rank('x')
        <xarray.DataArray (x: 3)>
        array([ 1.,   2.,   3.])
        Dimensions without coordinates: x
        """
        ds = self._to_temp_dataset().rank(dim, pct=pct, keep_attrs=keep_attrs)
        return self._from_temp_dataset(ds)


# priority most be higher than Variable to properly work with binary ufuncs
ops.inject_all_ops_and_reduce_methods(DataArray, priority=60)<|MERGE_RESOLUTION|>--- conflicted
+++ resolved
@@ -906,7 +906,6 @@
             indexers=indexers, method=method, tolerance=tolerance, copy=copy)
         return self._from_temp_dataset(ds)
 
-<<<<<<< HEAD
     def interp(self, method='linear', kwargs={}, assume_sorted=False,
                **coords):
         """ Multidimensional interpolation of variables.
@@ -945,10 +944,7 @@
             **coords)
         return self._from_temp_dataset(ds)
 
-    def rename(self, new_name_or_name_dict):
-=======
     def rename(self, new_name_or_name_dict=None, **names):
->>>>>>> 5ddfee6b
         """Returns a new DataArray with renamed coordinates or a new name.
 
         Parameters
