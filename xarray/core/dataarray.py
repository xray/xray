--- conflicted
+++ resolved
@@ -17,10 +17,7 @@
     assert_coordinate_consistent, remap_label_indexers)
 from .dataset import Dataset, merge_indexes, split_indexes
 from .formatting import format_item
-<<<<<<< HEAD
-=======
 from .indexes import default_indexes, Indexes
->>>>>>> dc87dea5
 from .options import OPTIONS
 from .pycompat import OrderedDict, basestring, iteritems, range, zip
 from .utils import (
