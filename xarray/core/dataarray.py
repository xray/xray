import datetime
import functools
import warnings
from numbers import Number
from typing import (
    TYPE_CHECKING,
    Any,
    Callable,
    Dict,
    Hashable,
    Iterable,
    List,
    Mapping,
    Optional,
    Sequence,
    Tuple,
    TypeVar,
    Union,
    cast,
)

import numpy as np
import pandas as pd

from ..plot.plot import _PlotMethods
from . import (
    computation,
    dtypes,
    groupby,
    indexing,
    ops,
    pdcompat,
    resample,
    rolling,
    utils,
    weighted,
)
from .accessor_dt import CombinedDatetimelikeAccessor
from .accessor_str import StringAccessor
from .alignment import (
    _broadcast_helper,
    _get_broadcast_dims_map_common_coords,
    align,
    reindex_like_indexers,
)
from .common import AbstractArray, DataWithCoords
from .coordinates import (
    DataArrayCoordinates,
    assert_coordinate_consistent,
    remap_label_indexers,
)
from .dataset import Dataset, split_indexes
from .formatting import format_item
from .indexes import Indexes, default_indexes, propagate_indexes
from .indexing import is_fancy_indexer
from .merge import PANDAS_TYPES, MergeError, _extract_indexes_from_coords
from .options import OPTIONS, _get_keep_attrs
from .utils import (
    Default,
    HybridMappingProxy,
    ReprObject,
    _default,
    either_dict_or_kwargs,
)
from .variable import (
    IndexVariable,
    Variable,
    as_compatible_data,
    as_variable,
    assert_unique_multiindex_level_names,
)

if TYPE_CHECKING:
    T_DSorDA = TypeVar("T_DSorDA", "DataArray", Dataset)

    try:
        from dask.delayed import Delayed
    except ImportError:
        Delayed = None
    try:
        from cdms2 import Variable as cdms2_Variable
    except ImportError:
        cdms2_Variable = None
    try:
        from iris.cube import Cube as iris_Cube
    except ImportError:
        iris_Cube = None


def _infer_coords_and_dims(
    shape, coords, dims
) -> "Tuple[Dict[Any, Variable], Tuple[Hashable, ...]]":
    """All the logic for creating a new DataArray"""

    if (
        coords is not None
        and not utils.is_dict_like(coords)
        and len(coords) != len(shape)
    ):
        raise ValueError(
            "coords is not dict-like, but it has %s items, "
            "which does not match the %s dimensions of the "
            "data" % (len(coords), len(shape))
        )

    if isinstance(dims, str):
        dims = (dims,)

    if dims is None:
        dims = ["dim_%s" % n for n in range(len(shape))]
        if coords is not None and len(coords) == len(shape):
            # try to infer dimensions from coords
            if utils.is_dict_like(coords):
                # deprecated in GH993, removed in GH1539
                raise ValueError(
                    "inferring DataArray dimensions from "
                    "dictionary like ``coords`` is no longer "
                    "supported. Use an explicit list of "
                    "``dims`` instead."
                )
            for n, (dim, coord) in enumerate(zip(dims, coords)):
                coord = as_variable(coord, name=dims[n]).to_index_variable()
                dims[n] = coord.name
        dims = tuple(dims)
    elif len(dims) != len(shape):
        raise ValueError(
            "different number of dimensions on data "
            "and dims: %s vs %s" % (len(shape), len(dims))
        )
    else:
        for d in dims:
            if not isinstance(d, str):
                raise TypeError("dimension %s is not a string" % d)

    new_coords: Dict[Any, Variable] = {}

    if utils.is_dict_like(coords):
        for k, v in coords.items():
            new_coords[k] = as_variable(v, name=k)
    elif coords is not None:
        for dim, coord in zip(dims, coords):
            var = as_variable(coord, name=dim)
            var.dims = (dim,)
            new_coords[dim] = var.to_index_variable()

    sizes = dict(zip(dims, shape))
    for k, v in new_coords.items():
        if any(d not in dims for d in v.dims):
            raise ValueError(
                "coordinate %s has dimensions %s, but these "
                "are not a subset of the DataArray "
                "dimensions %s" % (k, v.dims, dims)
            )

        for d, s in zip(v.dims, v.shape):
            if s != sizes[d]:
                raise ValueError(
                    "conflicting sizes for dimension %r: "
                    "length %s on the data but length %s on "
                    "coordinate %r" % (d, sizes[d], s, k)
                )

        if k in sizes and v.shape != (sizes[k],):
            raise ValueError(
                "coordinate %r is a DataArray dimension, but "
                "it has shape %r rather than expected shape %r "
                "matching the dimension size" % (k, v.shape, (sizes[k],))
            )

    assert_unique_multiindex_level_names(new_coords)

    return new_coords, dims


def _check_data_shape(data, coords, dims):
    if data is dtypes.NA:
        data = np.nan
    if coords is not None and utils.is_scalar(data, include_0d=False):
        if utils.is_dict_like(coords):
            if dims is None:
                return data
            else:
                data_shape = tuple(
                    as_variable(coords[k], k).size if k in coords.keys() else 1
                    for k in dims
                )
        else:
            data_shape = tuple(as_variable(coord, "foo").size for coord in coords)
        data = np.full(data_shape, data)
    return data


class _LocIndexer:
    __slots__ = ("data_array",)

    def __init__(self, data_array: "DataArray"):
        self.data_array = data_array

    def __getitem__(self, key) -> "DataArray":
        if not utils.is_dict_like(key):
            # expand the indexer so we can handle Ellipsis
            labels = indexing.expanded_indexer(key, self.data_array.ndim)
            key = dict(zip(self.data_array.dims, labels))
        return self.data_array.sel(key)

    def __setitem__(self, key, value) -> None:
        if not utils.is_dict_like(key):
            # expand the indexer so we can handle Ellipsis
            labels = indexing.expanded_indexer(key, self.data_array.ndim)
            key = dict(zip(self.data_array.dims, labels))

        pos_indexers, _ = remap_label_indexers(self.data_array, key)
        self.data_array[pos_indexers] = value


# Used as the key corresponding to a DataArray's variable when converting
# arbitrary DataArray objects to datasets
_THIS_ARRAY = ReprObject("<this-array>")


class DataArray(AbstractArray, DataWithCoords):
    """N-dimensional array with labeled coordinates and dimensions.

    DataArray provides a wrapper around numpy ndarrays that uses
    labeled dimensions and coordinates to support metadata aware
    operations. The API is similar to that for the pandas Series or
    DataFrame, but DataArray objects can have any number of dimensions,
    and their contents have fixed data types.

    Additional features over raw numpy arrays:

    - Apply operations over dimensions by name: ``x.sum('time')``.
    - Select or assign values by integer location (like numpy):
      ``x[:10]`` or by label (like pandas): ``x.loc['2014-01-01']`` or
      ``x.sel(time='2014-01-01')``.
    - Mathematical operations (e.g., ``x - y``) vectorize across
      multiple dimensions (known in numpy as "broadcasting") based on
      dimension names, regardless of their original order.
    - Keep track of arbitrary metadata in the form of a Python
      dictionary: ``x.attrs``
    - Convert to a pandas Series: ``x.to_series()``.

    Getting items from or doing mathematical operations with a
    DataArray always returns another DataArray.

    Parameters
    ----------
    data : array_like
        Values for this array. Must be an ``numpy.ndarray``, ndarray
        like, or castable to an ``ndarray``. If a self-described xarray
        or pandas object, attempts are made to use this array's
        metadata to fill in other unspecified arguments. A view of the
        array's data is used instead of a copy if possible.
    coords : sequence or dict of array_like, optional
        Coordinates (tick labels) to use for indexing along each
        dimension. The following notations are accepted:

        - mapping {dimension name: array-like}
        - sequence of tuples that are valid arguments for
          ``xarray.Variable()``
          - (dims, data)
          - (dims, data, attrs)
          - (dims, data, attrs, encoding)

        Additionally, it is possible to define a coord whose name
        does not match the dimension name, or a coord based on multiple
        dimensions, with one of the following notations:

        - mapping {coord name: DataArray}
        - mapping {coord name: Variable}
        - mapping {coord name: (dimension name, array-like)}
        - mapping {coord name: (tuple of dimension names, array-like)}

    dims : hashable or sequence of hashable, optional
        Name(s) of the data dimension(s). Must be either a hashable
        (only for 1D data) or a sequence of hashables with length equal
        to the number of dimensions. If this argument is omitted,
        dimension names default to ``['dim_0', ... 'dim_n']``.
    name : str or None, optional
        Name of this array.
    attrs : dict_like or None, optional
        Attributes to assign to the new instance. By default, an empty
        attribute dictionary is initialized.

    Examples
    --------
    Create data:

    >>> np.random.seed(0)
    >>> temperature = 15 + 8 * np.random.randn(2, 2, 3)
    >>> precipitation = 10 * np.random.rand(2, 2, 3)
    >>> lon = [[-99.83, -99.32], [-99.79, -99.23]]
    >>> lat = [[42.25, 42.21], [42.63, 42.59]]
    >>> time = pd.date_range("2014-09-06", periods=3)
    >>> reference_time = pd.Timestamp("2014-09-05")

    Initialize a dataarray with multiple dimensions:

    >>> da = xr.DataArray(
    ...     data=temperature,
    ...     dims=["x", "y", "time"],
    ...     coords=dict(
    ...         lon=(["x", "y"], lon),
    ...         lat=(["x", "y"], lat),
    ...         time=time,
    ...         reference_time=reference_time,
    ...     ),
    ...     attrs=dict(
    ...         description="Ambient temperature.",
    ...         units="degC",
    ...     ),
    ... )
    >>> da
    <xarray.DataArray (x: 2, y: 2, time: 3)>
    array([[[29.11241877, 18.20125767, 22.82990387],
            [32.92714559, 29.94046392,  7.18177696]],
    <BLANKLINE>
           [[22.60070734, 13.78914233, 14.17424919],
            [18.28478802, 16.15234857, 26.63418806]]])
    Coordinates:
        lon             (x, y) float64 -99.83 -99.32 -99.79 -99.23
        lat             (x, y) float64 42.25 42.21 42.63 42.59
      * time            (time) datetime64[ns] 2014-09-06 2014-09-07 2014-09-08
        reference_time  datetime64[ns] 2014-09-05
    Dimensions without coordinates: x, y
    Attributes:
        description:  Ambient temperature.
        units:        degC

    Find out where the coldest temperature was:

    >>> da.isel(da.argmin(...))
    <xarray.DataArray ()>
    array(7.18177696)
    Coordinates:
        lon             float64 -99.32
        lat             float64 42.21
        time            datetime64[ns] 2014-09-08
        reference_time  datetime64[ns] 2014-09-05
    Attributes:
        description:  Ambient temperature.
        units:        degC
    """

    _cache: Dict[str, Any]
    _coords: Dict[Any, Variable]
    _indexes: Optional[Dict[Hashable, pd.Index]]
    _name: Optional[Hashable]
    _variable: Variable

    __slots__ = (
        "_cache",
        "_coords",
        "_file_obj",
        "_indexes",
        "_name",
        "_variable",
        "__weakref__",
    )

    _groupby_cls = groupby.DataArrayGroupBy
    _rolling_cls = rolling.DataArrayRolling
    _coarsen_cls = rolling.DataArrayCoarsen
    _resample_cls = resample.DataArrayResample
    _weighted_cls = weighted.DataArrayWeighted

    dt = utils.UncachedAccessor(CombinedDatetimelikeAccessor)

    def __init__(
        self,
        data: Any = dtypes.NA,
        coords: Union[Sequence[Tuple], Mapping[Hashable, Any], None] = None,
        dims: Union[Hashable, Sequence[Hashable], None] = None,
        name: Hashable = None,
        attrs: Mapping = None,
        # internal parameters
        indexes: Dict[Hashable, pd.Index] = None,
        fastpath: bool = False,
    ):
        if fastpath:
            variable = data
            assert dims is None
            assert attrs is None
        else:
            # try to fill in arguments from data if they weren't supplied
            if coords is None:

                if isinstance(data, DataArray):
                    coords = data.coords
                elif isinstance(data, pd.Series):
                    coords = [data.index]
                elif isinstance(data, pd.DataFrame):
                    coords = [data.index, data.columns]
                elif isinstance(data, (pd.Index, IndexVariable)):
                    coords = [data]
                elif isinstance(data, pdcompat.Panel):
                    coords = [data.items, data.major_axis, data.minor_axis]

            if dims is None:
                dims = getattr(data, "dims", getattr(coords, "dims", None))
            if name is None:
                name = getattr(data, "name", None)
            if attrs is None and not isinstance(data, PANDAS_TYPES):
                attrs = getattr(data, "attrs", None)

            data = _check_data_shape(data, coords, dims)
            data = as_compatible_data(data)
            coords, dims = _infer_coords_and_dims(data.shape, coords, dims)
            variable = Variable(dims, data, attrs, fastpath=True)
            indexes = dict(
                _extract_indexes_from_coords(coords)
            )  # needed for to_dataset

        # These fully describe a DataArray
        self._variable = variable
        assert isinstance(coords, dict)
        self._coords = coords
        self._name = name

        # TODO(shoyer): document this argument, once it becomes part of the
        # public interface.
        self._indexes = indexes

        self._file_obj = None

    def _replace(
        self,
        variable: Variable = None,
        coords=None,
        name: Union[Hashable, None, Default] = _default,
        indexes=None,
    ) -> "DataArray":
        if variable is None:
            variable = self.variable
        if coords is None:
            coords = self._coords
        if name is _default:
            name = self.name
        return type(self)(variable, coords, name=name, fastpath=True, indexes=indexes)

    def _replace_maybe_drop_dims(
        self, variable: Variable, name: Union[Hashable, None, Default] = _default
    ) -> "DataArray":
        if variable.dims == self.dims and variable.shape == self.shape:
            coords = self._coords.copy()
            indexes = self._indexes
        elif variable.dims == self.dims:
            # Shape has changed (e.g. from reduce(..., keepdims=True)
            new_sizes = dict(zip(self.dims, variable.shape))
            coords = {
                k: v
                for k, v in self._coords.items()
                if v.shape == tuple(new_sizes[d] for d in v.dims)
            }
            changed_dims = [
                k for k in variable.dims if variable.sizes[k] != self.sizes[k]
            ]
            indexes = propagate_indexes(self._indexes, exclude=changed_dims)
        else:
            allowed_dims = set(variable.dims)
            coords = {
                k: v for k, v in self._coords.items() if set(v.dims) <= allowed_dims
            }
            indexes = propagate_indexes(
                self._indexes, exclude=(set(self.dims) - allowed_dims)
            )
        return self._replace(variable, coords, name, indexes=indexes)

    def _overwrite_indexes(self, indexes: Mapping[Hashable, Any]) -> "DataArray":
        if not len(indexes):
            return self
        coords = self._coords.copy()
        for name, idx in indexes.items():
            coords[name] = IndexVariable(name, idx)
        obj = self._replace(coords=coords)

        # switch from dimension to level names, if necessary
        dim_names: Dict[Any, str] = {}
        for dim, idx in indexes.items():
            if not isinstance(idx, pd.MultiIndex) and idx.name != dim:
                dim_names[dim] = idx.name
        if dim_names:
            obj = obj.rename(dim_names)
        return obj

    def _to_temp_dataset(self) -> Dataset:
        return self._to_dataset_whole(name=_THIS_ARRAY, shallow_copy=False)

    def _from_temp_dataset(
        self, dataset: Dataset, name: Union[Hashable, None, Default] = _default
    ) -> "DataArray":
        variable = dataset._variables.pop(_THIS_ARRAY)
        coords = dataset._variables
        indexes = dataset._indexes
        return self._replace(variable, coords, name, indexes=indexes)

    def _to_dataset_split(self, dim: Hashable) -> Dataset:
        """ splits dataarray along dimension 'dim' """

        def subset(dim, label):
            array = self.loc[{dim: label}]
            array.attrs = {}
            return as_variable(array)

        variables = {label: subset(dim, label) for label in self.get_index(dim)}
        variables.update({k: v for k, v in self._coords.items() if k != dim})
        indexes = propagate_indexes(self._indexes, exclude=dim)
        coord_names = set(self._coords) - {dim}
        dataset = Dataset._construct_direct(
            variables, coord_names, indexes=indexes, attrs=self.attrs
        )
        return dataset

    def _to_dataset_whole(
        self, name: Hashable = None, shallow_copy: bool = True
    ) -> Dataset:
        if name is None:
            name = self.name
        if name is None:
            raise ValueError(
                "unable to convert unnamed DataArray to a "
                "Dataset without providing an explicit name"
            )
        if name in self.coords:
            raise ValueError(
                "cannot create a Dataset from a DataArray with "
                "the same name as one of its coordinates"
            )
        # use private APIs for speed: this is called by _to_temp_dataset(),
        # which is used in the guts of a lot of operations (e.g., reindex)
        variables = self._coords.copy()
        variables[name] = self.variable
        if shallow_copy:
            for k in variables:
                variables[k] = variables[k].copy(deep=False)
        indexes = self._indexes

        coord_names = set(self._coords)
        dataset = Dataset._construct_direct(variables, coord_names, indexes=indexes)
        return dataset

    def to_dataset(
        self,
        dim: Hashable = None,
        *,
        name: Hashable = None,
        promote_attrs: bool = False,
    ) -> Dataset:
        """Convert a DataArray to a Dataset.

        Parameters
        ----------
        dim : hashable, optional
            Name of the dimension on this array along which to split this array
            into separate variables. If not provided, this array is converted
            into a Dataset of one variable.
        name : hashable, optional
            Name to substitute for this array's name. Only valid if ``dim`` is
            not provided.
        promote_attrs : bool, default: False
            Set to True to shallow copy attrs of DataArray to returned Dataset.

        Returns
        -------
        dataset : Dataset
        """
        if dim is not None and dim not in self.dims:
            raise TypeError(
                f"{dim} is not a dim. If supplying a ``name``, pass as a kwarg."
            )

        if dim is not None:
            if name is not None:
                raise TypeError("cannot supply both dim and name arguments")
            result = self._to_dataset_split(dim)
        else:
            result = self._to_dataset_whole(name)

        if promote_attrs:
            result.attrs = dict(self.attrs)

        return result

    @property
    def name(self) -> Optional[Hashable]:
        """The name of this array."""
        return self._name

    @name.setter
    def name(self, value: Optional[Hashable]) -> None:
        self._name = value

    @property
    def variable(self) -> Variable:
        """Low level interface to the Variable object for this DataArray."""
        return self._variable

    @property
    def dtype(self) -> np.dtype:
        return self.variable.dtype

    @property
    def shape(self) -> Tuple[int, ...]:
        return self.variable.shape

    @property
    def size(self) -> int:
        return self.variable.size

    @property
    def nbytes(self) -> int:
        return self.variable.nbytes

    @property
    def ndim(self) -> int:
        return self.variable.ndim

    def __len__(self) -> int:
        return len(self.variable)

    @property
    def data(self) -> Any:
        """The array's data as a dask or numpy array"""
        return self.variable.data

    @data.setter
    def data(self, value: Any) -> None:
        self.variable.data = value

    @property
    def values(self) -> np.ndarray:
        """The array's data as a numpy.ndarray"""
        return self.variable.values

    @values.setter
    def values(self, value: Any) -> None:
        self.variable.values = value

    @property
    def _in_memory(self) -> bool:
        return self.variable._in_memory

    def to_index(self) -> pd.Index:
        """Convert this variable to a pandas.Index. Only possible for 1D
        arrays.
        """
        return self.variable.to_index()

    @property
    def dims(self) -> Tuple[Hashable, ...]:
        """Tuple of dimension names associated with this array.

        Note that the type of this property is inconsistent with
        `Dataset.dims`.  See `Dataset.sizes` and `DataArray.sizes` for
        consistently named properties.
        """
        return self.variable.dims

    @dims.setter
    def dims(self, value):
        raise AttributeError(
            "you cannot assign dims on a DataArray. Use "
            ".rename() or .swap_dims() instead."
        )

    def _item_key_to_dict(self, key: Any) -> Mapping[Hashable, Any]:
        if utils.is_dict_like(key):
            return key
        else:
            key = indexing.expanded_indexer(key, self.ndim)
            return dict(zip(self.dims, key))

    @property
    def _level_coords(self) -> Dict[Hashable, Hashable]:
        """Return a mapping of all MultiIndex levels and their corresponding
        coordinate name.
        """
        level_coords: Dict[Hashable, Hashable] = {}

        for cname, var in self._coords.items():
            if var.ndim == 1 and isinstance(var, IndexVariable):
                level_names = var.level_names
                if level_names is not None:
                    (dim,) = var.dims
                    level_coords.update({lname: dim for lname in level_names})
        return level_coords

    def _getitem_coord(self, key):
        from .dataset import _get_virtual_variable

        try:
            var = self._coords[key]
        except KeyError:
            dim_sizes = dict(zip(self.dims, self.shape))
            _, key, var = _get_virtual_variable(
                self._coords, key, self._level_coords, dim_sizes
            )

        return self._replace_maybe_drop_dims(var, name=key)

    def __getitem__(self, key: Any) -> "DataArray":
        if isinstance(key, str):
            return self._getitem_coord(key)
        else:
            # xarray-style array indexing
            return self.isel(indexers=self._item_key_to_dict(key))

    def __setitem__(self, key: Any, value: Any) -> None:
        if isinstance(key, str):
            self.coords[key] = value
        else:
            # Coordinates in key, value and self[key] should be consistent.
            # TODO Coordinate consistency in key is checked here, but it
            # causes unnecessary indexing. It should be optimized.
            obj = self[key]
            if isinstance(value, DataArray):
                assert_coordinate_consistent(value, obj.coords.variables)
            # DataArray key -> Variable key
            key = {
                k: v.variable if isinstance(v, DataArray) else v
                for k, v in self._item_key_to_dict(key).items()
            }
            self.variable[key] = value

    def __delitem__(self, key: Any) -> None:
        del self.coords[key]

    @property
    def _attr_sources(self) -> Iterable[Mapping[Hashable, Any]]:
        """Places to look-up items for attribute-style access"""
        yield from self._item_sources
        yield self.attrs

    @property
    def _item_sources(self) -> Iterable[Mapping[Hashable, Any]]:
        """Places to look-up items for key-completion"""
        yield HybridMappingProxy(keys=self._coords, mapping=self.coords)

        # virtual coordinates
        # uses empty dict -- everything here can already be found in self.coords.
        yield HybridMappingProxy(keys=self.dims, mapping={})
        yield HybridMappingProxy(keys=self._level_coords, mapping={})

    def __contains__(self, key: Any) -> bool:
        return key in self.data

    @property
    def loc(self) -> _LocIndexer:
        """Attribute for location based indexing like pandas."""
        return _LocIndexer(self)

    @property
    def attrs(self) -> Dict[Hashable, Any]:
        """Dictionary storing arbitrary metadata with this array."""
        return self.variable.attrs

    @attrs.setter
    def attrs(self, value: Mapping[Hashable, Any]) -> None:
        # Disable type checking to work around mypy bug - see mypy#4167
        self.variable.attrs = value  # type: ignore

    @property
    def encoding(self) -> Dict[Hashable, Any]:
        """Dictionary of format-specific settings for how this array should be
        serialized."""
        return self.variable.encoding

    @encoding.setter
    def encoding(self, value: Mapping[Hashable, Any]) -> None:
        self.variable.encoding = value

    @property
    def indexes(self) -> Indexes:
        """Mapping of pandas.Index objects used for label based indexing"""
        if self._indexes is None:
            self._indexes = default_indexes(self._coords, self.dims)
        return Indexes(self._indexes)

    @property
    def coords(self) -> DataArrayCoordinates:
        """Dictionary-like container of coordinate arrays."""
        return DataArrayCoordinates(self)

    def reset_coords(
        self,
        names: Union[Iterable[Hashable], Hashable, None] = None,
        drop: bool = False,
    ) -> Union[None, "DataArray", Dataset]:
        """Given names of coordinates, reset them to become variables.

        Parameters
        ----------
        names : hashable or iterable of hashable, optional
            Name(s) of non-index coordinates in this dataset to reset into
            variables. By default, all non-index coordinates are reset.
        drop : bool, optional
            If True, remove coordinates instead of converting them into
            variables.

        Returns
        -------
        Dataset, or DataArray if ``drop == True``
        """
        if names is None:
            names = set(self.coords) - set(self.dims)
        dataset = self.coords.to_dataset().reset_coords(names, drop)
        if drop:
            return self._replace(coords=dataset._variables)
        else:
            if self.name is None:
                raise ValueError(
                    "cannot reset_coords with drop=False on an unnamed DataArrray"
                )
            dataset[self.name] = self.variable
            return dataset

    def __dask_tokenize__(self):
        from dask.base import normalize_token

        return normalize_token((type(self), self._variable, self._coords, self._name))

    def __dask_graph__(self):
        return self._to_temp_dataset().__dask_graph__()

    def __dask_keys__(self):
        return self._to_temp_dataset().__dask_keys__()

    def __dask_layers__(self):
        return self._to_temp_dataset().__dask_layers__()

    @property
    def __dask_optimize__(self):
        return self._to_temp_dataset().__dask_optimize__

    @property
    def __dask_scheduler__(self):
        return self._to_temp_dataset().__dask_scheduler__

    def __dask_postcompute__(self):
        func, args = self._to_temp_dataset().__dask_postcompute__()
        return self._dask_finalize, (func, args, self.name)

    def __dask_postpersist__(self):
        func, args = self._to_temp_dataset().__dask_postpersist__()
        return self._dask_finalize, (func, args, self.name)

    @staticmethod
    def _dask_finalize(results, func, args, name):
        ds = func(results, *args)
        variable = ds._variables.pop(_THIS_ARRAY)
        coords = ds._variables
        return DataArray(variable, coords, name=name, fastpath=True)

    def load(self, **kwargs) -> "DataArray":
        """Manually trigger loading of this array's data from disk or a
        remote source into memory and return this array.

        Normally, it should not be necessary to call this method in user code,
        because all xarray functions should either work on deferred data or
        load data automatically. However, this method can be necessary when
        working with many file objects on disk.

        Parameters
        ----------
        **kwargs : dict
            Additional keyword arguments passed on to ``dask.compute``.

        See Also
        --------
        dask.compute
        """
        ds = self._to_temp_dataset().load(**kwargs)
        new = self._from_temp_dataset(ds)
        self._variable = new._variable
        self._coords = new._coords
        return self

    def compute(self, **kwargs) -> "DataArray":
        """Manually trigger loading of this array's data from disk or a
        remote source into memory and return a new array. The original is
        left unaltered.

        Normally, it should not be necessary to call this method in user code,
        because all xarray functions should either work on deferred data or
        load data automatically. However, this method can be necessary when
        working with many file objects on disk.

        Parameters
        ----------
        **kwargs : dict
            Additional keyword arguments passed on to ``dask.compute``.

        See Also
        --------
        dask.compute
        """
        new = self.copy(deep=False)
        return new.load(**kwargs)

    def persist(self, **kwargs) -> "DataArray":
        """Trigger computation in constituent dask arrays

        This keeps them as dask arrays but encourages them to keep data in
        memory.  This is particularly useful when on a distributed machine.
        When on a single machine consider using ``.compute()`` instead.

        Parameters
        ----------
        **kwargs : dict
            Additional keyword arguments passed on to ``dask.persist``.

        See Also
        --------
        dask.persist
        """
        ds = self._to_temp_dataset().persist(**kwargs)
        return self._from_temp_dataset(ds)

    def copy(self, deep: bool = True, data: Any = None) -> "DataArray":
        """Returns a copy of this array.

        If `deep=True`, a deep copy is made of the data array.
        Otherwise, a shallow copy is made, and the returned data array's
        values are a new view of this data array's values.

        Use `data` to create a new object with the same structure as
        original but entirely new data.

        Parameters
        ----------
        deep : bool, optional
            Whether the data array and its coordinates are loaded into memory
            and copied onto the new object. Default is True.
        data : array_like, optional
            Data to use in the new object. Must have same shape as original.
            When `data` is used, `deep` is ignored for all data variables,
            and only used for coords.

        Returns
        -------
        object : DataArray
            New object with dimensions, attributes, coordinates, name,
            encoding, and optionally data copied from original.

        Examples
        --------

        Shallow versus deep copy

        >>> array = xr.DataArray([1, 2, 3], dims="x", coords={"x": ["a", "b", "c"]})
        >>> array.copy()
        <xarray.DataArray (x: 3)>
        array([1, 2, 3])
        Coordinates:
          * x        (x) <U1 'a' 'b' 'c'
        >>> array_0 = array.copy(deep=False)
        >>> array_0[0] = 7
        >>> array_0
        <xarray.DataArray (x: 3)>
        array([7, 2, 3])
        Coordinates:
          * x        (x) <U1 'a' 'b' 'c'
        >>> array
        <xarray.DataArray (x: 3)>
        array([7, 2, 3])
        Coordinates:
          * x        (x) <U1 'a' 'b' 'c'

        Changing the data using the ``data`` argument maintains the
        structure of the original object, but with the new data. Original
        object is unaffected.

        >>> array.copy(data=[0.1, 0.2, 0.3])
        <xarray.DataArray (x: 3)>
        array([0.1, 0.2, 0.3])
        Coordinates:
          * x        (x) <U1 'a' 'b' 'c'
        >>> array
        <xarray.DataArray (x: 3)>
        array([7, 2, 3])
        Coordinates:
          * x        (x) <U1 'a' 'b' 'c'

        See Also
        --------
        pandas.DataFrame.copy
        """
        variable = self.variable.copy(deep=deep, data=data)
        coords = {k: v.copy(deep=deep) for k, v in self._coords.items()}
        if self._indexes is None:
            indexes = self._indexes
        else:
            indexes = {k: v.copy(deep=deep) for k, v in self._indexes.items()}
        return self._replace(variable, coords, indexes=indexes)

    def __copy__(self) -> "DataArray":
        return self.copy(deep=False)

    def __deepcopy__(self, memo=None) -> "DataArray":
        # memo does nothing but is required for compatibility with
        # copy.deepcopy
        return self.copy(deep=True)

    # mutable objects should not be hashable
    # https://github.com/python/mypy/issues/4266
    __hash__ = None  # type: ignore

    @property
    def chunks(self) -> Optional[Tuple[Tuple[int, ...], ...]]:
        """Block dimensions for this array's data or None if it's not a dask
        array.
        """
        return self.variable.chunks

    def chunk(
        self,
        chunks: Union[
            Number,
            Tuple[Number, ...],
            Tuple[Tuple[Number, ...], ...],
            Mapping[Hashable, Union[None, Number, Tuple[Number, ...]]],
        ] = {},  # {} even though it's technically unsafe, is being used intentionally here (#4667)
        name_prefix: str = "xarray-",
        token: str = None,
        lock: bool = False,
    ) -> "DataArray":
        """Coerce this array's data into a dask arrays with the given chunks.

        If this variable is a non-dask array, it will be converted to dask
        array. If it's a dask array, it will be rechunked to the given chunk
        sizes.

        If neither chunks is not provided for one or more dimensions, chunk
        sizes along that dimension will not be updated; non-dask arrays will be
        converted into dask arrays with a single block.

        Parameters
        ----------
        chunks : int, tuple of int or mapping of hashable to int, optional
            Chunk sizes along each dimension, e.g., ``5``, ``(5, 5)`` or
            ``{'x': 5, 'y': 5}``.
        name_prefix : str, optional
            Prefix for the name of the new dask array.
        token : str, optional
            Token uniquely identifying this array.
        lock : optional
            Passed on to :py:func:`dask.array.from_array`, if the array is not
            already as dask array.

        Returns
        -------
        chunked : xarray.DataArray
        """
        if isinstance(chunks, (tuple, list)):
            chunks = dict(zip(self.dims, chunks))

        ds = self._to_temp_dataset().chunk(
            chunks, name_prefix=name_prefix, token=token, lock=lock
        )
        return self._from_temp_dataset(ds)

    def isel(
        self,
        indexers: Mapping[Hashable, Any] = None,
        drop: bool = False,
        missing_dims: str = "raise",
        **indexers_kwargs: Any,
    ) -> "DataArray":
        """Return a new DataArray whose data is given by integer indexing
        along the specified dimension(s).

        Parameters
        ----------
        indexers : dict, optional
            A dict with keys matching dimensions and values given
            by integers, slice objects or arrays.
            indexer can be a integer, slice, array-like or DataArray.
            If DataArrays are passed as indexers, xarray-style indexing will be
            carried out. See :ref:`indexing` for the details.
            One of indexers or indexers_kwargs must be provided.
        drop : bool, optional
            If ``drop=True``, drop coordinates variables indexed by integers
            instead of making them scalar.
        missing_dims : {"raise", "warn", "ignore"}, default: "raise"
            What to do if dimensions that should be selected from are not present in the
            DataArray:
            - "raise": raise an exception
            - "warning": raise a warning, and ignore the missing dimensions
            - "ignore": ignore the missing dimensions
        **indexers_kwargs : {dim: indexer, ...}, optional
            The keyword arguments form of ``indexers``.

        See Also
        --------
        Dataset.isel
        DataArray.sel
        """

        indexers = either_dict_or_kwargs(indexers, indexers_kwargs, "isel")

        if any(is_fancy_indexer(idx) for idx in indexers.values()):
            ds = self._to_temp_dataset()._isel_fancy(
                indexers, drop=drop, missing_dims=missing_dims
            )
            return self._from_temp_dataset(ds)

        # Much faster algorithm for when all indexers are ints, slices, one-dimensional
        # lists, or zero or one-dimensional np.ndarray's

        variable = self._variable.isel(indexers, missing_dims=missing_dims)

        coords = {}
        for coord_name, coord_value in self._coords.items():
            coord_indexers = {
                k: v for k, v in indexers.items() if k in coord_value.dims
            }
            if coord_indexers:
                coord_value = coord_value.isel(coord_indexers)
                if drop and coord_value.ndim == 0:
                    continue
            coords[coord_name] = coord_value

        return self._replace(variable=variable, coords=coords)

    def sel(
        self,
        indexers: Mapping[Hashable, Any] = None,
        method: str = None,
        tolerance=None,
        drop: bool = False,
        **indexers_kwargs: Any,
    ) -> "DataArray":
        """Return a new DataArray whose data is given by selecting index
        labels along the specified dimension(s).

        In contrast to `DataArray.isel`, indexers for this method should use
        labels instead of integers.

        Under the hood, this method is powered by using pandas's powerful Index
        objects. This makes label based indexing essentially just as fast as
        using integer indexing.

        It also means this method uses pandas's (well documented) logic for
        indexing. This means you can use string shortcuts for datetime indexes
        (e.g., '2000-01' to select all values in January 2000). It also means
        that slices are treated as inclusive of both the start and stop values,
        unlike normal Python indexing.

        .. warning::

          Do not try to assign values when using any of the indexing methods
          ``isel`` or ``sel``::

            da = xr.DataArray([0, 1, 2, 3], dims=['x'])
            # DO NOT do this
            da.isel(x=[0, 1, 2])[1] = -1

          Assigning values with the chained indexing using ``.sel`` or
          ``.isel`` fails silently.

        Parameters
        ----------
        indexers : dict, optional
            A dict with keys matching dimensions and values given
            by scalars, slices or arrays of tick labels. For dimensions with
            multi-index, the indexer may also be a dict-like object with keys
            matching index level names.
            If DataArrays are passed as indexers, xarray-style indexing will be
            carried out. See :ref:`indexing` for the details.
            One of indexers or indexers_kwargs must be provided.
        method : {None, "nearest", "pad", "ffill", "backfill", "bfill"}, optional
            Method to use for inexact matches:

            * None (default): only exact matches
            * pad / ffill: propagate last valid index value forward
            * backfill / bfill: propagate next valid index value backward
            * nearest: use nearest valid index value
        tolerance : optional
            Maximum distance between original and new labels for inexact
            matches. The values of the index at the matching locations must
            satisfy the equation ``abs(index[indexer] - target) <= tolerance``.
        drop : bool, optional
            If ``drop=True``, drop coordinates variables in `indexers` instead
            of making them scalar.
        **indexers_kwargs : {dim: indexer, ...}, optional
            The keyword arguments form of ``indexers``.
            One of indexers or indexers_kwargs must be provided.

        Returns
        -------
        obj : DataArray
            A new DataArray with the same contents as this DataArray, except the
            data and each dimension is indexed by the appropriate indexers.
            If indexer DataArrays have coordinates that do not conflict with
            this object, then these coordinates will be attached.
            In general, each array's data will be a view of the array's data
            in this DataArray, unless vectorized indexing was triggered by using
            an array indexer, in which case the data will be a copy.

        See Also
        --------
        Dataset.sel
        DataArray.isel

        """
        ds = self._to_temp_dataset().sel(
            indexers=indexers,
            drop=drop,
            method=method,
            tolerance=tolerance,
            **indexers_kwargs,
        )
        return self._from_temp_dataset(ds)

    def head(
        self,
        indexers: Union[Mapping[Hashable, int], int] = None,
        **indexers_kwargs: Any,
    ) -> "DataArray":
        """Return a new DataArray whose data is given by the the first `n`
        values along the specified dimension(s). Default `n` = 5

        See Also
        --------
        Dataset.head
        DataArray.tail
        DataArray.thin
        """
        ds = self._to_temp_dataset().head(indexers, **indexers_kwargs)
        return self._from_temp_dataset(ds)

    def tail(
        self,
        indexers: Union[Mapping[Hashable, int], int] = None,
        **indexers_kwargs: Any,
    ) -> "DataArray":
        """Return a new DataArray whose data is given by the the last `n`
        values along the specified dimension(s). Default `n` = 5

        See Also
        --------
        Dataset.tail
        DataArray.head
        DataArray.thin
        """
        ds = self._to_temp_dataset().tail(indexers, **indexers_kwargs)
        return self._from_temp_dataset(ds)

    def thin(
        self,
        indexers: Union[Mapping[Hashable, int], int] = None,
        **indexers_kwargs: Any,
    ) -> "DataArray":
        """Return a new DataArray whose data is given by each `n` value
        along the specified dimension(s).

        See Also
        --------
        Dataset.thin
        DataArray.head
        DataArray.tail
        """
        ds = self._to_temp_dataset().thin(indexers, **indexers_kwargs)
        return self._from_temp_dataset(ds)

    def broadcast_like(
        self, other: Union["DataArray", Dataset], exclude: Iterable[Hashable] = None
    ) -> "DataArray":
        """Broadcast this DataArray against another Dataset or DataArray.

        This is equivalent to xr.broadcast(other, self)[1]

        xarray objects are broadcast against each other in arithmetic
        operations, so this method is not be necessary for most uses.

        If no change is needed, the input data is returned to the output
        without being copied.

        If new coords are added by the broadcast, their values are
        NaN filled.

        Parameters
        ----------
        other : Dataset or DataArray
            Object against which to broadcast this array.
        exclude : iterable of hashable, optional
            Dimensions that must not be broadcasted

        Returns
        -------
        new_da : DataArray
            The caller broadcasted against ``other``.

        Examples
        --------

        >>> arr1 = xr.DataArray(
        ...     np.random.randn(2, 3),
        ...     dims=("x", "y"),
        ...     coords={"x": ["a", "b"], "y": ["a", "b", "c"]},
        ... )
        >>> arr2 = xr.DataArray(
        ...     np.random.randn(3, 2),
        ...     dims=("x", "y"),
        ...     coords={"x": ["a", "b", "c"], "y": ["a", "b"]},
        ... )
        >>> arr1
        <xarray.DataArray (x: 2, y: 3)>
        array([[ 1.76405235,  0.40015721,  0.97873798],
               [ 2.2408932 ,  1.86755799, -0.97727788]])
        Coordinates:
          * x        (x) <U1 'a' 'b'
          * y        (y) <U1 'a' 'b' 'c'
        >>> arr2
        <xarray.DataArray (x: 3, y: 2)>
        array([[ 0.95008842, -0.15135721],
               [-0.10321885,  0.4105985 ],
               [ 0.14404357,  1.45427351]])
        Coordinates:
          * x        (x) <U1 'a' 'b' 'c'
          * y        (y) <U1 'a' 'b'
        >>> arr1.broadcast_like(arr2)
        <xarray.DataArray (x: 3, y: 3)>
        array([[ 1.76405235,  0.40015721,  0.97873798],
               [ 2.2408932 ,  1.86755799, -0.97727788],
               [        nan,         nan,         nan]])
        Coordinates:
          * x        (x) <U1 'a' 'b' 'c'
          * y        (y) <U1 'a' 'b' 'c'
        """
        if exclude is None:
            exclude = set()
        else:
            exclude = set(exclude)
        args = align(other, self, join="outer", copy=False, exclude=exclude)

        dims_map, common_coords = _get_broadcast_dims_map_common_coords(args, exclude)

        return _broadcast_helper(args[1], exclude, dims_map, common_coords)

    def reindex_like(
        self,
        other: Union["DataArray", Dataset],
        method: str = None,
        tolerance=None,
        copy: bool = True,
        fill_value=dtypes.NA,
    ) -> "DataArray":
        """Conform this object onto the indexes of another object, filling in
        missing values with ``fill_value``. The default fill value is NaN.

        Parameters
        ----------
        other : Dataset or DataArray
            Object with an 'indexes' attribute giving a mapping from dimension
            names to pandas.Index objects, which provides coordinates upon
            which to index the variables in this dataset. The indexes on this
            other object need not be the same as the indexes on this
            dataset. Any mis-matched index values will be filled in with
            NaN, and any mis-matched dimension names will simply be ignored.
        method : {None, "nearest", "pad", "ffill", "backfill", "bfill"}, optional
            Method to use for filling index values from other not found on this
            data array:

            * None (default): don't fill gaps
            * pad / ffill: propagate last valid index value forward
            * backfill / bfill: propagate next valid index value backward
            * nearest: use nearest valid index value
        tolerance : optional
            Maximum distance between original and new labels for inexact
            matches. The values of the index at the matching locations must
            satisfy the equation ``abs(index[indexer] - target) <= tolerance``.
        copy : bool, optional
            If ``copy=True``, data in the return value is always copied. If
            ``copy=False`` and reindexing is unnecessary, or can be performed
            with only slice operations, then the output may share memory with
            the input. In either case, a new xarray object is always returned.
        fill_value : scalar or dict-like, optional
            Value to use for newly missing values. If a dict-like, maps
            variable names (including coordinates) to fill values. Use this
            data array's name to refer to the data array's values.

        Returns
        -------
        reindexed : DataArray
            Another dataset array, with this array's data but coordinates from
            the other object.

        See Also
        --------
        DataArray.reindex
        align
        """
        indexers = reindex_like_indexers(self, other)
        return self.reindex(
            indexers=indexers,
            method=method,
            tolerance=tolerance,
            copy=copy,
            fill_value=fill_value,
        )

    def reindex(
        self,
        indexers: Mapping[Hashable, Any] = None,
        method: str = None,
        tolerance=None,
        copy: bool = True,
        fill_value=dtypes.NA,
        **indexers_kwargs: Any,
    ) -> "DataArray":
        """Conform this object onto the indexes of another object, filling in
        missing values with ``fill_value``. The default fill value is NaN.

        Parameters
        ----------
        indexers : dict, optional
            Dictionary with keys given by dimension names and values given by
            arrays of coordinates tick labels. Any mis-matched coordinate
            values will be filled in with NaN, and any mis-matched dimension
            names will simply be ignored.
            One of indexers or indexers_kwargs must be provided.
        copy : bool, optional
            If ``copy=True``, data in the return value is always copied. If
            ``copy=False`` and reindexing is unnecessary, or can be performed
            with only slice operations, then the output may share memory with
            the input. In either case, a new xarray object is always returned.
        method : {None, 'nearest', 'pad'/'ffill', 'backfill'/'bfill'}, optional
            Method to use for filling index values in ``indexers`` not found on
            this data array:

            * None (default): don't fill gaps
            * pad / ffill: propagate last valid index value forward
            * backfill / bfill: propagate next valid index value backward
            * nearest: use nearest valid index value
        tolerance : optional
            Maximum distance between original and new labels for inexact
            matches. The values of the index at the matching locations must
            satisfy the equation ``abs(index[indexer] - target) <= tolerance``.
        fill_value : scalar or dict-like, optional
            Value to use for newly missing values. If a dict-like, maps
            variable names (including coordinates) to fill values. Use this
            data array's name to refer to the data array's values.
        **indexers_kwargs : {dim: indexer, ...}, optional
            The keyword arguments form of ``indexers``.
            One of indexers or indexers_kwargs must be provided.

        Returns
        -------
        reindexed : DataArray
            Another dataset array, with this array's data but replaced
            coordinates.

        See Also
        --------
        DataArray.reindex_like
        align
        """
        indexers = either_dict_or_kwargs(indexers, indexers_kwargs, "reindex")
        if isinstance(fill_value, dict):
            fill_value = fill_value.copy()
            sentinel = object()
            value = fill_value.pop(self.name, sentinel)
            if value is not sentinel:
                fill_value[_THIS_ARRAY] = value

        ds = self._to_temp_dataset().reindex(
            indexers=indexers,
            method=method,
            tolerance=tolerance,
            copy=copy,
            fill_value=fill_value,
        )
        return self._from_temp_dataset(ds)

    def interp(
        self,
        coords: Mapping[Hashable, Any] = None,
        method: str = "linear",
        assume_sorted: bool = False,
        kwargs: Mapping[str, Any] = None,
        **coords_kwargs: Any,
    ) -> "DataArray":
        """Multidimensional interpolation of variables.

        Parameters
        ----------
        coords : dict, optional
            Mapping from dimension names to the new coordinates.
            New coordinate can be an scalar, array-like or DataArray.
            If DataArrays are passed as new coordinates, their dimensions are
            used for the broadcasting. Missing values are skipped.
        method : str, default: "linear"
            The method used to interpolate. Choose from

            - {"linear", "nearest"} for multidimensional array,
            - {"linear", "nearest", "zero", "slinear", "quadratic", "cubic"} for 1-dimensional array.
        assume_sorted : bool, optional
            If False, values of x can be in any order and they are sorted
            first. If True, x has to be an array of monotonically increasing
            values.
        kwargs : dict
            Additional keyword arguments passed to scipy's interpolator. Valid
            options and their behavior depend on if 1-dimensional or
            multi-dimensional interpolation is used.
        **coords_kwargs : {dim: coordinate, ...}, optional
            The keyword arguments form of ``coords``.
            One of coords or coords_kwargs must be provided.

        Returns
        -------
        interpolated : DataArray
            New dataarray on the new coordinates.

        Notes
        -----
        scipy is required.

        See Also
        --------
        scipy.interpolate.interp1d
        scipy.interpolate.interpn

        Examples
        --------
        >>> da = xr.DataArray(
        ...     data=[[1, 4, 2, 9], [2, 7, 6, np.nan], [6, np.nan, 5, 8]],
        ...     dims=("x", "y"),
        ...     coords={"x": [0, 1, 2], "y": [10, 12, 14, 16]},
        ... )
        >>> da
        <xarray.DataArray (x: 3, y: 4)>
        array([[ 1.,  4.,  2.,  9.],
               [ 2.,  7.,  6., nan],
               [ 6., nan,  5.,  8.]])
        Coordinates:
          * x        (x) int64 0 1 2
          * y        (y) int64 10 12 14 16

        1D linear interpolation (the default):

        >>> da.interp(x=[0, 0.75, 1.25, 1.75])
        <xarray.DataArray (x: 4, y: 4)>
        array([[1.  , 4.  , 2.  ,  nan],
               [1.75, 6.25, 5.  ,  nan],
               [3.  ,  nan, 5.75,  nan],
               [5.  ,  nan, 5.25,  nan]])
        Coordinates:
          * y        (y) int64 10 12 14 16
          * x        (x) float64 0.0 0.75 1.25 1.75

        1D nearest interpolation:

        >>> da.interp(x=[0, 0.75, 1.25, 1.75], method="nearest")
        <xarray.DataArray (x: 4, y: 4)>
        array([[ 1.,  4.,  2.,  9.],
               [ 2.,  7.,  6., nan],
               [ 2.,  7.,  6., nan],
               [ 6., nan,  5.,  8.]])
        Coordinates:
          * y        (y) int64 10 12 14 16
          * x        (x) float64 0.0 0.75 1.25 1.75

        1D linear extrapolation:

        >>> da.interp(
        ...     x=[1, 1.5, 2.5, 3.5],
        ...     method="linear",
        ...     kwargs={"fill_value": "extrapolate"},
        ... )
        <xarray.DataArray (x: 4, y: 4)>
        array([[ 2. ,  7. ,  6. ,  nan],
               [ 4. ,  nan,  5.5,  nan],
               [ 8. ,  nan,  4.5,  nan],
               [12. ,  nan,  3.5,  nan]])
        Coordinates:
          * y        (y) int64 10 12 14 16
          * x        (x) float64 1.0 1.5 2.5 3.5

        2D linear interpolation:

        >>> da.interp(x=[0, 0.75, 1.25, 1.75], y=[11, 13, 15], method="linear")
        <xarray.DataArray (x: 4, y: 3)>
        array([[2.5  , 3.   ,   nan],
               [4.   , 5.625,   nan],
               [  nan,   nan,   nan],
               [  nan,   nan,   nan]])
        Coordinates:
          * x        (x) float64 0.0 0.75 1.25 1.75
          * y        (y) int64 11 13 15
        """
        if self.dtype.kind not in "uifc":
            raise TypeError(
                "interp only works for a numeric type array. "
                "Given {}.".format(self.dtype)
            )
        ds = self._to_temp_dataset().interp(
            coords,
            method=method,
            kwargs=kwargs,
            assume_sorted=assume_sorted,
            **coords_kwargs,
        )
        return self._from_temp_dataset(ds)

    def interp_like(
        self,
        other: Union["DataArray", Dataset],
        method: str = "linear",
        assume_sorted: bool = False,
        kwargs: Mapping[str, Any] = None,
    ) -> "DataArray":
        """Interpolate this object onto the coordinates of another object,
        filling out of range values with NaN.

        Parameters
        ----------
        other : Dataset or DataArray
            Object with an 'indexes' attribute giving a mapping from dimension
            names to an 1d array-like, which provides coordinates upon
            which to index the variables in this dataset. Missing values are skipped.
        method : str, default: "linear"
            The method used to interpolate. Choose from

            - {"linear", "nearest"} for multidimensional array,
            - {"linear", "nearest", "zero", "slinear", "quadratic", "cubic"} for 1-dimensional array.
        assume_sorted : bool, optional
            If False, values of coordinates that are interpolated over can be
            in any order and they are sorted first. If True, interpolated
            coordinates are assumed to be an array of monotonically increasing
            values.
        kwargs : dict, optional
            Additional keyword passed to scipy's interpolator.

        Returns
        -------
        interpolated : DataArray
            Another dataarray by interpolating this dataarray's data along the
            coordinates of the other object.

        Notes
        -----
        scipy is required.
        If the dataarray has object-type coordinates, reindex is used for these
        coordinates instead of the interpolation.

        See Also
        --------
        DataArray.interp
        DataArray.reindex_like
        """
        if self.dtype.kind not in "uifc":
            raise TypeError(
                "interp only works for a numeric type array. "
                "Given {}.".format(self.dtype)
            )
        ds = self._to_temp_dataset().interp_like(
            other, method=method, kwargs=kwargs, assume_sorted=assume_sorted
        )
        return self._from_temp_dataset(ds)

    def rename(
        self,
        new_name_or_name_dict: Union[Hashable, Mapping[Hashable, Hashable]] = None,
        **names: Hashable,
    ) -> "DataArray":
        """Returns a new DataArray with renamed coordinates or a new name.

        Parameters
        ----------
        new_name_or_name_dict : str or dict-like, optional
            If the argument is dict-like, it used as a mapping from old
            names to new names for coordinates. Otherwise, use the argument
            as the new name for this array.
        **names : hashable, optional
            The keyword arguments form of a mapping from old names to
            new names for coordinates.
            One of new_name_or_name_dict or names must be provided.

        Returns
        -------
        renamed : DataArray
            Renamed array or array with renamed coordinates.

        See Also
        --------
        Dataset.rename
        DataArray.swap_dims
        """
        if names or utils.is_dict_like(new_name_or_name_dict):
            new_name_or_name_dict = cast(
                Mapping[Hashable, Hashable], new_name_or_name_dict
            )
            name_dict = either_dict_or_kwargs(new_name_or_name_dict, names, "rename")
            dataset = self._to_temp_dataset().rename(name_dict)
            return self._from_temp_dataset(dataset)
        else:
            new_name_or_name_dict = cast(Hashable, new_name_or_name_dict)
            return self._replace(name=new_name_or_name_dict)

    def swap_dims(self, dims_dict: Mapping[Hashable, Hashable]) -> "DataArray":
        """Returns a new DataArray with swapped dimensions.

        Parameters
        ----------
        dims_dict : dict-like
            Dictionary whose keys are current dimension names and whose values
            are new names.

        Returns
        -------
        swapped : DataArray
            DataArray with swapped dimensions.

        Examples
        --------

        >>> arr = xr.DataArray(
        ...     data=[0, 1],
        ...     dims="x",
        ...     coords={"x": ["a", "b"], "y": ("x", [0, 1])},
        ... )
        >>> arr
        <xarray.DataArray (x: 2)>
        array([0, 1])
        Coordinates:
          * x        (x) <U1 'a' 'b'
            y        (x) int64 0 1

        >>> arr.swap_dims({"x": "y"})
        <xarray.DataArray (y: 2)>
        array([0, 1])
        Coordinates:
            x        (y) <U1 'a' 'b'
          * y        (y) int64 0 1

        >>> arr.swap_dims({"x": "z"})
        <xarray.DataArray (z: 2)>
        array([0, 1])
        Coordinates:
            x        (z) <U1 'a' 'b'
            y        (z) int64 0 1
        Dimensions without coordinates: z

        See Also
        --------

        DataArray.rename
        Dataset.swap_dims
        """
        ds = self._to_temp_dataset().swap_dims(dims_dict)
        return self._from_temp_dataset(ds)

    def expand_dims(
        self,
        dim: Union[None, Hashable, Sequence[Hashable], Mapping[Hashable, Any]] = None,
        axis=None,
        **dim_kwargs: Any,
    ) -> "DataArray":
        """Return a new object with an additional axis (or axes) inserted at
        the corresponding position in the array shape. The new object is a
        view into the underlying array, not a copy.


        If dim is already a scalar coordinate, it will be promoted to a 1D
        coordinate consisting of a single value.

        Parameters
        ----------
        dim : hashable, sequence of hashable, dict, or None, optional
            Dimensions to include on the new variable.
            If provided as str or sequence of str, then dimensions are inserted
            with length 1. If provided as a dict, then the keys are the new
            dimensions and the values are either integers (giving the length of
            the new dimensions) or sequence/ndarray (giving the coordinates of
            the new dimensions).
        axis : int, list of int or tuple of int, or None, default: None
            Axis position(s) where new axis is to be inserted (position(s) on
            the result array). If a list (or tuple) of integers is passed,
            multiple axes are inserted. In this case, dim arguments should be
            same length list. If axis=None is passed, all the axes will be
            inserted to the start of the result array.
        **dim_kwargs : int or sequence or ndarray
            The keywords are arbitrary dimensions being inserted and the values
            are either the lengths of the new dims (if int is given), or their
            coordinates. Note, this is an alternative to passing a dict to the
            dim kwarg and will only be used if dim is None.

        Returns
        -------
        expanded : same type as caller
            This object, but with an additional dimension(s).
        """
        if isinstance(dim, int):
            raise TypeError("dim should be hashable or sequence/mapping of hashables")
        elif isinstance(dim, Sequence) and not isinstance(dim, str):
            if len(dim) != len(set(dim)):
                raise ValueError("dims should not contain duplicate values.")
            dim = dict.fromkeys(dim, 1)
        elif dim is not None and not isinstance(dim, Mapping):
            dim = {cast(Hashable, dim): 1}

        dim = either_dict_or_kwargs(dim, dim_kwargs, "expand_dims")
        ds = self._to_temp_dataset().expand_dims(dim, axis)
        return self._from_temp_dataset(ds)

    def set_index(
        self,
        indexes: Mapping[Hashable, Union[Hashable, Sequence[Hashable]]] = None,
        append: bool = False,
        **indexes_kwargs: Union[Hashable, Sequence[Hashable]],
    ) -> Optional["DataArray"]:
        """Set DataArray (multi-)indexes using one or more existing
        coordinates.

        Parameters
        ----------
        indexes : {dim: index, ...}
            Mapping from names matching dimensions and values given
            by (lists of) the names of existing coordinates or variables to set
            as new (multi-)index.
        append : bool, optional
            If True, append the supplied index(es) to the existing index(es).
            Otherwise replace the existing index(es) (default).
        **indexes_kwargs : optional
            The keyword arguments form of ``indexes``.
            One of indexes or indexes_kwargs must be provided.

        Returns
        -------
        obj : DataArray
            Another DataArray, with this data but replaced coordinates.

        Examples
        --------
        >>> arr = xr.DataArray(
        ...     data=np.ones((2, 3)),
        ...     dims=["x", "y"],
        ...     coords={"x": range(2), "y": range(3), "a": ("x", [3, 4])},
        ... )
        >>> arr
        <xarray.DataArray (x: 2, y: 3)>
        array([[1., 1., 1.],
               [1., 1., 1.]])
        Coordinates:
          * x        (x) int64 0 1
          * y        (y) int64 0 1 2
            a        (x) int64 3 4
        >>> arr.set_index(x="a")
        <xarray.DataArray (x: 2, y: 3)>
        array([[1., 1., 1.],
               [1., 1., 1.]])
        Coordinates:
          * x        (x) int64 3 4
          * y        (y) int64 0 1 2

        See Also
        --------
        DataArray.reset_index
        """
        ds = self._to_temp_dataset().set_index(indexes, append=append, **indexes_kwargs)
        return self._from_temp_dataset(ds)

    def reset_index(
        self,
        dims_or_levels: Union[Hashable, Sequence[Hashable]],
        drop: bool = False,
    ) -> Optional["DataArray"]:
        """Reset the specified index(es) or multi-index level(s).

        Parameters
        ----------
        dims_or_levels : hashable or sequence of hashable
            Name(s) of the dimension(s) and/or multi-index level(s) that will
            be reset.
        drop : bool, optional
            If True, remove the specified indexes and/or multi-index levels
            instead of extracting them as new coordinates (default: False).

        Returns
        -------
        obj : DataArray
            Another dataarray, with this dataarray's data but replaced
            coordinates.

        See Also
        --------
        DataArray.set_index
        """
        coords, _ = split_indexes(
            dims_or_levels, self._coords, set(), self._level_coords, drop=drop
        )
        return self._replace(coords=coords)

    def reorder_levels(
        self,
        dim_order: Mapping[Hashable, Sequence[int]] = None,
        **dim_order_kwargs: Sequence[int],
    ) -> "DataArray":
        """Rearrange index levels using input order.

        Parameters
        ----------
        dim_order : optional
            Mapping from names matching dimensions and values given
            by lists representing new level orders. Every given dimension
            must have a multi-index.
        **dim_order_kwargs : optional
            The keyword arguments form of ``dim_order``.
            One of dim_order or dim_order_kwargs must be provided.

        Returns
        -------
        obj : DataArray
            Another dataarray, with this dataarray's data but replaced
            coordinates.
        """
        dim_order = either_dict_or_kwargs(dim_order, dim_order_kwargs, "reorder_levels")
        replace_coords = {}
        for dim, order in dim_order.items():
            coord = self._coords[dim]
            index = coord.to_index()
            if not isinstance(index, pd.MultiIndex):
                raise ValueError("coordinate %r has no MultiIndex" % dim)
            replace_coords[dim] = IndexVariable(coord.dims, index.reorder_levels(order))
        coords = self._coords.copy()
        coords.update(replace_coords)
        return self._replace(coords=coords)

    def stack(
        self,
        dimensions: Mapping[Hashable, Sequence[Hashable]] = None,
        **dimensions_kwargs: Sequence[Hashable],
    ) -> "DataArray":
        """
        Stack any number of existing dimensions into a single new dimension.

        New dimensions will be added at the end, and the corresponding
        coordinate variables will be combined into a MultiIndex.

        Parameters
        ----------
        dimensions : mapping of hashable to sequence of hashable
            Mapping of the form `new_name=(dim1, dim2, ...)`.
            Names of new dimensions, and the existing dimensions that they
            replace. An ellipsis (`...`) will be replaced by all unlisted dimensions.
            Passing a list containing an ellipsis (`stacked_dim=[...]`) will stack over
            all dimensions.
        **dimensions_kwargs
            The keyword arguments form of ``dimensions``.
            One of dimensions or dimensions_kwargs must be provided.

        Returns
        -------
        stacked : DataArray
            DataArray with stacked data.

        Examples
        --------

        >>> arr = xr.DataArray(
        ...     np.arange(6).reshape(2, 3),
        ...     coords=[("x", ["a", "b"]), ("y", [0, 1, 2])],
        ... )
        >>> arr
        <xarray.DataArray (x: 2, y: 3)>
        array([[0, 1, 2],
               [3, 4, 5]])
        Coordinates:
          * x        (x) <U1 'a' 'b'
          * y        (y) int64 0 1 2
        >>> stacked = arr.stack(z=("x", "y"))
        >>> stacked.indexes["z"]
        MultiIndex([('a', 0),
                    ('a', 1),
                    ('a', 2),
                    ('b', 0),
                    ('b', 1),
                    ('b', 2)],
                   names=['x', 'y'])

        See Also
        --------
        DataArray.unstack
        """
        ds = self._to_temp_dataset().stack(dimensions, **dimensions_kwargs)
        return self._from_temp_dataset(ds)

    def unstack(
        self,
        dim: Union[Hashable, Sequence[Hashable], None] = None,
        fill_value: Any = dtypes.NA,
        sparse: bool = False,
    ) -> "DataArray":
        """
        Unstack existing dimensions corresponding to MultiIndexes into
        multiple new dimensions.

        New dimensions will be added at the end.

        Parameters
        ----------
        dim : hashable or sequence of hashable, optional
            Dimension(s) over which to unstack. By default unstacks all
            MultiIndexes.
        fill_value : scalar or dict-like, default: nan
            value to be filled. If a dict-like, maps variable names to
            fill values. Use the data array's name to refer to its
            name. If not provided or if the dict-like does not contain
            all variables, the dtype's NA value will be used.
        sparse : bool, default: False
            use sparse-array if True

        Returns
        -------
        unstacked : DataArray
            Array with unstacked data.

        Examples
        --------

        >>> arr = xr.DataArray(
        ...     np.arange(6).reshape(2, 3),
        ...     coords=[("x", ["a", "b"]), ("y", [0, 1, 2])],
        ... )
        >>> arr
        <xarray.DataArray (x: 2, y: 3)>
        array([[0, 1, 2],
               [3, 4, 5]])
        Coordinates:
          * x        (x) <U1 'a' 'b'
          * y        (y) int64 0 1 2
        >>> stacked = arr.stack(z=("x", "y"))
        >>> stacked.indexes["z"]
        MultiIndex([('a', 0),
                    ('a', 1),
                    ('a', 2),
                    ('b', 0),
                    ('b', 1),
                    ('b', 2)],
                   names=['x', 'y'])
        >>> roundtripped = stacked.unstack()
        >>> arr.identical(roundtripped)
        True

        See Also
        --------
        DataArray.stack
        """
        ds = self._to_temp_dataset().unstack(dim, fill_value, sparse)
        return self._from_temp_dataset(ds)

    def to_unstacked_dataset(self, dim, level=0):
        """Unstack DataArray expanding to Dataset along a given level of a
        stacked coordinate.

        This is the inverse operation of Dataset.to_stacked_array.

        Parameters
        ----------
        dim : str
            Name of existing dimension to unstack
        level : int or str
            The MultiIndex level to expand to a dataset along. Can either be
            the integer index of the level or its name.
        label : int, default: 0
            Label of the level to expand dataset along. Overrides the label
            argument if given.

        Returns
        -------
        unstacked: Dataset

        Examples
        --------
        >>> import xarray as xr
        >>> arr = xr.DataArray(
        ...     np.arange(6).reshape(2, 3),
        ...     coords=[("x", ["a", "b"]), ("y", [0, 1, 2])],
        ... )
        >>> data = xr.Dataset({"a": arr, "b": arr.isel(y=0)})
        >>> data
        <xarray.Dataset>
        Dimensions:  (x: 2, y: 3)
        Coordinates:
          * x        (x) <U1 'a' 'b'
          * y        (y) int64 0 1 2
        Data variables:
            a        (x, y) int64 0 1 2 3 4 5
            b        (x) int64 0 3
        >>> stacked = data.to_stacked_array("z", ["x"])
        >>> stacked.indexes["z"]
        MultiIndex([('a', 0.0),
                    ('a', 1.0),
                    ('a', 2.0),
                    ('b', nan)],
                   names=['variable', 'y'])
        >>> roundtripped = stacked.to_unstacked_dataset(dim="z")
        >>> data.identical(roundtripped)
        True

        See Also
        --------
        Dataset.to_stacked_array
        """

        idx = self.indexes[dim]
        if not isinstance(idx, pd.MultiIndex):
            raise ValueError(f"'{dim}' is not a stacked coordinate")

        level_number = idx._get_level_number(level)
        variables = idx.levels[level_number]
        variable_dim = idx.names[level_number]

        # pull variables out of datarray
        data_dict = {}
        for k in variables:
            data_dict[k] = self.sel({variable_dim: k}, drop=True).squeeze(drop=True)

        # unstacked dataset
        return Dataset(data_dict)

    def transpose(
        self,
        *dims: Hashable,
        transpose_coords: bool = True,
        missing_dims: str = "raise",
    ) -> "DataArray":
        """Return a new DataArray object with transposed dimensions.

        Parameters
        ----------
        *dims : hashable, optional
            By default, reverse the dimensions. Otherwise, reorder the
            dimensions to this order.
        transpose_coords : bool, default: True
            If True, also transpose the coordinates of this DataArray.
        missing_dims : {"raise", "warn", "ignore"}, default: "raise"
            What to do if dimensions that should be selected from are not present in the
            DataArray:
            - "raise": raise an exception
            - "warning": raise a warning, and ignore the missing dimensions
            - "ignore": ignore the missing dimensions

        Returns
        -------
        transposed : DataArray
            The returned DataArray's array is transposed.

        Notes
        -----
        This operation returns a view of this array's data. It is
        lazy for dask-backed DataArrays but not for numpy-backed DataArrays
        -- the data will be fully loaded.

        See Also
        --------
        numpy.transpose
        Dataset.transpose
        """
        if dims:
            dims = tuple(utils.infix_dims(dims, self.dims, missing_dims))
        variable = self.variable.transpose(*dims)
        if transpose_coords:
            coords: Dict[Hashable, Variable] = {}
            for name, coord in self.coords.items():
                coord_dims = tuple(dim for dim in dims if dim in coord.dims)
                coords[name] = coord.variable.transpose(*coord_dims)
            return self._replace(variable, coords)
        else:
            return self._replace(variable)

    @property
    def T(self) -> "DataArray":
        return self.transpose()

    def drop_vars(
        self, names: Union[Hashable, Iterable[Hashable]], *, errors: str = "raise"
    ) -> "DataArray":
        """Returns an array with dropped variables.

        Parameters
        ----------
        names : hashable or iterable of hashable
            Name(s) of variables to drop.
        errors: {"raise", "ignore"}, optional
            If 'raise' (default), raises a ValueError error if any of the variable
            passed are not in the dataset. If 'ignore', any given names that are in the
            DataArray are dropped and no error is raised.

        Returns
        -------
        dropped : Dataset
            New Dataset copied from `self` with variables removed.
        """
        ds = self._to_temp_dataset().drop_vars(names, errors=errors)
        return self._from_temp_dataset(ds)

    def drop(
        self,
        labels: Mapping = None,
        dim: Hashable = None,
        *,
        errors: str = "raise",
        **labels_kwargs,
    ) -> "DataArray":
        """Backward compatible method based on `drop_vars` and `drop_sel`

        Using either `drop_vars` or `drop_sel` is encouraged

        See Also
        --------
        DataArray.drop_vars
        DataArray.drop_sel
        """
        ds = self._to_temp_dataset().drop(labels, dim, errors=errors)
        return self._from_temp_dataset(ds)

    def drop_sel(
        self,
        labels: Mapping[Hashable, Any] = None,
        *,
        errors: str = "raise",
        **labels_kwargs,
    ) -> "DataArray":
        """Drop index labels from this DataArray.

        Parameters
        ----------
        labels : mapping of hashable to Any
            Index labels to drop
        errors : {"raise", "ignore"}, optional
            If 'raise' (default), raises a ValueError error if
            any of the index labels passed are not
            in the dataset. If 'ignore', any given labels that are in the
            dataset are dropped and no error is raised.
        **labels_kwargs : {dim: label, ...}, optional
            The keyword arguments form of ``dim`` and ``labels``

        Returns
        -------
        dropped : DataArray
        """
        if labels_kwargs or isinstance(labels, dict):
            labels = either_dict_or_kwargs(labels, labels_kwargs, "drop")

        ds = self._to_temp_dataset().drop_sel(labels, errors=errors)
        return self._from_temp_dataset(ds)

    def dropna(
        self, dim: Hashable, how: str = "any", thresh: int = None
    ) -> "DataArray":
        """Returns a new array with dropped labels for missing values along
        the provided dimension.

        Parameters
        ----------
        dim : hashable
            Dimension along which to drop missing values. Dropping along
            multiple dimensions simultaneously is not yet supported.
        how : {"any", "all"}, optional
            * any : if any NA values are present, drop that label
            * all : if all values are NA, drop that label
        thresh : int, default: None
            If supplied, require this many non-NA values.

        Returns
        -------
        DataArray
        """
        ds = self._to_temp_dataset().dropna(dim, how=how, thresh=thresh)
        return self._from_temp_dataset(ds)

    def fillna(self, value: Any) -> "DataArray":
        """Fill missing values in this object.

        This operation follows the normal broadcasting and alignment rules that
        xarray uses for binary arithmetic, except the result is aligned to this
        object (``join='left'``) instead of aligned to the intersection of
        index coordinates (``join='inner'``).

        Parameters
        ----------
        value : scalar, ndarray or DataArray
            Used to fill all matching missing values in this array. If the
            argument is a DataArray, it is first aligned with (reindexed to)
            this array.

        Returns
        -------
        DataArray
        """
        if utils.is_dict_like(value):
            raise TypeError(
                "cannot provide fill value as a dictionary with "
                "fillna on a DataArray"
            )
        out = ops.fillna(self, value)
        return out

    def interpolate_na(
        self,
        dim: Hashable = None,
        method: str = "linear",
        limit: int = None,
        use_coordinate: Union[bool, str] = True,
        max_gap: Union[
            int, float, str, pd.Timedelta, np.timedelta64, datetime.timedelta
        ] = None,
        keep_attrs: bool = None,
        **kwargs: Any,
    ) -> "DataArray":
        """Fill in NaNs by interpolating according to different methods.

        Parameters
        ----------
        dim : str
            Specifies the dimension along which to interpolate.
        method : str, optional
            String indicating which method to use for interpolation:

            - 'linear': linear interpolation (Default). Additional keyword
              arguments are passed to :py:func:`numpy.interp`
            - 'nearest', 'zero', 'slinear', 'quadratic', 'cubic', 'polynomial':
              are passed to :py:func:`scipy.interpolate.interp1d`. If
              ``method='polynomial'``, the ``order`` keyword argument must also be
              provided.
            - 'barycentric', 'krog', 'pchip', 'spline', 'akima': use their
              respective :py:class:`scipy.interpolate` classes.

        use_coordinate : bool or str, default: True
            Specifies which index to use as the x values in the interpolation
            formulated as `y = f(x)`. If False, values are treated as if
            eqaully-spaced along ``dim``. If True, the IndexVariable `dim` is
            used. If ``use_coordinate`` is a string, it specifies the name of a
            coordinate variariable to use as the index.
        limit : int, default: None
            Maximum number of consecutive NaNs to fill. Must be greater than 0
            or None for no limit. This filling is done regardless of the size of
            the gap in the data. To only interpolate over gaps less than a given length,
            see ``max_gap``.
        max_gap: int, float, str, pandas.Timedelta, numpy.timedelta64, datetime.timedelta, default: None
            Maximum size of gap, a continuous sequence of NaNs, that will be filled.
            Use None for no limit. When interpolating along a datetime64 dimension
            and ``use_coordinate=True``, ``max_gap`` can be one of the following:

            - a string that is valid input for pandas.to_timedelta
            - a :py:class:`numpy.timedelta64` object
            - a :py:class:`pandas.Timedelta` object
            - a :py:class:`datetime.timedelta` object

            Otherwise, ``max_gap`` must be an int or a float. Use of ``max_gap`` with unlabeled
            dimensions has not been implemented yet. Gap length is defined as the difference
            between coordinate values at the first data point after a gap and the last value
            before a gap. For gaps at the beginning (end), gap length is defined as the difference
            between coordinate values at the first (last) valid data point and the first (last) NaN.
            For example, consider::

                <xarray.DataArray (x: 9)>
                array([nan, nan, nan,  1., nan, nan,  4., nan, nan])
                Coordinates:
                  * x        (x) int64 0 1 2 3 4 5 6 7 8

            The gap lengths are 3-0 = 3; 6-3 = 3; and 8-6 = 2 respectively
        keep_attrs : bool, default: True
            If True, the dataarray's attributes (`attrs`) will be copied from
            the original object to the new one.  If False, the new
            object will be returned without attributes.
        kwargs : dict, optional
            parameters passed verbatim to the underlying interpolation function

        Returns
        -------
        interpolated: DataArray
            Filled in DataArray.

        See also
        --------
        numpy.interp
        scipy.interpolate

        Examples
        --------
        >>> da = xr.DataArray(
        ...     [np.nan, 2, 3, np.nan, 0], dims="x", coords={"x": [0, 1, 2, 3, 4]}
        ... )
        >>> da
        <xarray.DataArray (x: 5)>
        array([nan,  2.,  3., nan,  0.])
        Coordinates:
          * x        (x) int64 0 1 2 3 4

        >>> da.interpolate_na(dim="x", method="linear")
        <xarray.DataArray (x: 5)>
        array([nan, 2. , 3. , 1.5, 0. ])
        Coordinates:
          * x        (x) int64 0 1 2 3 4

        >>> da.interpolate_na(dim="x", method="linear", fill_value="extrapolate")
        <xarray.DataArray (x: 5)>
        array([1. , 2. , 3. , 1.5, 0. ])
        Coordinates:
          * x        (x) int64 0 1 2 3 4
        """
        from .missing import interp_na

        return interp_na(
            self,
            dim=dim,
            method=method,
            limit=limit,
            use_coordinate=use_coordinate,
            max_gap=max_gap,
            keep_attrs=keep_attrs,
            **kwargs,
        )

    def ffill(self, dim: Hashable, limit: int = None) -> "DataArray":
        """Fill NaN values by propogating values forward

        *Requires bottleneck.*

        Parameters
        ----------
        dim : hashable
            Specifies the dimension along which to propagate values when
            filling.
        limit : int, default: None
            The maximum number of consecutive NaN values to forward fill. In
            other words, if there is a gap with more than this number of
            consecutive NaNs, it will only be partially filled. Must be greater
            than 0 or None for no limit.

        Returns
        -------
        DataArray
        """
        from .missing import ffill

        return ffill(self, dim, limit=limit)

    def bfill(self, dim: Hashable, limit: int = None) -> "DataArray":
        """Fill NaN values by propogating values backward

        *Requires bottleneck.*

        Parameters
        ----------
        dim : str
            Specifies the dimension along which to propagate values when
            filling.
        limit : int, default: None
            The maximum number of consecutive NaN values to backward fill. In
            other words, if there is a gap with more than this number of
            consecutive NaNs, it will only be partially filled. Must be greater
            than 0 or None for no limit.

        Returns
        -------
        DataArray
        """
        from .missing import bfill

        return bfill(self, dim, limit=limit)

    def combine_first(self, other: "DataArray") -> "DataArray":
        """Combine two DataArray objects, with union of coordinates.

        This operation follows the normal broadcasting and alignment rules of
        ``join='outer'``.  Default to non-null values of array calling the
        method.  Use np.nan to fill in vacant cells after alignment.

        Parameters
        ----------
        other : DataArray
            Used to fill all matching missing values in this array.

        Returns
        -------
        DataArray
        """
        return ops.fillna(self, other, join="outer")

    def reduce(
        self,
        func: Callable[..., Any],
        dim: Union[None, Hashable, Sequence[Hashable]] = None,
        axis: Union[None, int, Sequence[int]] = None,
        keep_attrs: bool = None,
        keepdims: bool = False,
        **kwargs: Any,
    ) -> "DataArray":
        """Reduce this array by applying `func` along some dimension(s).

        Parameters
        ----------
        func : callable
            Function which can be called in the form
            `f(x, axis=axis, **kwargs)` to return the result of reducing an
            np.ndarray over an integer valued axis.
        dim : hashable or sequence of hashable, optional
            Dimension(s) over which to apply `func`.
        axis : int or sequence of int, optional
            Axis(es) over which to repeatedly apply `func`. Only one of the
            'dim' and 'axis' arguments can be supplied. If neither are
            supplied, then the reduction is calculated over the flattened array
            (by calling `f(x)` without an axis argument).
        keep_attrs : bool, optional
            If True, the variable's attributes (`attrs`) will be copied from
            the original object to the new one.  If False (default), the new
            object will be returned without attributes.
        keepdims : bool, default: False
            If True, the dimensions which are reduced are left in the result
            as dimensions of size one. Coordinates that use these dimensions
            are removed.
        **kwargs : dict
            Additional keyword arguments passed on to `func`.

        Returns
        -------
        reduced : DataArray
            DataArray with this object's array replaced with an array with
            summarized data and the indicated dimension(s) removed.
        """

        var = self.variable.reduce(func, dim, axis, keep_attrs, keepdims, **kwargs)
        return self._replace_maybe_drop_dims(var)

    def to_pandas(self) -> Union["DataArray", pd.Series, pd.DataFrame]:
        """Convert this array into a pandas object with the same shape.

        The type of the returned object depends on the number of DataArray
        dimensions:

        * 0D -> `xarray.DataArray`
        * 1D -> `pandas.Series`
        * 2D -> `pandas.DataFrame`

        Only works for arrays with 2 or fewer dimensions.

        The DataArray constructor performs the inverse transformation.
        """
        # TODO: consolidate the info about pandas constructors and the
        # attributes that correspond to their indexes into a separate module?
        constructors = {0: lambda x: x, 1: pd.Series, 2: pd.DataFrame}
        try:
            constructor = constructors[self.ndim]
        except KeyError:
            raise ValueError(
                "cannot convert arrays with %s dimensions into "
                "pandas objects" % self.ndim
            )
        indexes = [self.get_index(dim) for dim in self.dims]
        return constructor(self.values, *indexes)

    def to_dataframe(
        self, name: Hashable = None, dim_order: List[Hashable] = None
    ) -> pd.DataFrame:
        """Convert this array and its coordinates into a tidy pandas.DataFrame.

        The DataFrame is indexed by the Cartesian product of index coordinates
        (in the form of a :py:class:`pandas.MultiIndex`).

        Other coordinates are included as columns in the DataFrame.

        Parameters
        ----------
        name
            Name to give to this array (required if unnamed).
        dim_order
            Hierarchical dimension order for the resulting dataframe.
            Array content is transposed to this order and then written out as flat
            vectors in contiguous order, so the last dimension in this list
            will be contiguous in the resulting DataFrame. This has a major
            influence on which operations are efficient on the resulting
            dataframe.

            If provided, must include all dimensions of this DataArray. By default,
            dimensions are sorted according to the DataArray dimensions order.

        Returns
        -------
        result
            DataArray as a pandas DataFrame.

        """
        if name is None:
            name = self.name
        if name is None:
            raise ValueError(
                "cannot convert an unnamed DataArray to a "
                "DataFrame: use the ``name`` parameter"
            )
        if self.ndim == 0:
            raise ValueError("cannot convert a scalar to a DataFrame")

        # By using a unique name, we can convert a DataArray into a DataFrame
        # even if it shares a name with one of its coordinates.
        # I would normally use unique_name = object() but that results in a
        # dataframe with columns in the wrong order, for reasons I have not
        # been able to debug (possibly a pandas bug?).
        unique_name = "__unique_name_identifier_z98xfz98xugfg73ho__"
        ds = self._to_dataset_whole(name=unique_name)

        if dim_order is None:
            ordered_dims = dict(zip(self.dims, self.shape))
        else:
            ordered_dims = ds._normalize_dim_order(dim_order=dim_order)

        df = ds._to_dataframe(ordered_dims)
        df.columns = [name if c == unique_name else c for c in df.columns]
        return df

    def to_series(self) -> pd.Series:
        """Convert this array into a pandas.Series.

        The Series is indexed by the Cartesian product of index coordinates
        (in the form of a :py:class:`pandas.MultiIndex`).
        """
        index = self.coords.to_index()
        return pd.Series(self.values.reshape(-1), index=index, name=self.name)

    def to_masked_array(self, copy: bool = True) -> np.ma.MaskedArray:
        """Convert this array into a numpy.ma.MaskedArray

        Parameters
        ----------
        copy : bool, default: True
            If True make a copy of the array in the result. If False,
            a MaskedArray view of DataArray.values is returned.

        Returns
        -------
        result : MaskedArray
            Masked where invalid values (nan or inf) occur.
        """
        values = self.values  # only compute lazy arrays once
        isnull = pd.isnull(values)
        return np.ma.MaskedArray(data=values, mask=isnull, copy=copy)

    def to_netcdf(self, *args, **kwargs) -> Union[bytes, "Delayed", None]:
        """Write DataArray contents to a netCDF file.

        All parameters are passed directly to :py:meth:`xarray.Dataset.to_netcdf`.

        Notes
        -----
        Only xarray.Dataset objects can be written to netCDF files, so
        the xarray.DataArray is converted to a xarray.Dataset object
        containing a single variable. If the DataArray has no name, or if the
        name is the same as a coordinate name, then it is given the name
        ``"__xarray_dataarray_variable__"``.

        See Also
        --------
        Dataset.to_netcdf
        """
        from ..backends.api import DATAARRAY_NAME, DATAARRAY_VARIABLE

        if self.name is None:
            # If no name is set then use a generic xarray name
            dataset = self.to_dataset(name=DATAARRAY_VARIABLE)
        elif self.name in self.coords or self.name in self.dims:
            # The name is the same as one of the coords names, which netCDF
            # doesn't support, so rename it but keep track of the old name
            dataset = self.to_dataset(name=DATAARRAY_VARIABLE)
            dataset.attrs[DATAARRAY_NAME] = self.name
        else:
            # No problems with the name - so we're fine!
            dataset = self.to_dataset()

        return dataset.to_netcdf(*args, **kwargs)

    def to_dict(self, data: bool = True) -> dict:
        """
        Convert this xarray.DataArray into a dictionary following xarray
        naming conventions.

        Converts all variables and attributes to native Python objects.
        Useful for converting to json. To avoid datetime incompatibility
        use decode_times=False kwarg in xarray.open_dataset.

        Parameters
        ----------
        data : bool, optional
            Whether to include the actual data in the dictionary. When set to
            False, returns just the schema.

        See also
        --------
        DataArray.from_dict
        """
        d = self.variable.to_dict(data=data)
        d.update({"coords": {}, "name": self.name})
        for k in self.coords:
            d["coords"][k] = self.coords[k].variable.to_dict(data=data)
        return d

    @classmethod
    def from_dict(cls, d: dict) -> "DataArray":
        """
        Convert a dictionary into an xarray.DataArray

        Input dict can take several forms:

        .. code:: python

            d = {"dims": ("t"), "data": x}

            d = {
                "coords": {"t": {"dims": "t", "data": t, "attrs": {"units": "s"}}},
                "attrs": {"title": "air temperature"},
                "dims": "t",
                "data": x,
                "name": "a",
            }

        where "t" is the name of the dimesion, "a" is the name of the array,
        and x and t are lists, numpy.arrays, or pandas objects.

        Parameters
        ----------
        d : dict
            Mapping with a minimum structure of {"dims": [...], "data": [...]}

        Returns
        -------
        obj : xarray.DataArray

        See also
        --------
        DataArray.to_dict
        Dataset.from_dict
        """
        coords = None
        if "coords" in d:
            try:
                coords = {
                    k: (v["dims"], v["data"], v.get("attrs"))
                    for k, v in d["coords"].items()
                }
            except KeyError as e:
                raise ValueError(
                    "cannot convert dict when coords are missing the key "
                    "'{dims_data}'".format(dims_data=str(e.args[0]))
                )
        try:
            data = d["data"]
        except KeyError:
            raise ValueError("cannot convert dict without the key 'data''")
        else:
            obj = cls(data, coords, d.get("dims"), d.get("name"), d.get("attrs"))
        return obj

    @classmethod
    def from_series(cls, series: pd.Series, sparse: bool = False) -> "DataArray":
        """Convert a pandas.Series into an xarray.DataArray.

        If the series's index is a MultiIndex, it will be expanded into a
        tensor product of one-dimensional coordinates (filling in missing
        values with NaN). Thus this operation should be the inverse of the
        `to_series` method.

        If sparse=True, creates a sparse array instead of a dense NumPy array.
        Requires the pydata/sparse package.

        See also
        --------
        xarray.Dataset.from_dataframe
        """
        temp_name = "__temporary_name"
        df = pd.DataFrame({temp_name: series})
        ds = Dataset.from_dataframe(df, sparse=sparse)
        result = cast(DataArray, ds[temp_name])
        result.name = series.name
        return result

    def to_cdms2(self) -> "cdms2_Variable":
        """Convert this array into a cdms2.Variable"""
        from ..convert import to_cdms2

        return to_cdms2(self)

    @classmethod
    def from_cdms2(cls, variable: "cdms2_Variable") -> "DataArray":
        """Convert a cdms2.Variable into an xarray.DataArray"""
        from ..convert import from_cdms2

        return from_cdms2(variable)

    def to_iris(self) -> "iris_Cube":
        """Convert this array into a iris.cube.Cube"""
        from ..convert import to_iris

        return to_iris(self)

    @classmethod
    def from_iris(cls, cube: "iris_Cube") -> "DataArray":
        """Convert a iris.cube.Cube into an xarray.DataArray"""
        from ..convert import from_iris

        return from_iris(cube)

    def _all_compat(self, other: "DataArray", compat_str: str) -> bool:
        """Helper function for equals, broadcast_equals, and identical"""

        def compat(x, y):
            return getattr(x.variable, compat_str)(y.variable)

        return utils.dict_equiv(self.coords, other.coords, compat=compat) and compat(
            self, other
        )

    def broadcast_equals(self, other: "DataArray") -> bool:
        """Two DataArrays are broadcast equal if they are equal after
        broadcasting them against each other such that they have the same
        dimensions.

        See Also
        --------
        DataArray.equals
        DataArray.identical
        """
        try:
            return self._all_compat(other, "broadcast_equals")
        except (TypeError, AttributeError):
            return False

    def equals(self, other: "DataArray") -> bool:
        """True if two DataArrays have the same dimensions, coordinates and
        values; otherwise False.

        DataArrays can still be equal (like pandas objects) if they have NaN
        values in the same locations.

        This method is necessary because `v1 == v2` for ``DataArray``
        does element-wise comparisons (like numpy.ndarrays).

        See Also
        --------
        DataArray.broadcast_equals
        DataArray.identical
        """
        try:
            return self._all_compat(other, "equals")
        except (TypeError, AttributeError):
            return False

    def identical(self, other: "DataArray") -> bool:
        """Like equals, but also checks the array name and attributes, and
        attributes on all coordinates.

        See Also
        --------
        DataArray.broadcast_equals
        DataArray.equals
        """
        try:
            return self.name == other.name and self._all_compat(other, "identical")
        except (TypeError, AttributeError):
            return False

    def _result_name(self, other: Any = None) -> Optional[Hashable]:
        # use the same naming heuristics as pandas:
        # https://github.com/ContinuumIO/blaze/issues/458#issuecomment-51936356
        other_name = getattr(other, "name", _default)
        if other_name is _default or other_name == self.name:
            return self.name
        else:
            return None

    def __array_wrap__(self, obj, context=None) -> "DataArray":
        new_var = self.variable.__array_wrap__(obj, context)
        return self._replace(new_var)

    def __matmul__(self, obj):
        return self.dot(obj)

    def __rmatmul__(self, other):
        # currently somewhat duplicative, as only other DataArrays are
        # compatible with matmul
        return computation.dot(other, self)

    @staticmethod
    def _unary_op(f: Callable[..., Any]) -> Callable[..., "DataArray"]:
        @functools.wraps(f)
        def func(self, *args, **kwargs):
            keep_attrs = kwargs.pop("keep_attrs", None)
            if keep_attrs is None:
                keep_attrs = _get_keep_attrs(default=True)
            with warnings.catch_warnings():
                warnings.filterwarnings("ignore", r"All-NaN (slice|axis) encountered")
                warnings.filterwarnings(
                    "ignore", r"Mean of empty slice", category=RuntimeWarning
                )
                with np.errstate(all="ignore"):
                    da = self.__array_wrap__(f(self.variable.data, *args, **kwargs))
                if keep_attrs:
                    da.attrs = self.attrs
                return da

        return func

    @staticmethod
    def _binary_op(
        f: Callable[..., Any],
        reflexive: bool = False,
        join: str = None,  # see xarray.align
        **ignored_kwargs,
    ) -> Callable[..., "DataArray"]:
        @functools.wraps(f)
        def func(self, other):
            if isinstance(other, (Dataset, groupby.GroupBy)):
                return NotImplemented
            if isinstance(other, DataArray):
                align_type = OPTIONS["arithmetic_join"] if join is None else join
                self, other = align(self, other, join=align_type, copy=False)
            other_variable = getattr(other, "variable", other)
            other_coords = getattr(other, "coords", None)

            variable = (
                f(self.variable, other_variable)
                if not reflexive
                else f(other_variable, self.variable)
            )
            coords, indexes = self.coords._merge_raw(other_coords)
            name = self._result_name(other)

            return self._replace(variable, coords, name, indexes=indexes)

        return func

    @staticmethod
    def _inplace_binary_op(f: Callable) -> Callable[..., "DataArray"]:
        @functools.wraps(f)
        def func(self, other):
            if isinstance(other, groupby.GroupBy):
                raise TypeError(
                    "in-place operations between a DataArray and "
                    "a grouped object are not permitted"
                )
            # n.b. we can't align other to self (with other.reindex_like(self))
            # because `other` may be converted into floats, which would cause
            # in-place arithmetic to fail unpredictably. Instead, we simply
            # don't support automatic alignment with in-place arithmetic.
            other_coords = getattr(other, "coords", None)
            other_variable = getattr(other, "variable", other)
            try:
                with self.coords._merge_inplace(other_coords):
                    f(self.variable, other_variable)
            except MergeError as exc:
                raise MergeError(
                    "Automatic alignment is not supported for in-place operations.\n"
                    "Consider aligning the indices manually or using a not-in-place operation.\n"
                    "See https://github.com/pydata/xarray/issues/3910 for more explanations."
                ) from exc
            return self

        return func

    def _copy_attrs_from(self, other: Union["DataArray", Dataset, Variable]) -> None:
        self.attrs = other.attrs

    plot = utils.UncachedAccessor(_PlotMethods)

    def _title_for_slice(self, truncate: int = 50) -> str:
        """
        If the dataarray has 1 dimensional coordinates or comes from a slice
        we can show that info in the title

        Parameters
        ----------
        truncate : int, default: 50
            maximum number of characters for title

        Returns
        -------
        title : string
            Can be used for plot titles

        """
        one_dims = []
        for dim, coord in self.coords.items():
            if coord.size == 1:
                one_dims.append(
                    "{dim} = {v}".format(dim=dim, v=format_item(coord.values))
                )

        title = ", ".join(one_dims)
        if len(title) > truncate:
            title = title[: (truncate - 3)] + "..."

        return title

    def diff(self, dim: Hashable, n: int = 1, label: Hashable = "upper") -> "DataArray":
        """Calculate the n-th order discrete difference along given axis.

        Parameters
        ----------
        dim : hashable
            Dimension over which to calculate the finite difference.
        n : int, optional
            The number of times values are differenced.
        label : hashable, optional
            The new coordinate in dimension ``dim`` will have the
            values of either the minuend's or subtrahend's coordinate
            for values 'upper' and 'lower', respectively.  Other
            values are not supported.

        Returns
        -------
        difference : same type as caller
            The n-th order finite difference of this object.

        Notes
        -----
        `n` matches numpy's behavior and is different from pandas' first argument named
        `periods`.


        Examples
        --------
        >>> arr = xr.DataArray([5, 5, 6, 6], [[1, 2, 3, 4]], ["x"])
        >>> arr.diff("x")
        <xarray.DataArray (x: 3)>
        array([0, 1, 0])
        Coordinates:
          * x        (x) int64 2 3 4
        >>> arr.diff("x", 2)
        <xarray.DataArray (x: 2)>
        array([ 1, -1])
        Coordinates:
          * x        (x) int64 3 4

        See Also
        --------
        DataArray.differentiate
        """
        ds = self._to_temp_dataset().diff(n=n, dim=dim, label=label)
        return self._from_temp_dataset(ds)

    def shift(
        self,
        shifts: Mapping[Hashable, int] = None,
        fill_value: Any = dtypes.NA,
        **shifts_kwargs: int,
    ) -> "DataArray":
        """Shift this array by an offset along one or more dimensions.

        Only the data is moved; coordinates stay in place. Values shifted from
        beyond array bounds are replaced by NaN. This is consistent with the
        behavior of ``shift`` in pandas.

        Parameters
        ----------
        shifts : mapping of hashable to int, optional
            Integer offset to shift along each of the given dimensions.
            Positive offsets shift to the right; negative offsets shift to the
            left.
        fill_value: scalar, optional
            Value to use for newly missing values
        **shifts_kwargs
            The keyword arguments form of ``shifts``.
            One of shifts or shifts_kwargs must be provided.

        Returns
        -------
        shifted : DataArray
            DataArray with the same coordinates and attributes but shifted
            data.

        See also
        --------
        roll

        Examples
        --------

        >>> arr = xr.DataArray([5, 6, 7], dims="x")
        >>> arr.shift(x=1)
        <xarray.DataArray (x: 3)>
        array([nan,  5.,  6.])
        Dimensions without coordinates: x
        """
        variable = self.variable.shift(
            shifts=shifts, fill_value=fill_value, **shifts_kwargs
        )
        return self._replace(variable=variable)

    def roll(
        self,
        shifts: Mapping[Hashable, int] = None,
        roll_coords: bool = None,
        **shifts_kwargs: int,
    ) -> "DataArray":
        """Roll this array by an offset along one or more dimensions.

        Unlike shift, roll may rotate all variables, including coordinates
        if specified. The direction of rotation is consistent with
        :py:func:`numpy.roll`.

        Parameters
        ----------
        shifts : mapping of hashable to int, optional
            Integer offset to rotate each of the given dimensions.
            Positive offsets roll to the right; negative offsets roll to the
            left.
        roll_coords : bool
            Indicates whether to roll the coordinates by the offset
            The current default of roll_coords (None, equivalent to True) is
            deprecated and will change to False in a future version.
            Explicitly pass roll_coords to silence the warning.
        **shifts_kwargs
            The keyword arguments form of ``shifts``.
            One of shifts or shifts_kwargs must be provided.

        Returns
        -------
        rolled : DataArray
            DataArray with the same attributes but rolled data and coordinates.

        See also
        --------
        shift

        Examples
        --------

        >>> arr = xr.DataArray([5, 6, 7], dims="x")
        >>> arr.roll(x=1)
        <xarray.DataArray (x: 3)>
        array([7, 5, 6])
        Dimensions without coordinates: x
        """
        ds = self._to_temp_dataset().roll(
            shifts=shifts, roll_coords=roll_coords, **shifts_kwargs
        )
        return self._from_temp_dataset(ds)

    @property
    def real(self) -> "DataArray":
        return self._replace(self.variable.real)

    @property
    def imag(self) -> "DataArray":
        return self._replace(self.variable.imag)

    def dot(
        self, other: "DataArray", dims: Union[Hashable, Sequence[Hashable], None] = None
    ) -> "DataArray":
        """Perform dot product of two DataArrays along their shared dims.

        Equivalent to taking taking tensordot over all shared dims.

        Parameters
        ----------
        other : DataArray
            The other array with which the dot product is performed.
        dims : ..., hashable or sequence of hashable, optional
            Which dimensions to sum over. Ellipsis (`...`) sums over all dimensions.
            If not specified, then all the common dimensions are summed over.

        Returns
        -------
        result : DataArray
            Array resulting from the dot product over all shared dimensions.

        See also
        --------
        dot
        numpy.tensordot

        Examples
        --------

        >>> da_vals = np.arange(6 * 5 * 4).reshape((6, 5, 4))
        >>> da = xr.DataArray(da_vals, dims=["x", "y", "z"])
        >>> dm_vals = np.arange(4)
        >>> dm = xr.DataArray(dm_vals, dims=["z"])

        >>> dm.dims
        ('z',)

        >>> da.dims
        ('x', 'y', 'z')

        >>> dot_result = da.dot(dm)
        >>> dot_result.dims
        ('x', 'y')

        """
        if isinstance(other, Dataset):
            raise NotImplementedError(
                "dot products are not yet supported with Dataset objects."
            )
        if not isinstance(other, DataArray):
            raise TypeError("dot only operates on DataArrays.")

        return computation.dot(self, other, dims=dims)

    def sortby(
        self,
        variables: Union[Hashable, "DataArray", Sequence[Union[Hashable, "DataArray"]]],
        ascending: bool = True,
    ) -> "DataArray":
        """Sort object by labels or values (along an axis).

        Sorts the dataarray, either along specified dimensions,
        or according to values of 1-D dataarrays that share dimension
        with calling object.

        If the input variables are dataarrays, then the dataarrays are aligned
        (via left-join) to the calling object prior to sorting by cell values.
        NaNs are sorted to the end, following Numpy convention.

        If multiple sorts along the same dimension is
        given, numpy's lexsort is performed along that dimension:
        https://docs.scipy.org/doc/numpy/reference/generated/numpy.lexsort.html
        and the FIRST key in the sequence is used as the primary sort key,
        followed by the 2nd key, etc.

        Parameters
        ----------
        variables : hashable, DataArray, or sequence of hashable or DataArray
            1D DataArray objects or name(s) of 1D variable(s) in
            coords whose values are used to sort this array.
        ascending : bool, optional
            Whether to sort by ascending or descending order.

        Returns
        -------
        sorted : DataArray
            A new dataarray where all the specified dims are sorted by dim
            labels.

        Examples
        --------

        >>> da = xr.DataArray(
        ...     np.random.rand(5),
        ...     coords=[pd.date_range("1/1/2000", periods=5)],
        ...     dims="time",
        ... )
        >>> da
        <xarray.DataArray (time: 5)>
        array([0.5488135 , 0.71518937, 0.60276338, 0.54488318, 0.4236548 ])
        Coordinates:
          * time     (time) datetime64[ns] 2000-01-01 2000-01-02 ... 2000-01-05

        >>> da.sortby(da)
        <xarray.DataArray (time: 5)>
        array([0.4236548 , 0.54488318, 0.5488135 , 0.60276338, 0.71518937])
        Coordinates:
          * time     (time) datetime64[ns] 2000-01-05 2000-01-04 ... 2000-01-02
        """
        ds = self._to_temp_dataset().sortby(variables, ascending=ascending)
        return self._from_temp_dataset(ds)

    def quantile(
        self,
        q: Any,
        dim: Union[Hashable, Sequence[Hashable], None] = None,
        interpolation: str = "linear",
        keep_attrs: bool = None,
        skipna: bool = True,
    ) -> "DataArray":
        """Compute the qth quantile of the data along the specified dimension.

        Returns the qth quantiles(s) of the array elements.

        Parameters
        ----------
        q : float or array-like of float
            Quantile to compute, which must be between 0 and 1 inclusive.
        dim : hashable or sequence of hashable, optional
            Dimension(s) over which to apply quantile.
        interpolation : {"linear", "lower", "higher", "midpoint", "nearest"}, default: "linear"
            This optional parameter specifies the interpolation method to
            use when the desired quantile lies between two data points
            ``i < j``:

                - linear: ``i + (j - i) * fraction``, where ``fraction`` is
                  the fractional part of the index surrounded by ``i`` and
                  ``j``.
                - lower: ``i``.
                - higher: ``j``.
                - nearest: ``i`` or ``j``, whichever is nearest.
                - midpoint: ``(i + j) / 2``.
        keep_attrs : bool, optional
            If True, the dataset's attributes (`attrs`) will be copied from
            the original object to the new one.  If False (default), the new
            object will be returned without attributes.
        skipna : bool, optional
            Whether to skip missing values when aggregating.

        Returns
        -------
        quantiles : DataArray
            If `q` is a single quantile, then the result
            is a scalar. If multiple percentiles are given, first axis of
            the result corresponds to the quantile and a quantile dimension
            is added to the return array. The other dimensions are the
            dimensions that remain after the reduction of the array.

        See Also
        --------
        numpy.nanquantile, numpy.quantile, pandas.Series.quantile, Dataset.quantile

        Examples
        --------

        >>> da = xr.DataArray(
        ...     data=[[0.7, 4.2, 9.4, 1.5], [6.5, 7.3, 2.6, 1.9]],
        ...     coords={"x": [7, 9], "y": [1, 1.5, 2, 2.5]},
        ...     dims=("x", "y"),
        ... )
        >>> da.quantile(0)  # or da.quantile(0, dim=...)
        <xarray.DataArray ()>
        array(0.7)
        Coordinates:
            quantile  float64 0.0
        >>> da.quantile(0, dim="x")
        <xarray.DataArray (y: 4)>
        array([0.7, 4.2, 2.6, 1.5])
        Coordinates:
          * y         (y) float64 1.0 1.5 2.0 2.5
            quantile  float64 0.0
        >>> da.quantile([0, 0.5, 1])
        <xarray.DataArray (quantile: 3)>
        array([0.7, 3.4, 9.4])
        Coordinates:
          * quantile  (quantile) float64 0.0 0.5 1.0
        >>> da.quantile([0, 0.5, 1], dim="x")
        <xarray.DataArray (quantile: 3, y: 4)>
        array([[0.7 , 4.2 , 2.6 , 1.5 ],
               [3.6 , 5.75, 6.  , 1.7 ],
               [6.5 , 7.3 , 9.4 , 1.9 ]])
        Coordinates:
          * y         (y) float64 1.0 1.5 2.0 2.5
          * quantile  (quantile) float64 0.0 0.5 1.0
        """

        ds = self._to_temp_dataset().quantile(
            q,
            dim=dim,
            keep_attrs=keep_attrs,
            interpolation=interpolation,
            skipna=skipna,
        )
        return self._from_temp_dataset(ds)

    def rank(
        self, dim: Hashable, pct: bool = False, keep_attrs: bool = None
    ) -> "DataArray":
        """Ranks the data.

        Equal values are assigned a rank that is the average of the ranks that
        would have been otherwise assigned to all of the values within that
        set.  Ranks begin at 1, not 0. If pct, computes percentage ranks.

        NaNs in the input array are returned as NaNs.

        The `bottleneck` library is required.

        Parameters
        ----------
        dim : hashable
            Dimension over which to compute rank.
        pct : bool, optional
            If True, compute percentage ranks, otherwise compute integer ranks.
        keep_attrs : bool, optional
            If True, the dataset's attributes (`attrs`) will be copied from
            the original object to the new one.  If False (default), the new
            object will be returned without attributes.

        Returns
        -------
        ranked : DataArray
            DataArray with the same coordinates and dtype 'float64'.

        Examples
        --------

        >>> arr = xr.DataArray([5, 6, 7], dims="x")
        >>> arr.rank("x")
        <xarray.DataArray (x: 3)>
        array([1., 2., 3.])
        Dimensions without coordinates: x
        """

        ds = self._to_temp_dataset().rank(dim, pct=pct, keep_attrs=keep_attrs)
        return self._from_temp_dataset(ds)

    def differentiate(
        self, coord: Hashable, edge_order: int = 1, datetime_unit: str = None
    ) -> "DataArray":
        """ Differentiate the array with the second order accurate central
        differences.

        .. note::
            This feature is limited to simple cartesian geometry, i.e. coord
            must be one dimensional.

        Parameters
        ----------
        coord : hashable
            The coordinate to be used to compute the gradient.
        edge_order : {1, 2}, default: 1
            N-th order accurate differences at the boundaries.
        datetime_unit : {"Y", "M", "W", "D", "h", "m", "s", "ms", \
                         "us", "ns", "ps", "fs", "as"} or None, optional
            Unit to compute gradient. Only valid for datetime coordinate.

        Returns
        -------
        differentiated: DataArray

        See also
        --------
        numpy.gradient: corresponding numpy function

        Examples
        --------

        >>> da = xr.DataArray(
        ...     np.arange(12).reshape(4, 3),
        ...     dims=["x", "y"],
        ...     coords={"x": [0, 0.1, 1.1, 1.2]},
        ... )
        >>> da
        <xarray.DataArray (x: 4, y: 3)>
        array([[ 0,  1,  2],
               [ 3,  4,  5],
               [ 6,  7,  8],
               [ 9, 10, 11]])
        Coordinates:
          * x        (x) float64 0.0 0.1 1.1 1.2
        Dimensions without coordinates: y
        >>>
        >>> da.differentiate("x")
        <xarray.DataArray (x: 4, y: 3)>
        array([[30.        , 30.        , 30.        ],
               [27.54545455, 27.54545455, 27.54545455],
               [27.54545455, 27.54545455, 27.54545455],
               [30.        , 30.        , 30.        ]])
        Coordinates:
          * x        (x) float64 0.0 0.1 1.1 1.2
        Dimensions without coordinates: y
        """
        ds = self._to_temp_dataset().differentiate(coord, edge_order, datetime_unit)
        return self._from_temp_dataset(ds)

    def integrate(
        self,
        coord: Union[Hashable, Sequence[Hashable]],
        dim: Union[Hashable, Sequence[Hashable]] = None,
        datetime_unit: str = None,
    ) -> "DataArray":
        """ Integrate along the given coordinate using the trapezoidal rule.

        .. note::
            This feature is limited to simple cartesian geometry, i.e. coord
            must be one dimensional.

        Parameters
        ----------
<<<<<<< HEAD
        coord: hashable, or a sequence of hashable
=======
        dim : hashable, or sequence of hashable
>>>>>>> a2b1712a
            Coordinate(s) used for the integration.
        datetime_unit : {"Y", "M", "W", "D", "h", "m", "s", "ms", "us", "ns", \
                         "ps", "fs", "as"}, optional
            Can be used to specify the unit if datetime coordinate is used.

        Returns
        -------
        integrated: DataArray

        See also
        --------
        Dataset.integrate
        numpy.trapz: corresponding numpy function

        Examples
        --------

        >>> da = xr.DataArray(
        ...     np.arange(12).reshape(4, 3),
        ...     dims=["x", "y"],
        ...     coords={"x": [0, 0.1, 1.1, 1.2]},
        ... )
        >>> da
        <xarray.DataArray (x: 4, y: 3)>
        array([[ 0,  1,  2],
               [ 3,  4,  5],
               [ 6,  7,  8],
               [ 9, 10, 11]])
        Coordinates:
          * x        (x) float64 0.0 0.1 1.1 1.2
        Dimensions without coordinates: y
        >>>
        >>> da.integrate("x")
        <xarray.DataArray (y: 3)>
        array([5.4, 6.6, 7.8])
        Dimensions without coordinates: y
        """

        if dim is not None:
            coord = dim
            msg = (
                "The `dim` keyword argument to `DataArray.integrate` is "
                "being replaced with `coord`, for consistency with "
                "`Dataset.integrate`."
            )
            warnings.warn(msg, FutureWarning, stacklevel=2)

        ds = self._to_temp_dataset().integrate(coord, datetime_unit)
        return self._from_temp_dataset(ds)

    def unify_chunks(self) -> "DataArray":
        """Unify chunk size along all chunked dimensions of this DataArray.

        Returns
        -------

        DataArray with consistent chunk sizes for all dask-array variables

        See Also
        --------

        dask.array.core.unify_chunks
        """
        ds = self._to_temp_dataset().unify_chunks()
        return self._from_temp_dataset(ds)

    def map_blocks(
        self,
        func: "Callable[..., T_DSorDA]",
        args: Sequence[Any] = (),
        kwargs: Mapping[str, Any] = None,
        template: Union["DataArray", "Dataset"] = None,
    ) -> "T_DSorDA":
        """
        Apply a function to each block of this DataArray.

        .. warning::
            This method is experimental and its signature may change.

        Parameters
        ----------
        func : callable
            User-provided function that accepts a DataArray as its first
            parameter. The function will receive a subset or 'block' of this DataArray (see below),
            corresponding to one chunk along each chunked dimension. ``func`` will be
            executed as ``func(subset_dataarray, *subset_args, **kwargs)``.

            This function must return either a single DataArray or a single Dataset.

            This function cannot add a new chunked dimension.
        args : sequence
            Passed to func after unpacking and subsetting any xarray objects by blocks.
            xarray objects in args must be aligned with this object, otherwise an error is raised.
        kwargs : mapping
            Passed verbatim to func after unpacking. xarray objects, if any, will not be
            subset to blocks. Passing dask collections in kwargs is not allowed.
        template : DataArray or Dataset, optional
            xarray object representing the final result after compute is called. If not provided,
            the function will be first run on mocked-up data, that looks like this object but
            has sizes 0, to determine properties of the returned object such as dtype,
            variable names, attributes, new dimensions and new indexes (if any).
            ``template`` must be provided if the function changes the size of existing dimensions.
            When provided, ``attrs`` on variables in `template` are copied over to the result. Any
            ``attrs`` set by ``func`` will be ignored.

        Returns
        -------
        A single DataArray or Dataset with dask backend, reassembled from the outputs of the
        function.

        Notes
        -----
        This function is designed for when ``func`` needs to manipulate a whole xarray object
        subset to each block. In the more common case where ``func`` can work on numpy arrays, it is
        recommended to use ``apply_ufunc``.

        If none of the variables in this object is backed by dask arrays, calling this function is
        equivalent to calling ``func(obj, *args, **kwargs)``.

        See Also
        --------
        dask.array.map_blocks, xarray.apply_ufunc, xarray.Dataset.map_blocks,
        xarray.DataArray.map_blocks

        Examples
        --------

        Calculate an anomaly from climatology using ``.groupby()``. Using
        ``xr.map_blocks()`` allows for parallel operations with knowledge of ``xarray``,
        its indices, and its methods like ``.groupby()``.

        >>> def calculate_anomaly(da, groupby_type="time.month"):
        ...     gb = da.groupby(groupby_type)
        ...     clim = gb.mean(dim="time")
        ...     return gb - clim
        ...
        >>> time = xr.cftime_range("1990-01", "1992-01", freq="M")
        >>> month = xr.DataArray(time.month, coords={"time": time}, dims=["time"])
        >>> np.random.seed(123)
        >>> array = xr.DataArray(
        ...     np.random.rand(len(time)),
        ...     dims=["time"],
        ...     coords={"time": time, "month": month},
        ... ).chunk()
        >>> array.map_blocks(calculate_anomaly, template=array).compute()
        <xarray.DataArray (time: 24)>
        array([ 0.12894847,  0.11323072, -0.0855964 , -0.09334032,  0.26848862,
                0.12382735,  0.22460641,  0.07650108, -0.07673453, -0.22865714,
               -0.19063865,  0.0590131 , -0.12894847, -0.11323072,  0.0855964 ,
                0.09334032, -0.26848862, -0.12382735, -0.22460641, -0.07650108,
                0.07673453,  0.22865714,  0.19063865, -0.0590131 ])
        Coordinates:
          * time     (time) object 1990-01-31 00:00:00 ... 1991-12-31 00:00:00
            month    (time) int64 1 2 3 4 5 6 7 8 9 10 11 12 1 2 3 4 5 6 7 8 9 10 11 12

        Note that one must explicitly use ``args=[]`` and ``kwargs={}`` to pass arguments
        to the function being applied in ``xr.map_blocks()``:

        >>> array.map_blocks(
        ...     calculate_anomaly, kwargs={"groupby_type": "time.year"}, template=array
        ... )  # doctest: +ELLIPSIS
        <xarray.DataArray (time: 24)>
        dask.array<calculate_anomaly-...-<this, shape=(24,), dtype=float64, chunksize=(24,), chunktype=numpy.ndarray>
        Coordinates:
          * time     (time) object 1990-01-31 00:00:00 ... 1991-12-31 00:00:00
            month    (time) int64 dask.array<chunksize=(24,), meta=np.ndarray>
        """
        from .parallel import map_blocks

        return map_blocks(func, self, args, kwargs, template)

    def polyfit(
        self,
        dim: Hashable,
        deg: int,
        skipna: bool = None,
        rcond: float = None,
        w: Union[Hashable, Any] = None,
        full: bool = False,
        cov: bool = False,
    ):
        """
        Least squares polynomial fit.

        This replicates the behaviour of `numpy.polyfit` but differs by skipping
        invalid values when `skipna = True`.

        Parameters
        ----------
        dim : hashable
            Coordinate along which to fit the polynomials.
        deg : int
            Degree of the fitting polynomial.
        skipna : bool, optional
            If True, removes all invalid values before fitting each 1D slices of the array.
            Default is True if data is stored in a dask.array or if there is any
            invalid values, False otherwise.
        rcond : float, optional
            Relative condition number to the fit.
        w : hashable or array-like, optional
            Weights to apply to the y-coordinate of the sample points.
            Can be an array-like object or the name of a coordinate in the dataset.
        full : bool, optional
            Whether to return the residuals, matrix rank and singular values in addition
            to the coefficients.
        cov : bool or str, optional
            Whether to return to the covariance matrix in addition to the coefficients.
            The matrix is not scaled if `cov='unscaled'`.

        Returns
        -------
        polyfit_results : Dataset
            A single dataset which contains:

            polyfit_coefficients
                The coefficients of the best fit.
            polyfit_residuals
                The residuals of the least-square computation (only included if `full=True`).
                When the matrix rank is deficient, np.nan is returned.
            [dim]_matrix_rank
                The effective rank of the scaled Vandermonde coefficient matrix (only included if `full=True`)
            [dim]_singular_value
                The singular values of the scaled Vandermonde coefficient matrix (only included if `full=True`)
            polyfit_covariance
                The covariance matrix of the polynomial coefficient estimates (only included if `full=False` and `cov=True`)

        See also
        --------
        numpy.polyfit
        """
        return self._to_temp_dataset().polyfit(
            dim, deg, skipna=skipna, rcond=rcond, w=w, full=full, cov=cov
        )

    def pad(
        self,
        pad_width: Mapping[Hashable, Union[int, Tuple[int, int]]] = None,
        mode: str = "constant",
        stat_length: Union[
            int, Tuple[int, int], Mapping[Hashable, Tuple[int, int]]
        ] = None,
        constant_values: Union[
            int, Tuple[int, int], Mapping[Hashable, Tuple[int, int]]
        ] = None,
        end_values: Union[
            int, Tuple[int, int], Mapping[Hashable, Tuple[int, int]]
        ] = None,
        reflect_type: str = None,
        **pad_width_kwargs: Any,
    ) -> "DataArray":
        """Pad this array along one or more dimensions.

        .. warning::
            This function is experimental and its behaviour is likely to change
            especially regarding padding of dimension coordinates (or IndexVariables).

        When using one of the modes ("edge", "reflect", "symmetric", "wrap"),
        coordinates will be padded with the same mode, otherwise coordinates
        are padded using the "constant" mode with fill_value dtypes.NA.

        Parameters
        ----------
        pad_width : mapping of hashable to tuple of int
            Mapping with the form of {dim: (pad_before, pad_after)}
            describing the number of values padded along each dimension.
            {dim: pad} is a shortcut for pad_before = pad_after = pad
        mode : str, default: "constant"
            One of the following string values (taken from numpy docs)

            'constant' (default)
                Pads with a constant value.
            'edge'
                Pads with the edge values of array.
            'linear_ramp'
                Pads with the linear ramp between end_value and the
                array edge value.
            'maximum'
                Pads with the maximum value of all or part of the
                vector along each axis.
            'mean'
                Pads with the mean value of all or part of the
                vector along each axis.
            'median'
                Pads with the median value of all or part of the
                vector along each axis.
            'minimum'
                Pads with the minimum value of all or part of the
                vector along each axis.
            'reflect'
                Pads with the reflection of the vector mirrored on
                the first and last values of the vector along each
                axis.
            'symmetric'
                Pads with the reflection of the vector mirrored
                along the edge of the array.
            'wrap'
                Pads with the wrap of the vector along the axis.
                The first values are used to pad the end and the
                end values are used to pad the beginning.
        stat_length : int, tuple or mapping of hashable to tuple, default: None
            Used in 'maximum', 'mean', 'median', and 'minimum'.  Number of
            values at edge of each axis used to calculate the statistic value.
            {dim_1: (before_1, after_1), ... dim_N: (before_N, after_N)} unique
            statistic lengths along each dimension.
            ((before, after),) yields same before and after statistic lengths
            for each dimension.
            (stat_length,) or int is a shortcut for before = after = statistic
            length for all axes.
            Default is ``None``, to use the entire axis.
        constant_values : scalar, tuple or mapping of hashable to tuple, default: 0
            Used in 'constant'.  The values to set the padded values for each
            axis.
            ``{dim_1: (before_1, after_1), ... dim_N: (before_N, after_N)}`` unique
            pad constants along each dimension.
            ``((before, after),)`` yields same before and after constants for each
            dimension.
            ``(constant,)`` or ``constant`` is a shortcut for ``before = after = constant`` for
            all dimensions.
            Default is 0.
        end_values : scalar, tuple or mapping of hashable to tuple, default: 0
            Used in 'linear_ramp'.  The values used for the ending value of the
            linear_ramp and that will form the edge of the padded array.
            ``{dim_1: (before_1, after_1), ... dim_N: (before_N, after_N)}`` unique
            end values along each dimension.
            ``((before, after),)`` yields same before and after end values for each
            axis.
            ``(constant,)`` or ``constant`` is a shortcut for ``before = after = constant`` for
            all axes.
            Default is 0.
        reflect_type : {"even", "odd"}, optional
            Used in "reflect", and "symmetric".  The "even" style is the
            default with an unaltered reflection around the edge value.  For
            the "odd" style, the extended part of the array is created by
            subtracting the reflected values from two times the edge value.
        **pad_width_kwargs
            The keyword arguments form of ``pad_width``.
            One of ``pad_width`` or ``pad_width_kwargs`` must be provided.

        Returns
        -------
        padded : DataArray
            DataArray with the padded coordinates and data.

        See also
        --------
        DataArray.shift, DataArray.roll, DataArray.bfill, DataArray.ffill, numpy.pad, dask.array.pad

        Notes
        -----
        By default when ``mode="constant"`` and ``constant_values=None``, integer types will be
        promoted to ``float`` and padded with ``np.nan``. To avoid type promotion
        specify ``constant_values=np.nan``

        Examples
        --------

        >>> arr = xr.DataArray([5, 6, 7], coords=[("x", [0, 1, 2])])
        >>> arr.pad(x=(1, 2), constant_values=0)
        <xarray.DataArray (x: 6)>
        array([0, 5, 6, 7, 0, 0])
        Coordinates:
          * x        (x) float64 nan 0.0 1.0 2.0 nan nan

        >>> da = xr.DataArray(
        ...     [[0, 1, 2, 3], [10, 11, 12, 13]],
        ...     dims=["x", "y"],
        ...     coords={"x": [0, 1], "y": [10, 20, 30, 40], "z": ("x", [100, 200])},
        ... )
        >>> da.pad(x=1)
        <xarray.DataArray (x: 4, y: 4)>
        array([[nan, nan, nan, nan],
               [ 0.,  1.,  2.,  3.],
               [10., 11., 12., 13.],
               [nan, nan, nan, nan]])
        Coordinates:
          * x        (x) float64 nan 0.0 1.0 nan
          * y        (y) int64 10 20 30 40
            z        (x) float64 nan 100.0 200.0 nan
        >>> da.pad(x=1, constant_values=np.nan)
        <xarray.DataArray (x: 4, y: 4)>
        array([[-9223372036854775808, -9223372036854775808, -9223372036854775808,
                -9223372036854775808],
               [                   0,                    1,                    2,
                                   3],
               [                  10,                   11,                   12,
                                  13],
               [-9223372036854775808, -9223372036854775808, -9223372036854775808,
                -9223372036854775808]])
        Coordinates:
          * x        (x) float64 nan 0.0 1.0 nan
          * y        (y) int64 10 20 30 40
            z        (x) float64 nan 100.0 200.0 nan
        """
        ds = self._to_temp_dataset().pad(
            pad_width=pad_width,
            mode=mode,
            stat_length=stat_length,
            constant_values=constant_values,
            end_values=end_values,
            reflect_type=reflect_type,
            **pad_width_kwargs,
        )
        return self._from_temp_dataset(ds)

    def idxmin(
        self,
        dim: Hashable = None,
        skipna: bool = None,
        fill_value: Any = dtypes.NA,
        keep_attrs: bool = None,
    ) -> "DataArray":
        """Return the coordinate label of the minimum value along a dimension.

        Returns a new `DataArray` named after the dimension with the values of
        the coordinate labels along that dimension corresponding to minimum
        values along that dimension.

        In comparison to :py:meth:`~DataArray.argmin`, this returns the
        coordinate label while :py:meth:`~DataArray.argmin` returns the index.

        Parameters
        ----------
        dim : str, optional
            Dimension over which to apply `idxmin`.  This is optional for 1D
            arrays, but required for arrays with 2 or more dimensions.
        skipna : bool or None, default: None
            If True, skip missing values (as marked by NaN). By default, only
            skips missing values for ``float``, ``complex``, and ``object``
            dtypes; other dtypes either do not have a sentinel missing value
            (``int``) or ``skipna=True`` has not been implemented
            (``datetime64`` or ``timedelta64``).
        fill_value : Any, default: NaN
            Value to be filled in case all of the values along a dimension are
            null.  By default this is NaN.  The fill value and result are
            automatically converted to a compatible dtype if possible.
            Ignored if ``skipna`` is False.
        keep_attrs : bool, default: False
            If True, the attributes (``attrs``) will be copied from the
            original object to the new one.  If False (default), the new object
            will be returned without attributes.

        Returns
        -------
        reduced : DataArray
            New `DataArray` object with `idxmin` applied to its data and the
            indicated dimension removed.

        See also
        --------
        Dataset.idxmin, DataArray.idxmax, DataArray.min, DataArray.argmin

        Examples
        --------

        >>> array = xr.DataArray(
        ...     [0, 2, 1, 0, -2], dims="x", coords={"x": ["a", "b", "c", "d", "e"]}
        ... )
        >>> array.min()
        <xarray.DataArray ()>
        array(-2)
        >>> array.argmin()
        <xarray.DataArray ()>
        array(4)
        >>> array.idxmin()
        <xarray.DataArray 'x' ()>
        array('e', dtype='<U1')

        >>> array = xr.DataArray(
        ...     [
        ...         [2.0, 1.0, 2.0, 0.0, -2.0],
        ...         [-4.0, np.NaN, 2.0, np.NaN, -2.0],
        ...         [np.NaN, np.NaN, 1.0, np.NaN, np.NaN],
        ...     ],
        ...     dims=["y", "x"],
        ...     coords={"y": [-1, 0, 1], "x": np.arange(5.0) ** 2},
        ... )
        >>> array.min(dim="x")
        <xarray.DataArray (y: 3)>
        array([-2., -4.,  1.])
        Coordinates:
          * y        (y) int64 -1 0 1
        >>> array.argmin(dim="x")
        <xarray.DataArray (y: 3)>
        array([4, 0, 2])
        Coordinates:
          * y        (y) int64 -1 0 1
        >>> array.idxmin(dim="x")
        <xarray.DataArray 'x' (y: 3)>
        array([16.,  0.,  4.])
        Coordinates:
          * y        (y) int64 -1 0 1
        """
        return computation._calc_idxminmax(
            array=self,
            func=lambda x, *args, **kwargs: x.argmin(*args, **kwargs),
            dim=dim,
            skipna=skipna,
            fill_value=fill_value,
            keep_attrs=keep_attrs,
        )

    def idxmax(
        self,
        dim: Hashable = None,
        skipna: bool = None,
        fill_value: Any = dtypes.NA,
        keep_attrs: bool = None,
    ) -> "DataArray":
        """Return the coordinate label of the maximum value along a dimension.

        Returns a new `DataArray` named after the dimension with the values of
        the coordinate labels along that dimension corresponding to maximum
        values along that dimension.

        In comparison to :py:meth:`~DataArray.argmax`, this returns the
        coordinate label while :py:meth:`~DataArray.argmax` returns the index.

        Parameters
        ----------
        dim : hashable, optional
            Dimension over which to apply `idxmax`.  This is optional for 1D
            arrays, but required for arrays with 2 or more dimensions.
        skipna : bool or None, default: None
            If True, skip missing values (as marked by NaN). By default, only
            skips missing values for ``float``, ``complex``, and ``object``
            dtypes; other dtypes either do not have a sentinel missing value
            (``int``) or ``skipna=True`` has not been implemented
            (``datetime64`` or ``timedelta64``).
        fill_value : Any, default: NaN
            Value to be filled in case all of the values along a dimension are
            null.  By default this is NaN.  The fill value and result are
            automatically converted to a compatible dtype if possible.
            Ignored if ``skipna`` is False.
        keep_attrs : bool, default: False
            If True, the attributes (``attrs``) will be copied from the
            original object to the new one.  If False (default), the new object
            will be returned without attributes.

        Returns
        -------
        reduced : DataArray
            New `DataArray` object with `idxmax` applied to its data and the
            indicated dimension removed.

        See also
        --------
        Dataset.idxmax, DataArray.idxmin, DataArray.max, DataArray.argmax

        Examples
        --------

        >>> array = xr.DataArray(
        ...     [0, 2, 1, 0, -2], dims="x", coords={"x": ["a", "b", "c", "d", "e"]}
        ... )
        >>> array.max()
        <xarray.DataArray ()>
        array(2)
        >>> array.argmax()
        <xarray.DataArray ()>
        array(1)
        >>> array.idxmax()
        <xarray.DataArray 'x' ()>
        array('b', dtype='<U1')

        >>> array = xr.DataArray(
        ...     [
        ...         [2.0, 1.0, 2.0, 0.0, -2.0],
        ...         [-4.0, np.NaN, 2.0, np.NaN, -2.0],
        ...         [np.NaN, np.NaN, 1.0, np.NaN, np.NaN],
        ...     ],
        ...     dims=["y", "x"],
        ...     coords={"y": [-1, 0, 1], "x": np.arange(5.0) ** 2},
        ... )
        >>> array.max(dim="x")
        <xarray.DataArray (y: 3)>
        array([2., 2., 1.])
        Coordinates:
          * y        (y) int64 -1 0 1
        >>> array.argmax(dim="x")
        <xarray.DataArray (y: 3)>
        array([0, 2, 2])
        Coordinates:
          * y        (y) int64 -1 0 1
        >>> array.idxmax(dim="x")
        <xarray.DataArray 'x' (y: 3)>
        array([0., 4., 4.])
        Coordinates:
          * y        (y) int64 -1 0 1
        """
        return computation._calc_idxminmax(
            array=self,
            func=lambda x, *args, **kwargs: x.argmax(*args, **kwargs),
            dim=dim,
            skipna=skipna,
            fill_value=fill_value,
            keep_attrs=keep_attrs,
        )

    def argmin(
        self,
        dim: Union[Hashable, Sequence[Hashable]] = None,
        axis: int = None,
        keep_attrs: bool = None,
        skipna: bool = None,
    ) -> Union["DataArray", Dict[Hashable, "DataArray"]]:
        """Index or indices of the minimum of the DataArray over one or more dimensions.

        If a sequence is passed to 'dim', then result returned as dict of DataArrays,
        which can be passed directly to isel(). If a single str is passed to 'dim' then
        returns a DataArray with dtype int.

        If there are multiple minima, the indices of the first one found will be
        returned.

        Parameters
        ----------
        dim : hashable, sequence of hashable or ..., optional
            The dimensions over which to find the minimum. By default, finds minimum over
            all dimensions - for now returning an int for backward compatibility, but
            this is deprecated, in future will return a dict with indices for all
            dimensions; to return a dict with all dimensions now, pass '...'.
        axis : int, optional
            Axis over which to apply `argmin`. Only one of the 'dim' and 'axis' arguments
            can be supplied.
        keep_attrs : bool, optional
            If True, the attributes (`attrs`) will be copied from the original
            object to the new one.  If False (default), the new object will be
            returned without attributes.
        skipna : bool, optional
            If True, skip missing values (as marked by NaN). By default, only
            skips missing values for float dtypes; other dtypes either do not
            have a sentinel missing value (int) or skipna=True has not been
            implemented (object, datetime64 or timedelta64).

        Returns
        -------
        result : DataArray or dict of DataArray

        See also
        --------
        Variable.argmin, DataArray.idxmin

        Examples
        --------
        >>> array = xr.DataArray([0, 2, -1, 3], dims="x")
        >>> array.min()
        <xarray.DataArray ()>
        array(-1)
        >>> array.argmin()
        <xarray.DataArray ()>
        array(2)
        >>> array.argmin(...)
        {'x': <xarray.DataArray ()>
        array(2)}
        >>> array.isel(array.argmin(...))
        <xarray.DataArray ()>
        array(-1)

        >>> array = xr.DataArray(
        ...     [[[3, 2, 1], [3, 1, 2], [2, 1, 3]], [[1, 3, 2], [2, -5, 1], [2, 3, 1]]],
        ...     dims=("x", "y", "z"),
        ... )
        >>> array.min(dim="x")
        <xarray.DataArray (y: 3, z: 3)>
        array([[ 1,  2,  1],
               [ 2, -5,  1],
               [ 2,  1,  1]])
        Dimensions without coordinates: y, z
        >>> array.argmin(dim="x")
        <xarray.DataArray (y: 3, z: 3)>
        array([[1, 0, 0],
               [1, 1, 1],
               [0, 0, 1]])
        Dimensions without coordinates: y, z
        >>> array.argmin(dim=["x"])
        {'x': <xarray.DataArray (y: 3, z: 3)>
        array([[1, 0, 0],
               [1, 1, 1],
               [0, 0, 1]])
        Dimensions without coordinates: y, z}
        >>> array.min(dim=("x", "z"))
        <xarray.DataArray (y: 3)>
        array([ 1, -5,  1])
        Dimensions without coordinates: y
        >>> array.argmin(dim=["x", "z"])
        {'x': <xarray.DataArray (y: 3)>
        array([0, 1, 0])
        Dimensions without coordinates: y, 'z': <xarray.DataArray (y: 3)>
        array([2, 1, 1])
        Dimensions without coordinates: y}
        >>> array.isel(array.argmin(dim=["x", "z"]))
        <xarray.DataArray (y: 3)>
        array([ 1, -5,  1])
        Dimensions without coordinates: y
        """
        result = self.variable.argmin(dim, axis, keep_attrs, skipna)
        if isinstance(result, dict):
            return {k: self._replace_maybe_drop_dims(v) for k, v in result.items()}
        else:
            return self._replace_maybe_drop_dims(result)

    def argmax(
        self,
        dim: Union[Hashable, Sequence[Hashable]] = None,
        axis: int = None,
        keep_attrs: bool = None,
        skipna: bool = None,
    ) -> Union["DataArray", Dict[Hashable, "DataArray"]]:
        """Index or indices of the maximum of the DataArray over one or more dimensions.

        If a sequence is passed to 'dim', then result returned as dict of DataArrays,
        which can be passed directly to isel(). If a single str is passed to 'dim' then
        returns a DataArray with dtype int.

        If there are multiple maxima, the indices of the first one found will be
        returned.

        Parameters
        ----------
        dim : hashable, sequence of hashable or ..., optional
            The dimensions over which to find the maximum. By default, finds maximum over
            all dimensions - for now returning an int for backward compatibility, but
            this is deprecated, in future will return a dict with indices for all
            dimensions; to return a dict with all dimensions now, pass '...'.
        axis : int, optional
            Axis over which to apply `argmax`. Only one of the 'dim' and 'axis' arguments
            can be supplied.
        keep_attrs : bool, optional
            If True, the attributes (`attrs`) will be copied from the original
            object to the new one.  If False (default), the new object will be
            returned without attributes.
        skipna : bool, optional
            If True, skip missing values (as marked by NaN). By default, only
            skips missing values for float dtypes; other dtypes either do not
            have a sentinel missing value (int) or skipna=True has not been
            implemented (object, datetime64 or timedelta64).

        Returns
        -------
        result : DataArray or dict of DataArray

        See also
        --------
        Variable.argmax, DataArray.idxmax

        Examples
        --------
        >>> array = xr.DataArray([0, 2, -1, 3], dims="x")
        >>> array.max()
        <xarray.DataArray ()>
        array(3)
        >>> array.argmax()
        <xarray.DataArray ()>
        array(3)
        >>> array.argmax(...)
        {'x': <xarray.DataArray ()>
        array(3)}
        >>> array.isel(array.argmax(...))
        <xarray.DataArray ()>
        array(3)

        >>> array = xr.DataArray(
        ...     [[[3, 2, 1], [3, 1, 2], [2, 1, 3]], [[1, 3, 2], [2, 5, 1], [2, 3, 1]]],
        ...     dims=("x", "y", "z"),
        ... )
        >>> array.max(dim="x")
        <xarray.DataArray (y: 3, z: 3)>
        array([[3, 3, 2],
               [3, 5, 2],
               [2, 3, 3]])
        Dimensions without coordinates: y, z
        >>> array.argmax(dim="x")
        <xarray.DataArray (y: 3, z: 3)>
        array([[0, 1, 1],
               [0, 1, 0],
               [0, 1, 0]])
        Dimensions without coordinates: y, z
        >>> array.argmax(dim=["x"])
        {'x': <xarray.DataArray (y: 3, z: 3)>
        array([[0, 1, 1],
               [0, 1, 0],
               [0, 1, 0]])
        Dimensions without coordinates: y, z}
        >>> array.max(dim=("x", "z"))
        <xarray.DataArray (y: 3)>
        array([3, 5, 3])
        Dimensions without coordinates: y
        >>> array.argmax(dim=["x", "z"])
        {'x': <xarray.DataArray (y: 3)>
        array([0, 1, 0])
        Dimensions without coordinates: y, 'z': <xarray.DataArray (y: 3)>
        array([0, 1, 2])
        Dimensions without coordinates: y}
        >>> array.isel(array.argmax(dim=["x", "z"]))
        <xarray.DataArray (y: 3)>
        array([3, 5, 3])
        Dimensions without coordinates: y
        """
        result = self.variable.argmax(dim, axis, keep_attrs, skipna)
        if isinstance(result, dict):
            return {k: self._replace_maybe_drop_dims(v) for k, v in result.items()}
        else:
            return self._replace_maybe_drop_dims(result)

    # this needs to be at the end, or mypy will confuse with `str`
    # https://mypy.readthedocs.io/en/latest/common_issues.html#dealing-with-conflicting-names
    str = utils.UncachedAccessor(StringAccessor)


# priority most be higher than Variable to properly work with binary ufuncs
ops.inject_all_ops_and_reduce_methods(DataArray, priority=60)<|MERGE_RESOLUTION|>--- conflicted
+++ resolved
@@ -3456,7 +3456,7 @@
         dim: Union[Hashable, Sequence[Hashable]] = None,
         datetime_unit: str = None,
     ) -> "DataArray":
-        """ Integrate along the given coordinate using the trapezoidal rule.
+        """Integrate along the given coordinate using the trapezoidal rule.
 
         .. note::
             This feature is limited to simple cartesian geometry, i.e. coord
@@ -3464,15 +3464,14 @@
 
         Parameters
         ----------
-<<<<<<< HEAD
         coord: hashable, or a sequence of hashable
-=======
+            Coordinate(s) used for the integration.
         dim : hashable, or sequence of hashable
->>>>>>> a2b1712a
             Coordinate(s) used for the integration.
-        datetime_unit : {"Y", "M", "W", "D", "h", "m", "s", "ms", "us", "ns", \
-                         "ps", "fs", "as"}, optional
-            Can be used to specify the unit if datetime coordinate is used.
+        datetime_unit: str, optional
+            Can be specify the unit if datetime coordinate is used. One of
+            {'Y', 'M', 'W', 'D', 'h', 'm', 's', 'ms', 'us', 'ns', 'ps', 'fs',
+            'as'}
 
         Returns
         -------
