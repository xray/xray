--- conflicted
+++ resolved
@@ -62,12 +62,7 @@
     HybridMappingProxy,
     ReprObject,
     _default,
-<<<<<<< HEAD
-    emit_user_level_warning,
-=======
-    either_dict_or_kwargs,
     hashable,
->>>>>>> 81f38f3d
 )
 from xarray.core.variable import (
     IndexVariable,
@@ -75,11 +70,7 @@
     as_compatible_data,
     as_variable,
 )
-<<<<<<< HEAD
-from xarray.namedarray.utils import either_dict_or_kwargs, is_dict_like
-=======
-from xarray.namedarray.utils import infix_dims
->>>>>>> 81f38f3d
+from xarray.namedarray.utils import either_dict_or_kwargs, infix_dims, is_dict_like
 from xarray.plot.accessor import DataArrayPlotAccessor
 from xarray.plot.utils import _get_units_from_attrs
 from xarray.util.deprecation_helpers import _deprecate_positional_args, deprecate_dims
