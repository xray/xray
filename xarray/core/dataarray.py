--- conflicted
+++ resolved
@@ -16,20 +16,9 @@
     remap_label_indexers)
 from .dataset import Dataset, merge_indexes, split_indexes
 from .formatting import format_item
-<<<<<<< HEAD
-<<<<<<< HEAD
-from .options import OPTIONS, _get_keep_attrs
-=======
-from .options import OPTIONS, _set_keep_attrs
->>>>>>> 842a16d55db185cae53ac19d9b06381775a1adf2
-from .pycompat import OrderedDict, basestring, iteritems, range, zip
-from .utils import (
-    decode_numpy_dict_values, either_dict_or_kwargs, ensure_us_time_resolution)
-=======
 from .indexes import Indexes, default_indexes
 from .options import OPTIONS
 from .utils import _check_inplace, either_dict_or_kwargs
->>>>>>> 57cd76d7
 from .variable import (
     IndexVariable, Variable, as_compatible_data, as_variable,
     assert_unique_multiindex_level_names)
@@ -1583,12 +1572,7 @@
         """
         return ops.fillna(self, other, join="outer")
 
-<<<<<<< HEAD
     def reduce(self, func, dim=None, axis=None, keep_attrs=None, **kwargs):
-=======
-    def reduce(self, func, dim=None, axis=None,
-               keep_attrs=_set_keep_attrs(False), **kwargs):
->>>>>>> 842a16d55db185cae53ac19d9b06381775a1adf2
         """Reduce this array by applying `func` along some dimension(s).
 
         Parameters
@@ -2301,12 +2285,7 @@
         ds = self._to_temp_dataset().sortby(variables, ascending=ascending)
         return self._from_temp_dataset(ds)
 
-<<<<<<< HEAD
     def quantile(self, q, dim=None, interpolation='linear', keep_attrs=None):
-=======
-    def quantile(self, q, dim=None, interpolation='linear',
-                 keep_attrs=_set_keep_attrs(False)):
->>>>>>> 842a16d55db185cae53ac19d9b06381775a1adf2
         """Compute the qth quantile of the data along the specified dimension.
 
         Returns the qth quantiles(s) of the array elements.
@@ -2352,11 +2331,7 @@
             q, dim=dim, keep_attrs=keep_attrs, interpolation=interpolation)
         return self._from_temp_dataset(ds)
 
-<<<<<<< HEAD
     def rank(self, dim, pct=False, keep_attrs=None):
-=======
-    def rank(self, dim, pct=False, keep_attrs=_set_keep_attrs(False)):
->>>>>>> 842a16d55db185cae53ac19d9b06381775a1adf2
         """Ranks the data.
 
         Equal values are assigned a rank that is the average of the ranks that
