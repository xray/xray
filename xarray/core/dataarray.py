--- conflicted
+++ resolved
@@ -4,9 +4,7 @@
 import warnings
 from collections.abc import Hashable, Iterable, Mapping, MutableMapping, Sequence
 from os import PathLike
-<<<<<<< HEAD
 from typing import TYPE_CHECKING, Any, Callable, Generic, Literal, NoReturn, overload
-=======
 from typing import (
     TYPE_CHECKING,
     Any,
@@ -18,7 +16,6 @@
     Union,
     overload,
 )
->>>>>>> 4b5c87bf
 
 import numpy as np
 import pandas as pd
