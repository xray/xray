import datetime
import functools
import warnings
from numbers import Number
from typing import (
    TYPE_CHECKING,
    Any,
    Callable,
    Dict,
    Hashable,
    Iterable,
    List,
    Mapping,
    Optional,
    Sequence,
    Tuple,
    TypeVar,
    Union,
    cast,
)

import numpy as np
import pandas as pd

from ..plot.plot import _PlotMethods
from . import (
    computation,
    dtypes,
    groupby,
    indexing,
    ops,
    pdcompat,
    resample,
    rolling,
    utils,
    weighted,
)
from .accessor_dt import CombinedDatetimelikeAccessor
from .accessor_str import StringAccessor
from .alignment import (
    _broadcast_helper,
    _get_broadcast_dims_map_common_coords,
    align,
    reindex_like_indexers,
)
from .common import AbstractArray, DataWithCoords
from .coordinates import (
    DataArrayCoordinates,
    assert_coordinate_consistent,
    remap_label_indexers,
)
from .dataset import Dataset, split_indexes
from .formatting import format_item
from .indexes import Indexes, default_indexes, propagate_indexes
from .indexing import is_fancy_indexer
from .merge import PANDAS_TYPES, MergeError, _extract_indexes_from_coords
from .options import OPTIONS, _get_keep_attrs
from .utils import (
    Default,
    HybridMappingProxy,
    ReprObject,
    _default,
    either_dict_or_kwargs,
)
from .variable import (
    IndexVariable,
    Variable,
    as_compatible_data,
    as_variable,
    assert_unique_multiindex_level_names,
)

if TYPE_CHECKING:
    T_DSorDA = TypeVar("T_DSorDA", "DataArray", Dataset)

    try:
        from dask.delayed import Delayed
    except ImportError:
        Delayed = None
    try:
        from cdms2 import Variable as cdms2_Variable
    except ImportError:
        cdms2_Variable = None
    try:
        from iris.cube import Cube as iris_Cube
    except ImportError:
        iris_Cube = None


def _infer_coords_and_dims(
    shape, coords, dims
) -> "Tuple[Dict[Any, Variable], Tuple[Hashable, ...]]":
    """All the logic for creating a new DataArray"""

    if (
        coords is not None
        and not utils.is_dict_like(coords)
        and len(coords) != len(shape)
    ):
        raise ValueError(
            "coords is not dict-like, but it has %s items, "
            "which does not match the %s dimensions of the "
            "data" % (len(coords), len(shape))
        )

    if isinstance(dims, str):
        dims = (dims,)

    if dims is None:
        dims = ["dim_%s" % n for n in range(len(shape))]
        if coords is not None and len(coords) == len(shape):
            # try to infer dimensions from coords
            if utils.is_dict_like(coords):
                # deprecated in GH993, removed in GH1539
                raise ValueError(
                    "inferring DataArray dimensions from "
                    "dictionary like ``coords`` is no longer "
                    "supported. Use an explicit list of "
                    "``dims`` instead."
                )
            for n, (dim, coord) in enumerate(zip(dims, coords)):
                coord = as_variable(coord, name=dims[n]).to_index_variable()
                dims[n] = coord.name
        dims = tuple(dims)
    elif len(dims) != len(shape):
        raise ValueError(
            "different number of dimensions on data "
            "and dims: %s vs %s" % (len(shape), len(dims))
        )
    else:
        for d in dims:
            if not isinstance(d, str):
                raise TypeError("dimension %s is not a string" % d)

    new_coords: Dict[Any, Variable] = {}

    if utils.is_dict_like(coords):
        for k, v in coords.items():
            new_coords[k] = as_variable(v, name=k)
    elif coords is not None:
        for dim, coord in zip(dims, coords):
            var = as_variable(coord, name=dim)
            var.dims = (dim,)
            new_coords[dim] = var.to_index_variable()

    sizes = dict(zip(dims, shape))
    for k, v in new_coords.items():
        if any(d not in dims for d in v.dims):
            raise ValueError(
                "coordinate %s has dimensions %s, but these "
                "are not a subset of the DataArray "
                "dimensions %s" % (k, v.dims, dims)
            )

        for d, s in zip(v.dims, v.shape):
            if s != sizes[d]:
                raise ValueError(
                    "conflicting sizes for dimension %r: "
                    "length %s on the data but length %s on "
                    "coordinate %r" % (d, sizes[d], s, k)
                )

        if k in sizes and v.shape != (sizes[k],):
            raise ValueError(
                "coordinate %r is a DataArray dimension, but "
                "it has shape %r rather than expected shape %r "
                "matching the dimension size" % (k, v.shape, (sizes[k],))
            )

    assert_unique_multiindex_level_names(new_coords)

    return new_coords, dims


def _check_data_shape(data, coords, dims):
    if data is dtypes.NA:
        data = np.nan
    if coords is not None and utils.is_scalar(data, include_0d=False):
        if utils.is_dict_like(coords):
            if dims is None:
                return data
            else:
                data_shape = tuple(
                    as_variable(coords[k], k).size if k in coords.keys() else 1
                    for k in dims
                )
        else:
            data_shape = tuple(as_variable(coord, "foo").size for coord in coords)
        data = np.full(data_shape, data)
    return data


class _LocIndexer:
    __slots__ = ("data_array",)

    def __init__(self, data_array: "DataArray"):
        self.data_array = data_array

    def __getitem__(self, key) -> "DataArray":
        if not utils.is_dict_like(key):
            # expand the indexer so we can handle Ellipsis
            labels = indexing.expanded_indexer(key, self.data_array.ndim)
            key = dict(zip(self.data_array.dims, labels))
        return self.data_array.sel(key)

    def __setitem__(self, key, value) -> None:
        if not utils.is_dict_like(key):
            # expand the indexer so we can handle Ellipsis
            labels = indexing.expanded_indexer(key, self.data_array.ndim)
            key = dict(zip(self.data_array.dims, labels))

        pos_indexers, _ = remap_label_indexers(self.data_array, key)
        self.data_array[pos_indexers] = value


# Used as the key corresponding to a DataArray's variable when converting
# arbitrary DataArray objects to datasets
_THIS_ARRAY = ReprObject("<this-array>")


class DataArray(AbstractArray, DataWithCoords):
    """N-dimensional array with labeled coordinates and dimensions.

    DataArray provides a wrapper around numpy ndarrays that uses
    labeled dimensions and coordinates to support metadata aware
    operations. The API is similar to that for the pandas Series or
    DataFrame, but DataArray objects can have any number of dimensions,
    and their contents have fixed data types.

    Additional features over raw numpy arrays:

    - Apply operations over dimensions by name: ``x.sum('time')``.
    - Select or assign values by integer location (like numpy):
      ``x[:10]`` or by label (like pandas): ``x.loc['2014-01-01']`` or
      ``x.sel(time='2014-01-01')``.
    - Mathematical operations (e.g., ``x - y``) vectorize across
      multiple dimensions (known in numpy as "broadcasting") based on
      dimension names, regardless of their original order.
    - Keep track of arbitrary metadata in the form of a Python
      dictionary: ``x.attrs``
    - Convert to a pandas Series: ``x.to_series()``.

    Getting items from or doing mathematical operations with a
    DataArray always returns another DataArray.

    Parameters
    ----------
    data : array_like
        Values for this array. Must be an ``numpy.ndarray``, ndarray
        like, or castable to an ``ndarray``. If a self-described xarray
        or pandas object, attempts are made to use this array's
        metadata to fill in other unspecified arguments. A view of the
        array's data is used instead of a copy if possible.
    coords : sequence or dict of array_like, optional
        Coordinates (tick labels) to use for indexing along each
        dimension. The following notations are accepted:

        - mapping {dimension name: array-like}
        - sequence of tuples that are valid arguments for
          ``xarray.Variable()``
          - (dims, data)
          - (dims, data, attrs)
          - (dims, data, attrs, encoding)

        Additionally, it is possible to define a coord whose name
        does not match the dimension name, or a coord based on multiple
        dimensions, with one of the following notations:

        - mapping {coord name: DataArray}
        - mapping {coord name: Variable}
        - mapping {coord name: (dimension name, array-like)}
        - mapping {coord name: (tuple of dimension names, array-like)}

    dims : hashable or sequence of hashable, optional
        Name(s) of the data dimension(s). Must be either a hashable
        (only for 1D data) or a sequence of hashables with length equal
        to the number of dimensions. If this argument is omitted,
        dimension names default to ``['dim_0', ... 'dim_n']``.
    name : str or None, optional
        Name of this array.
    attrs : dict_like or None, optional
        Attributes to assign to the new instance. By default, an empty
        attribute dictionary is initialized.

    Examples
    --------
    Create data:

    >>> np.random.seed(0)
    >>> temperature = 15 + 8 * np.random.randn(2, 2, 3)
    >>> precipitation = 10 * np.random.rand(2, 2, 3)
    >>> lon = [[-99.83, -99.32], [-99.79, -99.23]]
    >>> lat = [[42.25, 42.21], [42.63, 42.59]]
    >>> time = pd.date_range("2014-09-06", periods=3)
    >>> reference_time = pd.Timestamp("2014-09-05")

    Initialize a dataarray with multiple dimensions:

    >>> da = xr.DataArray(
    ...     data=temperature,
    ...     dims=["x", "y", "time"],
    ...     coords=dict(
    ...         lon=(["x", "y"], lon),
    ...         lat=(["x", "y"], lat),
    ...         time=time,
    ...         reference_time=reference_time,
    ...     ),
    ...     attrs=dict(
    ...         description="Ambient temperature.",
    ...         units="degC",
    ...     ),
    ... )
    >>> da
    <xarray.DataArray (x: 2, y: 2, time: 3)>
    array([[[29.11241877, 18.20125767, 22.82990387],
            [32.92714559, 29.94046392,  7.18177696]],
    <BLANKLINE>
           [[22.60070734, 13.78914233, 14.17424919],
            [18.28478802, 16.15234857, 26.63418806]]])
    Coordinates:
        lon             (x, y) float64 -99.83 -99.32 -99.79 -99.23
        lat             (x, y) float64 42.25 42.21 42.63 42.59
      * time            (time) datetime64[ns] 2014-09-06 2014-09-07 2014-09-08
        reference_time  datetime64[ns] 2014-09-05
    Dimensions without coordinates: x, y
    Attributes:
        description:  Ambient temperature.
        units:        degC

    Find out where the coldest temperature was:

    >>> da.isel(da.argmin(...))
    <xarray.DataArray ()>
    array(7.18177696)
    Coordinates:
        lon             float64 -99.32
        lat             float64 42.21
        time            datetime64[ns] 2014-09-08
        reference_time  datetime64[ns] 2014-09-05
    Attributes:
        description:  Ambient temperature.
        units:        degC
    """

    _cache: Dict[str, Any]
    _coords: Dict[Any, Variable]
    _close: Optional[Callable[[], None]]
    _indexes: Optional[Dict[Hashable, pd.Index]]
    _name: Optional[Hashable]
    _variable: Variable

    __slots__ = (
        "_cache",
        "_coords",
        "_close",
        "_indexes",
        "_name",
        "_variable",
        "__weakref__",
    )

    _groupby_cls = groupby.DataArrayGroupBy
    _rolling_cls = rolling.DataArrayRolling
    _coarsen_cls = rolling.DataArrayCoarsen
    _resample_cls = resample.DataArrayResample
    _weighted_cls = weighted.DataArrayWeighted

    dt = utils.UncachedAccessor(CombinedDatetimelikeAccessor)

    def __init__(
        self,
        data: Any = dtypes.NA,
        coords: Union[Sequence[Tuple], Mapping[Hashable, Any], None] = None,
        dims: Union[Hashable, Sequence[Hashable], None] = None,
        name: Hashable = None,
        attrs: Mapping = None,
        # internal parameters
        indexes: Dict[Hashable, pd.Index] = None,
        fastpath: bool = False,
    ):
        if fastpath:
            variable = data
            assert dims is None
            assert attrs is None
        else:
            # try to fill in arguments from data if they weren't supplied
            if coords is None:

                if isinstance(data, DataArray):
                    coords = data.coords
                elif isinstance(data, pd.Series):
                    coords = [data.index]
                elif isinstance(data, pd.DataFrame):
                    coords = [data.index, data.columns]
                elif isinstance(data, (pd.Index, IndexVariable)):
                    coords = [data]
                elif isinstance(data, pdcompat.Panel):
                    coords = [data.items, data.major_axis, data.minor_axis]

            if dims is None:
                dims = getattr(data, "dims", getattr(coords, "dims", None))
            if name is None:
                name = getattr(data, "name", None)
            if attrs is None and not isinstance(data, PANDAS_TYPES):
                attrs = getattr(data, "attrs", None)

            data = _check_data_shape(data, coords, dims)
            data = as_compatible_data(data)
            coords, dims = _infer_coords_and_dims(data.shape, coords, dims)
            variable = Variable(dims, data, attrs, fastpath=True)
            indexes = dict(
                _extract_indexes_from_coords(coords)
            )  # needed for to_dataset

        # These fully describe a DataArray
        self._variable = variable
        assert isinstance(coords, dict)
        self._coords = coords
        self._name = name

        # TODO(shoyer): document this argument, once it becomes part of the
        # public interface.
        self._indexes = indexes

        self._close = None

    def _replace(
        self,
        variable: Variable = None,
        coords=None,
        name: Union[Hashable, None, Default] = _default,
        indexes=None,
    ) -> "DataArray":
        if variable is None:
            variable = self.variable
        if coords is None:
            coords = self._coords
        if name is _default:
            name = self.name
        return type(self)(variable, coords, name=name, fastpath=True, indexes=indexes)

    def _replace_maybe_drop_dims(
        self, variable: Variable, name: Union[Hashable, None, Default] = _default
    ) -> "DataArray":
        if variable.dims == self.dims and variable.shape == self.shape:
            coords = self._coords.copy()
            indexes = self._indexes
        elif variable.dims == self.dims:
            # Shape has changed (e.g. from reduce(..., keepdims=True)
            new_sizes = dict(zip(self.dims, variable.shape))
            coords = {
                k: v
                for k, v in self._coords.items()
                if v.shape == tuple(new_sizes[d] for d in v.dims)
            }
            changed_dims = [
                k for k in variable.dims if variable.sizes[k] != self.sizes[k]
            ]
            indexes = propagate_indexes(self._indexes, exclude=changed_dims)
        else:
            allowed_dims = set(variable.dims)
            coords = {
                k: v for k, v in self._coords.items() if set(v.dims) <= allowed_dims
            }
            indexes = propagate_indexes(
                self._indexes, exclude=(set(self.dims) - allowed_dims)
            )
        return self._replace(variable, coords, name, indexes=indexes)

    def _overwrite_indexes(self, indexes: Mapping[Hashable, Any]) -> "DataArray":
        if not len(indexes):
            return self
        coords = self._coords.copy()
        for name, idx in indexes.items():
            coords[name] = IndexVariable(name, idx)
        obj = self._replace(coords=coords)

        # switch from dimension to level names, if necessary
        dim_names: Dict[Any, str] = {}
        for dim, idx in indexes.items():
            if not isinstance(idx, pd.MultiIndex) and idx.name != dim:
                dim_names[dim] = idx.name
        if dim_names:
            obj = obj.rename(dim_names)
        return obj

    def _to_temp_dataset(self) -> Dataset:
        return self._to_dataset_whole(name=_THIS_ARRAY, shallow_copy=False)

    def _from_temp_dataset(
        self, dataset: Dataset, name: Union[Hashable, None, Default] = _default
    ) -> "DataArray":
        variable = dataset._variables.pop(_THIS_ARRAY)
        coords = dataset._variables
        indexes = dataset._indexes
        return self._replace(variable, coords, name, indexes=indexes)

    def _to_dataset_split(self, dim: Hashable) -> Dataset:
        """ splits dataarray along dimension 'dim' """

        def subset(dim, label):
            array = self.loc[{dim: label}]
            array.attrs = {}
            return as_variable(array)

        variables = {label: subset(dim, label) for label in self.get_index(dim)}
        variables.update({k: v for k, v in self._coords.items() if k != dim})
        indexes = propagate_indexes(self._indexes, exclude=dim)
        coord_names = set(self._coords) - {dim}
        dataset = Dataset._construct_direct(
            variables, coord_names, indexes=indexes, attrs=self.attrs
        )
        return dataset

    def _to_dataset_whole(
        self, name: Hashable = None, shallow_copy: bool = True
    ) -> Dataset:
        if name is None:
            name = self.name
        if name is None:
            raise ValueError(
                "unable to convert unnamed DataArray to a "
                "Dataset without providing an explicit name"
            )
        if name in self.coords:
            raise ValueError(
                "cannot create a Dataset from a DataArray with "
                "the same name as one of its coordinates"
            )
        # use private APIs for speed: this is called by _to_temp_dataset(),
        # which is used in the guts of a lot of operations (e.g., reindex)
        variables = self._coords.copy()
        variables[name] = self.variable
        if shallow_copy:
            for k in variables:
                variables[k] = variables[k].copy(deep=False)
        indexes = self._indexes

        coord_names = set(self._coords)
        dataset = Dataset._construct_direct(variables, coord_names, indexes=indexes)
        return dataset

    def to_dataset(
        self,
        dim: Hashable = None,
        *,
        name: Hashable = None,
        promote_attrs: bool = False,
    ) -> Dataset:
        """Convert a DataArray to a Dataset.

        Parameters
        ----------
        dim : hashable, optional
            Name of the dimension on this array along which to split this array
            into separate variables. If not provided, this array is converted
            into a Dataset of one variable.
        name : hashable, optional
            Name to substitute for this array's name. Only valid if ``dim`` is
            not provided.
        promote_attrs : bool, default: False
            Set to True to shallow copy attrs of DataArray to returned Dataset.

        Returns
        -------
        dataset : Dataset
        """
        if dim is not None and dim not in self.dims:
            raise TypeError(
                f"{dim} is not a dim. If supplying a ``name``, pass as a kwarg."
            )

        if dim is not None:
            if name is not None:
                raise TypeError("cannot supply both dim and name arguments")
            result = self._to_dataset_split(dim)
        else:
            result = self._to_dataset_whole(name)

        if promote_attrs:
            result.attrs = dict(self.attrs)

        return result

    @property
    def name(self) -> Optional[Hashable]:
        """The name of this array."""
        return self._name

    @name.setter
    def name(self, value: Optional[Hashable]) -> None:
        self._name = value

    @property
    def variable(self) -> Variable:
        """Low level interface to the Variable object for this DataArray."""
        return self._variable

    @property
    def dtype(self) -> np.dtype:
        return self.variable.dtype

    @property
    def shape(self) -> Tuple[int, ...]:
        return self.variable.shape

    @property
    def size(self) -> int:
        return self.variable.size

    @property
    def nbytes(self) -> int:
        return self.variable.nbytes

    @property
    def ndim(self) -> int:
        return self.variable.ndim

    def __len__(self) -> int:
        return len(self.variable)

    @property
    def data(self) -> Any:
        """The array's data as a dask or numpy array"""
        return self.variable.data

    @data.setter
    def data(self, value: Any) -> None:
        self.variable.data = value

    @property
    def values(self) -> np.ndarray:
        """The array's data as a numpy.ndarray"""
        return self.variable.values

    @values.setter
    def values(self, value: Any) -> None:
        self.variable.values = value

    @property
    def _in_memory(self) -> bool:
        return self.variable._in_memory

    def to_index(self) -> pd.Index:
        """Convert this variable to a pandas.Index. Only possible for 1D
        arrays.
        """
        return self.variable.to_index()

    @property
    def dims(self) -> Tuple[Hashable, ...]:
        """Tuple of dimension names associated with this array.

        Note that the type of this property is inconsistent with
        `Dataset.dims`.  See `Dataset.sizes` and `DataArray.sizes` for
        consistently named properties.
        """
        return self.variable.dims

    @dims.setter
    def dims(self, value):
        raise AttributeError(
            "you cannot assign dims on a DataArray. Use "
            ".rename() or .swap_dims() instead."
        )

    def _item_key_to_dict(self, key: Any) -> Mapping[Hashable, Any]:
        if utils.is_dict_like(key):
            return key
        else:
            key = indexing.expanded_indexer(key, self.ndim)
            return dict(zip(self.dims, key))

    @property
    def _level_coords(self) -> Dict[Hashable, Hashable]:
        """Return a mapping of all MultiIndex levels and their corresponding
        coordinate name.
        """
        level_coords: Dict[Hashable, Hashable] = {}

        for cname, var in self._coords.items():
            if var.ndim == 1 and isinstance(var, IndexVariable):
                level_names = var.level_names
                if level_names is not None:
                    (dim,) = var.dims
                    level_coords.update({lname: dim for lname in level_names})
        return level_coords

    def _getitem_coord(self, key):
        from .dataset import _get_virtual_variable

        try:
            var = self._coords[key]
        except KeyError:
            dim_sizes = dict(zip(self.dims, self.shape))
            _, key, var = _get_virtual_variable(
                self._coords, key, self._level_coords, dim_sizes
            )

        return self._replace_maybe_drop_dims(var, name=key)

    def __getitem__(self, key: Any) -> "DataArray":
        if isinstance(key, str):
            return self._getitem_coord(key)
        else:
            # xarray-style array indexing
            return self.isel(indexers=self._item_key_to_dict(key))

    def __setitem__(self, key: Any, value: Any) -> None:
        if isinstance(key, str):
            self.coords[key] = value
        else:
            # Coordinates in key, value and self[key] should be consistent.
            # TODO Coordinate consistency in key is checked here, but it
            # causes unnecessary indexing. It should be optimized.
            obj = self[key]
            if isinstance(value, DataArray):
                assert_coordinate_consistent(value, obj.coords.variables)
            # DataArray key -> Variable key
            key = {
                k: v.variable if isinstance(v, DataArray) else v
                for k, v in self._item_key_to_dict(key).items()
            }
            self.variable[key] = value

    def __delitem__(self, key: Any) -> None:
        del self.coords[key]

    @property
    def _attr_sources(self) -> Iterable[Mapping[Hashable, Any]]:
        """Places to look-up items for attribute-style access"""
        yield from self._item_sources
        yield self.attrs

    @property
    def _item_sources(self) -> Iterable[Mapping[Hashable, Any]]:
        """Places to look-up items for key-completion"""
        yield HybridMappingProxy(keys=self._coords, mapping=self.coords)

        # virtual coordinates
        # uses empty dict -- everything here can already be found in self.coords.
        yield HybridMappingProxy(keys=self.dims, mapping={})
        yield HybridMappingProxy(keys=self._level_coords, mapping={})

    def __contains__(self, key: Any) -> bool:
        return key in self.data

    @property
    def loc(self) -> _LocIndexer:
        """Attribute for location based indexing like pandas."""
        return _LocIndexer(self)

    @property
    def attrs(self) -> Dict[Hashable, Any]:
        """Dictionary storing arbitrary metadata with this array."""
        return self.variable.attrs

    @attrs.setter
    def attrs(self, value: Mapping[Hashable, Any]) -> None:
        # Disable type checking to work around mypy bug - see mypy#4167
        self.variable.attrs = value  # type: ignore[assignment]

    @property
    def encoding(self) -> Dict[Hashable, Any]:
        """Dictionary of format-specific settings for how this array should be
        serialized."""
        return self.variable.encoding

    @encoding.setter
    def encoding(self, value: Mapping[Hashable, Any]) -> None:
        self.variable.encoding = value

    @property
    def indexes(self) -> Indexes:
        """Mapping of pandas.Index objects used for label based indexing"""
        if self._indexes is None:
            self._indexes = default_indexes(self._coords, self.dims)
        return Indexes(self._indexes)

    @property
    def coords(self) -> DataArrayCoordinates:
        """Dictionary-like container of coordinate arrays."""
        return DataArrayCoordinates(self)

    def reset_coords(
        self,
        names: Union[Iterable[Hashable], Hashable, None] = None,
        drop: bool = False,
    ) -> Union[None, "DataArray", Dataset]:
        """Given names of coordinates, reset them to become variables.

        Parameters
        ----------
        names : hashable or iterable of hashable, optional
            Name(s) of non-index coordinates in this dataset to reset into
            variables. By default, all non-index coordinates are reset.
        drop : bool, optional
            If True, remove coordinates instead of converting them into
            variables.

        Returns
        -------
        Dataset, or DataArray if ``drop == True``
        """
        if names is None:
            names = set(self.coords) - set(self.dims)
        dataset = self.coords.to_dataset().reset_coords(names, drop)
        if drop:
            return self._replace(coords=dataset._variables)
        else:
            if self.name is None:
                raise ValueError(
                    "cannot reset_coords with drop=False on an unnamed DataArrray"
                )
            dataset[self.name] = self.variable
            return dataset

    def __dask_tokenize__(self):
        from dask.base import normalize_token

        return normalize_token((type(self), self._variable, self._coords, self._name))

    def __dask_graph__(self):
        return self._to_temp_dataset().__dask_graph__()

    def __dask_keys__(self):
        return self._to_temp_dataset().__dask_keys__()

    def __dask_layers__(self):
        return self._to_temp_dataset().__dask_layers__()

    @property
    def __dask_optimize__(self):
        return self._to_temp_dataset().__dask_optimize__

    @property
    def __dask_scheduler__(self):
        return self._to_temp_dataset().__dask_scheduler__

    def __dask_postcompute__(self):
        func, args = self._to_temp_dataset().__dask_postcompute__()
        return self._dask_finalize, (self.name, func) + args

    def __dask_postpersist__(self):
        func, args = self._to_temp_dataset().__dask_postpersist__()
        return self._dask_finalize, (self.name, func) + args

    @staticmethod
    def _dask_finalize(results, name, func, *args, **kwargs):
        ds = func(results, *args, **kwargs)
        variable = ds._variables.pop(_THIS_ARRAY)
        coords = ds._variables
        return DataArray(variable, coords, name=name, fastpath=True)

    def load(self, **kwargs) -> "DataArray":
        """Manually trigger loading of this array's data from disk or a
        remote source into memory and return this array.

        Normally, it should not be necessary to call this method in user code,
        because all xarray functions should either work on deferred data or
        load data automatically. However, this method can be necessary when
        working with many file objects on disk.

        Parameters
        ----------
        **kwargs : dict
            Additional keyword arguments passed on to ``dask.compute``.

        See Also
        --------
        dask.compute
        """
        ds = self._to_temp_dataset().load(**kwargs)
        new = self._from_temp_dataset(ds)
        self._variable = new._variable
        self._coords = new._coords
        return self

    def compute(self, **kwargs) -> "DataArray":
        """Manually trigger loading of this array's data from disk or a
        remote source into memory and return a new array. The original is
        left unaltered.

        Normally, it should not be necessary to call this method in user code,
        because all xarray functions should either work on deferred data or
        load data automatically. However, this method can be necessary when
        working with many file objects on disk.

        Parameters
        ----------
        **kwargs : dict
            Additional keyword arguments passed on to ``dask.compute``.

        See Also
        --------
        dask.compute
        """
        new = self.copy(deep=False)
        return new.load(**kwargs)

    def persist(self, **kwargs) -> "DataArray":
        """Trigger computation in constituent dask arrays

        This keeps them as dask arrays but encourages them to keep data in
        memory.  This is particularly useful when on a distributed machine.
        When on a single machine consider using ``.compute()`` instead.

        Parameters
        ----------
        **kwargs : dict
            Additional keyword arguments passed on to ``dask.persist``.

        See Also
        --------
        dask.persist
        """
        ds = self._to_temp_dataset().persist(**kwargs)
        return self._from_temp_dataset(ds)

    def copy(self, deep: bool = True, data: Any = None) -> "DataArray":
        """Returns a copy of this array.

        If `deep=True`, a deep copy is made of the data array.
        Otherwise, a shallow copy is made, and the returned data array's
        values are a new view of this data array's values.

        Use `data` to create a new object with the same structure as
        original but entirely new data.

        Parameters
        ----------
        deep : bool, optional
            Whether the data array and its coordinates are loaded into memory
            and copied onto the new object. Default is True.
        data : array_like, optional
            Data to use in the new object. Must have same shape as original.
            When `data` is used, `deep` is ignored for all data variables,
            and only used for coords.

        Returns
        -------
        object : DataArray
            New object with dimensions, attributes, coordinates, name,
            encoding, and optionally data copied from original.

        Examples
        --------
        Shallow versus deep copy

        >>> array = xr.DataArray([1, 2, 3], dims="x", coords={"x": ["a", "b", "c"]})
        >>> array.copy()
        <xarray.DataArray (x: 3)>
        array([1, 2, 3])
        Coordinates:
          * x        (x) <U1 'a' 'b' 'c'
        >>> array_0 = array.copy(deep=False)
        >>> array_0[0] = 7
        >>> array_0
        <xarray.DataArray (x: 3)>
        array([7, 2, 3])
        Coordinates:
          * x        (x) <U1 'a' 'b' 'c'
        >>> array
        <xarray.DataArray (x: 3)>
        array([7, 2, 3])
        Coordinates:
          * x        (x) <U1 'a' 'b' 'c'

        Changing the data using the ``data`` argument maintains the
        structure of the original object, but with the new data. Original
        object is unaffected.

        >>> array.copy(data=[0.1, 0.2, 0.3])
        <xarray.DataArray (x: 3)>
        array([0.1, 0.2, 0.3])
        Coordinates:
          * x        (x) <U1 'a' 'b' 'c'
        >>> array
        <xarray.DataArray (x: 3)>
        array([7, 2, 3])
        Coordinates:
          * x        (x) <U1 'a' 'b' 'c'

        See Also
        --------
        pandas.DataFrame.copy
        """
        variable = self.variable.copy(deep=deep, data=data)
        coords = {k: v.copy(deep=deep) for k, v in self._coords.items()}
        if self._indexes is None:
            indexes = self._indexes
        else:
            indexes = {k: v.copy(deep=deep) for k, v in self._indexes.items()}
        return self._replace(variable, coords, indexes=indexes)

    def __copy__(self) -> "DataArray":
        return self.copy(deep=False)

    def __deepcopy__(self, memo=None) -> "DataArray":
        # memo does nothing but is required for compatibility with
        # copy.deepcopy
        return self.copy(deep=True)

    # mutable objects should not be hashable
    # https://github.com/python/mypy/issues/4266
    __hash__ = None  # type: ignore[assignment]

    @property
    def chunks(self) -> Optional[Tuple[Tuple[int, ...], ...]]:
        """Block dimensions for this array's data or None if it's not a dask
        array.
        """
        return self.variable.chunks

    def chunk(
        self,
        chunks: Union[
            Number,
            Tuple[Number, ...],
            Tuple[Tuple[Number, ...], ...],
            Mapping[Hashable, Union[None, Number, Tuple[Number, ...]]],
        ] = {},  # {} even though it's technically unsafe, is being used intentionally here (#4667)
        name_prefix: str = "xarray-",
        token: str = None,
        lock: bool = False,
    ) -> "DataArray":
        """Coerce this array's data into a dask arrays with the given chunks.

        If this variable is a non-dask array, it will be converted to dask
        array. If it's a dask array, it will be rechunked to the given chunk
        sizes.

        If neither chunks is not provided for one or more dimensions, chunk
        sizes along that dimension will not be updated; non-dask arrays will be
        converted into dask arrays with a single block.

        Parameters
        ----------
        chunks : int, tuple of int or mapping of hashable to int, optional
            Chunk sizes along each dimension, e.g., ``5``, ``(5, 5)`` or
            ``{'x': 5, 'y': 5}``.
        name_prefix : str, optional
            Prefix for the name of the new dask array.
        token : str, optional
            Token uniquely identifying this array.
        lock : optional
            Passed on to :py:func:`dask.array.from_array`, if the array is not
            already as dask array.

        Returns
        -------
        chunked : xarray.DataArray
        """
        if isinstance(chunks, (tuple, list)):
            chunks = dict(zip(self.dims, chunks))

        ds = self._to_temp_dataset().chunk(
            chunks, name_prefix=name_prefix, token=token, lock=lock
        )
        return self._from_temp_dataset(ds)

    def isel(
        self,
        indexers: Mapping[Hashable, Any] = None,
        drop: bool = False,
        missing_dims: str = "raise",
        **indexers_kwargs: Any,
    ) -> "DataArray":
        """Return a new DataArray whose data is given by integer indexing
        along the specified dimension(s).

        Parameters
        ----------
        indexers : dict, optional
            A dict with keys matching dimensions and values given
            by integers, slice objects or arrays.
            indexer can be a integer, slice, array-like or DataArray.
            If DataArrays are passed as indexers, xarray-style indexing will be
            carried out. See :ref:`indexing` for the details.
            One of indexers or indexers_kwargs must be provided.
        drop : bool, optional
            If ``drop=True``, drop coordinates variables indexed by integers
            instead of making them scalar.
        missing_dims : {"raise", "warn", "ignore"}, default: "raise"
            What to do if dimensions that should be selected from are not present in the
            DataArray:
            - "raise": raise an exception
            - "warning": raise a warning, and ignore the missing dimensions
            - "ignore": ignore the missing dimensions
        **indexers_kwargs : {dim: indexer, ...}, optional
            The keyword arguments form of ``indexers``.

        See Also
        --------
        Dataset.isel
        DataArray.sel

        Examples
        --------
        >>> da = xr.DataArray(np.arange(25).reshape(5, 5), dims=("x", "y"))
        >>> da
        <xarray.DataArray (x: 5, y: 5)>
        array([[ 0,  1,  2,  3,  4],
               [ 5,  6,  7,  8,  9],
               [10, 11, 12, 13, 14],
               [15, 16, 17, 18, 19],
               [20, 21, 22, 23, 24]])
        Dimensions without coordinates: x, y

        >>> tgt_x = xr.DataArray(np.arange(0, 5), dims="points")
        >>> tgt_y = xr.DataArray(np.arange(0, 5), dims="points")
        >>> da = da.isel(x=tgt_x, y=tgt_y)
        >>> da
        <xarray.DataArray (points: 5)>
        array([ 0,  6, 12, 18, 24])
        Dimensions without coordinates: points
        """

        indexers = either_dict_or_kwargs(indexers, indexers_kwargs, "isel")

        if any(is_fancy_indexer(idx) for idx in indexers.values()):
            ds = self._to_temp_dataset()._isel_fancy(
                indexers, drop=drop, missing_dims=missing_dims
            )
            return self._from_temp_dataset(ds)

        # Much faster algorithm for when all indexers are ints, slices, one-dimensional
        # lists, or zero or one-dimensional np.ndarray's

        variable = self._variable.isel(indexers, missing_dims=missing_dims)

        coords = {}
        for coord_name, coord_value in self._coords.items():
            coord_indexers = {
                k: v for k, v in indexers.items() if k in coord_value.dims
            }
            if coord_indexers:
                coord_value = coord_value.isel(coord_indexers)
                if drop and coord_value.ndim == 0:
                    continue
            coords[coord_name] = coord_value

        return self._replace(variable=variable, coords=coords)

    def sel(
        self,
        indexers: Mapping[Hashable, Any] = None,
        method: str = None,
        tolerance=None,
        drop: bool = False,
        **indexers_kwargs: Any,
    ) -> "DataArray":
        """Return a new DataArray whose data is given by selecting index
        labels along the specified dimension(s).

        In contrast to `DataArray.isel`, indexers for this method should use
        labels instead of integers.

        Under the hood, this method is powered by using pandas's powerful Index
        objects. This makes label based indexing essentially just as fast as
        using integer indexing.

        It also means this method uses pandas's (well documented) logic for
        indexing. This means you can use string shortcuts for datetime indexes
        (e.g., '2000-01' to select all values in January 2000). It also means
        that slices are treated as inclusive of both the start and stop values,
        unlike normal Python indexing.

        .. warning::

          Do not try to assign values when using any of the indexing methods
          ``isel`` or ``sel``::

            da = xr.DataArray([0, 1, 2, 3], dims=['x'])
            # DO NOT do this
            da.isel(x=[0, 1, 2])[1] = -1

          Assigning values with the chained indexing using ``.sel`` or
          ``.isel`` fails silently.

        Parameters
        ----------
        indexers : dict, optional
            A dict with keys matching dimensions and values given
            by scalars, slices or arrays of tick labels. For dimensions with
            multi-index, the indexer may also be a dict-like object with keys
            matching index level names.
            If DataArrays are passed as indexers, xarray-style indexing will be
            carried out. See :ref:`indexing` for the details.
            One of indexers or indexers_kwargs must be provided.
        method : {None, "nearest", "pad", "ffill", "backfill", "bfill"}, optional
            Method to use for inexact matches:

            * None (default): only exact matches
            * pad / ffill: propagate last valid index value forward
            * backfill / bfill: propagate next valid index value backward
            * nearest: use nearest valid index value
        tolerance : optional
            Maximum distance between original and new labels for inexact
            matches. The values of the index at the matching locations must
            satisfy the equation ``abs(index[indexer] - target) <= tolerance``.
        drop : bool, optional
            If ``drop=True``, drop coordinates variables in `indexers` instead
            of making them scalar.
        **indexers_kwargs : {dim: indexer, ...}, optional
            The keyword arguments form of ``indexers``.
            One of indexers or indexers_kwargs must be provided.

        Returns
        -------
        obj : DataArray
            A new DataArray with the same contents as this DataArray, except the
            data and each dimension is indexed by the appropriate indexers.
            If indexer DataArrays have coordinates that do not conflict with
            this object, then these coordinates will be attached.
            In general, each array's data will be a view of the array's data
            in this DataArray, unless vectorized indexing was triggered by using
            an array indexer, in which case the data will be a copy.

        See Also
        --------
        Dataset.sel
        DataArray.isel

        Examples
        --------
        >>> da = xr.DataArray(
        ...     np.arange(25).reshape(5, 5),
        ...     coords={"x": np.arange(5), "y": np.arange(5)},
        ...     dims=("x", "y"),
        ... )
        >>> da
        <xarray.DataArray (x: 5, y: 5)>
        array([[ 0,  1,  2,  3,  4],
               [ 5,  6,  7,  8,  9],
               [10, 11, 12, 13, 14],
               [15, 16, 17, 18, 19],
               [20, 21, 22, 23, 24]])
        Coordinates:
          * x        (x) int64 0 1 2 3 4
          * y        (y) int64 0 1 2 3 4

        >>> tgt_x = xr.DataArray(np.linspace(0, 4, num=5), dims="points")
        >>> tgt_y = xr.DataArray(np.linspace(0, 4, num=5), dims="points")
        >>> da = da.sel(x=tgt_x, y=tgt_y, method="nearest")
        >>> da
        <xarray.DataArray (points: 5)>
        array([ 0,  6, 12, 18, 24])
        Coordinates:
            x        (points) int64 0 1 2 3 4
            y        (points) int64 0 1 2 3 4
        Dimensions without coordinates: points
        """
        ds = self._to_temp_dataset().sel(
            indexers=indexers,
            drop=drop,
            method=method,
            tolerance=tolerance,
            **indexers_kwargs,
        )
        return self._from_temp_dataset(ds)

    def head(
        self,
        indexers: Union[Mapping[Hashable, int], int] = None,
        **indexers_kwargs: Any,
    ) -> "DataArray":
        """Return a new DataArray whose data is given by the the first `n`
        values along the specified dimension(s). Default `n` = 5

        See Also
        --------
        Dataset.head
        DataArray.tail
        DataArray.thin
        """
        ds = self._to_temp_dataset().head(indexers, **indexers_kwargs)
        return self._from_temp_dataset(ds)

    def tail(
        self,
        indexers: Union[Mapping[Hashable, int], int] = None,
        **indexers_kwargs: Any,
    ) -> "DataArray":
        """Return a new DataArray whose data is given by the the last `n`
        values along the specified dimension(s). Default `n` = 5

        See Also
        --------
        Dataset.tail
        DataArray.head
        DataArray.thin
        """
        ds = self._to_temp_dataset().tail(indexers, **indexers_kwargs)
        return self._from_temp_dataset(ds)

    def thin(
        self,
        indexers: Union[Mapping[Hashable, int], int] = None,
        **indexers_kwargs: Any,
    ) -> "DataArray":
        """Return a new DataArray whose data is given by each `n` value
        along the specified dimension(s).

        See Also
        --------
        Dataset.thin
        DataArray.head
        DataArray.tail
        """
        ds = self._to_temp_dataset().thin(indexers, **indexers_kwargs)
        return self._from_temp_dataset(ds)

    def broadcast_like(
        self, other: Union["DataArray", Dataset], exclude: Iterable[Hashable] = None
    ) -> "DataArray":
        """Broadcast this DataArray against another Dataset or DataArray.

        This is equivalent to xr.broadcast(other, self)[1]

        xarray objects are broadcast against each other in arithmetic
        operations, so this method is not be necessary for most uses.

        If no change is needed, the input data is returned to the output
        without being copied.

        If new coords are added by the broadcast, their values are
        NaN filled.

        Parameters
        ----------
        other : Dataset or DataArray
            Object against which to broadcast this array.
        exclude : iterable of hashable, optional
            Dimensions that must not be broadcasted

        Returns
        -------
        new_da : DataArray
            The caller broadcasted against ``other``.

        Examples
        --------
        >>> arr1 = xr.DataArray(
        ...     np.random.randn(2, 3),
        ...     dims=("x", "y"),
        ...     coords={"x": ["a", "b"], "y": ["a", "b", "c"]},
        ... )
        >>> arr2 = xr.DataArray(
        ...     np.random.randn(3, 2),
        ...     dims=("x", "y"),
        ...     coords={"x": ["a", "b", "c"], "y": ["a", "b"]},
        ... )
        >>> arr1
        <xarray.DataArray (x: 2, y: 3)>
        array([[ 1.76405235,  0.40015721,  0.97873798],
               [ 2.2408932 ,  1.86755799, -0.97727788]])
        Coordinates:
          * x        (x) <U1 'a' 'b'
          * y        (y) <U1 'a' 'b' 'c'
        >>> arr2
        <xarray.DataArray (x: 3, y: 2)>
        array([[ 0.95008842, -0.15135721],
               [-0.10321885,  0.4105985 ],
               [ 0.14404357,  1.45427351]])
        Coordinates:
          * x        (x) <U1 'a' 'b' 'c'
          * y        (y) <U1 'a' 'b'
        >>> arr1.broadcast_like(arr2)
        <xarray.DataArray (x: 3, y: 3)>
        array([[ 1.76405235,  0.40015721,  0.97873798],
               [ 2.2408932 ,  1.86755799, -0.97727788],
               [        nan,         nan,         nan]])
        Coordinates:
          * x        (x) <U1 'a' 'b' 'c'
          * y        (y) <U1 'a' 'b' 'c'
        """
        if exclude is None:
            exclude = set()
        else:
            exclude = set(exclude)
        args = align(other, self, join="outer", copy=False, exclude=exclude)

        dims_map, common_coords = _get_broadcast_dims_map_common_coords(args, exclude)

        return _broadcast_helper(args[1], exclude, dims_map, common_coords)

    def reindex_like(
        self,
        other: Union["DataArray", Dataset],
        method: str = None,
        tolerance=None,
        copy: bool = True,
        fill_value=dtypes.NA,
    ) -> "DataArray":
        """Conform this object onto the indexes of another object, filling in
        missing values with ``fill_value``. The default fill value is NaN.

        Parameters
        ----------
        other : Dataset or DataArray
            Object with an 'indexes' attribute giving a mapping from dimension
            names to pandas.Index objects, which provides coordinates upon
            which to index the variables in this dataset. The indexes on this
            other object need not be the same as the indexes on this
            dataset. Any mis-matched index values will be filled in with
            NaN, and any mis-matched dimension names will simply be ignored.
        method : {None, "nearest", "pad", "ffill", "backfill", "bfill"}, optional
            Method to use for filling index values from other not found on this
            data array:

            * None (default): don't fill gaps
            * pad / ffill: propagate last valid index value forward
            * backfill / bfill: propagate next valid index value backward
            * nearest: use nearest valid index value
        tolerance : optional
            Maximum distance between original and new labels for inexact
            matches. The values of the index at the matching locations must
            satisfy the equation ``abs(index[indexer] - target) <= tolerance``.
        copy : bool, optional
            If ``copy=True``, data in the return value is always copied. If
            ``copy=False`` and reindexing is unnecessary, or can be performed
            with only slice operations, then the output may share memory with
            the input. In either case, a new xarray object is always returned.
        fill_value : scalar or dict-like, optional
            Value to use for newly missing values. If a dict-like, maps
            variable names (including coordinates) to fill values. Use this
            data array's name to refer to the data array's values.

        Returns
        -------
        reindexed : DataArray
            Another dataset array, with this array's data but coordinates from
            the other object.

        See Also
        --------
        DataArray.reindex
        align
        """
        indexers = reindex_like_indexers(self, other)
        return self.reindex(
            indexers=indexers,
            method=method,
            tolerance=tolerance,
            copy=copy,
            fill_value=fill_value,
        )

    def reindex(
        self,
        indexers: Mapping[Hashable, Any] = None,
        method: str = None,
        tolerance=None,
        copy: bool = True,
        fill_value=dtypes.NA,
        **indexers_kwargs: Any,
    ) -> "DataArray":
        """Conform this object onto the indexes of another object, filling in
        missing values with ``fill_value``. The default fill value is NaN.

        Parameters
        ----------
        indexers : dict, optional
            Dictionary with keys given by dimension names and values given by
            arrays of coordinates tick labels. Any mis-matched coordinate
            values will be filled in with NaN, and any mis-matched dimension
            names will simply be ignored.
            One of indexers or indexers_kwargs must be provided.
        copy : bool, optional
            If ``copy=True``, data in the return value is always copied. If
            ``copy=False`` and reindexing is unnecessary, or can be performed
            with only slice operations, then the output may share memory with
            the input. In either case, a new xarray object is always returned.
        method : {None, 'nearest', 'pad'/'ffill', 'backfill'/'bfill'}, optional
            Method to use for filling index values in ``indexers`` not found on
            this data array:

            * None (default): don't fill gaps
            * pad / ffill: propagate last valid index value forward
            * backfill / bfill: propagate next valid index value backward
            * nearest: use nearest valid index value
        tolerance : optional
            Maximum distance between original and new labels for inexact
            matches. The values of the index at the matching locations must
            satisfy the equation ``abs(index[indexer] - target) <= tolerance``.
        fill_value : scalar or dict-like, optional
            Value to use for newly missing values. If a dict-like, maps
            variable names (including coordinates) to fill values. Use this
            data array's name to refer to the data array's values.
        **indexers_kwargs : {dim: indexer, ...}, optional
            The keyword arguments form of ``indexers``.
            One of indexers or indexers_kwargs must be provided.

        Returns
        -------
        reindexed : DataArray
            Another dataset array, with this array's data but replaced
            coordinates.

        Examples
        --------
        Reverse latitude:

        >>> da = xr.DataArray(
        ...     np.arange(4),
        ...     coords=[np.array([90, 89, 88, 87])],
        ...     dims="lat",
        ... )
        >>> da
        <xarray.DataArray (lat: 4)>
        array([0, 1, 2, 3])
        Coordinates:
          * lat      (lat) int64 90 89 88 87
        >>> da.reindex(lat=da.lat[::-1])
        <xarray.DataArray (lat: 4)>
        array([3, 2, 1, 0])
        Coordinates:
          * lat      (lat) int64 87 88 89 90

        See Also
        --------
        DataArray.reindex_like
        align
        """
        indexers = either_dict_or_kwargs(indexers, indexers_kwargs, "reindex")
        if isinstance(fill_value, dict):
            fill_value = fill_value.copy()
            sentinel = object()
            value = fill_value.pop(self.name, sentinel)
            if value is not sentinel:
                fill_value[_THIS_ARRAY] = value

        ds = self._to_temp_dataset().reindex(
            indexers=indexers,
            method=method,
            tolerance=tolerance,
            copy=copy,
            fill_value=fill_value,
        )
        return self._from_temp_dataset(ds)

    def interp(
        self,
        coords: Mapping[Hashable, Any] = None,
        method: str = "linear",
        assume_sorted: bool = False,
        kwargs: Mapping[str, Any] = None,
        **coords_kwargs: Any,
    ) -> "DataArray":
        """Multidimensional interpolation of variables.

        Parameters
        ----------
        coords : dict, optional
            Mapping from dimension names to the new coordinates.
            New coordinate can be an scalar, array-like or DataArray.
            If DataArrays are passed as new coordinates, their dimensions are
            used for the broadcasting. Missing values are skipped.
        method : str, default: "linear"
            The method used to interpolate. Choose from

            - {"linear", "nearest"} for multidimensional array,
            - {"linear", "nearest", "zero", "slinear", "quadratic", "cubic"} for 1-dimensional array.
        assume_sorted : bool, optional
            If False, values of x can be in any order and they are sorted
            first. If True, x has to be an array of monotonically increasing
            values.
        kwargs : dict
            Additional keyword arguments passed to scipy's interpolator. Valid
            options and their behavior depend on if 1-dimensional or
            multi-dimensional interpolation is used.
        **coords_kwargs : {dim: coordinate, ...}, optional
            The keyword arguments form of ``coords``.
            One of coords or coords_kwargs must be provided.

        Returns
        -------
        interpolated : DataArray
            New dataarray on the new coordinates.

        Notes
        -----
        scipy is required.

        See Also
        --------
        scipy.interpolate.interp1d
        scipy.interpolate.interpn

        Examples
        --------
        >>> da = xr.DataArray(
        ...     data=[[1, 4, 2, 9], [2, 7, 6, np.nan], [6, np.nan, 5, 8]],
        ...     dims=("x", "y"),
        ...     coords={"x": [0, 1, 2], "y": [10, 12, 14, 16]},
        ... )
        >>> da
        <xarray.DataArray (x: 3, y: 4)>
        array([[ 1.,  4.,  2.,  9.],
               [ 2.,  7.,  6., nan],
               [ 6., nan,  5.,  8.]])
        Coordinates:
          * x        (x) int64 0 1 2
          * y        (y) int64 10 12 14 16

        1D linear interpolation (the default):

        >>> da.interp(x=[0, 0.75, 1.25, 1.75])
        <xarray.DataArray (x: 4, y: 4)>
        array([[1.  , 4.  , 2.  ,  nan],
               [1.75, 6.25, 5.  ,  nan],
               [3.  ,  nan, 5.75,  nan],
               [5.  ,  nan, 5.25,  nan]])
        Coordinates:
          * y        (y) int64 10 12 14 16
          * x        (x) float64 0.0 0.75 1.25 1.75

        1D nearest interpolation:

        >>> da.interp(x=[0, 0.75, 1.25, 1.75], method="nearest")
        <xarray.DataArray (x: 4, y: 4)>
        array([[ 1.,  4.,  2.,  9.],
               [ 2.,  7.,  6., nan],
               [ 2.,  7.,  6., nan],
               [ 6., nan,  5.,  8.]])
        Coordinates:
          * y        (y) int64 10 12 14 16
          * x        (x) float64 0.0 0.75 1.25 1.75

        1D linear extrapolation:

        >>> da.interp(
        ...     x=[1, 1.5, 2.5, 3.5],
        ...     method="linear",
        ...     kwargs={"fill_value": "extrapolate"},
        ... )
        <xarray.DataArray (x: 4, y: 4)>
        array([[ 2. ,  7. ,  6. ,  nan],
               [ 4. ,  nan,  5.5,  nan],
               [ 8. ,  nan,  4.5,  nan],
               [12. ,  nan,  3.5,  nan]])
        Coordinates:
          * y        (y) int64 10 12 14 16
          * x        (x) float64 1.0 1.5 2.5 3.5

        2D linear interpolation:

        >>> da.interp(x=[0, 0.75, 1.25, 1.75], y=[11, 13, 15], method="linear")
        <xarray.DataArray (x: 4, y: 3)>
        array([[2.5  , 3.   ,   nan],
               [4.   , 5.625,   nan],
               [  nan,   nan,   nan],
               [  nan,   nan,   nan]])
        Coordinates:
          * x        (x) float64 0.0 0.75 1.25 1.75
          * y        (y) int64 11 13 15
        """
        if self.dtype.kind not in "uifc":
            raise TypeError(
                "interp only works for a numeric type array. "
                "Given {}.".format(self.dtype)
            )
        ds = self._to_temp_dataset().interp(
            coords,
            method=method,
            kwargs=kwargs,
            assume_sorted=assume_sorted,
            **coords_kwargs,
        )
        return self._from_temp_dataset(ds)

    def interp_like(
        self,
        other: Union["DataArray", Dataset],
        method: str = "linear",
        assume_sorted: bool = False,
        kwargs: Mapping[str, Any] = None,
    ) -> "DataArray":
        """Interpolate this object onto the coordinates of another object,
        filling out of range values with NaN.

        Parameters
        ----------
        other : Dataset or DataArray
            Object with an 'indexes' attribute giving a mapping from dimension
            names to an 1d array-like, which provides coordinates upon
            which to index the variables in this dataset. Missing values are skipped.
        method : str, default: "linear"
            The method used to interpolate. Choose from

            - {"linear", "nearest"} for multidimensional array,
            - {"linear", "nearest", "zero", "slinear", "quadratic", "cubic"} for 1-dimensional array.
        assume_sorted : bool, optional
            If False, values of coordinates that are interpolated over can be
            in any order and they are sorted first. If True, interpolated
            coordinates are assumed to be an array of monotonically increasing
            values.
        kwargs : dict, optional
            Additional keyword passed to scipy's interpolator.

        Returns
        -------
        interpolated : DataArray
            Another dataarray by interpolating this dataarray's data along the
            coordinates of the other object.

        Notes
        -----
        scipy is required.
        If the dataarray has object-type coordinates, reindex is used for these
        coordinates instead of the interpolation.

        See Also
        --------
        DataArray.interp
        DataArray.reindex_like
        """
        if self.dtype.kind not in "uifc":
            raise TypeError(
                "interp only works for a numeric type array. "
                "Given {}.".format(self.dtype)
            )
        ds = self._to_temp_dataset().interp_like(
            other, method=method, kwargs=kwargs, assume_sorted=assume_sorted
        )
        return self._from_temp_dataset(ds)

    def rename(
        self,
        new_name_or_name_dict: Union[Hashable, Mapping[Hashable, Hashable]] = None,
        **names: Hashable,
    ) -> "DataArray":
        """Returns a new DataArray with renamed coordinates or a new name.

        Parameters
        ----------
        new_name_or_name_dict : str or dict-like, optional
            If the argument is dict-like, it used as a mapping from old
            names to new names for coordinates. Otherwise, use the argument
            as the new name for this array.
        **names : hashable, optional
            The keyword arguments form of a mapping from old names to
            new names for coordinates.
            One of new_name_or_name_dict or names must be provided.

        Returns
        -------
        renamed : DataArray
            Renamed array or array with renamed coordinates.

        See Also
        --------
        Dataset.rename
        DataArray.swap_dims
        """
        if names or utils.is_dict_like(new_name_or_name_dict):
            new_name_or_name_dict = cast(
                Mapping[Hashable, Hashable], new_name_or_name_dict
            )
            name_dict = either_dict_or_kwargs(new_name_or_name_dict, names, "rename")
            dataset = self._to_temp_dataset().rename(name_dict)
            return self._from_temp_dataset(dataset)
        else:
            new_name_or_name_dict = cast(Hashable, new_name_or_name_dict)
            return self._replace(name=new_name_or_name_dict)

    def swap_dims(
        self, dims_dict: Mapping[Hashable, Hashable] = None, **dims_kwargs
    ) -> "DataArray":
        """Returns a new DataArray with swapped dimensions.

        Parameters
        ----------
        dims_dict : dict-like
            Dictionary whose keys are current dimension names and whose values
            are new names.
        **dims_kwargs : {existing_dim: new_dim, ...}, optional
            The keyword arguments form of ``dims_dict``.
            One of dims_dict or dims_kwargs must be provided.

        Returns
        -------
        swapped : DataArray
            DataArray with swapped dimensions.

        Examples
        --------
        >>> arr = xr.DataArray(
        ...     data=[0, 1],
        ...     dims="x",
        ...     coords={"x": ["a", "b"], "y": ("x", [0, 1])},
        ... )
        >>> arr
        <xarray.DataArray (x: 2)>
        array([0, 1])
        Coordinates:
          * x        (x) <U1 'a' 'b'
            y        (x) int64 0 1

        >>> arr.swap_dims({"x": "y"})
        <xarray.DataArray (y: 2)>
        array([0, 1])
        Coordinates:
            x        (y) <U1 'a' 'b'
          * y        (y) int64 0 1

        >>> arr.swap_dims({"x": "z"})
        <xarray.DataArray (z: 2)>
        array([0, 1])
        Coordinates:
            x        (z) <U1 'a' 'b'
            y        (z) int64 0 1
        Dimensions without coordinates: z

        See Also
        --------
        DataArray.rename
        Dataset.swap_dims
        """
        dims_dict = either_dict_or_kwargs(dims_dict, dims_kwargs, "swap_dims")
        ds = self._to_temp_dataset().swap_dims(dims_dict)
        return self._from_temp_dataset(ds)

    def expand_dims(
        self,
        dim: Union[None, Hashable, Sequence[Hashable], Mapping[Hashable, Any]] = None,
        axis=None,
        **dim_kwargs: Any,
    ) -> "DataArray":
        """Return a new object with an additional axis (or axes) inserted at
        the corresponding position in the array shape. The new object is a
        view into the underlying array, not a copy.

        If dim is already a scalar coordinate, it will be promoted to a 1D
        coordinate consisting of a single value.

        Parameters
        ----------
        dim : hashable, sequence of hashable, dict, or None, optional
            Dimensions to include on the new variable.
            If provided as str or sequence of str, then dimensions are inserted
            with length 1. If provided as a dict, then the keys are the new
            dimensions and the values are either integers (giving the length of
            the new dimensions) or sequence/ndarray (giving the coordinates of
            the new dimensions).
        axis : int, list of int or tuple of int, or None, default: None
            Axis position(s) where new axis is to be inserted (position(s) on
            the result array). If a list (or tuple) of integers is passed,
            multiple axes are inserted. In this case, dim arguments should be
            same length list. If axis=None is passed, all the axes will be
            inserted to the start of the result array.
        **dim_kwargs : int or sequence or ndarray
            The keywords are arbitrary dimensions being inserted and the values
            are either the lengths of the new dims (if int is given), or their
            coordinates. Note, this is an alternative to passing a dict to the
            dim kwarg and will only be used if dim is None.

        Returns
        -------
        expanded : same type as caller
            This object, but with an additional dimension(s).
        """
        if isinstance(dim, int):
            raise TypeError("dim should be hashable or sequence/mapping of hashables")
        elif isinstance(dim, Sequence) and not isinstance(dim, str):
            if len(dim) != len(set(dim)):
                raise ValueError("dims should not contain duplicate values.")
            dim = dict.fromkeys(dim, 1)
        elif dim is not None and not isinstance(dim, Mapping):
            dim = {cast(Hashable, dim): 1}

        dim = either_dict_or_kwargs(dim, dim_kwargs, "expand_dims")
        ds = self._to_temp_dataset().expand_dims(dim, axis)
        return self._from_temp_dataset(ds)

    def set_index(
        self,
        indexes: Mapping[Hashable, Union[Hashable, Sequence[Hashable]]] = None,
        append: bool = False,
        **indexes_kwargs: Union[Hashable, Sequence[Hashable]],
    ) -> Optional["DataArray"]:
        """Set DataArray (multi-)indexes using one or more existing
        coordinates.

        Parameters
        ----------
        indexes : {dim: index, ...}
            Mapping from names matching dimensions and values given
            by (lists of) the names of existing coordinates or variables to set
            as new (multi-)index.
        append : bool, optional
            If True, append the supplied index(es) to the existing index(es).
            Otherwise replace the existing index(es) (default).
        **indexes_kwargs : optional
            The keyword arguments form of ``indexes``.
            One of indexes or indexes_kwargs must be provided.

        Returns
        -------
        obj : DataArray
            Another DataArray, with this data but replaced coordinates.

        Examples
        --------
        >>> arr = xr.DataArray(
        ...     data=np.ones((2, 3)),
        ...     dims=["x", "y"],
        ...     coords={"x": range(2), "y": range(3), "a": ("x", [3, 4])},
        ... )
        >>> arr
        <xarray.DataArray (x: 2, y: 3)>
        array([[1., 1., 1.],
               [1., 1., 1.]])
        Coordinates:
          * x        (x) int64 0 1
          * y        (y) int64 0 1 2
            a        (x) int64 3 4
        >>> arr.set_index(x="a")
        <xarray.DataArray (x: 2, y: 3)>
        array([[1., 1., 1.],
               [1., 1., 1.]])
        Coordinates:
          * x        (x) int64 3 4
          * y        (y) int64 0 1 2

        See Also
        --------
        DataArray.reset_index
        """
        ds = self._to_temp_dataset().set_index(indexes, append=append, **indexes_kwargs)
        return self._from_temp_dataset(ds)

    def reset_index(
        self,
        dims_or_levels: Union[Hashable, Sequence[Hashable]],
        drop: bool = False,
    ) -> Optional["DataArray"]:
        """Reset the specified index(es) or multi-index level(s).

        Parameters
        ----------
        dims_or_levels : hashable or sequence of hashable
            Name(s) of the dimension(s) and/or multi-index level(s) that will
            be reset.
        drop : bool, optional
            If True, remove the specified indexes and/or multi-index levels
            instead of extracting them as new coordinates (default: False).

        Returns
        -------
        obj : DataArray
            Another dataarray, with this dataarray's data but replaced
            coordinates.

        See Also
        --------
        DataArray.set_index
        """
        coords, _ = split_indexes(
            dims_or_levels, self._coords, set(), self._level_coords, drop=drop
        )
        return self._replace(coords=coords)

    def reorder_levels(
        self,
        dim_order: Mapping[Hashable, Sequence[int]] = None,
        **dim_order_kwargs: Sequence[int],
    ) -> "DataArray":
        """Rearrange index levels using input order.

        Parameters
        ----------
        dim_order : optional
            Mapping from names matching dimensions and values given
            by lists representing new level orders. Every given dimension
            must have a multi-index.
        **dim_order_kwargs : optional
            The keyword arguments form of ``dim_order``.
            One of dim_order or dim_order_kwargs must be provided.

        Returns
        -------
        obj : DataArray
            Another dataarray, with this dataarray's data but replaced
            coordinates.
        """
        dim_order = either_dict_or_kwargs(dim_order, dim_order_kwargs, "reorder_levels")
        replace_coords = {}
        for dim, order in dim_order.items():
            coord = self._coords[dim]
            index = coord.to_index()
            if not isinstance(index, pd.MultiIndex):
                raise ValueError("coordinate %r has no MultiIndex" % dim)
            replace_coords[dim] = IndexVariable(coord.dims, index.reorder_levels(order))
        coords = self._coords.copy()
        coords.update(replace_coords)
        return self._replace(coords=coords)

    def stack(
        self,
        dimensions: Mapping[Hashable, Sequence[Hashable]] = None,
        **dimensions_kwargs: Sequence[Hashable],
    ) -> "DataArray":
        """
        Stack any number of existing dimensions into a single new dimension.

        New dimensions will be added at the end, and the corresponding
        coordinate variables will be combined into a MultiIndex.

        Parameters
        ----------
        dimensions : mapping of hashable to sequence of hashable
            Mapping of the form `new_name=(dim1, dim2, ...)`.
            Names of new dimensions, and the existing dimensions that they
            replace. An ellipsis (`...`) will be replaced by all unlisted dimensions.
            Passing a list containing an ellipsis (`stacked_dim=[...]`) will stack over
            all dimensions.
        **dimensions_kwargs
            The keyword arguments form of ``dimensions``.
            One of dimensions or dimensions_kwargs must be provided.

        Returns
        -------
        stacked : DataArray
            DataArray with stacked data.

        Examples
        --------
        >>> arr = xr.DataArray(
        ...     np.arange(6).reshape(2, 3),
        ...     coords=[("x", ["a", "b"]), ("y", [0, 1, 2])],
        ... )
        >>> arr
        <xarray.DataArray (x: 2, y: 3)>
        array([[0, 1, 2],
               [3, 4, 5]])
        Coordinates:
          * x        (x) <U1 'a' 'b'
          * y        (y) int64 0 1 2
        >>> stacked = arr.stack(z=("x", "y"))
        >>> stacked.indexes["z"]
        MultiIndex([('a', 0),
                    ('a', 1),
                    ('a', 2),
                    ('b', 0),
                    ('b', 1),
                    ('b', 2)],
                   names=['x', 'y'])

        See Also
        --------
        DataArray.unstack
        """
        ds = self._to_temp_dataset().stack(dimensions, **dimensions_kwargs)
        return self._from_temp_dataset(ds)

    def unstack(
        self,
        dim: Union[Hashable, Sequence[Hashable], None] = None,
        fill_value: Any = dtypes.NA,
        sparse: bool = False,
    ) -> "DataArray":
        """
        Unstack existing dimensions corresponding to MultiIndexes into
        multiple new dimensions.

        New dimensions will be added at the end.

        Parameters
        ----------
        dim : hashable or sequence of hashable, optional
            Dimension(s) over which to unstack. By default unstacks all
            MultiIndexes.
        fill_value : scalar or dict-like, default: nan
            value to be filled. If a dict-like, maps variable names to
            fill values. Use the data array's name to refer to its
            name. If not provided or if the dict-like does not contain
            all variables, the dtype's NA value will be used.
        sparse : bool, default: False
            use sparse-array if True

        Returns
        -------
        unstacked : DataArray
            Array with unstacked data.

        Examples
        --------
        >>> arr = xr.DataArray(
        ...     np.arange(6).reshape(2, 3),
        ...     coords=[("x", ["a", "b"]), ("y", [0, 1, 2])],
        ... )
        >>> arr
        <xarray.DataArray (x: 2, y: 3)>
        array([[0, 1, 2],
               [3, 4, 5]])
        Coordinates:
          * x        (x) <U1 'a' 'b'
          * y        (y) int64 0 1 2
        >>> stacked = arr.stack(z=("x", "y"))
        >>> stacked.indexes["z"]
        MultiIndex([('a', 0),
                    ('a', 1),
                    ('a', 2),
                    ('b', 0),
                    ('b', 1),
                    ('b', 2)],
                   names=['x', 'y'])
        >>> roundtripped = stacked.unstack()
        >>> arr.identical(roundtripped)
        True

        See Also
        --------
        DataArray.stack
        """
        ds = self._to_temp_dataset().unstack(dim, fill_value, sparse)
        return self._from_temp_dataset(ds)

    def to_unstacked_dataset(self, dim, level=0):
        """Unstack DataArray expanding to Dataset along a given level of a
        stacked coordinate.

        This is the inverse operation of Dataset.to_stacked_array.

        Parameters
        ----------
        dim : str
            Name of existing dimension to unstack
        level : int or str
            The MultiIndex level to expand to a dataset along. Can either be
            the integer index of the level or its name.
        label : int, default: 0
            Label of the level to expand dataset along. Overrides the label
            argument if given.

        Returns
        -------
        unstacked: Dataset

        Examples
        --------
        >>> import xarray as xr
        >>> arr = xr.DataArray(
        ...     np.arange(6).reshape(2, 3),
        ...     coords=[("x", ["a", "b"]), ("y", [0, 1, 2])],
        ... )
        >>> data = xr.Dataset({"a": arr, "b": arr.isel(y=0)})
        >>> data
        <xarray.Dataset>
        Dimensions:  (x: 2, y: 3)
        Coordinates:
          * x        (x) <U1 'a' 'b'
          * y        (y) int64 0 1 2
        Data variables:
            a        (x, y) int64 0 1 2 3 4 5
            b        (x) int64 0 3
        >>> stacked = data.to_stacked_array("z", ["x"])
        >>> stacked.indexes["z"]
        MultiIndex([('a', 0.0),
                    ('a', 1.0),
                    ('a', 2.0),
                    ('b', nan)],
                   names=['variable', 'y'])
        >>> roundtripped = stacked.to_unstacked_dataset(dim="z")
        >>> data.identical(roundtripped)
        True

        See Also
        --------
        Dataset.to_stacked_array
        """

        idx = self.indexes[dim]
        if not isinstance(idx, pd.MultiIndex):
            raise ValueError(f"'{dim}' is not a stacked coordinate")

        level_number = idx._get_level_number(level)
        variables = idx.levels[level_number]
        variable_dim = idx.names[level_number]

        # pull variables out of datarray
        data_dict = {}
        for k in variables:
            data_dict[k] = self.sel({variable_dim: k}, drop=True).squeeze(drop=True)

        # unstacked dataset
        return Dataset(data_dict)

    def transpose(
        self,
        *dims: Hashable,
        transpose_coords: bool = True,
        missing_dims: str = "raise",
    ) -> "DataArray":
        """Return a new DataArray object with transposed dimensions.

        Parameters
        ----------
        *dims : hashable, optional
            By default, reverse the dimensions. Otherwise, reorder the
            dimensions to this order.
        transpose_coords : bool, default: True
            If True, also transpose the coordinates of this DataArray.
        missing_dims : {"raise", "warn", "ignore"}, default: "raise"
            What to do if dimensions that should be selected from are not present in the
            DataArray:
            - "raise": raise an exception
            - "warning": raise a warning, and ignore the missing dimensions
            - "ignore": ignore the missing dimensions

        Returns
        -------
        transposed : DataArray
            The returned DataArray's array is transposed.

        Notes
        -----
        This operation returns a view of this array's data. It is
        lazy for dask-backed DataArrays but not for numpy-backed DataArrays
        -- the data will be fully loaded.

        See Also
        --------
        numpy.transpose
        Dataset.transpose
        """
        if dims:
            dims = tuple(utils.infix_dims(dims, self.dims, missing_dims))
        variable = self.variable.transpose(*dims)
        if transpose_coords:
            coords: Dict[Hashable, Variable] = {}
            for name, coord in self.coords.items():
                coord_dims = tuple(dim for dim in dims if dim in coord.dims)
                coords[name] = coord.variable.transpose(*coord_dims)
            return self._replace(variable, coords)
        else:
            return self._replace(variable)

    @property
    def T(self) -> "DataArray":
        return self.transpose()

    def drop_vars(
        self, names: Union[Hashable, Iterable[Hashable]], *, errors: str = "raise"
    ) -> "DataArray":
        """Returns an array with dropped variables.

        Parameters
        ----------
        names : hashable or iterable of hashable
            Name(s) of variables to drop.
        errors : {"raise", "ignore"}, optional
            If 'raise' (default), raises a ValueError error if any of the variable
            passed are not in the dataset. If 'ignore', any given names that are in the
            DataArray are dropped and no error is raised.

        Returns
        -------
        dropped : Dataset
            New Dataset copied from `self` with variables removed.
        """
        ds = self._to_temp_dataset().drop_vars(names, errors=errors)
        return self._from_temp_dataset(ds)

    def drop(
        self,
        labels: Mapping = None,
        dim: Hashable = None,
        *,
        errors: str = "raise",
        **labels_kwargs,
    ) -> "DataArray":
        """Backward compatible method based on `drop_vars` and `drop_sel`

        Using either `drop_vars` or `drop_sel` is encouraged

        See Also
        --------
        DataArray.drop_vars
        DataArray.drop_sel
        """
        ds = self._to_temp_dataset().drop(labels, dim, errors=errors)
        return self._from_temp_dataset(ds)

    def drop_sel(
        self,
        labels: Mapping[Hashable, Any] = None,
        *,
        errors: str = "raise",
        **labels_kwargs,
    ) -> "DataArray":
        """Drop index labels from this DataArray.

        Parameters
        ----------
        labels : mapping of hashable to Any
            Index labels to drop
        errors : {"raise", "ignore"}, optional
            If 'raise' (default), raises a ValueError error if
            any of the index labels passed are not
            in the dataset. If 'ignore', any given labels that are in the
            dataset are dropped and no error is raised.
        **labels_kwargs : {dim: label, ...}, optional
            The keyword arguments form of ``dim`` and ``labels``

        Returns
        -------
        dropped : DataArray
        """
        if labels_kwargs or isinstance(labels, dict):
            labels = either_dict_or_kwargs(labels, labels_kwargs, "drop")

        ds = self._to_temp_dataset().drop_sel(labels, errors=errors)
        return self._from_temp_dataset(ds)

    def drop_isel(self, indexers=None, **indexers_kwargs):
        """Drop index positions from this DataArray.

        Parameters
        ----------
        indexers : mapping of hashable to Any
            Index locations to drop
        **indexers_kwargs : {dim: position, ...}, optional
            The keyword arguments form of ``dim`` and ``positions``

        Returns
        -------
        dropped : DataArray

        Raises
        ------
        IndexError
        """
        dataset = self._to_temp_dataset()
        dataset = dataset.drop_isel(indexers=indexers, **indexers_kwargs)
        return self._from_temp_dataset(dataset)

    def dropna(
        self, dim: Hashable, how: str = "any", thresh: int = None
    ) -> "DataArray":
        """Returns a new array with dropped labels for missing values along
        the provided dimension.

        Parameters
        ----------
        dim : hashable
            Dimension along which to drop missing values. Dropping along
            multiple dimensions simultaneously is not yet supported.
        how : {"any", "all"}, optional
            * any : if any NA values are present, drop that label
            * all : if all values are NA, drop that label
        thresh : int, default: None
            If supplied, require this many non-NA values.

        Returns
        -------
        DataArray
        """
        ds = self._to_temp_dataset().dropna(dim, how=how, thresh=thresh)
        return self._from_temp_dataset(ds)

    def fillna(self, value: Any) -> "DataArray":
        """Fill missing values in this object.

        This operation follows the normal broadcasting and alignment rules that
        xarray uses for binary arithmetic, except the result is aligned to this
        object (``join='left'``) instead of aligned to the intersection of
        index coordinates (``join='inner'``).

        Parameters
        ----------
        value : scalar, ndarray or DataArray
            Used to fill all matching missing values in this array. If the
            argument is a DataArray, it is first aligned with (reindexed to)
            this array.

        Returns
        -------
        DataArray
        """
        if utils.is_dict_like(value):
            raise TypeError(
                "cannot provide fill value as a dictionary with "
                "fillna on a DataArray"
            )
        out = ops.fillna(self, value)
        return out

    def interpolate_na(
        self,
        dim: Hashable = None,
        method: str = "linear",
        limit: int = None,
        use_coordinate: Union[bool, str] = True,
        max_gap: Union[
            int, float, str, pd.Timedelta, np.timedelta64, datetime.timedelta
        ] = None,
        keep_attrs: bool = None,
        **kwargs: Any,
    ) -> "DataArray":
        """Fill in NaNs by interpolating according to different methods.

        Parameters
        ----------
        dim : str
            Specifies the dimension along which to interpolate.
        method : str, optional
            String indicating which method to use for interpolation:

            - 'linear': linear interpolation (Default). Additional keyword
              arguments are passed to :py:func:`numpy.interp`
            - 'nearest', 'zero', 'slinear', 'quadratic', 'cubic', 'polynomial':
              are passed to :py:func:`scipy.interpolate.interp1d`. If
              ``method='polynomial'``, the ``order`` keyword argument must also be
              provided.
            - 'barycentric', 'krog', 'pchip', 'spline', 'akima': use their
              respective :py:class:`scipy.interpolate` classes.
        use_coordinate : bool or str, default: True
            Specifies which index to use as the x values in the interpolation
            formulated as `y = f(x)`. If False, values are treated as if
            eqaully-spaced along ``dim``. If True, the IndexVariable `dim` is
            used. If ``use_coordinate`` is a string, it specifies the name of a
            coordinate variariable to use as the index.
        limit : int, default: None
            Maximum number of consecutive NaNs to fill. Must be greater than 0
            or None for no limit. This filling is done regardless of the size of
            the gap in the data. To only interpolate over gaps less than a given length,
            see ``max_gap``.
        max_gap : int, float, str, pandas.Timedelta, numpy.timedelta64, datetime.timedelta, default: None
            Maximum size of gap, a continuous sequence of NaNs, that will be filled.
            Use None for no limit. When interpolating along a datetime64 dimension
            and ``use_coordinate=True``, ``max_gap`` can be one of the following:

            - a string that is valid input for pandas.to_timedelta
            - a :py:class:`numpy.timedelta64` object
            - a :py:class:`pandas.Timedelta` object
            - a :py:class:`datetime.timedelta` object

            Otherwise, ``max_gap`` must be an int or a float. Use of ``max_gap`` with unlabeled
            dimensions has not been implemented yet. Gap length is defined as the difference
            between coordinate values at the first data point after a gap and the last value
            before a gap. For gaps at the beginning (end), gap length is defined as the difference
            between coordinate values at the first (last) valid data point and the first (last) NaN.
            For example, consider::

                <xarray.DataArray (x: 9)>
                array([nan, nan, nan,  1., nan, nan,  4., nan, nan])
                Coordinates:
                  * x        (x) int64 0 1 2 3 4 5 6 7 8

            The gap lengths are 3-0 = 3; 6-3 = 3; and 8-6 = 2 respectively
        keep_attrs : bool, default: True
            If True, the dataarray's attributes (`attrs`) will be copied from
            the original object to the new one.  If False, the new
            object will be returned without attributes.
        kwargs : dict, optional
            parameters passed verbatim to the underlying interpolation function

        Returns
        -------
        interpolated: DataArray
            Filled in DataArray.

        See Also
        --------
        numpy.interp
        scipy.interpolate

        Examples
        --------
        >>> da = xr.DataArray(
        ...     [np.nan, 2, 3, np.nan, 0], dims="x", coords={"x": [0, 1, 2, 3, 4]}
        ... )
        >>> da
        <xarray.DataArray (x: 5)>
        array([nan,  2.,  3., nan,  0.])
        Coordinates:
          * x        (x) int64 0 1 2 3 4

        >>> da.interpolate_na(dim="x", method="linear")
        <xarray.DataArray (x: 5)>
        array([nan, 2. , 3. , 1.5, 0. ])
        Coordinates:
          * x        (x) int64 0 1 2 3 4

        >>> da.interpolate_na(dim="x", method="linear", fill_value="extrapolate")
        <xarray.DataArray (x: 5)>
        array([1. , 2. , 3. , 1.5, 0. ])
        Coordinates:
          * x        (x) int64 0 1 2 3 4
        """
        from .missing import interp_na

        return interp_na(
            self,
            dim=dim,
            method=method,
            limit=limit,
            use_coordinate=use_coordinate,
            max_gap=max_gap,
            keep_attrs=keep_attrs,
            **kwargs,
        )

    def ffill(self, dim: Hashable, limit: int = None) -> "DataArray":
        """Fill NaN values by propogating values forward

        *Requires bottleneck.*

        Parameters
        ----------
        dim : hashable
            Specifies the dimension along which to propagate values when
            filling.
        limit : int, default: None
            The maximum number of consecutive NaN values to forward fill. In
            other words, if there is a gap with more than this number of
            consecutive NaNs, it will only be partially filled. Must be greater
            than 0 or None for no limit.

        Returns
        -------
        DataArray
        """
        from .missing import ffill

        return ffill(self, dim, limit=limit)

    def bfill(self, dim: Hashable, limit: int = None) -> "DataArray":
        """Fill NaN values by propogating values backward

        *Requires bottleneck.*

        Parameters
        ----------
        dim : str
            Specifies the dimension along which to propagate values when
            filling.
        limit : int, default: None
            The maximum number of consecutive NaN values to backward fill. In
            other words, if there is a gap with more than this number of
            consecutive NaNs, it will only be partially filled. Must be greater
            than 0 or None for no limit.

        Returns
        -------
        DataArray
        """
        from .missing import bfill

        return bfill(self, dim, limit=limit)

    def combine_first(self, other: "DataArray") -> "DataArray":
        """Combine two DataArray objects, with union of coordinates.

        This operation follows the normal broadcasting and alignment rules of
        ``join='outer'``.  Default to non-null values of array calling the
        method.  Use np.nan to fill in vacant cells after alignment.

        Parameters
        ----------
        other : DataArray
            Used to fill all matching missing values in this array.

        Returns
        -------
        DataArray
        """
        return ops.fillna(self, other, join="outer")

    def reduce(
        self,
        func: Callable[..., Any],
        dim: Union[None, Hashable, Sequence[Hashable]] = None,
        axis: Union[None, int, Sequence[int]] = None,
        keep_attrs: bool = None,
        keepdims: bool = False,
        **kwargs: Any,
    ) -> "DataArray":
        """Reduce this array by applying `func` along some dimension(s).

        Parameters
        ----------
        func : callable
            Function which can be called in the form
            `f(x, axis=axis, **kwargs)` to return the result of reducing an
            np.ndarray over an integer valued axis.
        dim : hashable or sequence of hashable, optional
            Dimension(s) over which to apply `func`.
        axis : int or sequence of int, optional
            Axis(es) over which to repeatedly apply `func`. Only one of the
            'dim' and 'axis' arguments can be supplied. If neither are
            supplied, then the reduction is calculated over the flattened array
            (by calling `f(x)` without an axis argument).
        keep_attrs : bool, optional
            If True, the variable's attributes (`attrs`) will be copied from
            the original object to the new one.  If False (default), the new
            object will be returned without attributes.
        keepdims : bool, default: False
            If True, the dimensions which are reduced are left in the result
            as dimensions of size one. Coordinates that use these dimensions
            are removed.
        **kwargs : dict
            Additional keyword arguments passed on to `func`.

        Returns
        -------
        reduced : DataArray
            DataArray with this object's array replaced with an array with
            summarized data and the indicated dimension(s) removed.
        """

        var = self.variable.reduce(func, dim, axis, keep_attrs, keepdims, **kwargs)
        return self._replace_maybe_drop_dims(var)

    def to_pandas(self) -> Union["DataArray", pd.Series, pd.DataFrame]:
        """Convert this array into a pandas object with the same shape.

        The type of the returned object depends on the number of DataArray
        dimensions:

        * 0D -> `xarray.DataArray`
        * 1D -> `pandas.Series`
        * 2D -> `pandas.DataFrame`

        Only works for arrays with 2 or fewer dimensions.

        The DataArray constructor performs the inverse transformation.
        """
        # TODO: consolidate the info about pandas constructors and the
        # attributes that correspond to their indexes into a separate module?
        constructors = {0: lambda x: x, 1: pd.Series, 2: pd.DataFrame}
        try:
            constructor = constructors[self.ndim]
        except KeyError:
            raise ValueError(
                "cannot convert arrays with %s dimensions into "
                "pandas objects" % self.ndim
            )
        indexes = [self.get_index(dim) for dim in self.dims]
        return constructor(self.values, *indexes)

    def to_dataframe(
        self, name: Hashable = None, dim_order: List[Hashable] = None
    ) -> pd.DataFrame:
        """Convert this array and its coordinates into a tidy pandas.DataFrame.

        The DataFrame is indexed by the Cartesian product of index coordinates
        (in the form of a :py:class:`pandas.MultiIndex`).

        Other coordinates are included as columns in the DataFrame.

        Parameters
        ----------
        name
            Name to give to this array (required if unnamed).
        dim_order
            Hierarchical dimension order for the resulting dataframe.
            Array content is transposed to this order and then written out as flat
            vectors in contiguous order, so the last dimension in this list
            will be contiguous in the resulting DataFrame. This has a major
            influence on which operations are efficient on the resulting
            dataframe.

            If provided, must include all dimensions of this DataArray. By default,
            dimensions are sorted according to the DataArray dimensions order.

        Returns
        -------
        result
            DataArray as a pandas DataFrame.

        """
        if name is None:
            name = self.name
        if name is None:
            raise ValueError(
                "cannot convert an unnamed DataArray to a "
                "DataFrame: use the ``name`` parameter"
            )
        if self.ndim == 0:
            raise ValueError("cannot convert a scalar to a DataFrame")

        # By using a unique name, we can convert a DataArray into a DataFrame
        # even if it shares a name with one of its coordinates.
        # I would normally use unique_name = object() but that results in a
        # dataframe with columns in the wrong order, for reasons I have not
        # been able to debug (possibly a pandas bug?).
        unique_name = "__unique_name_identifier_z98xfz98xugfg73ho__"
        ds = self._to_dataset_whole(name=unique_name)

        if dim_order is None:
            ordered_dims = dict(zip(self.dims, self.shape))
        else:
            ordered_dims = ds._normalize_dim_order(dim_order=dim_order)

        df = ds._to_dataframe(ordered_dims)
        df.columns = [name if c == unique_name else c for c in df.columns]
        return df

    def to_series(self) -> pd.Series:
        """Convert this array into a pandas.Series.

        The Series is indexed by the Cartesian product of index coordinates
        (in the form of a :py:class:`pandas.MultiIndex`).
        """
        index = self.coords.to_index()
        return pd.Series(self.values.reshape(-1), index=index, name=self.name)

    def to_masked_array(self, copy: bool = True) -> np.ma.MaskedArray:
        """Convert this array into a numpy.ma.MaskedArray

        Parameters
        ----------
        copy : bool, default: True
            If True make a copy of the array in the result. If False,
            a MaskedArray view of DataArray.values is returned.

        Returns
        -------
        result : MaskedArray
            Masked where invalid values (nan or inf) occur.
        """
        values = self.values  # only compute lazy arrays once
        isnull = pd.isnull(values)
        return np.ma.MaskedArray(data=values, mask=isnull, copy=copy)

    def to_netcdf(self, *args, **kwargs) -> Union[bytes, "Delayed", None]:
        """Write DataArray contents to a netCDF file.

        All parameters are passed directly to :py:meth:`xarray.Dataset.to_netcdf`.

        Notes
        -----
        Only xarray.Dataset objects can be written to netCDF files, so
        the xarray.DataArray is converted to a xarray.Dataset object
        containing a single variable. If the DataArray has no name, or if the
        name is the same as a coordinate name, then it is given the name
        ``"__xarray_dataarray_variable__"``.

        See Also
        --------
        Dataset.to_netcdf
        """
        from ..backends.api import DATAARRAY_NAME, DATAARRAY_VARIABLE

        if self.name is None:
            # If no name is set then use a generic xarray name
            dataset = self.to_dataset(name=DATAARRAY_VARIABLE)
        elif self.name in self.coords or self.name in self.dims:
            # The name is the same as one of the coords names, which netCDF
            # doesn't support, so rename it but keep track of the old name
            dataset = self.to_dataset(name=DATAARRAY_VARIABLE)
            dataset.attrs[DATAARRAY_NAME] = self.name
        else:
            # No problems with the name - so we're fine!
            dataset = self.to_dataset()

        return dataset.to_netcdf(*args, **kwargs)

    def to_dict(self, data: bool = True) -> dict:
        """
        Convert this xarray.DataArray into a dictionary following xarray
        naming conventions.

        Converts all variables and attributes to native Python objects.
        Useful for converting to json. To avoid datetime incompatibility
        use decode_times=False kwarg in xarray.open_dataset.

        Parameters
        ----------
        data : bool, optional
            Whether to include the actual data in the dictionary. When set to
            False, returns just the schema.

        See Also
        --------
        DataArray.from_dict
        """
        d = self.variable.to_dict(data=data)
        d.update({"coords": {}, "name": self.name})
        for k in self.coords:
            d["coords"][k] = self.coords[k].variable.to_dict(data=data)
        return d

    @classmethod
    def from_dict(cls, d: dict) -> "DataArray":
        """
        Convert a dictionary into an xarray.DataArray

        Input dict can take several forms:

        .. code:: python

            d = {"dims": ("t"), "data": x}

            d = {
                "coords": {"t": {"dims": "t", "data": t, "attrs": {"units": "s"}}},
                "attrs": {"title": "air temperature"},
                "dims": "t",
                "data": x,
                "name": "a",
            }

        where "t" is the name of the dimesion, "a" is the name of the array,
        and x and t are lists, numpy.arrays, or pandas objects.

        Parameters
        ----------
        d : dict
            Mapping with a minimum structure of {"dims": [...], "data": [...]}

        Returns
        -------
        obj : xarray.DataArray

        See Also
        --------
        DataArray.to_dict
        Dataset.from_dict
        """
        coords = None
        if "coords" in d:
            try:
                coords = {
                    k: (v["dims"], v["data"], v.get("attrs"))
                    for k, v in d["coords"].items()
                }
            except KeyError as e:
                raise ValueError(
                    "cannot convert dict when coords are missing the key "
                    "'{dims_data}'".format(dims_data=str(e.args[0]))
                )
        try:
            data = d["data"]
        except KeyError:
            raise ValueError("cannot convert dict without the key 'data''")
        else:
            obj = cls(data, coords, d.get("dims"), d.get("name"), d.get("attrs"))
        return obj

    @classmethod
    def from_series(cls, series: pd.Series, sparse: bool = False) -> "DataArray":
        """Convert a pandas.Series into an xarray.DataArray.

        If the series's index is a MultiIndex, it will be expanded into a
        tensor product of one-dimensional coordinates (filling in missing
        values with NaN). Thus this operation should be the inverse of the
        `to_series` method.

        If sparse=True, creates a sparse array instead of a dense NumPy array.
        Requires the pydata/sparse package.

        See Also
        --------
        xarray.Dataset.from_dataframe
        """
        temp_name = "__temporary_name"
        df = pd.DataFrame({temp_name: series})
        ds = Dataset.from_dataframe(df, sparse=sparse)
        result = cast(DataArray, ds[temp_name])
        result.name = series.name
        return result

    def to_cdms2(self) -> "cdms2_Variable":
        """Convert this array into a cdms2.Variable"""
        from ..convert import to_cdms2

        return to_cdms2(self)

    @classmethod
    def from_cdms2(cls, variable: "cdms2_Variable") -> "DataArray":
        """Convert a cdms2.Variable into an xarray.DataArray"""
        from ..convert import from_cdms2

        return from_cdms2(variable)

    def to_iris(self) -> "iris_Cube":
        """Convert this array into a iris.cube.Cube"""
        from ..convert import to_iris

        return to_iris(self)

    @classmethod
    def from_iris(cls, cube: "iris_Cube") -> "DataArray":
        """Convert a iris.cube.Cube into an xarray.DataArray"""
        from ..convert import from_iris

        return from_iris(cube)

    def _all_compat(self, other: "DataArray", compat_str: str) -> bool:
        """Helper function for equals, broadcast_equals, and identical"""

        def compat(x, y):
            return getattr(x.variable, compat_str)(y.variable)

        return utils.dict_equiv(self.coords, other.coords, compat=compat) and compat(
            self, other
        )

    def broadcast_equals(self, other: "DataArray") -> bool:
        """Two DataArrays are broadcast equal if they are equal after
        broadcasting them against each other such that they have the same
        dimensions.

        See Also
        --------
        DataArray.equals
        DataArray.identical
        """
        try:
            return self._all_compat(other, "broadcast_equals")
        except (TypeError, AttributeError):
            return False

    def equals(self, other: "DataArray") -> bool:
        """True if two DataArrays have the same dimensions, coordinates and
        values; otherwise False.

        DataArrays can still be equal (like pandas objects) if they have NaN
        values in the same locations.

        This method is necessary because `v1 == v2` for ``DataArray``
        does element-wise comparisons (like numpy.ndarrays).

        See Also
        --------
        DataArray.broadcast_equals
        DataArray.identical
        """
        try:
            return self._all_compat(other, "equals")
        except (TypeError, AttributeError):
            return False

    def identical(self, other: "DataArray") -> bool:
        """Like equals, but also checks the array name and attributes, and
        attributes on all coordinates.

        See Also
        --------
        DataArray.broadcast_equals
        DataArray.equals
        """
        try:
            return self.name == other.name and self._all_compat(other, "identical")
        except (TypeError, AttributeError):
            return False

    def _result_name(self, other: Any = None) -> Optional[Hashable]:
        # use the same naming heuristics as pandas:
        # https://github.com/ContinuumIO/blaze/issues/458#issuecomment-51936356
        other_name = getattr(other, "name", _default)
        if other_name is _default or other_name == self.name:
            return self.name
        else:
            return None

    def __array_wrap__(self, obj, context=None) -> "DataArray":
        new_var = self.variable.__array_wrap__(obj, context)
        return self._replace(new_var)

    def __matmul__(self, obj):
        return self.dot(obj)

    def __rmatmul__(self, other):
        # currently somewhat duplicative, as only other DataArrays are
        # compatible with matmul
        return computation.dot(other, self)

    @staticmethod
    def _unary_op(f: Callable[..., Any]) -> Callable[..., "DataArray"]:
        @functools.wraps(f)
        def func(self, *args, **kwargs):
            keep_attrs = kwargs.pop("keep_attrs", None)
            if keep_attrs is None:
                keep_attrs = _get_keep_attrs(default=True)
            with warnings.catch_warnings():
                warnings.filterwarnings("ignore", r"All-NaN (slice|axis) encountered")
                warnings.filterwarnings(
                    "ignore", r"Mean of empty slice", category=RuntimeWarning
                )
                with np.errstate(all="ignore"):
                    da = self.__array_wrap__(f(self.variable.data, *args, **kwargs))
                if keep_attrs:
                    da.attrs = self.attrs
                return da

        return func

    @staticmethod
    def _binary_op(
        f: Callable[..., Any],
        reflexive: bool = False,
        join: str = None,  # see xarray.align
        **ignored_kwargs,
    ) -> Callable[..., "DataArray"]:
        @functools.wraps(f)
        def func(self, other):
            if isinstance(other, (Dataset, groupby.GroupBy)):
                return NotImplemented
            if isinstance(other, DataArray):
                align_type = OPTIONS["arithmetic_join"] if join is None else join
                self, other = align(self, other, join=align_type, copy=False)
            other_variable = getattr(other, "variable", other)
            other_coords = getattr(other, "coords", None)

            variable = (
                f(self.variable, other_variable)
                if not reflexive
                else f(other_variable, self.variable)
            )
            coords, indexes = self.coords._merge_raw(other_coords)
            name = self._result_name(other)

            return self._replace(variable, coords, name, indexes=indexes)

        return func

    @staticmethod
    def _inplace_binary_op(f: Callable) -> Callable[..., "DataArray"]:
        @functools.wraps(f)
        def func(self, other):
            if isinstance(other, groupby.GroupBy):
                raise TypeError(
                    "in-place operations between a DataArray and "
                    "a grouped object are not permitted"
                )
            # n.b. we can't align other to self (with other.reindex_like(self))
            # because `other` may be converted into floats, which would cause
            # in-place arithmetic to fail unpredictably. Instead, we simply
            # don't support automatic alignment with in-place arithmetic.
            other_coords = getattr(other, "coords", None)
            other_variable = getattr(other, "variable", other)
            try:
                with self.coords._merge_inplace(other_coords):
                    f(self.variable, other_variable)
            except MergeError as exc:
                raise MergeError(
                    "Automatic alignment is not supported for in-place operations.\n"
                    "Consider aligning the indices manually or using a not-in-place operation.\n"
                    "See https://github.com/pydata/xarray/issues/3910 for more explanations."
                ) from exc
            return self

        return func

    def _copy_attrs_from(self, other: Union["DataArray", Dataset, Variable]) -> None:
        self.attrs = other.attrs

    plot = utils.UncachedAccessor(_PlotMethods)

    def _title_for_slice(self, truncate: int = 50) -> str:
        """
        If the dataarray has 1 dimensional coordinates or comes from a slice
        we can show that info in the title

        Parameters
        ----------
        truncate : int, default: 50
            maximum number of characters for title

        Returns
        -------
        title : string
            Can be used for plot titles

        """
        one_dims = []
        for dim, coord in self.coords.items():
            if coord.size == 1:
                one_dims.append(
                    "{dim} = {v}".format(dim=dim, v=format_item(coord.values))
                )

        title = ", ".join(one_dims)
        if len(title) > truncate:
            title = title[: (truncate - 3)] + "..."

        return title

    def diff(self, dim: Hashable, n: int = 1, label: Hashable = "upper") -> "DataArray":
        """Calculate the n-th order discrete difference along given axis.

        Parameters
        ----------
        dim : hashable
            Dimension over which to calculate the finite difference.
        n : int, optional
            The number of times values are differenced.
        label : hashable, optional
            The new coordinate in dimension ``dim`` will have the
            values of either the minuend's or subtrahend's coordinate
            for values 'upper' and 'lower', respectively.  Other
            values are not supported.

        Returns
        -------
        difference : same type as caller
            The n-th order finite difference of this object.

        Notes
        -----
        `n` matches numpy's behavior and is different from pandas' first argument named
        `periods`.

        Examples
        --------
        >>> arr = xr.DataArray([5, 5, 6, 6], [[1, 2, 3, 4]], ["x"])
        >>> arr.diff("x")
        <xarray.DataArray (x: 3)>
        array([0, 1, 0])
        Coordinates:
          * x        (x) int64 2 3 4
        >>> arr.diff("x", 2)
        <xarray.DataArray (x: 2)>
        array([ 1, -1])
        Coordinates:
          * x        (x) int64 3 4

        See Also
        --------
        DataArray.differentiate
        """
        ds = self._to_temp_dataset().diff(n=n, dim=dim, label=label)
        return self._from_temp_dataset(ds)

    def shift(
        self,
        shifts: Mapping[Hashable, int] = None,
        fill_value: Any = dtypes.NA,
        **shifts_kwargs: int,
    ) -> "DataArray":
        """Shift this array by an offset along one or more dimensions.

        Only the data is moved; coordinates stay in place. Values shifted from
        beyond array bounds are replaced by NaN. This is consistent with the
        behavior of ``shift`` in pandas.

        Parameters
        ----------
        shifts : mapping of hashable to int, optional
            Integer offset to shift along each of the given dimensions.
            Positive offsets shift to the right; negative offsets shift to the
            left.
        fill_value : scalar, optional
            Value to use for newly missing values
        **shifts_kwargs
            The keyword arguments form of ``shifts``.
            One of shifts or shifts_kwargs must be provided.

        Returns
        -------
        shifted : DataArray
            DataArray with the same coordinates and attributes but shifted
            data.

        See Also
        --------
        roll

        Examples
        --------
        >>> arr = xr.DataArray([5, 6, 7], dims="x")
        >>> arr.shift(x=1)
        <xarray.DataArray (x: 3)>
        array([nan,  5.,  6.])
        Dimensions without coordinates: x
        """
        variable = self.variable.shift(
            shifts=shifts, fill_value=fill_value, **shifts_kwargs
        )
        return self._replace(variable=variable)

    def roll(
        self,
        shifts: Mapping[Hashable, int] = None,
        roll_coords: bool = None,
        **shifts_kwargs: int,
    ) -> "DataArray":
        """Roll this array by an offset along one or more dimensions.

        Unlike shift, roll may rotate all variables, including coordinates
        if specified. The direction of rotation is consistent with
        :py:func:`numpy.roll`.

        Parameters
        ----------
        shifts : mapping of hashable to int, optional
            Integer offset to rotate each of the given dimensions.
            Positive offsets roll to the right; negative offsets roll to the
            left.
        roll_coords : bool
            Indicates whether to roll the coordinates by the offset
            The current default of roll_coords (None, equivalent to True) is
            deprecated and will change to False in a future version.
            Explicitly pass roll_coords to silence the warning.
        **shifts_kwargs
            The keyword arguments form of ``shifts``.
            One of shifts or shifts_kwargs must be provided.

        Returns
        -------
        rolled : DataArray
            DataArray with the same attributes but rolled data and coordinates.

        See Also
        --------
        shift

        Examples
        --------
        >>> arr = xr.DataArray([5, 6, 7], dims="x")
        >>> arr.roll(x=1)
        <xarray.DataArray (x: 3)>
        array([7, 5, 6])
        Dimensions without coordinates: x
        """
        ds = self._to_temp_dataset().roll(
            shifts=shifts, roll_coords=roll_coords, **shifts_kwargs
        )
        return self._from_temp_dataset(ds)

    @property
    def real(self) -> "DataArray":
        return self._replace(self.variable.real)

    @property
    def imag(self) -> "DataArray":
        return self._replace(self.variable.imag)

    def dot(
        self, other: "DataArray", dims: Union[Hashable, Sequence[Hashable], None] = None
    ) -> "DataArray":
        """Perform dot product of two DataArrays along their shared dims.

        Equivalent to taking taking tensordot over all shared dims.

        Parameters
        ----------
        other : DataArray
            The other array with which the dot product is performed.
        dims : ..., hashable or sequence of hashable, optional
            Which dimensions to sum over. Ellipsis (`...`) sums over all dimensions.
            If not specified, then all the common dimensions are summed over.

        Returns
        -------
        result : DataArray
            Array resulting from the dot product over all shared dimensions.

        See Also
        --------
        dot
        numpy.tensordot

        Examples
        --------
        >>> da_vals = np.arange(6 * 5 * 4).reshape((6, 5, 4))
        >>> da = xr.DataArray(da_vals, dims=["x", "y", "z"])
        >>> dm_vals = np.arange(4)
        >>> dm = xr.DataArray(dm_vals, dims=["z"])

        >>> dm.dims
        ('z',)

        >>> da.dims
        ('x', 'y', 'z')

        >>> dot_result = da.dot(dm)
        >>> dot_result.dims
        ('x', 'y')

        """
        if isinstance(other, Dataset):
            raise NotImplementedError(
                "dot products are not yet supported with Dataset objects."
            )
        if not isinstance(other, DataArray):
            raise TypeError("dot only operates on DataArrays.")

        return computation.dot(self, other, dims=dims)

    def sortby(
        self,
        variables: Union[Hashable, "DataArray", Sequence[Union[Hashable, "DataArray"]]],
        ascending: bool = True,
    ) -> "DataArray":
        """Sort object by labels or values (along an axis).

        Sorts the dataarray, either along specified dimensions,
        or according to values of 1-D dataarrays that share dimension
        with calling object.

        If the input variables are dataarrays, then the dataarrays are aligned
        (via left-join) to the calling object prior to sorting by cell values.
        NaNs are sorted to the end, following Numpy convention.

        If multiple sorts along the same dimension is
        given, numpy's lexsort is performed along that dimension:
        https://docs.scipy.org/doc/numpy/reference/generated/numpy.lexsort.html
        and the FIRST key in the sequence is used as the primary sort key,
        followed by the 2nd key, etc.

        Parameters
        ----------
        variables : hashable, DataArray, or sequence of hashable or DataArray
            1D DataArray objects or name(s) of 1D variable(s) in
            coords whose values are used to sort this array.
        ascending : bool, optional
            Whether to sort by ascending or descending order.

        Returns
        -------
        sorted : DataArray
            A new dataarray where all the specified dims are sorted by dim
            labels.

        Examples
        --------
        >>> da = xr.DataArray(
        ...     np.random.rand(5),
        ...     coords=[pd.date_range("1/1/2000", periods=5)],
        ...     dims="time",
        ... )
        >>> da
        <xarray.DataArray (time: 5)>
        array([0.5488135 , 0.71518937, 0.60276338, 0.54488318, 0.4236548 ])
        Coordinates:
          * time     (time) datetime64[ns] 2000-01-01 2000-01-02 ... 2000-01-05

        >>> da.sortby(da)
        <xarray.DataArray (time: 5)>
        array([0.4236548 , 0.54488318, 0.5488135 , 0.60276338, 0.71518937])
        Coordinates:
          * time     (time) datetime64[ns] 2000-01-05 2000-01-04 ... 2000-01-02
        """
        ds = self._to_temp_dataset().sortby(variables, ascending=ascending)
        return self._from_temp_dataset(ds)

    def quantile(
        self,
        q: Any,
        dim: Union[Hashable, Sequence[Hashable], None] = None,
        interpolation: str = "linear",
        keep_attrs: bool = None,
        skipna: bool = True,
    ) -> "DataArray":
        """Compute the qth quantile of the data along the specified dimension.

        Returns the qth quantiles(s) of the array elements.

        Parameters
        ----------
        q : float or array-like of float
            Quantile to compute, which must be between 0 and 1 inclusive.
        dim : hashable or sequence of hashable, optional
            Dimension(s) over which to apply quantile.
        interpolation : {"linear", "lower", "higher", "midpoint", "nearest"}, default: "linear"
            This optional parameter specifies the interpolation method to
            use when the desired quantile lies between two data points
            ``i < j``:

                - linear: ``i + (j - i) * fraction``, where ``fraction`` is
                  the fractional part of the index surrounded by ``i`` and
                  ``j``.
                - lower: ``i``.
                - higher: ``j``.
                - nearest: ``i`` or ``j``, whichever is nearest.
                - midpoint: ``(i + j) / 2``.
        keep_attrs : bool, optional
            If True, the dataset's attributes (`attrs`) will be copied from
            the original object to the new one.  If False (default), the new
            object will be returned without attributes.
        skipna : bool, optional
            Whether to skip missing values when aggregating.

        Returns
        -------
        quantiles : DataArray
            If `q` is a single quantile, then the result
            is a scalar. If multiple percentiles are given, first axis of
            the result corresponds to the quantile and a quantile dimension
            is added to the return array. The other dimensions are the
            dimensions that remain after the reduction of the array.

        See Also
        --------
        numpy.nanquantile, numpy.quantile, pandas.Series.quantile, Dataset.quantile

        Examples
        --------
        >>> da = xr.DataArray(
        ...     data=[[0.7, 4.2, 9.4, 1.5], [6.5, 7.3, 2.6, 1.9]],
        ...     coords={"x": [7, 9], "y": [1, 1.5, 2, 2.5]},
        ...     dims=("x", "y"),
        ... )
        >>> da.quantile(0)  # or da.quantile(0, dim=...)
        <xarray.DataArray ()>
        array(0.7)
        Coordinates:
            quantile  float64 0.0
        >>> da.quantile(0, dim="x")
        <xarray.DataArray (y: 4)>
        array([0.7, 4.2, 2.6, 1.5])
        Coordinates:
          * y         (y) float64 1.0 1.5 2.0 2.5
            quantile  float64 0.0
        >>> da.quantile([0, 0.5, 1])
        <xarray.DataArray (quantile: 3)>
        array([0.7, 3.4, 9.4])
        Coordinates:
          * quantile  (quantile) float64 0.0 0.5 1.0
        >>> da.quantile([0, 0.5, 1], dim="x")
        <xarray.DataArray (quantile: 3, y: 4)>
        array([[0.7 , 4.2 , 2.6 , 1.5 ],
               [3.6 , 5.75, 6.  , 1.7 ],
               [6.5 , 7.3 , 9.4 , 1.9 ]])
        Coordinates:
          * y         (y) float64 1.0 1.5 2.0 2.5
          * quantile  (quantile) float64 0.0 0.5 1.0
        """

        ds = self._to_temp_dataset().quantile(
            q,
            dim=dim,
            keep_attrs=keep_attrs,
            interpolation=interpolation,
            skipna=skipna,
        )
        return self._from_temp_dataset(ds)

    def rank(
        self, dim: Hashable, pct: bool = False, keep_attrs: bool = None
    ) -> "DataArray":
        """Ranks the data.

        Equal values are assigned a rank that is the average of the ranks that
        would have been otherwise assigned to all of the values within that
        set.  Ranks begin at 1, not 0. If pct, computes percentage ranks.

        NaNs in the input array are returned as NaNs.

        The `bottleneck` library is required.

        Parameters
        ----------
        dim : hashable
            Dimension over which to compute rank.
        pct : bool, optional
            If True, compute percentage ranks, otherwise compute integer ranks.
        keep_attrs : bool, optional
            If True, the dataset's attributes (`attrs`) will be copied from
            the original object to the new one.  If False (default), the new
            object will be returned without attributes.

        Returns
        -------
        ranked : DataArray
            DataArray with the same coordinates and dtype 'float64'.

        Examples
        --------
        >>> arr = xr.DataArray([5, 6, 7], dims="x")
        >>> arr.rank("x")
        <xarray.DataArray (x: 3)>
        array([1., 2., 3.])
        Dimensions without coordinates: x
        """

        ds = self._to_temp_dataset().rank(dim, pct=pct, keep_attrs=keep_attrs)
        return self._from_temp_dataset(ds)

    def differentiate(
        self, coord: Hashable, edge_order: int = 1, datetime_unit: str = None
    ) -> "DataArray":
        """ Differentiate the array with the second order accurate central
        differences.

        .. note::
            This feature is limited to simple cartesian geometry, i.e. coord
            must be one dimensional.

        Parameters
        ----------
        coord : hashable
            The coordinate to be used to compute the gradient.
        edge_order : {1, 2}, default: 1
            N-th order accurate differences at the boundaries.
        datetime_unit : {"Y", "M", "W", "D", "h", "m", "s", "ms", \
                         "us", "ns", "ps", "fs", "as"} or None, optional
            Unit to compute gradient. Only valid for datetime coordinate.

        Returns
        -------
        differentiated: DataArray

        See also
        --------
        numpy.gradient: corresponding numpy function

        Examples
        --------

        >>> da = xr.DataArray(
        ...     np.arange(12).reshape(4, 3),
        ...     dims=["x", "y"],
        ...     coords={"x": [0, 0.1, 1.1, 1.2]},
        ... )
        >>> da
        <xarray.DataArray (x: 4, y: 3)>
        array([[ 0,  1,  2],
               [ 3,  4,  5],
               [ 6,  7,  8],
               [ 9, 10, 11]])
        Coordinates:
          * x        (x) float64 0.0 0.1 1.1 1.2
        Dimensions without coordinates: y
        >>>
        >>> da.differentiate("x")
        <xarray.DataArray (x: 4, y: 3)>
        array([[30.        , 30.        , 30.        ],
               [27.54545455, 27.54545455, 27.54545455],
               [27.54545455, 27.54545455, 27.54545455],
               [30.        , 30.        , 30.        ]])
        Coordinates:
          * x        (x) float64 0.0 0.1 1.1 1.2
        Dimensions without coordinates: y
        """
        ds = self._to_temp_dataset().differentiate(coord, edge_order, datetime_unit)
        return self._from_temp_dataset(ds)

    def integrate(
        self,
        coord: Union[Hashable, Sequence[Hashable]] = None,
        datetime_unit: str = None,
        *,
        dim: Union[Hashable, Sequence[Hashable]] = None,
    ) -> "DataArray":
        """Integrate along the given coordinate using the trapezoidal rule.

        .. note::
            This feature is limited to simple cartesian geometry, i.e. coord
            must be one dimensional.

        Parameters
        ----------
        coord : hashable, or sequence of hashable
            Coordinate(s) used for the integration.
        dim : hashable, or sequence of hashable
            Coordinate(s) used for the integration.
        datetime_unit : {'Y', 'M', 'W', 'D', 'h', 'm', 's', 'ms', 'us', 'ns', \
                        'ps', 'fs', 'as'}, optional
            Specify the unit if a datetime coordinate is used.

        Returns
        -------
        integrated : DataArray

        See also
        --------
        Dataset.integrate
        numpy.trapz : corresponding numpy function

        Examples
        --------

        >>> da = xr.DataArray(
        ...     np.arange(12).reshape(4, 3),
        ...     dims=["x", "y"],
        ...     coords={"x": [0, 0.1, 1.1, 1.2]},
        ... )
        >>> da
        <xarray.DataArray (x: 4, y: 3)>
        array([[ 0,  1,  2],
               [ 3,  4,  5],
               [ 6,  7,  8],
               [ 9, 10, 11]])
        Coordinates:
          * x        (x) float64 0.0 0.1 1.1 1.2
        Dimensions without coordinates: y
        >>>
        >>> da.integrate("x")
        <xarray.DataArray (y: 3)>
        array([5.4, 6.6, 7.8])
        Dimensions without coordinates: y
        """
        if dim is not None and coord is not None:
            raise ValueError(
                "Cannot pass both 'dim' and 'coord'. Please pass only 'coord' instead."
            )

        if dim is not None and coord is None:
            coord = dim
            msg = (
                "The `dim` keyword argument to `DataArray.integrate` is "
                "being replaced with `coord`, for consistency with "
                "`Dataset.integrate`. Please pass `coord` instead."
                " `dim` will be removed in version 0.19.0."
            )
            warnings.warn(msg, FutureWarning, stacklevel=2)

        ds = self._to_temp_dataset().integrate(coord, datetime_unit)
        return self._from_temp_dataset(ds)

    def unify_chunks(self) -> "DataArray":
        """Unify chunk size along all chunked dimensions of this DataArray.

        Returns
        -------
        DataArray with consistent chunk sizes for all dask-array variables

        See Also
        --------
        dask.array.core.unify_chunks
        """
        ds = self._to_temp_dataset().unify_chunks()
        return self._from_temp_dataset(ds)

    def map_blocks(
        self,
        func: "Callable[..., T_DSorDA]",
        args: Sequence[Any] = (),
        kwargs: Mapping[str, Any] = None,
        template: Union["DataArray", "Dataset"] = None,
    ) -> "T_DSorDA":
        """
        Apply a function to each block of this DataArray.

        .. warning::
            This method is experimental and its signature may change.

        Parameters
        ----------
        func : callable
            User-provided function that accepts a DataArray as its first
            parameter. The function will receive a subset or 'block' of this DataArray (see below),
            corresponding to one chunk along each chunked dimension. ``func`` will be
            executed as ``func(subset_dataarray, *subset_args, **kwargs)``.

            This function must return either a single DataArray or a single Dataset.

            This function cannot add a new chunked dimension.
        args : sequence
            Passed to func after unpacking and subsetting any xarray objects by blocks.
            xarray objects in args must be aligned with this object, otherwise an error is raised.
        kwargs : mapping
            Passed verbatim to func after unpacking. xarray objects, if any, will not be
            subset to blocks. Passing dask collections in kwargs is not allowed.
        template : DataArray or Dataset, optional
            xarray object representing the final result after compute is called. If not provided,
            the function will be first run on mocked-up data, that looks like this object but
            has sizes 0, to determine properties of the returned object such as dtype,
            variable names, attributes, new dimensions and new indexes (if any).
            ``template`` must be provided if the function changes the size of existing dimensions.
            When provided, ``attrs`` on variables in `template` are copied over to the result. Any
            ``attrs`` set by ``func`` will be ignored.

        Returns
        -------
        A single DataArray or Dataset with dask backend, reassembled from the outputs of the
        function.

        Notes
        -----
        This function is designed for when ``func`` needs to manipulate a whole xarray object
        subset to each block. Each block is loaded into memory. In the more common case where
        ``func`` can work on numpy arrays, it is recommended to use ``apply_ufunc``.

        If none of the variables in this object is backed by dask arrays, calling this function is
        equivalent to calling ``func(obj, *args, **kwargs)``.

        See Also
        --------
        dask.array.map_blocks, xarray.apply_ufunc, xarray.Dataset.map_blocks
        xarray.DataArray.map_blocks

        Examples
        --------
        Calculate an anomaly from climatology using ``.groupby()``. Using
        ``xr.map_blocks()`` allows for parallel operations with knowledge of ``xarray``,
        its indices, and its methods like ``.groupby()``.

        >>> def calculate_anomaly(da, groupby_type="time.month"):
        ...     gb = da.groupby(groupby_type)
        ...     clim = gb.mean(dim="time")
        ...     return gb - clim
        ...
        >>> time = xr.cftime_range("1990-01", "1992-01", freq="M")
        >>> month = xr.DataArray(time.month, coords={"time": time}, dims=["time"])
        >>> np.random.seed(123)
        >>> array = xr.DataArray(
        ...     np.random.rand(len(time)),
        ...     dims=["time"],
        ...     coords={"time": time, "month": month},
        ... ).chunk()
        >>> array.map_blocks(calculate_anomaly, template=array).compute()
        <xarray.DataArray (time: 24)>
        array([ 0.12894847,  0.11323072, -0.0855964 , -0.09334032,  0.26848862,
                0.12382735,  0.22460641,  0.07650108, -0.07673453, -0.22865714,
               -0.19063865,  0.0590131 , -0.12894847, -0.11323072,  0.0855964 ,
                0.09334032, -0.26848862, -0.12382735, -0.22460641, -0.07650108,
                0.07673453,  0.22865714,  0.19063865, -0.0590131 ])
        Coordinates:
          * time     (time) object 1990-01-31 00:00:00 ... 1991-12-31 00:00:00
            month    (time) int64 1 2 3 4 5 6 7 8 9 10 11 12 1 2 3 4 5 6 7 8 9 10 11 12

        Note that one must explicitly use ``args=[]`` and ``kwargs={}`` to pass arguments
        to the function being applied in ``xr.map_blocks()``:

        >>> array.map_blocks(
        ...     calculate_anomaly, kwargs={"groupby_type": "time.year"}, template=array
        ... )  # doctest: +ELLIPSIS
        <xarray.DataArray (time: 24)>
        dask.array<<this-array>-calculate_anomaly, shape=(24,), dtype=float64, chunksize=(24,), chunktype=numpy.ndarray>
        Coordinates:
          * time     (time) object 1990-01-31 00:00:00 ... 1991-12-31 00:00:00
            month    (time) int64 dask.array<chunksize=(24,), meta=np.ndarray>
        """
        from .parallel import map_blocks

        return map_blocks(func, self, args, kwargs, template)

    def polyfit(
        self,
        dim: Hashable,
        deg: int,
        skipna: bool = None,
        rcond: float = None,
        w: Union[Hashable, Any] = None,
        full: bool = False,
        cov: bool = False,
    ):
        """
        Least squares polynomial fit.

        This replicates the behaviour of `numpy.polyfit` but differs by skipping
        invalid values when `skipna = True`.

        Parameters
        ----------
        dim : hashable
            Coordinate along which to fit the polynomials.
        deg : int
            Degree of the fitting polynomial.
        skipna : bool, optional
            If True, removes all invalid values before fitting each 1D slices of the array.
            Default is True if data is stored in a dask.array or if there is any
            invalid values, False otherwise.
        rcond : float, optional
            Relative condition number to the fit.
        w : hashable or array-like, optional
            Weights to apply to the y-coordinate of the sample points.
            Can be an array-like object or the name of a coordinate in the dataset.
        full : bool, optional
            Whether to return the residuals, matrix rank and singular values in addition
            to the coefficients.
        cov : bool or str, optional
            Whether to return to the covariance matrix in addition to the coefficients.
            The matrix is not scaled if `cov='unscaled'`.

        Returns
        -------
        polyfit_results : Dataset
            A single dataset which contains:

            polyfit_coefficients
                The coefficients of the best fit.
            polyfit_residuals
                The residuals of the least-square computation (only included if `full=True`).
                When the matrix rank is deficient, np.nan is returned.
            [dim]_matrix_rank
                The effective rank of the scaled Vandermonde coefficient matrix (only included if `full=True`)
            [dim]_singular_value
                The singular values of the scaled Vandermonde coefficient matrix (only included if `full=True`)
            polyfit_covariance
                The covariance matrix of the polynomial coefficient estimates (only included if `full=False` and `cov=True`)

        See Also
        --------
        numpy.polyfit
        numpy.polyval
        xarray.polyval
        """
        return self._to_temp_dataset().polyfit(
            dim, deg, skipna=skipna, rcond=rcond, w=w, full=full, cov=cov
        )

    def pad(
        self,
        pad_width: Mapping[Hashable, Union[int, Tuple[int, int]]] = None,
        mode: str = "constant",
        stat_length: Union[
            int, Tuple[int, int], Mapping[Hashable, Tuple[int, int]]
        ] = None,
        constant_values: Union[
            int, Tuple[int, int], Mapping[Hashable, Tuple[int, int]]
        ] = None,
        end_values: Union[
            int, Tuple[int, int], Mapping[Hashable, Tuple[int, int]]
        ] = None,
        reflect_type: str = None,
        **pad_width_kwargs: Any,
    ) -> "DataArray":
        """Pad this array along one or more dimensions.

        .. warning::
            This function is experimental and its behaviour is likely to change
            especially regarding padding of dimension coordinates (or IndexVariables).

        When using one of the modes ("edge", "reflect", "symmetric", "wrap"),
        coordinates will be padded with the same mode, otherwise coordinates
        are padded using the "constant" mode with fill_value dtypes.NA.

        Parameters
        ----------
        pad_width : mapping of hashable to tuple of int
            Mapping with the form of {dim: (pad_before, pad_after)}
            describing the number of values padded along each dimension.
            {dim: pad} is a shortcut for pad_before = pad_after = pad
        mode : str, default: "constant"
            One of the following string values (taken from numpy docs)

            'constant' (default)
                Pads with a constant value.
            'edge'
                Pads with the edge values of array.
            'linear_ramp'
                Pads with the linear ramp between end_value and the
                array edge value.
            'maximum'
                Pads with the maximum value of all or part of the
                vector along each axis.
            'mean'
                Pads with the mean value of all or part of the
                vector along each axis.
            'median'
                Pads with the median value of all or part of the
                vector along each axis.
            'minimum'
                Pads with the minimum value of all or part of the
                vector along each axis.
            'reflect'
                Pads with the reflection of the vector mirrored on
                the first and last values of the vector along each
                axis.
            'symmetric'
                Pads with the reflection of the vector mirrored
                along the edge of the array.
            'wrap'
                Pads with the wrap of the vector along the axis.
                The first values are used to pad the end and the
                end values are used to pad the beginning.
        stat_length : int, tuple or mapping of hashable to tuple, default: None
            Used in 'maximum', 'mean', 'median', and 'minimum'.  Number of
            values at edge of each axis used to calculate the statistic value.
            {dim_1: (before_1, after_1), ... dim_N: (before_N, after_N)} unique
            statistic lengths along each dimension.
            ((before, after),) yields same before and after statistic lengths
            for each dimension.
            (stat_length,) or int is a shortcut for before = after = statistic
            length for all axes.
            Default is ``None``, to use the entire axis.
        constant_values : scalar, tuple or mapping of hashable to tuple, default: 0
            Used in 'constant'.  The values to set the padded values for each
            axis.
            ``{dim_1: (before_1, after_1), ... dim_N: (before_N, after_N)}`` unique
            pad constants along each dimension.
            ``((before, after),)`` yields same before and after constants for each
            dimension.
            ``(constant,)`` or ``constant`` is a shortcut for ``before = after = constant`` for
            all dimensions.
            Default is 0.
        end_values : scalar, tuple or mapping of hashable to tuple, default: 0
            Used in 'linear_ramp'.  The values used for the ending value of the
            linear_ramp and that will form the edge of the padded array.
            ``{dim_1: (before_1, after_1), ... dim_N: (before_N, after_N)}`` unique
            end values along each dimension.
            ``((before, after),)`` yields same before and after end values for each
            axis.
            ``(constant,)`` or ``constant`` is a shortcut for ``before = after = constant`` for
            all axes.
            Default is 0.
        reflect_type : {"even", "odd"}, optional
            Used in "reflect", and "symmetric".  The "even" style is the
            default with an unaltered reflection around the edge value.  For
            the "odd" style, the extended part of the array is created by
            subtracting the reflected values from two times the edge value.
        **pad_width_kwargs
            The keyword arguments form of ``pad_width``.
            One of ``pad_width`` or ``pad_width_kwargs`` must be provided.

        Returns
        -------
        padded : DataArray
            DataArray with the padded coordinates and data.

        See Also
        --------
        DataArray.shift, DataArray.roll, DataArray.bfill, DataArray.ffill, numpy.pad, dask.array.pad

        Notes
        -----
        For ``mode="constant"`` and ``constant_values=None``, integer types will be
        promoted to ``float`` and padded with ``np.nan``.

        Examples
        --------
        >>> arr = xr.DataArray([5, 6, 7], coords=[("x", [0, 1, 2])])
        >>> arr.pad(x=(1, 2), constant_values=0)
        <xarray.DataArray (x: 6)>
        array([0, 5, 6, 7, 0, 0])
        Coordinates:
          * x        (x) float64 nan 0.0 1.0 2.0 nan nan

        >>> da = xr.DataArray(
        ...     [[0, 1, 2, 3], [10, 11, 12, 13]],
        ...     dims=["x", "y"],
        ...     coords={"x": [0, 1], "y": [10, 20, 30, 40], "z": ("x", [100, 200])},
        ... )
        >>> da.pad(x=1)
        <xarray.DataArray (x: 4, y: 4)>
        array([[nan, nan, nan, nan],
               [ 0.,  1.,  2.,  3.],
               [10., 11., 12., 13.],
               [nan, nan, nan, nan]])
        Coordinates:
          * x        (x) float64 nan 0.0 1.0 nan
          * y        (y) int64 10 20 30 40
            z        (x) float64 nan 100.0 200.0 nan

        Careful, ``constant_values`` are coerced to the data type of the array which may
        lead to a loss of precision:

        >>> da.pad(x=1, constant_values=1.23456789)
        <xarray.DataArray (x: 4, y: 4)>
        array([[ 1,  1,  1,  1],
               [ 0,  1,  2,  3],
               [10, 11, 12, 13],
               [ 1,  1,  1,  1]])
        Coordinates:
          * x        (x) float64 nan 0.0 1.0 nan
          * y        (y) int64 10 20 30 40
            z        (x) float64 nan 100.0 200.0 nan
        """
        ds = self._to_temp_dataset().pad(
            pad_width=pad_width,
            mode=mode,
            stat_length=stat_length,
            constant_values=constant_values,
            end_values=end_values,
            reflect_type=reflect_type,
            **pad_width_kwargs,
        )
        return self._from_temp_dataset(ds)

    def idxmin(
        self,
        dim: Hashable = None,
        skipna: bool = None,
        fill_value: Any = dtypes.NA,
        keep_attrs: bool = None,
    ) -> "DataArray":
        """Return the coordinate label of the minimum value along a dimension.

        Returns a new `DataArray` named after the dimension with the values of
        the coordinate labels along that dimension corresponding to minimum
        values along that dimension.

        In comparison to :py:meth:`~DataArray.argmin`, this returns the
        coordinate label while :py:meth:`~DataArray.argmin` returns the index.

        Parameters
        ----------
        dim : str, optional
            Dimension over which to apply `idxmin`.  This is optional for 1D
            arrays, but required for arrays with 2 or more dimensions.
        skipna : bool or None, default: None
            If True, skip missing values (as marked by NaN). By default, only
            skips missing values for ``float``, ``complex``, and ``object``
            dtypes; other dtypes either do not have a sentinel missing value
            (``int``) or ``skipna=True`` has not been implemented
            (``datetime64`` or ``timedelta64``).
        fill_value : Any, default: NaN
            Value to be filled in case all of the values along a dimension are
            null.  By default this is NaN.  The fill value and result are
            automatically converted to a compatible dtype if possible.
            Ignored if ``skipna`` is False.
        keep_attrs : bool, default: False
            If True, the attributes (``attrs``) will be copied from the
            original object to the new one.  If False (default), the new object
            will be returned without attributes.

        Returns
        -------
        reduced : DataArray
            New `DataArray` object with `idxmin` applied to its data and the
            indicated dimension removed.

        See Also
        --------
        Dataset.idxmin, DataArray.idxmax, DataArray.min, DataArray.argmin

        Examples
        --------
        >>> array = xr.DataArray(
        ...     [0, 2, 1, 0, -2], dims="x", coords={"x": ["a", "b", "c", "d", "e"]}
        ... )
        >>> array.min()
        <xarray.DataArray ()>
        array(-2)
        >>> array.argmin()
        <xarray.DataArray ()>
        array(4)
        >>> array.idxmin()
        <xarray.DataArray 'x' ()>
        array('e', dtype='<U1')

        >>> array = xr.DataArray(
        ...     [
        ...         [2.0, 1.0, 2.0, 0.0, -2.0],
        ...         [-4.0, np.NaN, 2.0, np.NaN, -2.0],
        ...         [np.NaN, np.NaN, 1.0, np.NaN, np.NaN],
        ...     ],
        ...     dims=["y", "x"],
        ...     coords={"y": [-1, 0, 1], "x": np.arange(5.0) ** 2},
        ... )
        >>> array.min(dim="x")
        <xarray.DataArray (y: 3)>
        array([-2., -4.,  1.])
        Coordinates:
          * y        (y) int64 -1 0 1
        >>> array.argmin(dim="x")
        <xarray.DataArray (y: 3)>
        array([4, 0, 2])
        Coordinates:
          * y        (y) int64 -1 0 1
        >>> array.idxmin(dim="x")
        <xarray.DataArray 'x' (y: 3)>
        array([16.,  0.,  4.])
        Coordinates:
          * y        (y) int64 -1 0 1
        """
        return computation._calc_idxminmax(
            array=self,
            func=lambda x, *args, **kwargs: x.argmin(*args, **kwargs),
            dim=dim,
            skipna=skipna,
            fill_value=fill_value,
            keep_attrs=keep_attrs,
        )

    def idxmax(
        self,
        dim: Hashable = None,
        skipna: bool = None,
        fill_value: Any = dtypes.NA,
        keep_attrs: bool = None,
    ) -> "DataArray":
        """Return the coordinate label of the maximum value along a dimension.

        Returns a new `DataArray` named after the dimension with the values of
        the coordinate labels along that dimension corresponding to maximum
        values along that dimension.

        In comparison to :py:meth:`~DataArray.argmax`, this returns the
        coordinate label while :py:meth:`~DataArray.argmax` returns the index.

        Parameters
        ----------
        dim : hashable, optional
            Dimension over which to apply `idxmax`.  This is optional for 1D
            arrays, but required for arrays with 2 or more dimensions.
        skipna : bool or None, default: None
            If True, skip missing values (as marked by NaN). By default, only
            skips missing values for ``float``, ``complex``, and ``object``
            dtypes; other dtypes either do not have a sentinel missing value
            (``int``) or ``skipna=True`` has not been implemented
            (``datetime64`` or ``timedelta64``).
        fill_value : Any, default: NaN
            Value to be filled in case all of the values along a dimension are
            null.  By default this is NaN.  The fill value and result are
            automatically converted to a compatible dtype if possible.
            Ignored if ``skipna`` is False.
        keep_attrs : bool, default: False
            If True, the attributes (``attrs``) will be copied from the
            original object to the new one.  If False (default), the new object
            will be returned without attributes.

        Returns
        -------
        reduced : DataArray
            New `DataArray` object with `idxmax` applied to its data and the
            indicated dimension removed.

        See Also
        --------
        Dataset.idxmax, DataArray.idxmin, DataArray.max, DataArray.argmax

        Examples
        --------
        >>> array = xr.DataArray(
        ...     [0, 2, 1, 0, -2], dims="x", coords={"x": ["a", "b", "c", "d", "e"]}
        ... )
        >>> array.max()
        <xarray.DataArray ()>
        array(2)
        >>> array.argmax()
        <xarray.DataArray ()>
        array(1)
        >>> array.idxmax()
        <xarray.DataArray 'x' ()>
        array('b', dtype='<U1')

        >>> array = xr.DataArray(
        ...     [
        ...         [2.0, 1.0, 2.0, 0.0, -2.0],
        ...         [-4.0, np.NaN, 2.0, np.NaN, -2.0],
        ...         [np.NaN, np.NaN, 1.0, np.NaN, np.NaN],
        ...     ],
        ...     dims=["y", "x"],
        ...     coords={"y": [-1, 0, 1], "x": np.arange(5.0) ** 2},
        ... )
        >>> array.max(dim="x")
        <xarray.DataArray (y: 3)>
        array([2., 2., 1.])
        Coordinates:
          * y        (y) int64 -1 0 1
        >>> array.argmax(dim="x")
        <xarray.DataArray (y: 3)>
        array([0, 2, 2])
        Coordinates:
          * y        (y) int64 -1 0 1
        >>> array.idxmax(dim="x")
        <xarray.DataArray 'x' (y: 3)>
        array([0., 4., 4.])
        Coordinates:
          * y        (y) int64 -1 0 1
        """
        return computation._calc_idxminmax(
            array=self,
            func=lambda x, *args, **kwargs: x.argmax(*args, **kwargs),
            dim=dim,
            skipna=skipna,
            fill_value=fill_value,
            keep_attrs=keep_attrs,
        )

    def argmin(
        self,
        dim: Union[Hashable, Sequence[Hashable]] = None,
        axis: int = None,
        keep_attrs: bool = None,
        skipna: bool = None,
    ) -> Union["DataArray", Dict[Hashable, "DataArray"]]:
        """Index or indices of the minimum of the DataArray over one or more dimensions.

        If a sequence is passed to 'dim', then result returned as dict of DataArrays,
        which can be passed directly to isel(). If a single str is passed to 'dim' then
        returns a DataArray with dtype int.

        If there are multiple minima, the indices of the first one found will be
        returned.

        Parameters
        ----------
        dim : hashable, sequence of hashable or ..., optional
            The dimensions over which to find the minimum. By default, finds minimum over
            all dimensions - for now returning an int for backward compatibility, but
            this is deprecated, in future will return a dict with indices for all
            dimensions; to return a dict with all dimensions now, pass '...'.
        axis : int, optional
            Axis over which to apply `argmin`. Only one of the 'dim' and 'axis' arguments
            can be supplied.
        keep_attrs : bool, optional
            If True, the attributes (`attrs`) will be copied from the original
            object to the new one.  If False (default), the new object will be
            returned without attributes.
        skipna : bool, optional
            If True, skip missing values (as marked by NaN). By default, only
            skips missing values for float dtypes; other dtypes either do not
            have a sentinel missing value (int) or skipna=True has not been
            implemented (object, datetime64 or timedelta64).

        Returns
        -------
        result : DataArray or dict of DataArray

        See Also
        --------
        Variable.argmin, DataArray.idxmin

        Examples
        --------
        >>> array = xr.DataArray([0, 2, -1, 3], dims="x")
        >>> array.min()
        <xarray.DataArray ()>
        array(-1)
        >>> array.argmin()
        <xarray.DataArray ()>
        array(2)
        >>> array.argmin(...)
        {'x': <xarray.DataArray ()>
        array(2)}
        >>> array.isel(array.argmin(...))
        <xarray.DataArray ()>
        array(-1)

        >>> array = xr.DataArray(
        ...     [[[3, 2, 1], [3, 1, 2], [2, 1, 3]], [[1, 3, 2], [2, -5, 1], [2, 3, 1]]],
        ...     dims=("x", "y", "z"),
        ... )
        >>> array.min(dim="x")
        <xarray.DataArray (y: 3, z: 3)>
        array([[ 1,  2,  1],
               [ 2, -5,  1],
               [ 2,  1,  1]])
        Dimensions without coordinates: y, z
        >>> array.argmin(dim="x")
        <xarray.DataArray (y: 3, z: 3)>
        array([[1, 0, 0],
               [1, 1, 1],
               [0, 0, 1]])
        Dimensions without coordinates: y, z
        >>> array.argmin(dim=["x"])
        {'x': <xarray.DataArray (y: 3, z: 3)>
        array([[1, 0, 0],
               [1, 1, 1],
               [0, 0, 1]])
        Dimensions without coordinates: y, z}
        >>> array.min(dim=("x", "z"))
        <xarray.DataArray (y: 3)>
        array([ 1, -5,  1])
        Dimensions without coordinates: y
        >>> array.argmin(dim=["x", "z"])
        {'x': <xarray.DataArray (y: 3)>
        array([0, 1, 0])
        Dimensions without coordinates: y, 'z': <xarray.DataArray (y: 3)>
        array([2, 1, 1])
        Dimensions without coordinates: y}
        >>> array.isel(array.argmin(dim=["x", "z"]))
        <xarray.DataArray (y: 3)>
        array([ 1, -5,  1])
        Dimensions without coordinates: y
        """
        result = self.variable.argmin(dim, axis, keep_attrs, skipna)
        if isinstance(result, dict):
            return {k: self._replace_maybe_drop_dims(v) for k, v in result.items()}
        else:
            return self._replace_maybe_drop_dims(result)

    def argmax(
        self,
        dim: Union[Hashable, Sequence[Hashable]] = None,
        axis: int = None,
        keep_attrs: bool = None,
        skipna: bool = None,
    ) -> Union["DataArray", Dict[Hashable, "DataArray"]]:
        """Index or indices of the maximum of the DataArray over one or more dimensions.

        If a sequence is passed to 'dim', then result returned as dict of DataArrays,
        which can be passed directly to isel(). If a single str is passed to 'dim' then
        returns a DataArray with dtype int.

        If there are multiple maxima, the indices of the first one found will be
        returned.

        Parameters
        ----------
        dim : hashable, sequence of hashable or ..., optional
            The dimensions over which to find the maximum. By default, finds maximum over
            all dimensions - for now returning an int for backward compatibility, but
            this is deprecated, in future will return a dict with indices for all
            dimensions; to return a dict with all dimensions now, pass '...'.
        axis : int, optional
            Axis over which to apply `argmax`. Only one of the 'dim' and 'axis' arguments
            can be supplied.
        keep_attrs : bool, optional
            If True, the attributes (`attrs`) will be copied from the original
            object to the new one.  If False (default), the new object will be
            returned without attributes.
        skipna : bool, optional
            If True, skip missing values (as marked by NaN). By default, only
            skips missing values for float dtypes; other dtypes either do not
            have a sentinel missing value (int) or skipna=True has not been
            implemented (object, datetime64 or timedelta64).

        Returns
        -------
        result : DataArray or dict of DataArray

        See Also
        --------
        Variable.argmax, DataArray.idxmax

        Examples
        --------
        >>> array = xr.DataArray([0, 2, -1, 3], dims="x")
        >>> array.max()
        <xarray.DataArray ()>
        array(3)
        >>> array.argmax()
        <xarray.DataArray ()>
        array(3)
        >>> array.argmax(...)
        {'x': <xarray.DataArray ()>
        array(3)}
        >>> array.isel(array.argmax(...))
        <xarray.DataArray ()>
        array(3)

        >>> array = xr.DataArray(
        ...     [[[3, 2, 1], [3, 1, 2], [2, 1, 3]], [[1, 3, 2], [2, 5, 1], [2, 3, 1]]],
        ...     dims=("x", "y", "z"),
        ... )
        >>> array.max(dim="x")
        <xarray.DataArray (y: 3, z: 3)>
        array([[3, 3, 2],
               [3, 5, 2],
               [2, 3, 3]])
        Dimensions without coordinates: y, z
        >>> array.argmax(dim="x")
        <xarray.DataArray (y: 3, z: 3)>
        array([[0, 1, 1],
               [0, 1, 0],
               [0, 1, 0]])
        Dimensions without coordinates: y, z
        >>> array.argmax(dim=["x"])
        {'x': <xarray.DataArray (y: 3, z: 3)>
        array([[0, 1, 1],
               [0, 1, 0],
               [0, 1, 0]])
        Dimensions without coordinates: y, z}
        >>> array.max(dim=("x", "z"))
        <xarray.DataArray (y: 3)>
        array([3, 5, 3])
        Dimensions without coordinates: y
        >>> array.argmax(dim=["x", "z"])
        {'x': <xarray.DataArray (y: 3)>
        array([0, 1, 0])
        Dimensions without coordinates: y, 'z': <xarray.DataArray (y: 3)>
        array([0, 1, 2])
        Dimensions without coordinates: y}
        >>> array.isel(array.argmax(dim=["x", "z"]))
        <xarray.DataArray (y: 3)>
        array([3, 5, 3])
        Dimensions without coordinates: y
        """
        result = self.variable.argmax(dim, axis, keep_attrs, skipna)
        if isinstance(result, dict):
            return {k: self._replace_maybe_drop_dims(v) for k, v in result.items()}
        else:
            return self._replace_maybe_drop_dims(result)

    def query(
        self,
        queries: Mapping[Hashable, Any] = None,
        parser: str = "pandas",
        engine: str = None,
        missing_dims: str = "raise",
        **queries_kwargs: Any,
    ) -> "DataArray":
        """Return a new data array indexed along the specified
        dimension(s), where the indexers are given as strings containing
        Python expressions to be evaluated against the values in the array.

        Parameters
        ----------
        queries : dict, optional
            A dict with keys matching dimensions and values given by strings
            containing Python expressions to be evaluated against the data variables
            in the dataset. The expressions will be evaluated using the pandas
            eval() function, and can contain any valid Python expressions but cannot
            contain any Python statements.
        parser : {"pandas", "python"}, default: "pandas"
            The parser to use to construct the syntax tree from the expression.
            The default of 'pandas' parses code slightly different than standard
            Python. Alternatively, you can parse an expression using the 'python'
            parser to retain strict Python semantics.
        engine: {"python", "numexpr", None}, default: None
            The engine used to evaluate the expression. Supported engines are:
            - None: tries to use numexpr, falls back to python
            - "numexpr": evaluates expressions using numexpr
            - "python": performs operations as if you had eval’d in top level python
        missing_dims : {"raise", "warn", "ignore"}, default: "raise"
            What to do if dimensions that should be selected from are not present in the
            Dataset:
            - "raise": raise an exception
            - "warning": raise a warning, and ignore the missing dimensions
            - "ignore": ignore the missing dimensions
        **queries_kwargs : {dim: query, ...}, optional
            The keyword arguments form of ``queries``.
            One of queries or queries_kwargs must be provided.

        Returns
        -------
        obj : DataArray
            A new DataArray with the same contents as this dataset, indexed by
            the results of the appropriate queries.

        See Also
        --------
        DataArray.isel
        Dataset.query
        pandas.eval

        """

        ds = self._to_dataset_whole(shallow_copy=True)
        ds = ds.query(
            queries=queries,
            parser=parser,
            engine=engine,
            missing_dims=missing_dims,
            **queries_kwargs,
        )
        return ds[self.name]

<<<<<<< HEAD
    def drop_duplicate_coords(
        self,
        coords: Union[Hashable, Iterable[Hashable]] = ...,
        keep: Union[
            str,
            bool,
        ] = "first",
    ):
        """Returns a new DataArray with duplicate coordinate values removed.

        Parameters
        ----------
        coords : coordinate label or sequence of labels, optional
            Only consider certain coordinates for identifying duplicates, by
            default use all dimensions (NOT coordinates).
        keep : {"first", "last", False}, default: "first"
            Determines which duplicates (if any) to keep.
            - ``"first"`` : Drop duplicates except for the first occurrence.
            - ``"last"`` : Drop duplicates except for the last occurrence.
            - False : Drop all duplicates.

        Returns
        -------
        DataArray
        """
        ds = self._to_temp_dataset().drop_duplicate_coords(coords=coords, keep=keep)
        return self._from_temp_dataset(ds)
=======
    def curvefit(
        self,
        coords: Union[Union[str, "DataArray"], Iterable[Union[str, "DataArray"]]],
        func: Callable[..., Any],
        reduce_dims: Union[Hashable, Iterable[Hashable]] = None,
        skipna: bool = True,
        p0: Dict[str, Any] = None,
        bounds: Dict[str, Any] = None,
        param_names: Sequence[str] = None,
        kwargs: Dict[str, Any] = None,
    ):
        """
        Curve fitting optimization for arbitrary functions.

        Wraps `scipy.optimize.curve_fit` with `apply_ufunc`.

        Parameters
        ----------
        coords : DataArray, str or sequence of DataArray, str
            Independent coordinate(s) over which to perform the curve fitting. Must share
            at least one dimension with the calling object. When fitting multi-dimensional
            functions, supply `coords` as a sequence in the same order as arguments in
            `func`. To fit along existing dimensions of the calling object, `coords` can
            also be specified as a str or sequence of strs.
        func : callable
            User specified function in the form `f(x, *params)` which returns a numpy
            array of length `len(x)`. `params` are the fittable parameters which are optimized
            by scipy curve_fit. `x` can also be specified as a sequence containing multiple
            coordinates, e.g. `f((x0, x1), *params)`.
        reduce_dims : str or sequence of str
            Additional dimension(s) over which to aggregate while fitting. For example,
            calling `ds.curvefit(coords='time', reduce_dims=['lat', 'lon'], ...)` will
            aggregate all lat and lon points and fit the specified function along the
            time dimension.
        skipna : bool, optional
            Whether to skip missing values when fitting. Default is True.
        p0 : dictionary, optional
            Optional dictionary of parameter names to initial guesses passed to the
            `curve_fit` `p0` arg. If none or only some parameters are passed, the rest will
            be assigned initial values following the default scipy behavior.
        bounds : dictionary, optional
            Optional dictionary of parameter names to bounding values passed to the
            `curve_fit` `bounds` arg. If none or only some parameters are passed, the rest
            will be unbounded following the default scipy behavior.
        param_names: seq, optional
            Sequence of names for the fittable parameters of `func`. If not supplied,
            this will be automatically determined by arguments of `func`. `param_names`
            should be manually supplied when fitting a function that takes a variable
            number of parameters.
        kwargs : dictionary
            Additional keyword arguments to passed to scipy curve_fit.

        Returns
        -------
        curvefit_results : Dataset
            A single dataset which contains:

            [var]_curvefit_coefficients
                The coefficients of the best fit.
            [var]_curvefit_covariance
                The covariance matrix of the coefficient estimates.

        See also
        --------
        DataArray.polyfit
        scipy.optimize.curve_fit
        """
        return self._to_temp_dataset().curvefit(
            coords,
            func,
            reduce_dims=reduce_dims,
            skipna=skipna,
            p0=p0,
            bounds=bounds,
            param_names=param_names,
            kwargs=kwargs,
        )
>>>>>>> 3cbd21aa

    # this needs to be at the end, or mypy will confuse with `str`
    # https://mypy.readthedocs.io/en/latest/common_issues.html#dealing-with-conflicting-names
    str = utils.UncachedAccessor(StringAccessor)


# priority most be higher than Variable to properly work with binary ufuncs
ops.inject_all_ops_and_reduce_methods(DataArray, priority=60)<|MERGE_RESOLUTION|>--- conflicted
+++ resolved
@@ -4418,7 +4418,6 @@
         )
         return ds[self.name]
 
-<<<<<<< HEAD
     def drop_duplicate_coords(
         self,
         coords: Union[Hashable, Iterable[Hashable]] = ...,
@@ -4446,7 +4445,7 @@
         """
         ds = self._to_temp_dataset().drop_duplicate_coords(coords=coords, keep=keep)
         return self._from_temp_dataset(ds)
-=======
+
     def curvefit(
         self,
         coords: Union[Union[str, "DataArray"], Iterable[Union[str, "DataArray"]]],
@@ -4524,7 +4523,6 @@
             param_names=param_names,
             kwargs=kwargs,
         )
->>>>>>> 3cbd21aa
 
     # this needs to be at the end, or mypy will confuse with `str`
     # https://mypy.readthedocs.io/en/latest/common_issues.html#dealing-with-conflicting-names
