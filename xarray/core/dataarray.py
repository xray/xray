--- conflicted
+++ resolved
@@ -3173,11 +3173,7 @@
             invalid_netcdf=invalid_netcdf,
         )
 
-<<<<<<< HEAD
-    def to_dict(self, data: bool = True) -> dict[str, Any]:
-=======
-    def to_dict(self, data: bool = True, encoding: bool = False) -> dict:
->>>>>>> 607a9275
+    def to_dict(self, data: bool = True, encoding: bool = False) -> dict[str, Any]:
         """
         Convert this xarray.DataArray into a dictionary following xarray
         naming conventions.
@@ -3191,7 +3187,7 @@
         data : bool, default: True
             Whether to include the actual data in the dictionary. When set to
             False, returns just the schema.
-        encoding : bool, optional
+        encoding : bool, default: False
             Whether to include the Dataset's encoding in the dictionary.
 
         Returns
@@ -3212,7 +3208,7 @@
         return d
 
     @classmethod
-    def from_dict(cls: type[T_DataArray], d: dict[str, Any]) -> T_DataArray:
+    def from_dict(cls: type[T_DataArray], d: Mapping[str, Any]) -> T_DataArray:
         """Convert a dictionary into an xarray.DataArray
 
         Parameters
@@ -3700,13 +3696,9 @@
         return self._replace(self.variable.imag)
 
     def dot(
-<<<<<<< HEAD
         self: T_DataArray,
         other: T_DataArray,
         dims: Hashable | Sequence[Hashable] | None = None,
-=======
-        self, other: T_DataArray, dims: Hashable | Sequence[Hashable] | None = None
->>>>>>> 607a9275
     ) -> T_DataArray:
         """Perform dot product of two DataArrays along their shared dims.
 
