--- conflicted
+++ resolved
@@ -461,20 +461,15 @@
             )
         return self._replace(variable, coords, name, indexes=indexes)
 
-<<<<<<< HEAD
     def _overwrite_indexes(
         self,
-        indexes: Mapping[Hashable, Index],
-        coords: Optional[Mapping[Hashable, Variable]] = None,
+        indexes: Mapping[Any, Index],
+        coords: Optional[Mapping[Any, Variable]] = None,
         drop_coords: Optional[List[Hashable]] = None,
-        rename_dims: Optional[Mapping[Hashable, Hashable]] = None,
+        rename_dims: Optional[Mapping[Any, Any]] = None,
     ) -> "DataArray":
         """Maybe replace indexes and their corresponding coordinates."""
         if not indexes:
-=======
-    def _overwrite_indexes(self, indexes: Mapping[Any, Any]) -> "DataArray":
-        if not len(indexes):
->>>>>>> 675f362c
             return self
 
         if coords is None:
