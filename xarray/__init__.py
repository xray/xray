--- conflicted
+++ resolved
@@ -16,13 +16,9 @@
 
 from .backends.api import (open_dataset, open_dataarray, open_mfdataset,
                            save_mfdataset)
-<<<<<<< HEAD
-from .conventions.coding import decode_cf
-=======
 from .backends.rasterio_ import open_rasterio
 
-from .conventions import decode_cf
->>>>>>> 22ff955d
+from .conventions.coding import decode_cf
 
 try:
     from .version import version as __version__
