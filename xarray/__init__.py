import pkg_resources

from . import testing, tutorial, ufuncs
from .backends.api import (
    load_dataarray,
    load_dataset,
    open_dataarray,
    open_dataset,
    open_mfdataset,
    save_mfdataset,
)
from .backends.rasterio_ import open_rasterio
from .backends.zarr import open_zarr
from .coding.cftime_offsets import cftime_range
from .coding.cftimeindex import CFTimeIndex
from .coding.frequencies import infer_freq
from .conventions import SerializationWarning, decode_cf
from .core.alignment import align, broadcast
from .core.combine import combine_by_coords, combine_nested
from .core.common import ALL_DIMS, full_like, ones_like, zeros_like
<<<<<<< HEAD
from .core.computation import apply_ufunc, corr, cov, cross, dot, polyval, where
=======
from .core.computation import apply_ufunc, corr, cov, dot, polyval, unify_chunks, where
>>>>>>> fe87162c
from .core.concat import concat
from .core.dataarray import DataArray
from .core.dataset import Dataset
from .core.extensions import register_dataarray_accessor, register_dataset_accessor
from .core.merge import Context, MergeError, merge
from .core.options import set_options
from .core.parallel import map_blocks
from .core.variable import Coordinate, IndexVariable, Variable, as_variable
from .util.print_versions import show_versions

try:
    __version__ = pkg_resources.get_distribution("xarray").version
except Exception:
    # Local copy or not installed with setuptools.
    # Disable minimum version checks on downstream libraries.
    __version__ = "999"

# A hardcoded __all__ variable is necessary to appease
# `mypy --strict` running in projects that import xarray.
__all__ = (
    # Sub-packages
    "ufuncs",
    "testing",
    "tutorial",
    # Top-level functions
    "align",
    "apply_ufunc",
    "as_variable",
    "broadcast",
    "cftime_range",
    "combine_by_coords",
    "combine_nested",
    "concat",
    "decode_cf",
    "dot",
    "cov",
    "corr",
    "cross",
    "full_like",
    "infer_freq",
    "load_dataarray",
    "load_dataset",
    "map_blocks",
    "merge",
    "ones_like",
    "open_dataarray",
    "open_dataset",
    "open_mfdataset",
    "open_rasterio",
    "open_zarr",
    "polyval",
    "register_dataarray_accessor",
    "register_dataset_accessor",
    "save_mfdataset",
    "set_options",
    "show_versions",
    "unify_chunks",
    "where",
    "zeros_like",
    # Classes
    "CFTimeIndex",
    "Context",
    "Coordinate",
    "DataArray",
    "Dataset",
    "IndexVariable",
    "Variable",
    # Exceptions
    "MergeError",
    "SerializationWarning",
    # Constants
    "__version__",
    "ALL_DIMS",
)<|MERGE_RESOLUTION|>--- conflicted
+++ resolved
@@ -18,11 +18,7 @@
 from .core.alignment import align, broadcast
 from .core.combine import combine_by_coords, combine_nested
 from .core.common import ALL_DIMS, full_like, ones_like, zeros_like
-<<<<<<< HEAD
-from .core.computation import apply_ufunc, corr, cov, cross, dot, polyval, where
-=======
-from .core.computation import apply_ufunc, corr, cov, dot, polyval, unify_chunks, where
->>>>>>> fe87162c
+from .core.computation import apply_ufunc, corr, cov, cross, dot, polyval, unify_chunks, where
 from .core.concat import concat
 from .core.dataarray import DataArray
 from .core.dataset import Dataset
