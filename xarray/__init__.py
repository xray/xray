from . import testing, tutorial, ufuncs
from .backends.api import (
    load_dataarray,
    load_dataset,
    open_dataarray,
    open_dataset,
    open_mfdataset,
    save_mfdataset,
)
from .backends.rasterio_ import open_rasterio
from .backends.zarr import open_zarr
from .coding.cftime_offsets import cftime_range
from .coding.cftimeindex import CFTimeIndex
from .coding.frequencies import infer_freq
from .conventions import SerializationWarning, decode_cf
from .core.alignment import align, broadcast
from .core.combine import combine_by_coords, combine_nested
from .core.common import ALL_DIMS, full_like, ones_like, zeros_like
from .core.computation import apply_ufunc, corr, cov, dot, polyval, unify_chunks, where
from .core.concat import concat
from .core.dataarray import DataArray
from .core.dataset import Dataset
from .core.extensions import register_dataarray_accessor, register_dataset_accessor
from .core.merge import Context, MergeError, merge
from .core.options import get_options, set_options
from .core.parallel import map_blocks
from .core.variable import Coordinate, IndexVariable, Variable, as_variable
from .util.print_versions import show_versions

try:
<<<<<<< HEAD
    from importlib.metadata import PackageNotFoundError, version

    try:
        __version__ = version("xarray")
    except PackageNotFoundError:
        raise
    del version, PackageNotFoundError
=======
    from importlib.metadata import version as _version
except ImportError:
    # if the fallback library is missing, we are doomed.
    from importlib_metadata import version as _version  # type: ignore[no-redef]

try:
    __version__ = _version("xarray")
>>>>>>> 3e442e76
except Exception:
    # Local copy or not installed with setuptools.
    # Disable minimum version checks on downstream libraries.
    __version__ = "999"

# A hardcoded __all__ variable is necessary to appease
# `mypy --strict` running in projects that import xarray.
__all__ = (
    # Sub-packages
    "ufuncs",
    "testing",
    "tutorial",
    # Top-level functions
    "align",
    "apply_ufunc",
    "as_variable",
    "broadcast",
    "cftime_range",
    "combine_by_coords",
    "combine_nested",
    "concat",
    "decode_cf",
    "dot",
    "cov",
    "corr",
    "full_like",
    "get_options",
    "infer_freq",
    "load_dataarray",
    "load_dataset",
    "map_blocks",
    "merge",
    "ones_like",
    "open_dataarray",
    "open_dataset",
    "open_mfdataset",
    "open_rasterio",
    "open_zarr",
    "polyval",
    "register_dataarray_accessor",
    "register_dataset_accessor",
    "save_mfdataset",
    "set_options",
    "show_versions",
    "unify_chunks",
    "where",
    "zeros_like",
    # Classes
    "CFTimeIndex",
    "Context",
    "Coordinate",
    "DataArray",
    "Dataset",
    "IndexVariable",
    "Variable",
    # Exceptions
    "MergeError",
    "SerializationWarning",
    # Constants
    "__version__",
    "ALL_DIMS",
)<|MERGE_RESOLUTION|>--- conflicted
+++ resolved
@@ -28,15 +28,6 @@
 from .util.print_versions import show_versions
 
 try:
-<<<<<<< HEAD
-    from importlib.metadata import PackageNotFoundError, version
-
-    try:
-        __version__ = version("xarray")
-    except PackageNotFoundError:
-        raise
-    del version, PackageNotFoundError
-=======
     from importlib.metadata import version as _version
 except ImportError:
     # if the fallback library is missing, we are doomed.
@@ -44,7 +35,6 @@
 
 try:
     __version__ = _version("xarray")
->>>>>>> 3e442e76
 except Exception:
     # Local copy or not installed with setuptools.
     # Disable minimum version checks on downstream libraries.
