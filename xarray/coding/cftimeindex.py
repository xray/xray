"""DatetimeIndex analog for cftime.datetime objects"""
# The pandas.Index subclass defined here was copied and adapted for
# use with cftime.datetime objects based on the source code defining
# pandas.DatetimeIndex.

# For reference, here is a copy of the pandas copyright notice:

# (c) 2011-2012, Lambda Foundry, Inc. and PyData Development Team
# All rights reserved.

# Copyright (c) 2008-2011 AQR Capital Management, LLC
# All rights reserved.

# Redistribution and use in source and binary forms, with or without
# modification, are permitted provided that the following conditions are
# met:

#     * Redistributions of source code must retain the above copyright
#        notice, this list of conditions and the following disclaimer.

#     * Redistributions in binary form must reproduce the above
#        copyright notice, this list of conditions and the following
#        disclaimer in the documentation and/or other materials provided
#        with the distribution.

#     * Neither the name of the copyright holder nor the names of any
#        contributors may be used to endorse or promote products derived
#        from this software without specific prior written permission.

# THIS SOFTWARE IS PROVIDED BY THE COPYRIGHT HOLDER AND CONTRIBUTORS
# "AS IS" AND ANY EXPRESS OR IMPLIED WARRANTIES, INCLUDING, BUT NOT
# LIMITED TO, THE IMPLIED WARRANTIES OF MERCHANTABILITY AND FITNESS FOR
# A PARTICULAR PURPOSE ARE DISCLAIMED. IN NO EVENT SHALL THE COPYRIGHT
# OWNER OR CONTRIBUTORS BE LIABLE FOR ANY DIRECT, INDIRECT, INCIDENTAL,
# SPECIAL, EXEMPLARY, OR CONSEQUENTIAL DAMAGES (INCLUDING, BUT NOT
# LIMITED TO, PROCUREMENT OF SUBSTITUTE GOODS OR SERVICES; LOSS OF USE,
# DATA, OR PROFITS; OR BUSINESS INTERRUPTION) HOWEVER CAUSED AND ON ANY
# THEORY OF LIABILITY, WHETHER IN CONTRACT, STRICT LIABILITY, OR TORT
# (INCLUDING NEGLIGENCE OR OTHERWISE) ARISING IN ANY WAY OUT OF THE USE
# OF THIS SOFTWARE, EVEN IF ADVISED OF THE POSSIBILITY OF SUCH DAMAGE.

import re
import warnings
from datetime import timedelta
from distutils.version import LooseVersion

import numpy as np
import pandas as pd

from xarray.core.utils import is_scalar

from ..core.common import _contains_cftime_datetimes
from .times import _STANDARD_CALENDARS, cftime_to_nptime, infer_calendar_name


def named(name, pattern):
    return "(?P<" + name + ">" + pattern + ")"


def optional(x):
    return "(?:" + x + ")?"


def trailing_optional(xs):
    if not xs:
        return ""
    return xs[0] + optional(trailing_optional(xs[1:]))


def build_pattern(date_sep=r"\-", datetime_sep=r"T", time_sep=r"\:"):
    pieces = [
        (None, "year", r"\d{4}"),
        (date_sep, "month", r"\d{2}"),
        (date_sep, "day", r"\d{2}"),
        (datetime_sep, "hour", r"\d{2}"),
        (time_sep, "minute", r"\d{2}"),
        (time_sep, "second", r"\d{2}"),
    ]
    pattern_list = []
    for sep, name, sub_pattern in pieces:
        pattern_list.append((sep if sep else "") + named(name, sub_pattern))
        # TODO: allow timezone offsets?
    return "^" + trailing_optional(pattern_list) + "$"


_BASIC_PATTERN = build_pattern(date_sep="", time_sep="")
_EXTENDED_PATTERN = build_pattern()
_PATTERNS = [_BASIC_PATTERN, _EXTENDED_PATTERN]


def parse_iso8601(datetime_string):
    for pattern in _PATTERNS:
        match = re.match(pattern, datetime_string)
        if match:
            return match.groupdict()
    raise ValueError("no ISO-8601 match for string: %s" % datetime_string)


def _parse_iso8601_with_reso(date_type, timestr):
    import cftime

    default = date_type(1, 1, 1)
    result = parse_iso8601(timestr)
    replace = {}

    for attr in ["year", "month", "day", "hour", "minute", "second"]:
        value = result.get(attr, None)
        if value is not None:
            # Note ISO8601 conventions allow for fractional seconds.
            # TODO: Consider adding support for sub-second resolution?
            replace[attr] = int(value)
            resolution = attr
    if LooseVersion(cftime.__version__) < LooseVersion("1.0.4"):
        # dayofwk=-1 is required to update the dayofwk and dayofyr attributes of
        # the returned date object in versions of cftime between 1.0.2 and
        # 1.0.3.4.  It can be removed for versions of cftime greater than
        # 1.0.3.4.
        replace["dayofwk"] = -1
    return default.replace(**replace), resolution


def _parsed_string_to_bounds(date_type, resolution, parsed):
    """Generalization of
    pandas.tseries.index.DatetimeIndex._parsed_string_to_bounds
    for use with non-standard calendars and cftime.datetime
    objects.
    """
    if resolution == "year":
        return (
            date_type(parsed.year, 1, 1),
            date_type(parsed.year + 1, 1, 1) - timedelta(microseconds=1),
        )
    elif resolution == "month":
        if parsed.month == 12:
            end = date_type(parsed.year + 1, 1, 1) - timedelta(microseconds=1)
        else:
            end = date_type(parsed.year, parsed.month + 1, 1) - timedelta(
                microseconds=1
            )
        return date_type(parsed.year, parsed.month, 1), end
    elif resolution == "day":
        start = date_type(parsed.year, parsed.month, parsed.day)
        return start, start + timedelta(days=1, microseconds=-1)
    elif resolution == "hour":
        start = date_type(parsed.year, parsed.month, parsed.day, parsed.hour)
        return start, start + timedelta(hours=1, microseconds=-1)
    elif resolution == "minute":
        start = date_type(
            parsed.year, parsed.month, parsed.day, parsed.hour, parsed.minute
        )
        return start, start + timedelta(minutes=1, microseconds=-1)
    elif resolution == "second":
        start = date_type(
            parsed.year,
            parsed.month,
            parsed.day,
            parsed.hour,
            parsed.minute,
            parsed.second,
        )
        return start, start + timedelta(seconds=1, microseconds=-1)
    else:
        raise KeyError


def get_date_field(datetimes, field):
    """Adapted from pandas.tslib.get_date_field"""
    return np.array([getattr(date, field) for date in datetimes])


def _field_accessor(name, docstring=None, min_cftime_version="0.0"):
    """Adapted from pandas.tseries.index._field_accessor"""

    def f(self, min_cftime_version=min_cftime_version):
        import cftime

        version = cftime.__version__

        if LooseVersion(version) >= LooseVersion(min_cftime_version):
            return get_date_field(self._data, name)
        else:
            raise ImportError(
                "The {!r} accessor requires a minimum "
                "version of cftime of {}. Found an "
                "installed version of {}.".format(name, min_cftime_version, version)
            )

    f.__name__ = name
    f.__doc__ = docstring
    return property(f)


def get_date_type(self):
    if self._data.size:
        return type(self._data[0])
    else:
        return None


def assert_all_valid_date_type(data):
    import cftime

    if len(data) > 0:
        sample = data[0]
        date_type = type(sample)
        if not isinstance(sample, cftime.datetime):
            raise TypeError(
                "CFTimeIndex requires cftime.datetime "
                "objects. Got object of {}.".format(date_type)
            )
        if not all(isinstance(value, date_type) for value in data):
            raise TypeError(
                "CFTimeIndex requires using datetime "
                "objects of all the same type.  Got\n{}.".format(data)
            )


class CFTimeIndex(pd.Index):
    """Custom Index for working with CF calendars and dates

    All elements of a CFTimeIndex must be cftime.datetime objects.

    Parameters
    ----------
    data : array or CFTimeIndex
        Sequence of cftime.datetime objects to use in index
    name : str, default None
        Name of the resulting index

    See Also
    --------
    cftime_range
    """

    year = _field_accessor("year", "The year of the datetime")
    month = _field_accessor("month", "The month of the datetime")
    day = _field_accessor("day", "The days of the datetime")
    hour = _field_accessor("hour", "The hours of the datetime")
    minute = _field_accessor("minute", "The minutes of the datetime")
    second = _field_accessor("second", "The seconds of the datetime")
    microsecond = _field_accessor("microsecond", "The microseconds of the datetime")
    dayofyear = _field_accessor(
        "dayofyr", "The ordinal day of year of the datetime", "1.0.2.1"
    )
    dayofweek = _field_accessor("dayofwk", "The day of week of the datetime", "1.0.2.1")
    date_type = property(get_date_type)

    def __new__(cls, data, name=None):
        assert_all_valid_date_type(data)
        if name is None and hasattr(data, "name"):
            name = data.name

        result = object.__new__(cls)
        result._data = np.array(data, dtype="O")
        result.name = name
        return result

    def _partial_date_slice(self, resolution, parsed):
        """Adapted from
        pandas.tseries.index.DatetimeIndex._partial_date_slice

        Note that when using a CFTimeIndex, if a partial-date selection
        returns a single element, it will never be converted to a scalar
        coordinate; this is in slight contrast to the behavior when using
        a DatetimeIndex, which sometimes will return a DataArray with a scalar
        coordinate depending on the resolution of the datetimes used in
        defining the index.  For example:

        >>> from cftime import DatetimeNoLeap
        >>> import pandas as pd
        >>> import xarray as xr
        >>> da = xr.DataArray([1, 2],
                              coords=[[DatetimeNoLeap(2001, 1, 1),
                                       DatetimeNoLeap(2001, 2, 1)]],
                              dims=['time'])
        >>> da.sel(time='2001-01-01')
        <xarray.DataArray (time: 1)>
        array([1])
        Coordinates:
          * time     (time) object 2001-01-01 00:00:00
        >>> da = xr.DataArray([1, 2],
                              coords=[[pd.Timestamp(2001, 1, 1),
                                       pd.Timestamp(2001, 2, 1)]],
                              dims=['time'])
        >>> da.sel(time='2001-01-01')
        <xarray.DataArray ()>
        array(1)
        Coordinates:
            time     datetime64[ns] 2001-01-01
        >>> da = xr.DataArray([1, 2],
                              coords=[[pd.Timestamp(2001, 1, 1, 1),
                                       pd.Timestamp(2001, 2, 1)]],
                              dims=['time'])
        >>> da.sel(time='2001-01-01')
        <xarray.DataArray (time: 1)>
        array([1])
        Coordinates:
          * time     (time) datetime64[ns] 2001-01-01T01:00:00
        """
        start, end = _parsed_string_to_bounds(self.date_type, resolution, parsed)

        times = self._data

        if self.is_monotonic:
            if len(times) and (
                (start < times[0] and end < times[0])
                or (start > times[-1] and end > times[-1])
            ):
                # we are out of range
                raise KeyError

            # a monotonic (sorted) series can be sliced
            left = times.searchsorted(start, side="left")
            right = times.searchsorted(end, side="right")
            return slice(left, right)

        lhs_mask = times >= start
        rhs_mask = times <= end
        return np.flatnonzero(lhs_mask & rhs_mask)

    def _get_string_slice(self, key):
        """Adapted from pandas.tseries.index.DatetimeIndex._get_string_slice"""
        parsed, resolution = _parse_iso8601_with_reso(self.date_type, key)
        try:
            loc = self._partial_date_slice(resolution, parsed)
        except KeyError:
            raise KeyError(key)
        return loc

    def _get_nearest_indexer(self, target, limit, tolerance):
        """Adapted from pandas.Index._get_nearest_indexer"""
        left_indexer = self.get_indexer(target, "pad", limit=limit)
        right_indexer = self.get_indexer(target, "backfill", limit=limit)
        left_distances = abs(self.values[left_indexer] - target.values)
        right_distances = abs(self.values[right_indexer] - target.values)

        if self.is_monotonic_increasing:
            condition = (left_distances < right_distances) | (right_indexer == -1)
        else:
            condition = (left_distances <= right_distances) | (right_indexer == -1)
        indexer = np.where(condition, left_indexer, right_indexer)

        if tolerance is not None:
            indexer = self._filter_indexer_tolerance(target, indexer, tolerance)
        return indexer

    def _filter_indexer_tolerance(self, target, indexer, tolerance):
        """Adapted from pandas.Index._filter_indexer_tolerance"""
        if isinstance(target, pd.Index):
            distance = abs(self.values[indexer] - target.values)
        else:
            distance = abs(self.values[indexer] - target)
        indexer = np.where(distance <= tolerance, indexer, -1)
        return indexer

    def get_loc(self, key, method=None, tolerance=None):
        """Adapted from pandas.tseries.index.DatetimeIndex.get_loc"""
        if isinstance(key, str):
            return self._get_string_slice(key)
        else:
            return pd.Index.get_loc(self, key, method=method, tolerance=tolerance)

    def _maybe_cast_slice_bound(self, label, side, kind):
        """Adapted from
        pandas.tseries.index.DatetimeIndex._maybe_cast_slice_bound"""
        if isinstance(label, str):
            parsed, resolution = _parse_iso8601_with_reso(self.date_type, label)
            start, end = _parsed_string_to_bounds(self.date_type, resolution, parsed)
            if self.is_monotonic_decreasing and len(self) > 1:
                return end if side == "left" else start
            return start if side == "left" else end
        else:
            return label

    # TODO: Add ability to use integer range outside of iloc?
    # e.g. series[1:5].
    def get_value(self, series, key):
        """Adapted from pandas.tseries.index.DatetimeIndex.get_value"""
        if np.asarray(key).dtype == np.dtype(bool):
            return series.iloc[key]
        elif isinstance(key, slice):
            return series.iloc[self.slice_indexer(key.start, key.stop, key.step)]
        else:
            return series.iloc[self.get_loc(key)]

    def __contains__(self, key):
        """Adapted from
        pandas.tseries.base.DatetimeIndexOpsMixin.__contains__"""
        try:
            result = self.get_loc(key)
            return (
                is_scalar(result)
                or type(result) == slice
                or (isinstance(result, np.ndarray) and result.size)
            )
        except (KeyError, TypeError, ValueError):
            return False

    def contains(self, key):
        """Needed for .loc based partial-string indexing"""
        return self.__contains__(key)

    def shift(self, n, freq):
        """Shift the CFTimeIndex a multiple of the given frequency.

        See the documentation for :py:func:`~xarray.cftime_range` for a
        complete listing of valid frequency strings.

        Parameters
        ----------
        n : int
            Periods to shift by
        freq : str or datetime.timedelta
            A frequency string or datetime.timedelta object to shift by

        Returns
        -------
        CFTimeIndex

        See also
        --------
        pandas.DatetimeIndex.shift

        Examples
        --------
        >>> index = xr.cftime_range('2000', periods=1, freq='M')
        >>> index
        CFTimeIndex([2000-01-31 00:00:00], dtype='object')
        >>> index.shift(1, 'M')
        CFTimeIndex([2000-02-29 00:00:00], dtype='object')
        """
        from .cftime_offsets import to_offset

        if not isinstance(n, int):
            raise TypeError(f"'n' must be an int, got {n}.")
        if isinstance(freq, timedelta):
            return self + n * freq
        elif isinstance(freq, str):
            return self + n * to_offset(freq)
        else:
            raise TypeError(
                "'freq' must be of type "
                "str or datetime.timedelta, got {}.".format(freq)
            )

    def __add__(self, other):
        if isinstance(other, pd.TimedeltaIndex):
            other = other.to_pytimedelta()
        return CFTimeIndex(np.array(self) + other)

    def __radd__(self, other):
        if isinstance(other, pd.TimedeltaIndex):
            other = other.to_pytimedelta()
        return CFTimeIndex(other + np.array(self))

    def __sub__(self, other):
        if _contains_datetime_timedeltas(other):
            return CFTimeIndex(np.array(self) - other)
        elif isinstance(other, pd.TimedeltaIndex):
            return CFTimeIndex(np.array(self) - other.to_pytimedelta())
        elif _contains_cftime_datetimes(np.array(other)):
            try:
                return pd.TimedeltaIndex(np.array(self) - np.array(other))
            except OverflowError:
                raise ValueError(
                    "The time difference exceeds the range of values "
                    "that can be expressed at the nanosecond resolution."
                )
        else:
            return NotImplemented

    def __rsub__(self, other):
        try:
            return pd.TimedeltaIndex(other - np.array(self))
        except OverflowError:
            raise ValueError(
                "The time difference exceeds the range of values "
                "that can be expressed at the nanosecond resolution."
            )

    def to_datetimeindex(self, unsafe=False):
        """If possible, convert this index to a pandas.DatetimeIndex.

        Parameters
        ----------
        unsafe : bool
            Flag to turn off warning when converting from a CFTimeIndex with
            a non-standard calendar to a DatetimeIndex (default ``False``).

        Returns
        -------
        pandas.DatetimeIndex

        Raises
        ------
        ValueError
            If the CFTimeIndex contains dates that are not possible in the
            standard calendar or outside the pandas.Timestamp-valid range.

        Warns
        -----
        RuntimeWarning
            If converting from a non-standard calendar to a DatetimeIndex.

        Warnings
        --------
        Note that for non-standard calendars, this will change the calendar
        type of the index.  In that case the result of this method should be
        used with caution.

        Examples
        --------
        >>> import xarray as xr
        >>> times = xr.cftime_range('2000', periods=2, calendar='gregorian')
        >>> times
        CFTimeIndex([2000-01-01 00:00:00, 2000-01-02 00:00:00], dtype='object')
        >>> times.to_datetimeindex()
        DatetimeIndex(['2000-01-01', '2000-01-02'], dtype='datetime64[ns]', freq=None)
        """
        nptimes = cftime_to_nptime(self)
        calendar = infer_calendar_name(self)
        if calendar not in _STANDARD_CALENDARS and not unsafe:
            warnings.warn(
                "Converting a CFTimeIndex with dates from a non-standard "
                "calendar, {!r}, to a pandas.DatetimeIndex, which uses dates "
                "from the standard calendar.  This may lead to subtle errors "
                "in operations that depend on the length of time between "
                "dates.".format(calendar),
                RuntimeWarning,
                stacklevel=2,
            )
        return pd.DatetimeIndex(nptimes)

    def strftime(self, date_format):
        """
        Return an Index of formatted strings specified by date_format, which
        supports the same string format as the python standard library. Details
        of the string format can be found in `python string format doc
        <https://docs.python.org/3/library/datetime.html#strftime-strptime-behavior>`__

        Parameters
        ----------
        date_format : str
            Date format string (e.g. "%Y-%m-%d")

        Returns
        -------
        pandas.Index
            Index of formatted strings

        Examples
        --------
        >>> rng = xr.cftime_range(start='2000', periods=5, freq='2MS',
        ...                       calendar='noleap')
        >>> rng.strftime('%B %d, %Y, %r')
        Index(['January 01, 2000, 12:00:00 AM', 'March 01, 2000, 12:00:00 AM',
               'May 01, 2000, 12:00:00 AM', 'July 01, 2000, 12:00:00 AM',
               'September 01, 2000, 12:00:00 AM'],
              dtype='object')
        """
        return pd.Index([date.strftime(date_format) for date in self._data])

    @property
    def asi8(self):
        """Convert to integers with units of microseconds since 1970-01-01."""
        from ..core.resample_cftime import exact_cftime_datetime_difference

        epoch = self.date_type(1970, 1, 1)
        return np.array(
            [
                _total_microseconds(exact_cftime_datetime_difference(epoch, date))
                for date in self.values
            ]
        )

    def _round_via_method(self, freq, method):
        """Round dates using a specified method."""
        from .cftime_offsets import CFTIME_TICKS, to_offset

        offset = to_offset(freq)
        if not isinstance(offset, CFTIME_TICKS):
            raise ValueError(f"{offset} is a non-fixed frequency")

        unit = _total_microseconds(offset.as_timedelta())
        values = self.asi8
        rounded = method(values, unit)
        return _cftimeindex_from_i8(rounded, self.date_type, self.name)

    def floor(self, freq):
        """Round dates down to fixed frequency.

        Parameters
        ----------
        freq : str or CFTimeOffset
            The frequency level to round the index to.  Must be a fixed
            frequency like 'S' (second) not 'ME' (month end).  See `frequency
            aliases <https://pandas.pydata.org/pandas-docs/stable/user_guide/timeseries.html#offset-aliases>`_
            for a list of possible values.

        Returns
        -------
        CFTimeIndex
        """
        return self._round_via_method(freq, _floor_int)

    def ceil(self, freq):
        """Round dates up to fixed frequency.

        Parameters
        ----------
        freq : str or CFTimeOffset
            The frequency level to round the index to.  Must be a fixed
            frequency like 'S' (second) not 'ME' (month end).  See `frequency
            aliases <https://pandas.pydata.org/pandas-docs/stable/user_guide/timeseries.html#offset-aliases>`_
            for a list of possible values.

        Returns
        -------
        CFTimeIndex
        """
        return self._round_via_method(freq, _ceil_int)

    def round(self, freq):
        """Round dates to a fixed frequency.

        Parameters
        ----------
        freq : str or CFTimeOffset
            The frequency level to round the index to.  Must be a fixed
            frequency like 'S' (second) not 'ME' (month end).  See `frequency
            aliases <https://pandas.pydata.org/pandas-docs/stable/user_guide/timeseries.html#offset-aliases>`_
            for a list of possible values.

        Returns
        -------
        CFTimeIndex
        """
        return self._round_via_method(freq, _round_to_nearest_half_even)


def _parse_iso8601_without_reso(date_type, datetime_str):
    date, _ = _parse_iso8601_with_reso(date_type, datetime_str)
    return date


def _parse_array_of_cftime_strings(strings, date_type):
    """Create a numpy array from an array of strings.

    For use in generating dates from strings for use with interp.  Assumes the
    array is either 0-dimensional or 1-dimensional.

    Parameters
    ----------
    strings : array of strings
        Strings to convert to dates
    date_type : cftime.datetime type
        Calendar type to use for dates

    Returns
    -------
    np.array
    """
    return np.array(
        [_parse_iso8601_without_reso(date_type, s) for s in strings.ravel()]
    ).reshape(strings.shape)


<<<<<<< HEAD
def _contains_datetime_timedeltas(array):
    """Check if an input array contains datetime.timedelta objects."""
    array = np.atleast_1d(array)
    return isinstance(array[0], timedelta)
=======
def _cftimeindex_from_i8(values, date_type, name):
    """Construct a CFTimeIndex from an array of integers.

    Parameters
    ----------
    values : np.array
        Integers representing microseconds since 1970-01-01.
    date_type : cftime.datetime
        Type of date for the index.
    name : str
        Name of the index.

    Returns
    -------
    CFTimeIndex
    """
    epoch = date_type(1970, 1, 1)
    dates = np.array([epoch + timedelta(microseconds=int(value)) for value in values])
    return CFTimeIndex(dates, name=name)


def _total_microseconds(delta):
    """Compute the total number of microseconds of a datetime.timedelta.

    Parameters
    ----------
    delta : datetime.timedelta
        Input timedelta.

    Returns
    -------
    int
    """
    return delta / timedelta(microseconds=1)


def _floor_int(values, unit):
    """Copied from pandas."""
    return values - np.remainder(values, unit)


def _ceil_int(values, unit):
    """Copied from pandas."""
    return values + np.remainder(-values, unit)


def _round_to_nearest_half_even(values, unit):
    """Copied from pandas."""
    if unit % 2:
        return _ceil_int(values - unit // 2, unit)
    quotient, remainder = np.divmod(values, unit)
    mask = np.logical_or(
        remainder > (unit // 2), np.logical_and(remainder == (unit // 2), quotient % 2)
    )
    quotient[mask] += 1
    return quotient * unit
>>>>>>> f4ebbfef
<|MERGE_RESOLUTION|>--- conflicted
+++ resolved
@@ -665,12 +665,12 @@
     ).reshape(strings.shape)
 
 
-<<<<<<< HEAD
 def _contains_datetime_timedeltas(array):
     """Check if an input array contains datetime.timedelta objects."""
     array = np.atleast_1d(array)
     return isinstance(array[0], timedelta)
-=======
+
+
 def _cftimeindex_from_i8(values, date_type, name):
     """Construct a CFTimeIndex from an array of integers.
 
@@ -726,5 +726,4 @@
         remainder > (unit // 2), np.logical_and(remainder == (unit // 2), quotient % 2)
     )
     quotient[mask] += 1
-    return quotient * unit
->>>>>>> f4ebbfef
+    return quotient * unit