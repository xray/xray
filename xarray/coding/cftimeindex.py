"""DatetimeIndex analog for cftime.datetime objects"""
# The pandas.Index subclass defined here was copied and adapted for
# use with cftime.datetime objects based on the source code defining
# pandas.DatetimeIndex.

# For reference, here is a copy of the pandas copyright notice:

# (c) 2011-2012, Lambda Foundry, Inc. and PyData Development Team
# All rights reserved.

# Copyright (c) 2008-2011 AQR Capital Management, LLC
# All rights reserved.

# Redistribution and use in source and binary forms, with or without
# modification, are permitted provided that the following conditions are
# met:

#     * Redistributions of source code must retain the above copyright
#        notice, this list of conditions and the following disclaimer.

#     * Redistributions in binary form must reproduce the above
#        copyright notice, this list of conditions and the following
#        disclaimer in the documentation and/or other materials provided
#        with the distribution.

#     * Neither the name of the copyright holder nor the names of any
#        contributors may be used to endorse or promote products derived
#        from this software without specific prior written permission.

# THIS SOFTWARE IS PROVIDED BY THE COPYRIGHT HOLDER AND CONTRIBUTORS
# "AS IS" AND ANY EXPRESS OR IMPLIED WARRANTIES, INCLUDING, BUT NOT
# LIMITED TO, THE IMPLIED WARRANTIES OF MERCHANTABILITY AND FITNESS FOR
# A PARTICULAR PURPOSE ARE DISCLAIMED. IN NO EVENT SHALL THE COPYRIGHT
# OWNER OR CONTRIBUTORS BE LIABLE FOR ANY DIRECT, INDIRECT, INCIDENTAL,
# SPECIAL, EXEMPLARY, OR CONSEQUENTIAL DAMAGES (INCLUDING, BUT NOT
# LIMITED TO, PROCUREMENT OF SUBSTITUTE GOODS OR SERVICES; LOSS OF USE,
# DATA, OR PROFITS; OR BUSINESS INTERRUPTION) HOWEVER CAUSED AND ON ANY
# THEORY OF LIABILITY, WHETHER IN CONTRACT, STRICT LIABILITY, OR TORT
# (INCLUDING NEGLIGENCE OR OTHERWISE) ARISING IN ANY WAY OUT OF THE USE
# OF THIS SOFTWARE, EVEN IF ADVISED OF THE POSSIBILITY OF SUCH DAMAGE.
from __future__ import annotations

import re
import warnings
from datetime import timedelta
from typing import Tuple, Type

import numpy as np
import pandas as pd
from packaging.version import Version

from xarray.core.utils import is_scalar

from ..core.common import _contains_cftime_datetimes
from ..core.options import OPTIONS
from .times import _STANDARD_CALENDARS, cftime_to_nptime, infer_calendar_name

try:
    import cftime
except ImportError:
    cftime = None


# constants for cftimeindex.repr
CFTIME_REPR_LENGTH = 19
ITEMS_IN_REPR_MAX_ELSE_ELLIPSIS = 100
REPR_ELLIPSIS_SHOW_ITEMS_FRONT_END = 10


OUT_OF_BOUNDS_TIMEDELTA_ERRORS: Tuple[Type[Exception], ...]
try:
    OUT_OF_BOUNDS_TIMEDELTA_ERRORS = (pd.errors.OutOfBoundsTimedelta, OverflowError)
except AttributeError:
    OUT_OF_BOUNDS_TIMEDELTA_ERRORS = (OverflowError,)


def named(name, pattern):
    return "(?P<" + name + ">" + pattern + ")"


def optional(x):
    return "(?:" + x + ")?"


def trailing_optional(xs):
    if not xs:
        return ""
    return xs[0] + optional(trailing_optional(xs[1:]))


def build_pattern(date_sep=r"\-", datetime_sep=r"T", time_sep=r"\:"):
    pieces = [
        (None, "year", r"\d{4}"),
        (date_sep, "month", r"\d{2}"),
        (date_sep, "day", r"\d{2}"),
        (datetime_sep, "hour", r"\d{2}"),
        (time_sep, "minute", r"\d{2}"),
        (time_sep, "second", r"\d{2}"),
    ]
    pattern_list = []
    for sep, name, sub_pattern in pieces:
        pattern_list.append((sep if sep else "") + named(name, sub_pattern))
        # TODO: allow timezone offsets?
    return "^" + trailing_optional(pattern_list) + "$"


_BASIC_PATTERN = build_pattern(date_sep="", time_sep="")
_EXTENDED_PATTERN = build_pattern()
_CFTIME_PATTERN = build_pattern(datetime_sep=" ")
_PATTERNS = [_BASIC_PATTERN, _EXTENDED_PATTERN, _CFTIME_PATTERN]


def parse_iso8601_like(datetime_string):
    for pattern in _PATTERNS:
        match = re.match(pattern, datetime_string)
        if match:
            return match.groupdict()
    raise ValueError(
        f"no ISO-8601 or cftime-string-like match for string: {datetime_string}"
    )


def _parse_iso8601_with_reso(date_type, timestr):
    if cftime is None:
        raise ModuleNotFoundError("No module named 'cftime'")

    default = date_type(1, 1, 1)
    result = parse_iso8601_like(timestr)
    replace = {}

    for attr in ["year", "month", "day", "hour", "minute", "second"]:
        value = result.get(attr, None)
        if value is not None:
            # Note ISO8601 conventions allow for fractional seconds.
            # TODO: Consider adding support for sub-second resolution?
            replace[attr] = int(value)
            resolution = attr
    return default.replace(**replace), resolution


def _parsed_string_to_bounds(date_type, resolution, parsed):
    """Generalization of
    pandas.tseries.index.DatetimeIndex._parsed_string_to_bounds
    for use with non-standard calendars and cftime.datetime
    objects.
    """
    if resolution == "year":
        return (
            date_type(parsed.year, 1, 1),
            date_type(parsed.year + 1, 1, 1) - timedelta(microseconds=1),
        )
    elif resolution == "month":
        if parsed.month == 12:
            end = date_type(parsed.year + 1, 1, 1) - timedelta(microseconds=1)
        else:
            end = date_type(parsed.year, parsed.month + 1, 1) - timedelta(
                microseconds=1
            )
        return date_type(parsed.year, parsed.month, 1), end
    elif resolution == "day":
        start = date_type(parsed.year, parsed.month, parsed.day)
        return start, start + timedelta(days=1, microseconds=-1)
    elif resolution == "hour":
        start = date_type(parsed.year, parsed.month, parsed.day, parsed.hour)
        return start, start + timedelta(hours=1, microseconds=-1)
    elif resolution == "minute":
        start = date_type(
            parsed.year, parsed.month, parsed.day, parsed.hour, parsed.minute
        )
        return start, start + timedelta(minutes=1, microseconds=-1)
    elif resolution == "second":
        start = date_type(
            parsed.year,
            parsed.month,
            parsed.day,
            parsed.hour,
            parsed.minute,
            parsed.second,
        )
        return start, start + timedelta(seconds=1, microseconds=-1)
    else:
        raise KeyError


def get_date_field(datetimes, field):
    """Adapted from pandas.tslib.get_date_field"""
    return np.array([getattr(date, field) for date in datetimes])


def _field_accessor(name, docstring=None, min_cftime_version="0.0"):
    """Adapted from pandas.tseries.index._field_accessor"""

    def f(self, min_cftime_version=min_cftime_version):
        if cftime is None:
            raise ModuleNotFoundError("No module named 'cftime'")

        if Version(cftime.__version__) >= Version(min_cftime_version):
            return get_date_field(self._data, name)
        else:
            raise ImportError(
                f"The {name:!r} accessor requires a minimum "
                f"version of cftime of {min_cftime_version}. Found an "
                f"installed version of {cftime.__version__}."
            )

    f.__name__ = name
    f.__doc__ = docstring
    return property(f)


def get_date_type(self):
    if self._data.size:
        return type(self._data[0])
    else:
        return None


def assert_all_valid_date_type(data):
    if cftime is None:
        raise ModuleNotFoundError("No module named 'cftime'")

    if len(data) > 0:
        sample = data[0]
        date_type = type(sample)
        if not isinstance(sample, cftime.datetime):
            raise TypeError(
                "CFTimeIndex requires cftime.datetime "
                "objects. Got object of {}.".format(date_type)
            )
        if not all(isinstance(value, date_type) for value in data):
            raise TypeError(
                "CFTimeIndex requires using datetime "
                "objects of all the same type.  Got\n{}.".format(data)
            )


def format_row(times, indent=0, separator=", ", row_end=",\n"):
    """Format a single row from format_times."""
    return indent * " " + separator.join(map(str, times)) + row_end


def format_times(
    index,
    max_width,
    offset,
    separator=", ",
    first_row_offset=0,
    intermediate_row_end=",\n",
    last_row_end="",
):
    """Format values of cftimeindex as pd.Index."""
    n_per_row = max(max_width // (CFTIME_REPR_LENGTH + len(separator)), 1)
    n_rows = int(np.ceil(len(index) / n_per_row))

    representation = ""
    for row in range(n_rows):
        indent = first_row_offset if row == 0 else offset
        row_end = last_row_end if row == n_rows - 1 else intermediate_row_end
        times_for_row = index[row * n_per_row : (row + 1) * n_per_row]
        representation += format_row(
            times_for_row, indent=indent, separator=separator, row_end=row_end
        )

    return representation


def format_attrs(index, separator=", "):
    """Format attributes of CFTimeIndex for __repr__."""
    attrs = {
        "dtype": f"'{index.dtype}'",
        "length": f"{len(index)}",
        "calendar": f"'{index.calendar}'",
        "freq": f"'{index.freq}'" if len(index) >= 3 else None,
    }

    attrs_str = [f"{k}={v}" for k, v in attrs.items()]
    attrs_str = f"{separator}".join(attrs_str)
    return attrs_str


class CFTimeIndex(pd.Index):
    """Custom Index for working with CF calendars and dates

    All elements of a CFTimeIndex must be cftime.datetime objects.

    Parameters
    ----------
    data : array or CFTimeIndex
        Sequence of cftime.datetime objects to use in index
    name : str, default: None
        Name of the resulting index

    See Also
    --------
    cftime_range
    """

    year = _field_accessor("year", "The year of the datetime")
    month = _field_accessor("month", "The month of the datetime")
    day = _field_accessor("day", "The days of the datetime")
    hour = _field_accessor("hour", "The hours of the datetime")
    minute = _field_accessor("minute", "The minutes of the datetime")
    second = _field_accessor("second", "The seconds of the datetime")
    microsecond = _field_accessor("microsecond", "The microseconds of the datetime")
    dayofyear = _field_accessor(
        "dayofyr", "The ordinal day of year of the datetime", "1.0.2.1"
    )
    dayofweek = _field_accessor("dayofwk", "The day of week of the datetime", "1.0.2.1")
    days_in_month = _field_accessor(
        "daysinmonth", "The number of days in the month of the datetime", "1.1.0.0"
    )
    date_type = property(get_date_type)

    def __new__(cls, data, name=None):
        assert_all_valid_date_type(data)
        if name is None and hasattr(data, "name"):
            name = data.name

        result = object.__new__(cls)
        result._data = np.array(data, dtype="O")
        result.name = name
        result._cache = {}
        return result

    def __repr__(self):
        """
        Return a string representation for this object.
        """
        klass_name = type(self).__name__
        display_width = OPTIONS["display_width"]
        offset = len(klass_name) + 2

        if len(self) <= ITEMS_IN_REPR_MAX_ELSE_ELLIPSIS:
            datastr = format_times(
                self.values, display_width, offset=offset, first_row_offset=0
            )
        else:
            front_str = format_times(
                self.values[:REPR_ELLIPSIS_SHOW_ITEMS_FRONT_END],
                display_width,
                offset=offset,
                first_row_offset=0,
                last_row_end=",",
            )
            end_str = format_times(
                self.values[-REPR_ELLIPSIS_SHOW_ITEMS_FRONT_END:],
                display_width,
                offset=offset,
                first_row_offset=offset,
            )
            datastr = "\n".join([front_str, f"{' '*offset}...", end_str])

        attrs_str = format_attrs(self)
        # oneliner only if smaller than display_width
        full_repr_str = f"{klass_name}([{datastr}], {attrs_str})"
        if len(full_repr_str) > display_width:
            # if attrs_str too long, one per line
            if len(attrs_str) >= display_width - offset:
                attrs_str = attrs_str.replace(",", f",\n{' '*(offset-2)}")
            full_repr_str = f"{klass_name}([{datastr}],\n{' '*(offset-1)}{attrs_str})"

        return full_repr_str

    def _partial_date_slice(self, resolution, parsed):
        """Adapted from
        pandas.tseries.index.DatetimeIndex._partial_date_slice

        Note that when using a CFTimeIndex, if a partial-date selection
        returns a single element, it will never be converted to a scalar
        coordinate; this is in slight contrast to the behavior when using
        a DatetimeIndex, which sometimes will return a DataArray with a scalar
        coordinate depending on the resolution of the datetimes used in
        defining the index.  For example:

        >>> from cftime import DatetimeNoLeap
        >>> da = xr.DataArray(
        ...     [1, 2],
        ...     coords=[[DatetimeNoLeap(2001, 1, 1), DatetimeNoLeap(2001, 2, 1)]],
        ...     dims=["time"],
        ... )
        >>> da.sel(time="2001-01-01")
        <xarray.DataArray (time: 1)>
        array([1])
        Coordinates:
          * time     (time) object 2001-01-01 00:00:00
        >>> da = xr.DataArray(
        ...     [1, 2],
        ...     coords=[[pd.Timestamp(2001, 1, 1), pd.Timestamp(2001, 2, 1)]],
        ...     dims=["time"],
        ... )
        >>> da.sel(time="2001-01-01")
        <xarray.DataArray ()>
        array(1)
        Coordinates:
            time     datetime64[ns] 2001-01-01
        >>> da = xr.DataArray(
        ...     [1, 2],
        ...     coords=[[pd.Timestamp(2001, 1, 1, 1), pd.Timestamp(2001, 2, 1)]],
        ...     dims=["time"],
        ... )
        >>> da.sel(time="2001-01-01")
        <xarray.DataArray (time: 1)>
        array([1])
        Coordinates:
          * time     (time) datetime64[ns] 2001-01-01T01:00:00
        """
        start, end = _parsed_string_to_bounds(self.date_type, resolution, parsed)

        times = self._data

        if self.is_monotonic:
            if len(times) and (
                (start < times[0] and end < times[0])
                or (start > times[-1] and end > times[-1])
            ):
                # we are out of range
                raise KeyError

            # a monotonic (sorted) series can be sliced
            left = times.searchsorted(start, side="left")
            right = times.searchsorted(end, side="right")
            return slice(left, right)

        lhs_mask = times >= start
        rhs_mask = times <= end
        return np.flatnonzero(lhs_mask & rhs_mask)

    def _get_string_slice(self, key):
        """Adapted from pandas.tseries.index.DatetimeIndex._get_string_slice"""
        parsed, resolution = _parse_iso8601_with_reso(self.date_type, key)
        try:
            loc = self._partial_date_slice(resolution, parsed)
        except KeyError:
            raise KeyError(key)
        return loc

    def _get_nearest_indexer(self, target, limit, tolerance):
        """Adapted from pandas.Index._get_nearest_indexer"""
        left_indexer = self.get_indexer(target, "pad", limit=limit)
        right_indexer = self.get_indexer(target, "backfill", limit=limit)
        left_distances = abs(self.values[left_indexer] - target.values)
        right_distances = abs(self.values[right_indexer] - target.values)

        if self.is_monotonic_increasing:
            condition = (left_distances < right_distances) | (right_indexer == -1)
        else:
            condition = (left_distances <= right_distances) | (right_indexer == -1)
        indexer = np.where(condition, left_indexer, right_indexer)

        if tolerance is not None:
            indexer = self._filter_indexer_tolerance(target, indexer, tolerance)
        return indexer

    def _filter_indexer_tolerance(self, target, indexer, tolerance):
        """Adapted from pandas.Index._filter_indexer_tolerance"""
        if isinstance(target, pd.Index):
            distance = abs(self.values[indexer] - target.values)
        else:
            distance = abs(self.values[indexer] - target)
        indexer = np.where(distance <= tolerance, indexer, -1)
        return indexer

    def get_loc(self, key, method=None, tolerance=None):
        """Adapted from pandas.tseries.index.DatetimeIndex.get_loc"""
        if isinstance(key, str):
            return self._get_string_slice(key)
        else:
            return pd.Index.get_loc(self, key, method=method, tolerance=tolerance)

    def _maybe_cast_slice_bound(self, label, side, kind=None):
        """Adapted from
        pandas.tseries.index.DatetimeIndex._maybe_cast_slice_bound

        Note that we have never used the kind argument in CFTimeIndex and it is
        deprecated as of pandas version 1.3.0.  It exists only for compatibility
        reasons.  We can remove it when our minimum version of pandas is 1.3.0.
        """
        if not isinstance(label, str):
            return label

        parsed, resolution = _parse_iso8601_with_reso(self.date_type, label)
        start, end = _parsed_string_to_bounds(self.date_type, resolution, parsed)
        if self.is_monotonic_decreasing and len(self) > 1:
            return end if side == "left" else start
        return start if side == "left" else end

    # TODO: Add ability to use integer range outside of iloc?
    # e.g. series[1:5].
    def get_value(self, series, key):
        """Adapted from pandas.tseries.index.DatetimeIndex.get_value"""
        if np.asarray(key).dtype == np.dtype(bool):
            return series.iloc[key]
        elif isinstance(key, slice):
            return series.iloc[self.slice_indexer(key.start, key.stop, key.step)]
        else:
            return series.iloc[self.get_loc(key)]

    def __contains__(self, key):
        """Adapted from
        pandas.tseries.base.DatetimeIndexOpsMixin.__contains__"""
        try:
            result = self.get_loc(key)
            return (
                is_scalar(result)
                or type(result) == slice
                or (isinstance(result, np.ndarray) and result.size)
            )
        except (KeyError, TypeError, ValueError):
            return False

    def contains(self, key):
        """Needed for .loc based partial-string indexing"""
        return self.__contains__(key)

    def shift(self, n: int | float, freq: str | timedelta):
        """Shift the CFTimeIndex a multiple of the given frequency.

        See the documentation for :py:func:`~xarray.cftime_range` for a
        complete listing of valid frequency strings.

        Parameters
        ----------
        n : int, float if freq of days or below
            Periods to shift by
        freq : str or datetime.timedelta
            A frequency string or datetime.timedelta object to shift by

        Returns
        -------
        CFTimeIndex

        See Also
        --------
        pandas.DatetimeIndex.shift

        Examples
        --------
        >>> index = xr.cftime_range("2000", periods=1, freq="M")
        >>> index
        CFTimeIndex([2000-01-31 00:00:00],
                    dtype='object', length=1, calendar='standard', freq=None)
        >>> index.shift(1, "M")
        CFTimeIndex([2000-02-29 00:00:00],
<<<<<<< HEAD
                    dtype='object', length=1, calendar='gregorian', freq=None)
        >>> index.shift(1.5, "D")
        CFTimeIndex([2000-02-01 12:00:00],
                    dtype='object', length=1, calendar='gregorian', freq=None)
=======
                    dtype='object', length=1, calendar='standard', freq=None)
>>>>>>> 5470d933
        """
        if isinstance(freq, timedelta):
            return self + n * freq
        elif isinstance(freq, str):
            from .cftime_offsets import to_offset

            return self + n * to_offset(freq)
        else:
            raise TypeError(
                "'freq' must be of type "
                "str or datetime.timedelta, got {}.".format(freq)
            )

    def __add__(self, other):
        if isinstance(other, pd.TimedeltaIndex):
            other = other.to_pytimedelta()
        return CFTimeIndex(np.array(self) + other)

    def __radd__(self, other):
        if isinstance(other, pd.TimedeltaIndex):
            other = other.to_pytimedelta()
        return CFTimeIndex(other + np.array(self))

    def __sub__(self, other):
        if _contains_datetime_timedeltas(other):
            return CFTimeIndex(np.array(self) - other)
        elif isinstance(other, pd.TimedeltaIndex):
            return CFTimeIndex(np.array(self) - other.to_pytimedelta())
        elif _contains_cftime_datetimes(np.array(other)):
            try:
                return pd.TimedeltaIndex(np.array(self) - np.array(other))
            except OUT_OF_BOUNDS_TIMEDELTA_ERRORS:
                raise ValueError(
                    "The time difference exceeds the range of values "
                    "that can be expressed at the nanosecond resolution."
                )
        else:
            return NotImplemented

    def __rsub__(self, other):
        try:
            return pd.TimedeltaIndex(other - np.array(self))
        except OUT_OF_BOUNDS_TIMEDELTA_ERRORS:
            raise ValueError(
                "The time difference exceeds the range of values "
                "that can be expressed at the nanosecond resolution."
            )

    def to_datetimeindex(self, unsafe=False):
        """If possible, convert this index to a pandas.DatetimeIndex.

        Parameters
        ----------
        unsafe : bool
            Flag to turn off warning when converting from a CFTimeIndex with
            a non-standard calendar to a DatetimeIndex (default ``False``).

        Returns
        -------
        pandas.DatetimeIndex

        Raises
        ------
        ValueError
            If the CFTimeIndex contains dates that are not possible in the
            standard calendar or outside the pandas.Timestamp-valid range.

        Warns
        -----
        RuntimeWarning
            If converting from a non-standard calendar to a DatetimeIndex.

        Warnings
        --------
        Note that for non-standard calendars, this will change the calendar
        type of the index.  In that case the result of this method should be
        used with caution.

        Examples
        --------
        >>> times = xr.cftime_range("2000", periods=2, calendar="gregorian")
        >>> times
        CFTimeIndex([2000-01-01 00:00:00, 2000-01-02 00:00:00],
                    dtype='object', length=2, calendar='standard', freq=None)
        >>> times.to_datetimeindex()
        DatetimeIndex(['2000-01-01', '2000-01-02'], dtype='datetime64[ns]', freq=None)
        """
        nptimes = cftime_to_nptime(self)
        calendar = infer_calendar_name(self)
        if calendar not in _STANDARD_CALENDARS and not unsafe:
            warnings.warn(
                "Converting a CFTimeIndex with dates from a non-standard "
                "calendar, {!r}, to a pandas.DatetimeIndex, which uses dates "
                "from the standard calendar.  This may lead to subtle errors "
                "in operations that depend on the length of time between "
                "dates.".format(calendar),
                RuntimeWarning,
                stacklevel=2,
            )
        return pd.DatetimeIndex(nptimes)

    def strftime(self, date_format):
        """
        Return an Index of formatted strings specified by date_format, which
        supports the same string format as the python standard library. Details
        of the string format can be found in `python string format doc
        <https://docs.python.org/3/library/datetime.html#strftime-strptime-behavior>`__

        Parameters
        ----------
        date_format : str
            Date format string (e.g. "%Y-%m-%d")

        Returns
        -------
        pandas.Index
            Index of formatted strings

        Examples
        --------
        >>> rng = xr.cftime_range(
        ...     start="2000", periods=5, freq="2MS", calendar="noleap"
        ... )
        >>> rng.strftime("%B %d, %Y, %r")
        Index(['January 01, 2000, 12:00:00 AM', 'March 01, 2000, 12:00:00 AM',
               'May 01, 2000, 12:00:00 AM', 'July 01, 2000, 12:00:00 AM',
               'September 01, 2000, 12:00:00 AM'],
              dtype='object')
        """
        return pd.Index([date.strftime(date_format) for date in self._data])

    @property
    def asi8(self):
        """Convert to integers with units of microseconds since 1970-01-01."""
        from ..core.resample_cftime import exact_cftime_datetime_difference

        epoch = self.date_type(1970, 1, 1)
        return np.array(
            [
                _total_microseconds(exact_cftime_datetime_difference(epoch, date))
                for date in self.values
            ],
            dtype=np.int64,
        )

    @property
    def calendar(self):
        """The calendar used by the datetimes in the index."""
        from .times import infer_calendar_name

        return infer_calendar_name(self)

    @property
    def freq(self):
        """The frequency used by the dates in the index."""
        from .frequencies import infer_freq

        return infer_freq(self)

    def _round_via_method(self, freq, method):
        """Round dates using a specified method."""
        from .cftime_offsets import CFTIME_TICKS, to_offset

        offset = to_offset(freq)
        if not isinstance(offset, CFTIME_TICKS):
            raise ValueError(f"{offset} is a non-fixed frequency")

        unit = _total_microseconds(offset.as_timedelta())
        values = self.asi8
        rounded = method(values, unit)
        return _cftimeindex_from_i8(rounded, self.date_type, self.name)

    def floor(self, freq):
        """Round dates down to fixed frequency.

        Parameters
        ----------
        freq : str
            The frequency level to round the index to.  Must be a fixed
            frequency like 'S' (second) not 'ME' (month end).  See `frequency
            aliases <https://pandas.pydata.org/pandas-docs/stable/user_guide/timeseries.html#offset-aliases>`_
            for a list of possible values.

        Returns
        -------
        CFTimeIndex
        """
        return self._round_via_method(freq, _floor_int)

    def ceil(self, freq):
        """Round dates up to fixed frequency.

        Parameters
        ----------
        freq : str
            The frequency level to round the index to.  Must be a fixed
            frequency like 'S' (second) not 'ME' (month end).  See `frequency
            aliases <https://pandas.pydata.org/pandas-docs/stable/user_guide/timeseries.html#offset-aliases>`_
            for a list of possible values.

        Returns
        -------
        CFTimeIndex
        """
        return self._round_via_method(freq, _ceil_int)

    def round(self, freq):
        """Round dates to a fixed frequency.

        Parameters
        ----------
        freq : str
            The frequency level to round the index to.  Must be a fixed
            frequency like 'S' (second) not 'ME' (month end).  See `frequency
            aliases <https://pandas.pydata.org/pandas-docs/stable/user_guide/timeseries.html#offset-aliases>`_
            for a list of possible values.

        Returns
        -------
        CFTimeIndex
        """
        return self._round_via_method(freq, _round_to_nearest_half_even)


def _parse_iso8601_without_reso(date_type, datetime_str):
    date, _ = _parse_iso8601_with_reso(date_type, datetime_str)
    return date


def _parse_array_of_cftime_strings(strings, date_type):
    """Create a numpy array from an array of strings.

    For use in generating dates from strings for use with interp.  Assumes the
    array is either 0-dimensional or 1-dimensional.

    Parameters
    ----------
    strings : array of strings
        Strings to convert to dates
    date_type : cftime.datetime type
        Calendar type to use for dates

    Returns
    -------
    np.array
    """
    return np.array(
        [_parse_iso8601_without_reso(date_type, s) for s in strings.ravel()]
    ).reshape(strings.shape)


def _contains_datetime_timedeltas(array):
    """Check if an input array contains datetime.timedelta objects."""
    array = np.atleast_1d(array)
    return isinstance(array[0], timedelta)


def _cftimeindex_from_i8(values, date_type, name):
    """Construct a CFTimeIndex from an array of integers.

    Parameters
    ----------
    values : np.array
        Integers representing microseconds since 1970-01-01.
    date_type : cftime.datetime
        Type of date for the index.
    name : str
        Name of the index.

    Returns
    -------
    CFTimeIndex
    """
    epoch = date_type(1970, 1, 1)
    dates = np.array([epoch + timedelta(microseconds=int(value)) for value in values])
    return CFTimeIndex(dates, name=name)


def _total_microseconds(delta):
    """Compute the total number of microseconds of a datetime.timedelta.

    Parameters
    ----------
    delta : datetime.timedelta
        Input timedelta.

    Returns
    -------
    int
    """
    return delta / timedelta(microseconds=1)


def _floor_int(values, unit):
    """Copied from pandas."""
    return values - np.remainder(values, unit)


def _ceil_int(values, unit):
    """Copied from pandas."""
    return values + np.remainder(-values, unit)


def _round_to_nearest_half_even(values, unit):
    """Copied from pandas."""
    if unit % 2:
        return _ceil_int(values - unit // 2, unit)
    quotient, remainder = np.divmod(values, unit)
    mask = np.logical_or(
        remainder > (unit // 2), np.logical_and(remainder == (unit // 2), quotient % 2)
    )
    quotient[mask] += 1
    return quotient * unit<|MERGE_RESOLUTION|>--- conflicted
+++ resolved
@@ -541,14 +541,10 @@
                     dtype='object', length=1, calendar='standard', freq=None)
         >>> index.shift(1, "M")
         CFTimeIndex([2000-02-29 00:00:00],
-<<<<<<< HEAD
-                    dtype='object', length=1, calendar='gregorian', freq=None)
+                    dtype='object', length=1, calendar='standard', freq=None)
         >>> index.shift(1.5, "D")
         CFTimeIndex([2000-02-01 12:00:00],
-                    dtype='object', length=1, calendar='gregorian', freq=None)
-=======
                     dtype='object', length=1, calendar='standard', freq=None)
->>>>>>> 5470d933
         """
         if isinstance(freq, timedelta):
             return self + n * freq
