"""DatetimeIndex analog for cftime.datetime objects"""
# The pandas.Index subclass defined here was copied and adapted for
# use with cftime.datetime objects based on the source code defining
# pandas.DatetimeIndex.

# For reference, here is a copy of the pandas copyright notice:

# (c) 2011-2012, Lambda Foundry, Inc. and PyData Development Team
# All rights reserved.

# Copyright (c) 2008-2011 AQR Capital Management, LLC
# All rights reserved.

# Redistribution and use in source and binary forms, with or without
# modification, are permitted provided that the following conditions are
# met:

#     * Redistributions of source code must retain the above copyright
#        notice, this list of conditions and the following disclaimer.

#     * Redistributions in binary form must reproduce the above
#        copyright notice, this list of conditions and the following
#        disclaimer in the documentation and/or other materials provided
#        with the distribution.

#     * Neither the name of the copyright holder nor the names of any
#        contributors may be used to endorse or promote products derived
#        from this software without specific prior written permission.

# THIS SOFTWARE IS PROVIDED BY THE COPYRIGHT HOLDER AND CONTRIBUTORS
# "AS IS" AND ANY EXPRESS OR IMPLIED WARRANTIES, INCLUDING, BUT NOT
# LIMITED TO, THE IMPLIED WARRANTIES OF MERCHANTABILITY AND FITNESS FOR
# A PARTICULAR PURPOSE ARE DISCLAIMED. IN NO EVENT SHALL THE COPYRIGHT
# OWNER OR CONTRIBUTORS BE LIABLE FOR ANY DIRECT, INDIRECT, INCIDENTAL,
# SPECIAL, EXEMPLARY, OR CONSEQUENTIAL DAMAGES (INCLUDING, BUT NOT
# LIMITED TO, PROCUREMENT OF SUBSTITUTE GOODS OR SERVICES; LOSS OF USE,
# DATA, OR PROFITS; OR BUSINESS INTERRUPTION) HOWEVER CAUSED AND ON ANY
# THEORY OF LIABILITY, WHETHER IN CONTRACT, STRICT LIABILITY, OR TORT
# (INCLUDING NEGLIGENCE OR OTHERWISE) ARISING IN ANY WAY OUT OF THE USE
# OF THIS SOFTWARE, EVEN IF ADVISED OF THE POSSIBILITY OF SUCH DAMAGE.

from __future__ import absolute_import
import re
from datetime import timedelta

import numpy as np
import pandas as pd

from xarray.core import pycompat
from xarray.core.utils import is_scalar


def named(name, pattern):
    return '(?P<' + name + '>' + pattern + ')'


def optional(x):
    return '(?:' + x + ')?'


def trailing_optional(xs):
    if not xs:
        return ''
    return xs[0] + optional(trailing_optional(xs[1:]))


def build_pattern(date_sep='\-', datetime_sep='T', time_sep='\:'):
    pieces = [(None, 'year', '\d{4}'),
              (date_sep, 'month', '\d{2}'),
              (date_sep, 'day', '\d{2}'),
              (datetime_sep, 'hour', '\d{2}'),
              (time_sep, 'minute', '\d{2}'),
              (time_sep, 'second', '\d{2}')]
    pattern_list = []
    for sep, name, sub_pattern in pieces:
        pattern_list.append((sep if sep else '') + named(name, sub_pattern))
        # TODO: allow timezone offsets?
    return '^' + trailing_optional(pattern_list) + '$'


_BASIC_PATTERN = build_pattern(date_sep='', time_sep='')
_EXTENDED_PATTERN = build_pattern()
_PATTERNS = [_BASIC_PATTERN, _EXTENDED_PATTERN]


def parse_iso8601(datetime_string):
    for pattern in _PATTERNS:
        match = re.match(pattern, datetime_string)
        if match:
            return match.groupdict()
    raise ValueError('no ISO-8601 match for string: %s' % datetime_string)


def _parse_iso8601_with_reso(date_type, timestr):
    default = date_type(1, 1, 1)
    result = parse_iso8601(timestr)
    replace = {}

    for attr in ['year', 'month', 'day', 'hour', 'minute', 'second']:
        value = result.get(attr, None)
        if value is not None:
            # Note ISO8601 conventions allow for fractional seconds.
            # TODO: Consider adding support for sub-second resolution?
            replace[attr] = int(value)
            resolution = attr

    return default.replace(**replace), resolution


def _parsed_string_to_bounds(date_type, resolution, parsed):
    """Generalization of
    pandas.tseries.index.DatetimeIndex._parsed_string_to_bounds
    for use with non-standard calendars and cftime.datetime
    objects.
    """
    if resolution == 'year':
        return (date_type(parsed.year, 1, 1),
                date_type(parsed.year + 1, 1, 1) - timedelta(microseconds=1))
    elif resolution == 'month':
        if parsed.month == 12:
            end = date_type(parsed.year + 1, 1, 1) - timedelta(microseconds=1)
        else:
            end = (date_type(parsed.year, parsed.month + 1, 1) -
                   timedelta(microseconds=1))
        return date_type(parsed.year, parsed.month, 1), end
    elif resolution == 'day':
        start = date_type(parsed.year, parsed.month, parsed.day)
        return start, start + timedelta(days=1, microseconds=-1)
    elif resolution == 'hour':
        start = date_type(parsed.year, parsed.month, parsed.day, parsed.hour)
        return start, start + timedelta(hours=1, microseconds=-1)
    elif resolution == 'minute':
        start = date_type(parsed.year, parsed.month, parsed.day, parsed.hour,
                          parsed.minute)
        return start, start + timedelta(minutes=1, microseconds=-1)
    elif resolution == 'second':
        start = date_type(parsed.year, parsed.month, parsed.day, parsed.hour,
                          parsed.minute, parsed.second)
        return start, start + timedelta(seconds=1, microseconds=-1)
    else:
        raise KeyError


def get_date_field(datetimes, field):
    """Adapted from pandas.tslib.get_date_field"""
    return np.array([getattr(date, field) for date in datetimes])


def _field_accessor(name, docstring=None):
    """Adapted from pandas.tseries.index._field_accessor"""
    def f(self):
        return get_date_field(self._data, name)

    f.__name__ = name
    f.__doc__ = docstring
    return property(f)


def get_date_type(self):
    if self._data.size:
        return type(self._data[0])
    else:
        return None


def assert_all_valid_date_type(data):
    import cftime

    if data.size:
        sample = data[0]
        date_type = type(sample)
        if not isinstance(sample, cftime.datetime):
            raise TypeError(
                'CFTimeIndex requires cftime.datetime '
                'objects. Got object of {}.'.format(date_type))
        if not all(isinstance(value, date_type) for value in data):
            raise TypeError(
                'CFTimeIndex requires using datetime '
                'objects of all the same type.  Got\n{}.'.format(data))


class CFTimeIndex(pd.Index):
    """Custom Index for working with CF calendars and dates

    All elements of a CFTimeIndex must be cftime.datetime objects.

    Parameters
    ----------
    data : array or CFTimeIndex
        Sequence of cftime.datetime objects to use in index
    name : str, default None
        Name of the resulting index

    See Also
    --------
    cftime_range
    """
    year = _field_accessor('year', 'The year of the datetime')
    month = _field_accessor('month', 'The month of the datetime')
    day = _field_accessor('day', 'The days of the datetime')
    hour = _field_accessor('hour', 'The hours of the datetime')
    minute = _field_accessor('minute', 'The minutes of the datetime')
    second = _field_accessor('second', 'The seconds of the datetime')
    microsecond = _field_accessor('microsecond',
                                  'The microseconds of the datetime')
    date_type = property(get_date_type)

    def __new__(cls, data, name=None):
        if name is None and hasattr(data, 'name'):
            name = data.name

        result = object.__new__(cls)
        result._data = np.array(data, dtype='O')
        assert_all_valid_date_type(result._data)
        result.name = name
        return result

    def _partial_date_slice(self, resolution, parsed):
        """Adapted from
        pandas.tseries.index.DatetimeIndex._partial_date_slice

        Note that when using a CFTimeIndex, if a partial-date selection
        returns a single element, it will never be converted to a scalar
        coordinate; this is in slight contrast to the behavior when using
        a DatetimeIndex, which sometimes will return a DataArray with a scalar
        coordinate depending on the resolution of the datetimes used in
        defining the index.  For example:

        >>> from cftime import DatetimeNoLeap
        >>> import pandas as pd
        >>> import xarray as xr
        >>> da = xr.DataArray([1, 2],
                              coords=[[DatetimeNoLeap(2001, 1, 1),
                                       DatetimeNoLeap(2001, 2, 1)]],
                              dims=['time'])
        >>> da.sel(time='2001-01-01')
        <xarray.DataArray (time: 1)>
        array([1])
        Coordinates:
          * time     (time) object 2001-01-01 00:00:00
        >>> da = xr.DataArray([1, 2],
                              coords=[[pd.Timestamp(2001, 1, 1),
                                       pd.Timestamp(2001, 2, 1)]],
                              dims=['time'])
        >>> da.sel(time='2001-01-01')
        <xarray.DataArray ()>
        array(1)
        Coordinates:
            time     datetime64[ns] 2001-01-01
        >>> da = xr.DataArray([1, 2],
                              coords=[[pd.Timestamp(2001, 1, 1, 1),
                                       pd.Timestamp(2001, 2, 1)]],
                              dims=['time'])
        >>> da.sel(time='2001-01-01')
        <xarray.DataArray (time: 1)>
        array([1])
        Coordinates:
          * time     (time) datetime64[ns] 2001-01-01T01:00:00
        """
        start, end = _parsed_string_to_bounds(self.date_type, resolution,
                                              parsed)
        lhs_mask = (self._data >= start)
        rhs_mask = (self._data <= end)
        return (lhs_mask & rhs_mask).nonzero()[0]

    def _get_string_slice(self, key):
        """Adapted from pandas.tseries.index.DatetimeIndex._get_string_slice"""
        parsed, resolution = _parse_iso8601_with_reso(self.date_type, key)
        loc = self._partial_date_slice(resolution, parsed)
        return loc

    def get_loc(self, key, method=None, tolerance=None):
        """Adapted from pandas.tseries.index.DatetimeIndex.get_loc"""
        if isinstance(key, pycompat.basestring):
            return self._get_string_slice(key)
        else:
            return pd.Index.get_loc(self, key, method=method,
                                    tolerance=tolerance)

    def _maybe_cast_slice_bound(self, label, side, kind):
        """Adapted from
        pandas.tseries.index.DatetimeIndex._maybe_cast_slice_bound"""
        if isinstance(label, pycompat.basestring):
            parsed, resolution = _parse_iso8601_with_reso(self.date_type,
                                                          label)
            start, end = _parsed_string_to_bounds(self.date_type, resolution,
                                                  parsed)
            if self.is_monotonic_decreasing and len(self) > 1:
                return end if side == 'left' else start
            return start if side == 'left' else end
        else:
            return label

    # TODO: Add ability to use integer range outside of iloc?
    # e.g. series[1:5].
    def get_value(self, series, key):
        """Adapted from pandas.tseries.index.DatetimeIndex.get_value"""
        if not isinstance(key, slice):
            return series.iloc[self.get_loc(key)]
        else:
            return series.iloc[self.slice_indexer(
                key.start, key.stop, key.step)]

    def __contains__(self, key):
        """Adapted from
        pandas.tseries.base.DatetimeIndexOpsMixin.__contains__"""
        try:
            result = self.get_loc(key)
            return (is_scalar(result) or type(result) == slice or
                    (isinstance(result, np.ndarray) and result.size))
        except (KeyError, TypeError, ValueError):
            return False

    def contains(self, key):
        """Needed for .loc based partial-string indexing"""
        return self.__contains__(key)

<<<<<<< HEAD
    def shift(self, n, freq):
        """Shift the CFTimeIndex a multiple of the given frequency.

        See the documentation for :py:func:`~xarray.cftime_range` for a
        complete listing of valid frequency strings.

        Parameters
        ----------
        n : int
            Periods to shift by
        freq : str or datetime.timedelta
            A frequency string or datetime.timedelta object to shift by

        Returns
        -------
        CFTimeIndex

        See also
        --------
        pandas.DatetimeIndex.shift

        Examples
        --------
        >>> index = xr.cftime_range('2000', periods=1, freq='M')
        >>> index
        CFTimeIndex([2000-01-31 00:00:00], dtype='object')
        >>> index.shift(1, 'M')
        CFTimeIndex([2000-02-29 00:00:00], dtype='object')
        """
        from .cftime_offsets import to_offset

        if not isinstance(n, int):
            raise TypeError("'n' must be an int, got {}.".format(n))
        if isinstance(freq, timedelta):
            return self + n * freq
        elif isinstance(freq, pycompat.basestring):
            return self + n * to_offset(freq)
        else:
            raise TypeError(
                "'freq' must be of type "
                "str or datetime.timedelta, got {}.".format(freq))

    def __add__(self, other):
        return CFTimeIndex(np.array(self) + other)

    def __radd__(self, other):
        return CFTimeIndex(other + np.array(self))

    def __sub__(self, other):
        return CFTimeIndex(np.array(self) - other)
=======

def _parse_iso8601_without_reso(date_type, datetime_str):
    date, _ = _parse_iso8601_with_reso(date_type, datetime_str)
    return date


def _parse_array_of_cftime_strings(strings, date_type):
    """Create a numpy array from an array of strings.

    For use in generating dates from strings for use with interp.  Assumes the
    array is either 0-dimensional or 1-dimensional.

    Parameters
    ----------
    strings : array of strings
        Strings to convert to dates
    date_type : cftime.datetime type
        Calendar type to use for dates

    Returns
    -------
    np.array
    """
    if strings.ndim == 0:
        return np.array(_parse_iso8601_without_reso(date_type, strings.item()))
    else:
        return np.array([_parse_iso8601_without_reso(date_type, s)
                         for s in strings])
>>>>>>> f9c41691
<|MERGE_RESOLUTION|>--- conflicted
+++ resolved
@@ -315,7 +315,6 @@
         """Needed for .loc based partial-string indexing"""
         return self.__contains__(key)
 
-<<<<<<< HEAD
     def shift(self, n, freq):
         """Shift the CFTimeIndex a multiple of the given frequency.
 
@@ -366,7 +365,7 @@
 
     def __sub__(self, other):
         return CFTimeIndex(np.array(self) - other)
-=======
+
 
 def _parse_iso8601_without_reso(date_type, datetime_str):
     date, _ = _parse_iso8601_with_reso(date_type, datetime_str)
@@ -394,5 +393,4 @@
         return np.array(_parse_iso8601_without_reso(date_type, strings.item()))
     else:
         return np.array([_parse_iso8601_without_reso(date_type, s)
-                         for s in strings])
->>>>>>> f9c41691
+                         for s in strings])