--- conflicted
+++ resolved
@@ -193,19 +193,6 @@
     return delta_units, ref_date
 
 
-<<<<<<< HEAD
-def _maybe_strip_tz_from_timestamp(date: pd.Timestamp) -> pd.Timestamp:
-    # If the ref_date Timestamp is timezone-aware, convert to UTC and
-    # make it timezone-naive (GH 2649).
-    if date.tz is not None:
-        return date.tz_convert("UTC").tz_convert(None)
-    return date
-
-
-def _unpack_time_unit_and_ref_date(
-    units: str,
-) -> tuple[NPDatetimeUnitOptions, pd.Timestamp]:
-=======
 def named(name: str, pattern: str) -> str:
     return "(?P<" + name + ">" + pattern + ")"
 
@@ -275,9 +262,18 @@
             replace[attr] = int(value)
     return default.replace(**replace), resolution
 
-
-def _unpack_time_units_and_ref_date(units: str) -> tuple[str, pd.Timestamp]:
->>>>>>> dc03b800
+  
+ def _maybe_strip_tz_from_timestamp(date: pd.Timestamp) -> pd.Timestamp:
+    # If the ref_date Timestamp is timezone-aware, convert to UTC and
+    # make it timezone-naive (GH 2649).
+    if date.tz is not None:
+        return date.tz_convert("UTC").tz_convert(None)
+    return date 
+  
+ 
+def _unpack_time_unit_and_ref_date(
+    units: str,
+) -> tuple[NPDatetimeUnitOptions, pd.Timestamp]: 
     # same us _unpack_netcdf_time_units but finalizes ref_date for
     # processing in encode_cf_datetime
     time_unit, _ref_date = _unpack_netcdf_time_units(units)
