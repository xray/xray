--- conflicted
+++ resolved
@@ -24,11 +24,7 @@
 from xarray.core.common import contains_cftime_datetimes, is_np_datetime_like
 from xarray.core.duck_array_ops import asarray, ravel, reshape
 from xarray.core.formatting import first_n_items, format_timestamp, last_item
-<<<<<<< HEAD
-from xarray.core.pdcompat import _timestamp_as_unit, default_precision_timestamp
-=======
-from xarray.core.pdcompat import nanosecond_precision_timestamp, timestamp_as_unit
->>>>>>> 1622499f
+from xarray.core.pdcompat import default_precision_timestamp, timestamp_as_unit
 from xarray.core.utils import attempt_import, emit_user_level_warning
 from xarray.core.variable import Variable
 from xarray.namedarray.parallelcompat import T_ChunkedArray, get_chunked_array_type
@@ -43,10 +39,7 @@
 from xarray.core.types import (
     CFCalendar,
     NPDatetimeUnitOptions,
-<<<<<<< HEAD
     PDDatetimeUnitOptions,
-=======
->>>>>>> 1622499f
     T_DuckArray,
 )
 
@@ -282,32 +275,18 @@
     # If the ref_date Timestamp is timezone-aware, convert to UTC and
     # make it timezone-naive (GH 2649).
     if date.tz is not None:
-<<<<<<< HEAD
-        date = date.tz_convert("UTC").tz_convert(None)
-=======
         return date.tz_convert("UTC").tz_convert(None)
->>>>>>> 1622499f
     return date
 
 
 def _unpack_time_unit_and_ref_date(
     units: str,
 ) -> tuple[NPDatetimeUnitOptions, pd.Timestamp]:
-<<<<<<< HEAD
-    # same us _unpack_netcdf_time_units but finalizes time_unit and ref_date
-    # for processing in encode_cf_datetime
-    time_unit, _ref_date = _unpack_netcdf_time_units(units)
-    time_unit = _netcdf_to_numpy_timeunit(time_unit)
-    ref_date = pd.Timestamp(_ref_date)
-=======
     # same us _unpack_netcdf_time_units but finalizes ref_date for
     # processing in encode_cf_datetime
     time_unit, _ref_date = _unpack_netcdf_time_units(units)
     time_unit = _netcdf_to_numpy_timeunit(time_unit)
-    # TODO: the strict enforcement of nanosecond precision Timestamps can be
-    # relaxed when addressing GitHub issue #7493.
-    ref_date = nanosecond_precision_timestamp(_ref_date)
->>>>>>> 1622499f
+    ref_date = pd.Timestamp(_ref_date)
     ref_date = _maybe_strip_tz_from_timestamp(ref_date)
     return time_unit, ref_date
 
@@ -373,22 +352,17 @@
     delta = date * np.timedelta64(1, unit)
     if not np.isnan(delta):
         # this will raise on dtype overflow for integer dtypes
-<<<<<<< HEAD
-        if date.dtype.kind in "iu" and not np.int64(delta) == date:
-=======
         if date.dtype.kind in "u" and not np.int64(delta) == date:
->>>>>>> 1622499f
             raise OutOfBoundsTimedelta(
                 "DType overflow in Datetime/Timedelta calculation."
             )
         # this will raise on overflow if ref_date + delta
         # can't be represented in the current ref_date resolution
-<<<<<<< HEAD
-        return _timestamp_as_unit(ref_date + delta, ref_date.unit)
-    else:
-        # if date is exactly NaT (np.iinfo("int64").min) return refdate
+        return timestamp_as_unit(ref_date + delta, ref_date.unit)
+    else:
+        # if date is exactly NaT (np.iinfo("int64").min) return NaT
         # to make follow-up checks work
-        return ref_date
+        return pd.Timestamp("NaT")
 
 
 def _align_reference_date_and_unit(ref_date: pd.Timestamp, unit: str) -> pd.Timestamp:
@@ -396,7 +370,7 @@
     if np.timedelta64(1, ref_date.unit) > np.timedelta64(1, unit):
         # this will raise accordingly
         # if data can't be represented in the higher resolution
-        return _timestamp_as_unit(ref_date, unit)
+        return timestamp_as_unit(ref_date, unit)
     return ref_date
 
 
@@ -425,13 +399,6 @@
             iter_unit=iter_unit,
         )
     return flat_num_dates, new_time_unit
-=======
-        return timestamp_as_unit(ref_date + delta, ref_date.unit)
-    else:
-        # if date is exactly NaT (np.iinfo("int64").min) return NaT
-        # to make follow-up checks work
-        return pd.Timestamp("NaT")
->>>>>>> 1622499f
 
 
 def _decode_datetime_with_pandas(
@@ -457,12 +424,9 @@
 
     try:
         time_unit, ref_date = _unpack_time_unit_and_ref_date(units)
-<<<<<<< HEAD
         ref_date = _align_reference_date_and_unit(ref_date, time_unit)
         # here the highest wanted resolution is set
         ref_date = _align_reference_date_and_unit(ref_date, time_resolution)
-=======
->>>>>>> 1622499f
     except ValueError as err:
         # ValueError is raised by pd.Timestamp for non-ISO timestamp
         # strings, in which case we fall back to using cftime
@@ -474,20 +438,12 @@
         warnings.filterwarnings("ignore", "invalid value encountered", RuntimeWarning)
         if flat_num_dates.size > 0:
             # avoid size 0 datetimes GH1329
-<<<<<<< HEAD
-            dec_min = _check_date_for_units_since_refdate(
-=======
             _check_date_for_units_since_refdate(
->>>>>>> 1622499f
                 flat_num_dates.min(), time_unit, ref_date
             )
             _check_date_for_units_since_refdate(
                 flat_num_dates.max(), time_unit, ref_date
             )
-<<<<<<< HEAD
-            _check_date_is_after_shift(dec_min, calendar)
-=======
->>>>>>> 1622499f
 
     # To avoid integer overflow when converting to nanosecond units for integer
     # dtypes smaller than np.int64 cast all integer and unsigned integer dtype
@@ -502,13 +458,12 @@
 
     # keep NaT/nan mask
     nan = np.isnan(flat_num_dates) | (flat_num_dates == np.iinfo(np.int64).min)
-<<<<<<< HEAD
 
     # in case we need to change the unit, we fix the numbers here
     # this should be safe, as errors would have been raised above
     ns_time_unit = _NS_PER_TIME_DELTA[time_unit]
     ns_ref_date_unit = _NS_PER_TIME_DELTA[ref_date.unit]
-    if flat_num_dates.dtype.kind in "iuf" and (ns_time_unit > ns_ref_date_unit):
+    if ns_time_unit > ns_ref_date_unit:
         flat_num_dates *= np.int64(ns_time_unit / ns_ref_date_unit)
         time_unit = ref_date.unit
 
@@ -530,16 +485,6 @@
             emit_user_level_warning(msg, SerializationWarning)
             time_unit = new_time_unit
 
-=======
-    # in case we need to change the unit, we fix the numbers here
-    # this should be safe, as errors would have been raised above
-    ns_time_unit = _NS_PER_TIME_DELTA[time_unit]
-    ns_ref_date_unit = _NS_PER_TIME_DELTA[ref_date.unit]
-    if ns_time_unit > ns_ref_date_unit:
-        flat_num_dates *= np.int64(ns_time_unit / ns_ref_date_unit)
-        time_unit = ref_date.unit
-
->>>>>>> 1622499f
     # Cast input ordinals to integers and properly handle NaN/NaT
     # to prevent casting NaN to int
     flat_num_dates_int = np.zeros_like(flat_num_dates, dtype=np.int64)
@@ -586,29 +531,18 @@
                 flat_num_dates.astype(float), units, calendar
             )
             # retrieve cftype
-<<<<<<< HEAD
-            cftype = type(dates[np.nanargmin(num_dates)])
+            dates_min = dates[np.nanargmin(num_dates)]
+            dates_max = dates[np.nanargmax(num_dates)]
+            cftype = type(dates_min)
             # create first day of gregorian calendar in current cf calendar type
             border = cftype(1582, 10, 15)
-            # "ns" boarders
-=======
-            dates_min = dates[np.nanargmin(num_dates)]
-            cftype = type(dates_min)
             # "ns" borders
->>>>>>> 1622499f
             # between ['1677-09-21T00:12:43.145224193', '2262-04-11T23:47:16.854775807']
             lower = cftype(1677, 9, 21, 0, 12, 43, 145224)
             upper = cftype(2262, 4, 11, 23, 47, 16, 854775)
 
-<<<<<<< HEAD
             # todo: check if test for minimum date is enough
-            if (
-                dates[np.nanargmin(num_dates)] < border
-                or dates[np.nanargmax(num_dates)] < border
-            ):
-=======
-            if dates_min < lower or dates[np.nanargmax(num_dates)] > upper:
->>>>>>> 1622499f
+            if dates_min < border or dates_max < border:
                 if _is_standard_calendar(calendar):
                     warnings.warn(
                         "Unable to decode time axis into full "
@@ -618,16 +552,7 @@
                         SerializationWarning,
                         stacklevel=3,
                     )
-            elif time_unit == "ns" and (
-                (
-                    dates[np.nanargmin(num_dates)] < lower
-                    or dates[np.nanargmin(num_dates)] > upper
-                )
-                or (
-                    dates[np.nanargmax(num_dates)] < lower
-                    or dates[np.nanargmax(num_dates)] > upper
-                )
-            ):
+            elif time_unit == "ns" and (dates_min < lower or dates_max > upper):
                 warnings.warn(
                     "Unable to decode time axis into full "
                     "numpy.datetime64 objects, continuing using "
@@ -1046,11 +971,8 @@
         assert np.issubdtype(dates.dtype, "datetime64")
 
         time_unit, ref_date = _unpack_time_unit_and_ref_date(units)
-<<<<<<< HEAD
         # calendar equivalence only for days after the reform
         _check_date_is_after_shift(ref_date, calendar)
-=======
->>>>>>> 1622499f
         time_delta = np.timedelta64(1, time_unit)
 
         # Wrap the dates in a DatetimeIndex to do the subtraction to ensure
