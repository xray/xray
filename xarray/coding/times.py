--- conflicted
+++ resolved
@@ -96,57 +96,40 @@
     return delta_units, ref_date
 
 
-<<<<<<< HEAD
-def _decode_datetime_with_netcdftime(num_dates, units, calendar,
-                                     enable_netcdftimeindex):
-    nctime = _import_netcdftime()
-    dates = np.asarray(nctime.num2date(num_dates, units, calendar))
-
-=======
-def _decode_datetime_with_netcdftime(num_dates, units, calendar):
+def _decode_datetime_with_cftime(num_dates, units, calendar,
+                                 enable_netcdftimeindex):
     cftime = _import_cftime()
-
     dates = np.asarray(cftime.num2date(num_dates, units, calendar))
->>>>>>> a0bdbfbe
+
     if (dates[np.nanargmin(num_dates)].year < 1678 or
             dates[np.nanargmax(num_dates)].year >= 2262):
         warnings.warn(
             'Unable to decode time axis into full '
             'numpy.datetime64 objects, continuing using dummy '
-            'netCDF4.datetime objects instead, reason: dates out '
+            'cftime.datetime objects instead, reason: dates out '
             'of range', SerializationWarning, stacklevel=3)
     else:
-<<<<<<< HEAD
         if enable_netcdftimeindex:
             if calendar in _STANDARD_CALENDARS:
-                dates = nctime_to_nptime(dates)
+                dates = cftime_to_nptime(dates)
             else:
                 warnings.warn(
                     'Unable to decode time axis into full numpy.datetime64 '
                     'objects, because dates are encoded using a '
-                    'non-standard calendar ({}).  Using netCDF4.datetime '
+                    'non-standard calendar ({}).  Using cftime.datetime '
                     'objects instead.  Time indexing will be done using a '
                     'NetCDFTimeIndex rather than '
                     'a DatetimeIndex'.format(calendar),
                     SerializationWarning, stacklevel=3)
         else:
             try:
-                dates = nctime_to_nptime(dates)
+                dates = cftime_to_nptime(dates)
             except ValueError as e:
                 warnings.warn(
                     'Unable to decode time axis into full '
                     'numpy.datetime64 objects, continuing using '
-                    'dummy netcdftime.datetime objects instead, reason:'
+                    'dummy cftime.datetime objects instead, reason:'
                     '{0}'.format(e), SerializationWarning, stacklevel=3)
-=======
-        try:
-            dates = cftime_to_nptime(dates)
-        except ValueError as e:
-            warnings.warn('Unable to decode time axis into full '
-                          'numpy.datetime64 objects, continuing using '
-                          'dummy netcdftime.datetime objects instead, reason:'
-                          '{0}'.format(e), SerializationWarning, stacklevel=3)
->>>>>>> a0bdbfbe
     return dates
 
 
@@ -228,7 +211,7 @@
                  ref_date).values
 
     except (OutOfBoundsDatetime, OverflowError):
-        dates = _decode_datetime_with_netcdftime(
+        dates = _decode_datetime_with_cftime(
             flat_num_dates.astype(np.float), units, calendar,
             enable_netcdftimeindex)
 
