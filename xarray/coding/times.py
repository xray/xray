--- conflicted
+++ resolved
@@ -9,18 +9,12 @@
 import numpy as np
 import pandas as pd
 
-<<<<<<< HEAD
-from .variables import (VariableCoder,
-                        lazy_elemwise_func, pop_to, safe_setitem,
-                        unpack_for_decoding, unpack_for_encoding)
-=======
->>>>>>> dc3eebf3
 from ..core import indexing
 from ..core.formatting import first_n_items, format_timestamp, last_item
 from ..core.pycompat import PY3
 from ..core.variable import Variable
 from .variables import (
-    SerializationWarning, VariableCoder, lazy_elemwise_func, pop_to,
+    VariableCoder, lazy_elemwise_func, pop_to,
     safe_setitem, unpack_for_decoding, unpack_for_encoding)
 
 try:
