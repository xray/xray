--- conflicted
+++ resolved
@@ -7,11 +7,8 @@
     Dataset.plot._____
 """
 import functools
-<<<<<<< HEAD
 from distutils.version import LooseVersion
 from typing import Hashable, Iterable, Optional, Sequence, Union
-=======
->>>>>>> f75c3be5
 
 import numpy as np
 import pandas as pd
@@ -39,11 +36,7 @@
     get_axis,
     import_matplotlib_pyplot,
     label_from_attrs,
-<<<<<<< HEAD
     plt,
-=======
-    legend_elements,
->>>>>>> f75c3be5
 )
 
 
@@ -89,47 +82,11 @@
     return out
 
 
-<<<<<<< HEAD
 # def _normalize_data(broadcasted, type_, mapping, norm, width):
 #     broadcasted_type = broadcasted.get(type_, None)
 #     if broadcasted_type is not None:
 #         if mapping is None:
 #             mapping = _parse_size(broadcasted_type, norm, width)
-=======
-# copied from seaborn
-def _parse_size(data, norm, width):
-    """
-    Determine what type of data it is. Then normalize it to width.
-
-    If the data is categorical, normalize it to numbers.
-    """
-    plt = import_matplotlib_pyplot()
-
-    if data is None:
-        return None
-
-    data = data.values.ravel()
-
-    if not _is_numeric(data):
-        # Data is categorical.
-        # Use pd.unique instead of np.unique because that keeps
-        # the order of the labels:
-        levels = pd.unique(data)
-        numbers = np.arange(1, 1 + len(levels))
-    else:
-        levels = numbers = np.sort(np.unique(data))
-
-    min_width, max_width = width
-    # width_range = min_width, max_width
-
-    if norm is None:
-        norm = plt.Normalize()
-    elif isinstance(norm, tuple):
-        norm = plt.Normalize(*norm)
-    elif not isinstance(norm, plt.Normalize):
-        err = "``size_norm`` must be None, tuple, or Normalize object."
-        raise ValueError(err)
->>>>>>> f75c3be5
 
 #         broadcasted[type_] = broadcasted_type.copy(
 #             data=np.reshape(
@@ -545,7 +502,6 @@
         The same type of primitive artist that the wrapped matplotlib
         function returns
     """
-<<<<<<< HEAD
 
     # Build on the original docstring
     plotfunc.__doc__ = f"{plotfunc.__doc__}\n{commondoc}"
@@ -620,46 +576,6 @@
         # The allargs dict passed to _easy_facetgrid above contains args
         if args == ():
             args = kwargs.pop("args", ())
-=======
-    plt = import_matplotlib_pyplot()
-
-    # Handle facetgrids first
-    if row or col:
-        allargs = locals().copy()
-        allargs.update(allargs.pop("kwargs"))
-        allargs.pop("darray")
-        subplot_kws = dict(projection="3d") if z is not None else None
-        return _easy_facetgrid(
-            darray, scatter, kind="dataarray", subplot_kws=subplot_kws, **allargs
-        )
-
-    # Further
-    _is_facetgrid = kwargs.pop("_is_facetgrid", False)
-    if _is_facetgrid:
-        # Why do I need to pop these here?
-        kwargs.pop("y", None)
-        kwargs.pop("args", None)
-        kwargs.pop("add_labels", None)
-
-    _sizes = kwargs.pop("markersize", kwargs.pop("linewidth", None))
-    size_norm = kwargs.pop("size_norm", None)
-    size_mapping = kwargs.pop("size_mapping", None)  # set by facetgrid
-    cmap_params = kwargs.pop("cmap_params", None)
-
-    figsize = kwargs.pop("figsize", None)
-    subplot_kws = dict()
-    if z is not None and ax is None:
-        # TODO: Importing Axes3D is not necessary in matplotlib >= 3.2.
-        # Remove when minimum requirement of matplotlib is 3.2:
-        from mpl_toolkits.mplot3d import Axes3D  # type: ignore # noqa
-
-        subplot_kws.update(projection="3d")
-        ax = get_axis(figsize, size, aspect, ax, **subplot_kws)
-        # Using 30, 30 minimizes rotation of the plot. Making it easier to
-        # build on your intuition from 2D plots:
-        if Version(plt.matplotlib.__version__) < Version("3.5.0"):
-            ax.view_init(azim=30, elev=30)
->>>>>>> f75c3be5
         else:
             assert "args" not in kwargs
 
