--- conflicted
+++ resolved
@@ -900,18 +900,13 @@
                      xticks, yticks, xlim, ylim)
 
         # Rotate dates on xlabels
-<<<<<<< HEAD
-        if np.issubdtype(xplt.dtype, np.datetime64):
-            ax.get_figure().autofmt_xdate()
-=======
         # Do this without calling autofmt_xdate so that x-axes ticks
         # on other subplots (if any) are not deleted.
         # https://stackoverflow.com/questions/17430105/autofmt-xdate-deletes-x-axis-labels-of-all-subplots
-        if np.issubdtype(xval.dtype, np.datetime64):
+        if np.issubdtype(xplt.dtype, np.datetime64):
             for xlabels in ax.get_xticklabels():
                 xlabels.set_rotation(30)
                 xlabels.set_ha('right')
->>>>>>> 04458670
 
         return primitive
 
@@ -1110,12 +1105,8 @@
             ((np.shape(x)[0] == np.shape(z)[1]) or
              ((x.ndim > 1) and (np.shape(x)[1] == np.shape(z)[1])))):
         if len(x.shape) == 1:
-<<<<<<< HEAD
-            x = _infer_interval_breaks(x)
-=======
             x = _infer_interval_breaks(x, check_monotonic=True)
             y = _infer_interval_breaks(y, check_monotonic=True)
->>>>>>> 04458670
         else:
             # we have to infer the intervals on both axes
             x = _infer_interval_breaks(x, axis=1)
