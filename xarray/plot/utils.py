--- conflicted
+++ resolved
@@ -389,35 +389,29 @@
     return x, y
 
 
-<<<<<<< HEAD
+def _assert_valid_xy(darray, xy, name):
+    """
+    make sure x and y passed to plotting functions are valid
+    """
+
+    # MultiIndex cannot be plotted; no point in allowing them here
+    multiindex = set([darray._level_coords[lc] for lc in darray._level_coords])
+
+    valid_xy = (
+        set(darray.dims) | set(darray.coords) | set(darray._level_coords)
+    ) - multiindex
+
+    if xy not in valid_xy:
+        valid_xy_str = "', '".join(sorted(valid_xy))
+        raise ValueError(f"{name} must be one of None, '{valid_xy_str}'")
+
+
 def get_axis(figsize, size, aspect, ax, **kwargs):
     try:
         import matplotlib as mpl
         import matplotlib.pyplot as plt
     except ImportError:
         raise ImportError("matplotlib is required for plot.utils.get_axis")
-=======
-def _assert_valid_xy(darray, xy, name):
-    """
-    make sure x and y passed to plotting functions are valid
-    """
-
-    # MultiIndex cannot be plotted; no point in allowing them here
-    multiindex = set([darray._level_coords[lc] for lc in darray._level_coords])
-
-    valid_xy = (
-        set(darray.dims) | set(darray.coords) | set(darray._level_coords)
-    ) - multiindex
-
-    if xy not in valid_xy:
-        valid_xy_str = "', '".join(sorted(valid_xy))
-        raise ValueError(f"{name} must be one of None, '{valid_xy_str}'")
-
-
-def get_axis(figsize, size, aspect, ax):
-    import matplotlib as mpl
-    import matplotlib.pyplot as plt
->>>>>>> e8bd8665
 
     if figsize is not None:
         if ax is not None:
