from __future__ import annotations

import itertools
import textwrap
import warnings
from collections.abc import Hashable, Iterable, Mapping, MutableMapping, Sequence
from datetime import datetime
from inspect import getfullargspec
from typing import TYPE_CHECKING, Any, Callable, Literal, overload

import numpy as np
import pandas as pd

from xarray.core.indexes import PandasMultiIndex
from xarray.core.options import OPTIONS
from xarray.core.pycompat import DuckArrayModule
from xarray.core.utils import is_scalar, module_available

nc_time_axis_available = module_available("nc_time_axis")


try:
    import cftime
except ImportError:
    cftime = None


if TYPE_CHECKING:
    from matplotlib.axes import Axes
    from matplotlib.collections import LineCollection
    from matplotlib.colors import Colormap, Normalize
    from matplotlib.ticker import FuncFormatter
    from matplotlib.typing import ColorType, LineStyleType
    from mpl_toolkits.mplot3d.art3d import Line3DCollection
    from numpy.typing import ArrayLike

    from xarray.core.dataarray import DataArray
    from xarray.core.dataset import Dataset
    from xarray.core.types import AspectOptions, ScaleOptions

    try:
        import matplotlib.pyplot as plt
    except ImportError:
        plt: Any = None  # type: ignore

ROBUST_PERCENTILE = 2.0

# copied from seaborn
_MARKERSIZE_RANGE = (18.0, 36.0, 72.0)
_LINEWIDTH_RANGE = (1.5, 1.5, 6.0)


def _determine_extend(calc_data, vmin, vmax):
    extend_min = calc_data.min() < vmin
    extend_max = calc_data.max() > vmax
    if extend_min and extend_max:
        return "both"
    elif extend_min:
        return "min"
    elif extend_max:
        return "max"
    else:
        return "neither"


def _build_discrete_cmap(cmap, levels, extend, filled):
    """
    Build a discrete colormap and normalization of the data.
    """
    import matplotlib as mpl

    if len(levels) == 1:
        levels = [levels[0], levels[0]]

    if not filled:
        # non-filled contour plots
        extend = "max"

    if extend == "both":
        ext_n = 2
    elif extend in ["min", "max"]:
        ext_n = 1
    else:
        ext_n = 0

    n_colors = len(levels) + ext_n - 1
    pal = _color_palette(cmap, n_colors)

    new_cmap, cnorm = mpl.colors.from_levels_and_colors(levels, pal, extend=extend)
    # copy the old cmap name, for easier testing
    new_cmap.name = getattr(cmap, "name", cmap)

    # copy colors to use for bad, under, and over values in case they have been
    # set to non-default values
    try:
        # matplotlib<3.2 only uses bad color for masked values
        bad = cmap(np.ma.masked_invalid([np.nan]))[0]
    except TypeError:
        # cmap was a str or list rather than a color-map object, so there are
        # no bad, under or over values to check or copy
        pass
    else:
        under = cmap(-np.inf)
        over = cmap(np.inf)

        new_cmap.set_bad(bad)

        # Only update under and over if they were explicitly changed by the user
        # (i.e. are different from the lowest or highest values in cmap). Otherwise
        # leave unchanged so new_cmap uses its default values (its own lowest and
        # highest values).
        if under != cmap(0):
            new_cmap.set_under(under)
        if over != cmap(cmap.N - 1):
            new_cmap.set_over(over)

    return new_cmap, cnorm


def _color_palette(cmap, n_colors):
    import matplotlib.pyplot as plt
    from matplotlib.colors import ListedColormap

    colors_i = np.linspace(0, 1.0, n_colors)
    if isinstance(cmap, (list, tuple)):
        # we have a list of colors
        cmap = ListedColormap(cmap, N=n_colors)
        pal = cmap(colors_i)
    elif isinstance(cmap, str):
        # we have some sort of named palette
        try:
            # is this a matplotlib cmap?
            cmap = plt.get_cmap(cmap)
            pal = cmap(colors_i)
        except ValueError:
            # ValueError happens when mpl doesn't like a colormap, try seaborn
            try:
                from seaborn import color_palette

                pal = color_palette(cmap, n_colors=n_colors)
            except (ValueError, ImportError):
                # or maybe we just got a single color as a string
                cmap = ListedColormap([cmap], N=n_colors)
                pal = cmap(colors_i)
    else:
        # cmap better be a LinearSegmentedColormap (e.g. viridis)
        pal = cmap(colors_i)

    return pal


# _determine_cmap_params is adapted from Seaborn:
# https://github.com/mwaskom/seaborn/blob/v0.6/seaborn/matrix.py#L158
# Used under the terms of Seaborn's license, see licenses/SEABORN_LICENSE.


def _determine_cmap_params(
    plot_data,
    vmin=None,
    vmax=None,
    cmap=None,
    center=None,
    robust=False,
    extend=None,
    levels=None,
    filled=True,
    norm=None,
    _is_facetgrid=False,
):
    """
    Use some heuristics to set good defaults for colorbar and range.

    Parameters
    ----------
    plot_data : Numpy array
        Doesn't handle xarray objects

    Returns
    -------
    cmap_params : dict
        Use depends on the type of the plotting function
    """
    import matplotlib as mpl

    if isinstance(levels, Iterable):
        levels = sorted(levels)

    calc_data = np.ravel(plot_data[np.isfinite(plot_data)])

    # Handle all-NaN input data gracefully
    if calc_data.size == 0:
        # Arbitrary default for when all values are NaN
        calc_data = np.array(0.0)

    # Setting center=False prevents a divergent cmap
    possibly_divergent = center is not False

    # Set center to 0 so math below makes sense but remember its state
    center_is_none = False
    if center is None:
        center = 0
        center_is_none = True

    # Setting both vmin and vmax prevents a divergent cmap
    if (vmin is not None) and (vmax is not None):
        possibly_divergent = False

    # Setting vmin or vmax implies linspaced levels
    user_minmax = (vmin is not None) or (vmax is not None)

    # vlim might be computed below
    vlim = None

    # save state; needed later
    vmin_was_none = vmin is None
    vmax_was_none = vmax is None

    if vmin is None:
        if robust:
            vmin = np.percentile(calc_data, ROBUST_PERCENTILE)
        else:
            vmin = calc_data.min()
    elif possibly_divergent:
        vlim = abs(vmin - center)

    if vmax is None:
        if robust:
            vmax = np.percentile(calc_data, 100 - ROBUST_PERCENTILE)
        else:
            vmax = calc_data.max()
    elif possibly_divergent:
        vlim = abs(vmax - center)

    if possibly_divergent:
        levels_are_divergent = (
            isinstance(levels, Iterable) and levels[0] * levels[-1] < 0
        )
        # kwargs not specific about divergent or not: infer defaults from data
        divergent = (
            ((vmin < 0) and (vmax > 0)) or not center_is_none or levels_are_divergent
        )
    else:
        divergent = False

    # A divergent map should be symmetric around the center value
    if divergent:
        if vlim is None:
            vlim = max(abs(vmin - center), abs(vmax - center))
        vmin, vmax = -vlim, vlim

    # Now add in the centering value and set the limits
    vmin += center
    vmax += center

    # now check norm and harmonize with vmin, vmax
    if norm is not None:
        if norm.vmin is None:
            norm.vmin = vmin
        else:
            if not vmin_was_none and vmin != norm.vmin:
                raise ValueError("Cannot supply vmin and a norm with a different vmin.")
            vmin = norm.vmin

        if norm.vmax is None:
            norm.vmax = vmax
        else:
            if not vmax_was_none and vmax != norm.vmax:
                raise ValueError("Cannot supply vmax and a norm with a different vmax.")
            vmax = norm.vmax

    # if BoundaryNorm, then set levels
    if isinstance(norm, mpl.colors.BoundaryNorm):
        levels = norm.boundaries

    # Choose default colormaps if not provided
    if cmap is None:
        if divergent:
            cmap = OPTIONS["cmap_divergent"]
        else:
            cmap = OPTIONS["cmap_sequential"]

    # Handle discrete levels
    if levels is not None:
        if is_scalar(levels):
            if user_minmax:
                levels = np.linspace(vmin, vmax, levels)
            elif levels == 1:
                levels = np.asarray([(vmin + vmax) / 2])
            else:
                # N in MaxNLocator refers to bins, not ticks
                ticker = mpl.ticker.MaxNLocator(levels - 1)
                levels = ticker.tick_values(vmin, vmax)
        vmin, vmax = levels[0], levels[-1]

    # GH3734
    if vmin == vmax:
        vmin, vmax = mpl.ticker.LinearLocator(2).tick_values(vmin, vmax)

    if extend is None:
        extend = _determine_extend(calc_data, vmin, vmax)

    if (levels is not None) and (not isinstance(norm, mpl.colors.BoundaryNorm)):
        cmap, newnorm = _build_discrete_cmap(cmap, levels, extend, filled)
        norm = newnorm if norm is None else norm

    # vmin & vmax needs to be None if norm is passed
    # TODO: always return a norm with vmin and vmax
    if norm is not None:
        vmin = None
        vmax = None

    return dict(
        vmin=vmin, vmax=vmax, cmap=cmap, extend=extend, levels=levels, norm=norm
    )


def _infer_xy_labels_3d(
    darray: DataArray | Dataset,
    x: Hashable | None,
    y: Hashable | None,
    rgb: Hashable | None,
) -> tuple[Hashable, Hashable]:
    """
    Determine x and y labels for showing RGB images.

    Attempts to infer which dimension is RGB/RGBA by size and order of dims.

    """
    assert rgb is None or rgb != x
    assert rgb is None or rgb != y
    # Start by detecting and reporting invalid combinations of arguments
    assert darray.ndim == 3
    not_none = [a for a in (x, y, rgb) if a is not None]
    if len(set(not_none)) < len(not_none):
        raise ValueError(
            "Dimension names must be None or unique strings, but imshow was "
            f"passed x={x!r}, y={y!r}, and rgb={rgb!r}."
        )
    for label in not_none:
        if label not in darray.dims:
            raise ValueError(f"{label!r} is not a dimension")

    # Then calculate rgb dimension if certain and check validity
    could_be_color = [
        label
        for label in darray.dims
        if darray[label].size in (3, 4) and label not in (x, y)
    ]
    if rgb is None and not could_be_color:
        raise ValueError(
            "A 3-dimensional array was passed to imshow(), but there is no "
            "dimension that could be color.  At least one dimension must be "
            "of size 3 (RGB) or 4 (RGBA), and not given as x or y."
        )
    if rgb is None and len(could_be_color) == 1:
        rgb = could_be_color[0]
    if rgb is not None and darray[rgb].size not in (3, 4):
        raise ValueError(
            f"Cannot interpret dim {rgb!r} of size {darray[rgb].size} as RGB or RGBA."
        )

    # If rgb dimension is still unknown, there must be two or three dimensions
    # in could_be_color.  We therefore warn, and use a heuristic to break ties.
    if rgb is None:
        assert len(could_be_color) in (2, 3)
        rgb = could_be_color[-1]
        warnings.warn(
            "Several dimensions of this array could be colors.  Xarray "
            f"will use the last possible dimension ({rgb!r}) to match "
            "matplotlib.pyplot.imshow.  You can pass names of x, y, "
            "and/or rgb dimensions to override this guess."
        )
    assert rgb is not None

    # Finally, we pick out the red slice and delegate to the 2D version:
    return _infer_xy_labels(darray.isel({rgb: 0}), x, y)


def _infer_xy_labels(
    darray: DataArray | Dataset,
    x: Hashable | None,
    y: Hashable | None,
    imshow: bool = False,
    rgb: Hashable | None = None,
) -> tuple[Hashable, Hashable]:
    """
    Determine x and y labels. For use in _plot2d

    darray must be a 2 dimensional data array, or 3d for imshow only.
    """
    if (x is not None) and (x == y):
        raise ValueError("x and y cannot be equal.")

    if imshow and darray.ndim == 3:
        return _infer_xy_labels_3d(darray, x, y, rgb)

    if x is None and y is None:
        if darray.ndim != 2:
            raise ValueError("DataArray must be 2d")
        y, x = darray.dims
    elif x is None:
        _assert_valid_xy(darray, y, "y")
        x = darray.dims[0] if y == darray.dims[1] else darray.dims[1]
    elif y is None:
        _assert_valid_xy(darray, x, "x")
        y = darray.dims[0] if x == darray.dims[1] else darray.dims[1]
    else:
        _assert_valid_xy(darray, x, "x")
        _assert_valid_xy(darray, y, "y")

        if darray._indexes.get(x, 1) is darray._indexes.get(y, 2):
            if isinstance(darray._indexes[x], PandasMultiIndex):
                raise ValueError("x and y cannot be levels of the same MultiIndex")

    return x, y


# TODO: Can by used to more than x or y, rename?
def _assert_valid_xy(
    darray: DataArray | Dataset, xy: Hashable | None, name: str
) -> None:
    """
    make sure x and y passed to plotting functions are valid
    """

    # MultiIndex cannot be plotted; no point in allowing them here
    multiindex_dims = {
        idx.dim
        for idx in darray.xindexes.get_unique()
        if isinstance(idx, PandasMultiIndex)
    }

    valid_xy = (set(darray.dims) | set(darray.coords)) - multiindex_dims

    if (xy is not None) and (xy not in valid_xy):
        valid_xy_str = "', '".join(sorted(tuple(str(v) for v in valid_xy)))
        raise ValueError(
            f"{name} must be one of None, '{valid_xy_str}'. Received '{xy}' instead."
        )


def get_axis(
    figsize: Iterable[float] | None = None,
    size: float | None = None,
    aspect: AspectOptions = None,
    ax: Axes | None = None,
    **subplot_kws: Any,
) -> Axes:
    try:
        import matplotlib as mpl
        import matplotlib.pyplot as plt
    except ImportError:
        raise ImportError("matplotlib is required for plot.utils.get_axis")

    if figsize is not None:
        if ax is not None:
            raise ValueError("cannot provide both `figsize` and `ax` arguments")
        if size is not None:
            raise ValueError("cannot provide both `figsize` and `size` arguments")
        _, ax = plt.subplots(figsize=figsize, subplot_kw=subplot_kws)
        return ax

    if size is not None:
        if ax is not None:
            raise ValueError("cannot provide both `size` and `ax` arguments")
        if aspect is None or aspect == "auto":
            width, height = mpl.rcParams["figure.figsize"]
            faspect = width / height
        elif aspect == "equal":
            faspect = 1
        else:
            faspect = aspect
        figsize = (size * faspect, size)
        _, ax = plt.subplots(figsize=figsize, subplot_kw=subplot_kws)
        return ax

    if aspect is not None:
        raise ValueError("cannot provide `aspect` argument without `size`")

    if subplot_kws and ax is not None:
        raise ValueError("cannot use subplot_kws with existing ax")

    if ax is None:
        ax = _maybe_gca(**subplot_kws)

    return ax


def _maybe_gca(**subplot_kws: Any) -> Axes:
    import matplotlib.pyplot as plt

    # can call gcf unconditionally: either it exists or would be created by plt.axes
    f = plt.gcf()

    # only call gca if an active axes exists
    if f.axes:
        # can not pass kwargs to active axes
        return plt.gca()

    return plt.axes(**subplot_kws)


def _get_units_from_attrs(da: DataArray) -> str:
    """Extracts and formats the unit/units from a attributes."""
    pint_array_type = DuckArrayModule("pint").type
    units = " [{}]"
    if isinstance(da.data, pint_array_type):
        return units.format(str(da.data.units))
    if "units" in da.attrs:
        return units.format(da.attrs["units"])
    if "unit" in da.attrs:
        return units.format(da.attrs["unit"])
    return ""


def label_from_attrs(da: DataArray | None, extra: str = "") -> str:
    """Makes informative labels if variable metadata (attrs) follows
    CF conventions."""
    if da is None:
        return ""

    name: str = "{}"
    if "long_name" in da.attrs:
        name = name.format(da.attrs["long_name"])
    elif "standard_name" in da.attrs:
        name = name.format(da.attrs["standard_name"])
    elif da.name is not None:
        name = name.format(da.name)
    else:
        name = ""

    units = _get_units_from_attrs(da)

    # Treat `name` differently if it's a latex sequence
    if name.startswith("$") and (name.count("$") % 2 == 0):
        return "$\n$".join(
            textwrap.wrap(name + extra + units, 60, break_long_words=False)
        )
    else:
        return "\n".join(textwrap.wrap(name + extra + units, 30))


def _interval_to_mid_points(array: Iterable[pd.Interval]) -> np.ndarray:
    """
    Helper function which returns an array
    with the Intervals' mid points.
    """

    return np.array([x.mid for x in array])


def _interval_to_bound_points(array: Sequence[pd.Interval]) -> np.ndarray:
    """
    Helper function which returns an array
    with the Intervals' boundaries.
    """

    array_boundaries = np.array([x.left for x in array])
    array_boundaries = np.concatenate((array_boundaries, np.array([array[-1].right])))

    return array_boundaries


def _interval_to_double_bound_points(
    xarray: Iterable[pd.Interval], yarray: Iterable
) -> tuple[np.ndarray, np.ndarray]:
    """
    Helper function to deal with a xarray consisting of pd.Intervals. Each
    interval is replaced with both boundaries. I.e. the length of xarray
    doubles. yarray is modified so it matches the new shape of xarray.
    """

    xarray1 = np.array([x.left for x in xarray])
    xarray2 = np.array([x.right for x in xarray])

    xarray_out = np.array(list(itertools.chain.from_iterable(zip(xarray1, xarray2))))
    yarray_out = np.array(list(itertools.chain.from_iterable(zip(yarray, yarray))))

    return xarray_out, yarray_out


def _resolve_intervals_1dplot(
    xval: np.ndarray, yval: np.ndarray, kwargs: dict
) -> tuple[np.ndarray, np.ndarray, str, str, dict]:
    """
    Helper function to replace the values of x and/or y coordinate arrays
    containing pd.Interval with their mid-points or - for step plots - double
    points which double the length.
    """
    x_suffix = ""
    y_suffix = ""

    # Is it a step plot? (see matplotlib.Axes.step)
    if kwargs.get("drawstyle", "").startswith("steps-"):
        remove_drawstyle = False

        # Convert intervals to double points
        x_is_interval = _valid_other_type(xval, pd.Interval)
        y_is_interval = _valid_other_type(yval, pd.Interval)
        if x_is_interval and y_is_interval:
            raise TypeError("Can't step plot intervals against intervals.")
        elif x_is_interval:
            xval, yval = _interval_to_double_bound_points(xval, yval)
            remove_drawstyle = True
        elif y_is_interval:
            yval, xval = _interval_to_double_bound_points(yval, xval)
            remove_drawstyle = True

        # Remove steps-* to be sure that matplotlib is not confused
        if remove_drawstyle:
            del kwargs["drawstyle"]

    # Is it another kind of plot?
    else:
        # Convert intervals to mid points and adjust labels
        if _valid_other_type(xval, pd.Interval):
            xval = _interval_to_mid_points(xval)
            x_suffix = "_center"
        if _valid_other_type(yval, pd.Interval):
            yval = _interval_to_mid_points(yval)
            y_suffix = "_center"

    # return converted arguments
    return xval, yval, x_suffix, y_suffix, kwargs


def _resolve_intervals_2dplot(val, func_name):
    """
    Helper function to replace the values of a coordinate array containing
    pd.Interval with their mid-points or - for pcolormesh - boundaries which
    increases length by 1.
    """
    label_extra = ""
    if _valid_other_type(val, pd.Interval):
        if func_name == "pcolormesh":
            val = _interval_to_bound_points(val)
        else:
            val = _interval_to_mid_points(val)
            label_extra = "_center"

    return val, label_extra


def _valid_other_type(
    x: ArrayLike, types: type[object] | tuple[type[object], ...]
) -> bool:
    """
    Do all elements of x have a type from types?
    """
    return all(isinstance(el, types) for el in np.ravel(x))


def _valid_numpy_subdtype(x, numpy_types):
    """
    Is any dtype from numpy_types superior to the dtype of x?
    """
    # If any of the types given in numpy_types is understood as numpy.generic,
    # all possible x will be considered valid.  This is probably unwanted.
    for t in numpy_types:
        assert not np.issubdtype(np.generic, t)

    return any(np.issubdtype(x.dtype, t) for t in numpy_types)


def _ensure_plottable(*args) -> None:
    """
    Raise exception if there is anything in args that can't be plotted on an
    axis by matplotlib.
    """
    numpy_types: tuple[type[object], ...] = (
        np.floating,
        np.integer,
        np.timedelta64,
        np.datetime64,
        np.bool_,
        np.str_,
    )
    other_types: tuple[type[object], ...] = (datetime,)
    cftime_datetime_types: tuple[type[object], ...] = (
        () if cftime is None else (cftime.datetime,)
    )
    other_types += cftime_datetime_types

    for x in args:
        if not (
            _valid_numpy_subdtype(np.asarray(x), numpy_types)
            or _valid_other_type(np.asarray(x), other_types)
        ):
            raise TypeError(
                "Plotting requires coordinates to be numeric, boolean, "
                "or dates of type numpy.datetime64, "
                "datetime.datetime, cftime.datetime or "
                f"pandas.Interval. Received data of type {np.asarray(x).dtype} instead."
            )
        if _valid_other_type(np.asarray(x), cftime_datetime_types):
            if nc_time_axis_available:
                # Register cftime datetypes to matplotlib.units.registry,
                # otherwise matplotlib will raise an error:
                import nc_time_axis  # noqa: F401
            else:
                raise ImportError(
                    "Plotting of arrays of cftime.datetime "
                    "objects or arrays indexed by "
                    "cftime.datetime objects requires the "
                    "optional `nc-time-axis` (v1.2.0 or later) "
                    "package."
                )


def _is_numeric(arr):
    numpy_types = [np.floating, np.integer]
    return _valid_numpy_subdtype(arr, numpy_types)


def _add_colorbar(primitive, ax, cbar_ax, cbar_kwargs, cmap_params):
    cbar_kwargs.setdefault("extend", cmap_params["extend"])
    if cbar_ax is None:
        cbar_kwargs.setdefault("ax", ax)
    else:
        cbar_kwargs.setdefault("cax", cbar_ax)

    # dont pass extend as kwarg if it is in the mappable
    if hasattr(primitive, "extend"):
        cbar_kwargs.pop("extend")

    fig = ax.get_figure()
    cbar = fig.colorbar(primitive, **cbar_kwargs)

    return cbar


def _rescale_imshow_rgb(darray, vmin, vmax, robust):
    assert robust or vmin is not None or vmax is not None

    # Calculate vmin and vmax automatically for `robust=True`
    if robust:
        if vmax is None:
            vmax = np.nanpercentile(darray, 100 - ROBUST_PERCENTILE)
        if vmin is None:
            vmin = np.nanpercentile(darray, ROBUST_PERCENTILE)
    # If not robust and one bound is None, calculate the default other bound
    # and check that an interval between them exists.
    elif vmax is None:
        vmax = 255 if np.issubdtype(darray.dtype, np.integer) else 1
        if vmax < vmin:
            raise ValueError(
                f"vmin={vmin!r} is less than the default vmax ({vmax!r}) - you must supply "
                "a vmax > vmin in this case."
            )
    elif vmin is None:
        vmin = 0
        if vmin > vmax:
            raise ValueError(
                f"vmax={vmax!r} is less than the default vmin (0) - you must supply "
                "a vmin < vmax in this case."
            )
    # Scale interval [vmin .. vmax] to [0 .. 1], with darray as 64-bit float
    # to avoid precision loss, integer over/underflow, etc with extreme inputs.
    # After scaling, downcast to 32-bit float.  This substantially reduces
    # memory usage after we hand `darray` off to matplotlib.
    darray = ((darray.astype("f8") - vmin) / (vmax - vmin)).astype("f4")
    return np.minimum(np.maximum(darray, 0), 1)


def _update_axes(
    ax: Axes,
    xincrease: bool | None,
    yincrease: bool | None,
    xscale: ScaleOptions = None,
    yscale: ScaleOptions = None,
    xticks: ArrayLike | None = None,
    yticks: ArrayLike | None = None,
    xlim: tuple[float, float] | None = None,
    ylim: tuple[float, float] | None = None,
) -> None:
    """
    Update axes with provided parameters
    """
    if xincrease is None:
        pass
    elif xincrease and ax.xaxis_inverted():
        ax.invert_xaxis()
    elif not xincrease and not ax.xaxis_inverted():
        ax.invert_xaxis()

    if yincrease is None:
        pass
    elif yincrease and ax.yaxis_inverted():
        ax.invert_yaxis()
    elif not yincrease and not ax.yaxis_inverted():
        ax.invert_yaxis()

    # The default xscale, yscale needs to be None.
    # If we set a scale it resets the axes formatters,
    # This means that set_xscale('linear') on a datetime axis
    # will remove the date labels. So only set the scale when explicitly
    # asked to. https://github.com/matplotlib/matplotlib/issues/8740
    if xscale is not None:
        ax.set_xscale(xscale)
    if yscale is not None:
        ax.set_yscale(yscale)

    if xticks is not None:
        ax.set_xticks(xticks)
    if yticks is not None:
        ax.set_yticks(yticks)

    if xlim is not None:
        ax.set_xlim(xlim)
    if ylim is not None:
        ax.set_ylim(ylim)


def _is_monotonic(coord, axis=0):
    """
    >>> _is_monotonic(np.array([0, 1, 2]))
    True
    >>> _is_monotonic(np.array([2, 1, 0]))
    True
    >>> _is_monotonic(np.array([0, 2, 1]))
    False
    """
    if coord.shape[axis] < 3:
        return True
    else:
        n = coord.shape[axis]
        delta_pos = coord.take(np.arange(1, n), axis=axis) >= coord.take(
            np.arange(0, n - 1), axis=axis
        )
        delta_neg = coord.take(np.arange(1, n), axis=axis) <= coord.take(
            np.arange(0, n - 1), axis=axis
        )
        return np.all(delta_pos) or np.all(delta_neg)


def _infer_interval_breaks(coord, axis=0, scale=None, check_monotonic=False):
    """
    >>> _infer_interval_breaks(np.arange(5))
    array([-0.5,  0.5,  1.5,  2.5,  3.5,  4.5])
    >>> _infer_interval_breaks([[0, 1], [3, 4]], axis=1)
    array([[-0.5,  0.5,  1.5],
           [ 2.5,  3.5,  4.5]])
    >>> _infer_interval_breaks(np.logspace(-2, 2, 5), scale="log")
    array([3.16227766e-03, 3.16227766e-02, 3.16227766e-01, 3.16227766e+00,
           3.16227766e+01, 3.16227766e+02])
    """
    coord = np.asarray(coord)

    if check_monotonic and not _is_monotonic(coord, axis=axis):
        raise ValueError(
            "The input coordinate is not sorted in increasing "
            "order along axis %d. This can lead to unexpected "
            "results. Consider calling the `sortby` method on "
            "the input DataArray. To plot data with categorical "
            "axes, consider using the `heatmap` function from "
            "the `seaborn` statistical plotting library." % axis
        )

    # If logscale, compute the intervals in the logarithmic space
    if scale == "log":
        if (coord <= 0).any():
            raise ValueError(
                "Found negative or zero value in coordinates. "
                + "Coordinates must be positive on logscale plots."
            )
        coord = np.log10(coord)

    deltas = 0.5 * np.diff(coord, axis=axis)
    if deltas.size == 0:
        deltas = np.array(0.0)
    first = np.take(coord, [0], axis=axis) - np.take(deltas, [0], axis=axis)
    last = np.take(coord, [-1], axis=axis) + np.take(deltas, [-1], axis=axis)
    trim_last = tuple(
        slice(None, -1) if n == axis else slice(None) for n in range(coord.ndim)
    )
    interval_breaks = np.concatenate(
        [first, coord[trim_last] + deltas, last], axis=axis
    )
    if scale == "log":
        # Recovert the intervals into the linear space
        return np.power(10, interval_breaks)
    return interval_breaks


def _process_cmap_cbar_kwargs(
    func,
    data,
    cmap=None,
    colors=None,
    cbar_kwargs: Iterable[tuple[str, Any]] | Mapping[str, Any] | None = None,
    levels=None,
    _is_facetgrid=False,
    **kwargs,
) -> tuple[dict[str, Any], dict[str, Any]]:
    """
    Parameters
    ----------
    func : plotting function
    data : ndarray,
        Data values

    Returns
    -------
    cmap_params : dict
    cbar_kwargs : dict
    """
    if func.__name__ == "surface":
        # Leave user to specify cmap settings for surface plots
        kwargs["cmap"] = cmap
        return {
            k: kwargs.get(k, None)
            for k in ["vmin", "vmax", "cmap", "extend", "levels", "norm"]
        }, {}

    cbar_kwargs = {} if cbar_kwargs is None else dict(cbar_kwargs)

    if "contour" in func.__name__ and levels is None:
        levels = 7  # this is the matplotlib default

    # colors is mutually exclusive with cmap
    if cmap and colors:
        raise ValueError("Can't specify both cmap and colors.")

    # colors is only valid when levels is supplied or the plot is of type
    # contour or contourf
    if colors and (("contour" not in func.__name__) and (levels is None)):
        raise ValueError("Can only specify colors with contour or levels")

    # we should not be getting a list of colors in cmap anymore
    # is there a better way to do this test?
    if isinstance(cmap, (list, tuple)):
        raise ValueError(
            "Specifying a list of colors in cmap is deprecated. "
            "Use colors keyword instead."
        )

    cmap_kwargs = {
        "plot_data": data,
        "levels": levels,
        "cmap": colors if colors else cmap,
        "filled": func.__name__ != "contour",
    }

    cmap_args = getfullargspec(_determine_cmap_params).args
    cmap_kwargs.update((a, kwargs[a]) for a in cmap_args if a in kwargs)
    if not _is_facetgrid:
        cmap_params = _determine_cmap_params(**cmap_kwargs)
    else:
        cmap_params = {
            k: cmap_kwargs[k]
            for k in ["vmin", "vmax", "cmap", "extend", "levels", "norm"]
        }

    return cmap_params, cbar_kwargs


def _get_nice_quiver_magnitude(u, v):
    import matplotlib as mpl

    ticker = mpl.ticker.MaxNLocator(3)
    mean = np.mean(np.hypot(u.to_numpy(), v.to_numpy()))
    magnitude = ticker.tick_values(0, mean)[-2]
    return magnitude


# Copied from matplotlib, tweaked so func can return strings.
# https://github.com/matplotlib/matplotlib/issues/19555
def legend_elements(
    self, prop="colors", num="auto", fmt=None, func=lambda x: x, **kwargs
):
    """
    Create legend handles and labels for a PathCollection.

    Each legend handle is a `.Line2D` representing the Path that was drawn,
    and each label is a string what each Path represents.

    This is useful for obtaining a legend for a `~.Axes.scatter` plot;
    e.g.::

        scatter = plt.scatter([1, 2, 3],  [4, 5, 6],  c=[7, 2, 3])
        plt.legend(*scatter.legend_elements())

    creates three legend elements, one for each color with the numerical
    values passed to *c* as the labels.

    Also see the :ref:`automatedlegendcreation` example.


    Parameters
    ----------
    prop : {"colors", "sizes"}, default: "colors"
        If "colors", the legend handles will show the different colors of
        the collection. If "sizes", the legend will show the different
        sizes. To set both, use *kwargs* to directly edit the `.Line2D`
        properties.
    num : int, None, "auto" (default), array-like, or `~.ticker.Locator`
        Target number of elements to create.
        If None, use all unique elements of the mappable array. If an
        integer, target to use *num* elements in the normed range.
        If *"auto"*, try to determine which option better suits the nature
        of the data.
        The number of created elements may slightly deviate from *num* due
        to a `~.ticker.Locator` being used to find useful locations.
        If a list or array, use exactly those elements for the legend.
        Finally, a `~.ticker.Locator` can be provided.
    fmt : str, `~matplotlib.ticker.Formatter`, or None (default)
        The format or formatter to use for the labels. If a string must be
        a valid input for a `~.StrMethodFormatter`. If None (the default),
        use a `~.ScalarFormatter`.
    func : function, default: ``lambda x: x``
        Function to calculate the labels.  Often the size (or color)
        argument to `~.Axes.scatter` will have been pre-processed by the
        user using a function ``s = f(x)`` to make the markers visible;
        e.g. ``size = np.log10(x)``.  Providing the inverse of this
        function here allows that pre-processing to be inverted, so that
        the legend labels have the correct values; e.g. ``func = lambda
        x: 10**x``.
    **kwargs
        Allowed keyword arguments are *color* and *size*. E.g. it may be
        useful to set the color of the markers if *prop="sizes"* is used;
        similarly to set the size of the markers if *prop="colors"* is
        used. Any further parameters are passed onto the `.Line2D`
        instance. This may be useful to e.g. specify a different
        *markeredgecolor* or *alpha* for the legend handles.

    Returns
    -------
    handles : list of `.Line2D`
        Visual representation of each element of the legend.
    labels : list of str
        The string labels for elements of the legend.
    """
    import warnings

    import matplotlib as mpl

    mlines = mpl.lines

    handles = []
    labels = []

    if prop == "colors":
        arr = self.get_array()
        if arr is None:
            warnings.warn(
                "Collection without array used. Make sure to "
                "specify the values to be colormapped via the "
                "`c` argument."
            )
            return handles, labels
        _size = kwargs.pop("size", mpl.rcParams["lines.markersize"])

        def _get_color_and_size(value):
            return self.cmap(self.norm(value)), _size

    elif prop == "sizes":
        if isinstance(self, mpl.collections.LineCollection):
            arr = self.get_linewidths()
        else:
            arr = self.get_sizes()
        _color = kwargs.pop("color", "k")

        def _get_color_and_size(value):
            return _color, np.sqrt(value)

    else:
        raise ValueError(
            "Valid values for `prop` are 'colors' or "
            f"'sizes'. You supplied '{prop}' instead."
        )

    # Get the unique values and their labels:
    values = np.unique(arr)
    label_values = np.asarray(func(values))
    label_values_are_numeric = np.issubdtype(label_values.dtype, np.number)

    # Handle the label format:
    if fmt is None and label_values_are_numeric:
        fmt = mpl.ticker.ScalarFormatter(useOffset=False, useMathText=True)
    elif fmt is None and not label_values_are_numeric:
        fmt = mpl.ticker.StrMethodFormatter("{x}")
    elif isinstance(fmt, str):
        fmt = mpl.ticker.StrMethodFormatter(fmt)
    fmt.create_dummy_axis()

    if num == "auto":
        num = 9
        if len(values) <= num:
            num = None

    if label_values_are_numeric:
        label_values_min = label_values.min()
        label_values_max = label_values.max()
        fmt.axis.set_view_interval(label_values_min, label_values_max)
        fmt.axis.set_data_interval(label_values_min, label_values_max)

        if num is not None:
            # Labels are numerical but larger than the target
            # number of elements, reduce to target using matplotlibs
            # ticker classes:
            if isinstance(num, mpl.ticker.Locator):
                loc = num
            elif np.iterable(num):
                loc = mpl.ticker.FixedLocator(num)
            else:
                num = int(num)
                loc = mpl.ticker.MaxNLocator(
                    nbins=num, min_n_ticks=num - 1, steps=[1, 2, 2.5, 3, 5, 6, 8, 10]
                )

            # Get nicely spaced label_values:
            label_values = loc.tick_values(label_values_min, label_values_max)

            # Remove extrapolated label_values:
            cond = (label_values >= label_values_min) & (
                label_values <= label_values_max
            )
            label_values = label_values[cond]

            # Get the corresponding values by creating a linear interpolant
            # with small step size:
            values_interp = np.linspace(values.min(), values.max(), 256)
            label_values_interp = func(values_interp)
            ix = np.argsort(label_values_interp)
            values = np.interp(label_values, label_values_interp[ix], values_interp[ix])
    elif num is not None and not label_values_are_numeric:
        # Labels are not numerical so modifying label_values is not
        # possible, instead filter the array with nicely distributed
        # indexes:
        if type(num) == int:  # noqa: E721
            loc = mpl.ticker.LinearLocator(num)
        else:
            raise ValueError("`num` only supports integers for non-numeric labels.")

        ind = loc.tick_values(0, len(label_values) - 1).astype(int)
        label_values = label_values[ind]
        values = values[ind]

    # Some formatters requires set_locs:
    if hasattr(fmt, "set_locs"):
        fmt.set_locs(label_values)

    # Default settings for handles, add or override with kwargs:
    kw = dict(markeredgewidth=self.get_linewidths()[0], alpha=self.get_alpha())
    kw.update(kwargs)

    for val, lab in zip(values, label_values):
        color, size = _get_color_and_size(val)

        if isinstance(self, mpl.collections.PathCollection):
            kw.update(linestyle="", marker=self.get_paths()[0], markersize=size)
        elif isinstance(self, mpl.collections.LineCollection):
            kw.update(linestyle=self.get_linestyle()[0], linewidth=size)

        h = mlines.Line2D([0], [0], color=color, **kw)

        handles.append(h)
        labels.append(fmt(lab))

    return handles, labels


def _legend_add_subtitle(handles, labels, text):
    """Add a subtitle to legend handles."""
    import matplotlib.pyplot as plt

    if text and len(handles) > 1:
        # Create a blank handle that's not visible, the
        # invisibillity will be used to discern which are subtitles
        # or not:
        blank_handle = plt.Line2D([], [], label=text)
        blank_handle.set_visible(False)

        # Subtitles are shown first:
        handles = [blank_handle] + handles
        labels = [text] + labels

    return handles, labels


def _adjust_legend_subtitles(legend):
    """Make invisible-handle "subtitles" entries look more like titles."""
    import matplotlib.pyplot as plt

    # Legend title not in rcParams until 3.0
    font_size = plt.rcParams.get("legend.title_fontsize", None)
    hpackers = legend.findobj(plt.matplotlib.offsetbox.VPacker)[0].get_children()
    hpackers = [v for v in hpackers if isinstance(v, plt.matplotlib.offsetbox.HPacker)]
    for hpack in hpackers:
        areas = hpack.get_children()
        if len(areas) < 2:
            continue
        draw_area, text_area = areas

        handles = draw_area.get_children()

        # Assume that all artists that are not visible are
        # subtitles:
        if not all(artist.get_visible() for artist in handles):
            # Remove the dummy marker which will bring the text
            # more to the center:
            draw_area.set_width(0)
            for text in text_area.get_children():
                if font_size is not None:
                    # The sutbtitles should have the same font size
                    # as normal legend titles:
                    text.set_size(font_size)


def _infer_meta_data(ds, x, y, hue, hue_style, add_guide, funcname):
    dvars = set(ds.variables.keys())
    error_msg = f" must be one of ({', '.join(sorted(tuple(str(v) for v in dvars)))})"

    if x not in dvars:
        raise ValueError(f"Expected 'x' {error_msg}. Received {x} instead.")

    if y not in dvars:
        raise ValueError(f"Expected 'y' {error_msg}. Received {y} instead.")

    if hue is not None and hue not in dvars:
        raise ValueError(f"Expected 'hue' {error_msg}. Received {hue} instead.")

    if hue:
        hue_is_numeric = _is_numeric(ds[hue].values)

        if hue_style is None:
            hue_style = "continuous" if hue_is_numeric else "discrete"

        if not hue_is_numeric and (hue_style == "continuous"):
            raise ValueError(
                f"Cannot create a colorbar for a non numeric coordinate: {hue}"
            )

        if add_guide is None or add_guide is True:
            add_colorbar = True if hue_style == "continuous" else False
            add_legend = True if hue_style == "discrete" else False
        else:
            add_colorbar = False
            add_legend = False
    else:
        if add_guide is True and funcname not in ("quiver", "streamplot"):
            raise ValueError("Cannot set add_guide when hue is None.")
        add_legend = False
        add_colorbar = False

    if (add_guide or add_guide is None) and funcname == "quiver":
        add_quiverkey = True
        if hue:
            add_colorbar = True
            if not hue_style:
                hue_style = "continuous"
            elif hue_style != "continuous":
                raise ValueError(
                    "hue_style must be 'continuous' or None for .plot.quiver or "
                    ".plot.streamplot"
                )
    else:
        add_quiverkey = False

    if (add_guide or add_guide is None) and funcname == "streamplot":
        if hue:
            add_colorbar = True
            if not hue_style:
                hue_style = "continuous"
            elif hue_style != "continuous":
                raise ValueError(
                    "hue_style must be 'continuous' or None for .plot.quiver or "
                    ".plot.streamplot"
                )

    if hue_style is not None and hue_style not in ["discrete", "continuous"]:
        raise ValueError("hue_style must be either None, 'discrete' or 'continuous'.")

    if hue:
        hue_label = label_from_attrs(ds[hue])
        hue = ds[hue]
    else:
        hue_label = None
        hue = None

    return {
        "add_colorbar": add_colorbar,
        "add_legend": add_legend,
        "add_quiverkey": add_quiverkey,
        "hue_label": hue_label,
        "hue_style": hue_style,
        "xlabel": label_from_attrs(ds[x]),
        "ylabel": label_from_attrs(ds[y]),
        "hue": hue,
    }


@overload
def _parse_size(
    data: None,
    norm: tuple[float | None, float | None, bool] | Normalize | None,
) -> None:
    ...


@overload
def _parse_size(
    data: DataArray,
    norm: tuple[float | None, float | None, bool] | Normalize | None,
) -> pd.Series:
    ...


# copied from seaborn
def _parse_size(
    data: DataArray | None,
    norm: tuple[float | None, float | None, bool] | Normalize | None,
) -> None | pd.Series:
    import matplotlib as mpl

    if data is None:
        return None

    flatdata = data.values.flatten()

    if not _is_numeric(flatdata):
        levels = np.unique(flatdata)
        numbers = np.arange(1, 1 + len(levels))[::-1]
    else:
        levels = numbers = np.sort(np.unique(flatdata))

    min_width, default_width, max_width = _MARKERSIZE_RANGE
    # width_range = min_width, max_width

    if norm is None:
        norm = mpl.colors.Normalize()
    elif isinstance(norm, tuple):
        norm = mpl.colors.Normalize(*norm)
    elif not isinstance(norm, mpl.colors.Normalize):
        err = "``size_norm`` must be None, tuple, or Normalize object."
        raise ValueError(err)
    assert isinstance(norm, mpl.colors.Normalize)

    norm.clip = True
    if not norm.scaled():
        norm(np.asarray(numbers))
    # limits = norm.vmin, norm.vmax

    scl = norm(numbers)
    widths = np.asarray(min_width + scl * (max_width - min_width))
    if scl.mask.any():
        widths[scl.mask] = 0
    sizes = dict(zip(levels, widths))

    return pd.Series(sizes)


class _Normalize(Sequence):
    """
    Normalize numerical or categorical values to numerical values.

    The class includes helper methods that simplifies transforming to
    and from normalized values.

    Parameters
    ----------
    data : DataArray
        DataArray to normalize.
    width : Sequence of three numbers, optional
        Normalize the data to these (min, default, max) values.
        The default is None.
    """

    _data: DataArray | None
    _data_unique: np.ndarray
    _data_unique_index: np.ndarray
    _data_unique_inverse: np.ndarray
    _data_is_numeric: bool
    _width: tuple[float, float, float] | None

    __slots__ = (
        "_data",
        "_data_unique",
        "_data_unique_index",
        "_data_unique_inverse",
        "_data_is_numeric",
        "_width",
    )

    def __init__(
        self,
        data: DataArray | None,
        width: tuple[float, float, float] | None = None,
        _is_facetgrid: bool = False,
    ) -> None:
        self._data = data
        self._width = width if not _is_facetgrid else None

        pint_array_type = DuckArrayModule("pint").type
        to_unique = (
            data.to_numpy()  # type: ignore[union-attr]
            if isinstance(data if data is None else data.data, pint_array_type)
            else data
        )
        data_unique, data_unique_inverse = np.unique(to_unique, return_inverse=True)  # type: ignore[call-overload]
        self._data_unique = data_unique
        self._data_unique_index = np.arange(0, data_unique.size)
        self._data_unique_inverse = data_unique_inverse
        self._data_is_numeric = False if data is None else _is_numeric(data)

    def __repr__(self) -> str:
        with np.printoptions(precision=4, suppress=True, threshold=5):
            return (
                f"<_Normalize(data, width={self._width})>\n"
                f"{self._data_unique} -> {self._values_unique}"
            )

    def __len__(self) -> int:
        return len(self._data_unique)

    def __getitem__(self, key):
        return self._data_unique[key]

    @property
    def data(self) -> DataArray | None:
        return self._data

    @property
    def data_is_numeric(self) -> bool:
        """
        Check if data is numeric.

        Examples
        --------
        >>> a = xr.DataArray(["b", "a", "a", "b", "c"])
        >>> _Normalize(a).data_is_numeric
        False

        >>> a = xr.DataArray([0.5, 0, 0, 0.5, 2, 3])
        >>> _Normalize(a).data_is_numeric
        True

        >>> # TODO: Datetime should be numeric right?
        >>> a = xr.DataArray(pd.date_range("2000-1-1", periods=4))
        >>> _Normalize(a).data_is_numeric
        False

        # TODO: Timedelta should be numeric right?
        >>> a = xr.DataArray(pd.timedelta_range("-1D", periods=4, freq="D"))
        >>> _Normalize(a).data_is_numeric
        True
        """
        return self._data_is_numeric

    @overload
    def _calc_widths(self, y: np.ndarray) -> np.ndarray:
        ...

    @overload
    def _calc_widths(self, y: DataArray) -> DataArray:
        ...

    def _calc_widths(self, y: np.ndarray | DataArray) -> np.ndarray | DataArray:
        """
        Normalize the values so they're in between self._width.
        """
        if self._width is None:
            return y

        xmin, xdefault, xmax = self._width

        diff_maxy_miny = np.max(y) - np.min(y)
        if diff_maxy_miny == 0:
            # Use default with if y is constant:
            widths = xdefault + 0 * y
        else:
            # Normalize in between xmin and xmax:
            k = (y - np.min(y)) / diff_maxy_miny
            widths = xmin + k * (xmax - xmin)
        return widths

    @overload
    def _indexes_centered(self, x: np.ndarray) -> np.ndarray:
        ...

    @overload
    def _indexes_centered(self, x: DataArray) -> DataArray:
        ...

    def _indexes_centered(self, x: np.ndarray | DataArray) -> np.ndarray | DataArray:
        """
        Offset indexes to make sure being in the center of self.levels.
        ["a", "b", "c"] -> [1, 3, 5]
        """
        return x * 2 + 1

    @property
    def values(self) -> DataArray | None:
        """
        Return a normalized number array for the unique levels.

        Examples
        --------
        >>> a = xr.DataArray(["b", "a", "a", "b", "c"])
        >>> _Normalize(a).values
        <xarray.DataArray (dim_0: 5)>
        array([3, 1, 1, 3, 5])
        Dimensions without coordinates: dim_0

        >>> _Normalize(a, width=(18, 36, 72)).values
        <xarray.DataArray (dim_0: 5)>
        array([45., 18., 18., 45., 72.])
        Dimensions without coordinates: dim_0

        >>> a = xr.DataArray([0.5, 0, 0, 0.5, 2, 3])
        >>> _Normalize(a).values
        <xarray.DataArray (dim_0: 6)>
        array([0.5, 0. , 0. , 0.5, 2. , 3. ])
        Dimensions without coordinates: dim_0

        >>> _Normalize(a, width=(18, 36, 72)).values
        <xarray.DataArray (dim_0: 6)>
        array([27., 18., 18., 27., 54., 72.])
        Dimensions without coordinates: dim_0

        >>> _Normalize(a * 0, width=(18, 36, 72)).values
        <xarray.DataArray (dim_0: 6)>
        array([36., 36., 36., 36., 36., 36.])
        Dimensions without coordinates: dim_0

        """
        if self.data is None:
            return None

        val: DataArray
        if self.data_is_numeric:
            val = self.data
        else:
            arr = self._indexes_centered(self._data_unique_inverse)
            val = self.data.copy(data=arr.reshape(self.data.shape))

        return self._calc_widths(val)

    @property
    def _values_unique(self) -> np.ndarray | None:
        """
        Return unique values.

        Examples
        --------
        >>> a = xr.DataArray(["b", "a", "a", "b", "c"])
        >>> _Normalize(a)._values_unique
        array([1, 3, 5])

        >>> _Normalize(a, width=(18, 36, 72))._values_unique
        array([18., 45., 72.])

        >>> a = xr.DataArray([0.5, 0, 0, 0.5, 2, 3])
        >>> _Normalize(a)._values_unique
        array([0. , 0.5, 2. , 3. ])

        >>> _Normalize(a, width=(18, 36, 72))._values_unique
        array([18., 27., 54., 72.])
        """
        if self.data is None:
            return None

        val: np.ndarray
        if self.data_is_numeric:
            val = self._data_unique
        else:
            val = self._indexes_centered(self._data_unique_index)

        return self._calc_widths(val)

    @property
    def ticks(self) -> np.ndarray | None:
        """
        Return ticks for plt.colorbar if the data is not numeric.

        Examples
        --------
        >>> a = xr.DataArray(["b", "a", "a", "b", "c"])
        >>> _Normalize(a).ticks
        array([1, 3, 5])
        """
        val: None | np.ndarray
        if self.data_is_numeric:
            val = None
        else:
            val = self._indexes_centered(self._data_unique_index)

        return val

    @property
    def levels(self) -> np.ndarray:
        """
        Return discrete levels that will evenly bound self.values.
        ["a", "b", "c"] -> [0, 2, 4, 6]

        Examples
        --------
        >>> a = xr.DataArray(["b", "a", "a", "b", "c"])
        >>> _Normalize(a).levels
        array([0, 2, 4, 6])
        """
        return (
            np.append(self._data_unique_index, np.max(self._data_unique_index) + 1) * 2
        )

    @property
    def _lookup(self) -> pd.Series:
        if self._values_unique is None:
            raise ValueError("self.data can't be None.")

        return pd.Series(dict(zip(self._values_unique, self._data_unique)))

    def _lookup_arr(self, x) -> np.ndarray:
        # Use reindex to be less sensitive to float errors. reindex only
        # works with sorted index.
        # Return as numpy array since legend_elements
        # seems to require that:
        return self._lookup.sort_index().reindex(x, method="nearest").to_numpy()

    @property
    def format(self) -> FuncFormatter:
        """
        Return a FuncFormatter that maps self.values elements back to
        the original value as a string. Useful with plt.colorbar.

        Examples
        --------
        >>> a = xr.DataArray([0.5, 0, 0, 0.5, 2, 3])
        >>> aa = _Normalize(a, width=(0, 0.5, 1))
        >>> aa._lookup
        0.000000    0.0
        0.166667    0.5
        0.666667    2.0
        1.000000    3.0
        dtype: float64
        >>> aa.format(1)
        '3.0'
        """
        import matplotlib.pyplot as plt

        def _func(x: Any, pos: None | Any = None):
            return f"{self._lookup_arr([x])[0]}"

        return plt.FuncFormatter(_func)

    @property
    def func(self) -> Callable[[Any, None | Any], Any]:
        """
        Return a lambda function that maps self.values elements back to
        the original value as a numpy array. Useful with ax.legend_elements.

        Examples
        --------
        >>> a = xr.DataArray([0.5, 0, 0, 0.5, 2, 3])
        >>> aa = _Normalize(a, width=(0, 0.5, 1))
        >>> aa._lookup
        0.000000    0.0
        0.166667    0.5
        0.666667    2.0
        1.000000    3.0
        dtype: float64
        >>> aa.func([0.16, 1])
        array([0.5, 3. ])
        """

        def _func(x: Any, pos: None | Any = None):
            return self._lookup_arr(x)

        return _func


def _determine_guide(
    hueplt_norm: _Normalize,
    sizeplt_norm: _Normalize,
    add_colorbar: None | bool = None,
    add_legend: None | bool = None,
    plotfunc_name: str | None = None,
) -> tuple[bool, bool]:
    if plotfunc_name == "hist":
        return False, False

    if (add_colorbar) and hueplt_norm.data is None:
        raise KeyError("Cannot create a colorbar when hue is None.")
    if add_colorbar is None:
        if hueplt_norm.data is not None:
            add_colorbar = True
        else:
            add_colorbar = False

    if add_legend and hueplt_norm.data is None and sizeplt_norm.data is None:
        raise KeyError("Cannot create a legend when hue and markersize is None.")
    if add_legend is None:
        if (
            not add_colorbar
            and (hueplt_norm.data is not None and hueplt_norm.data_is_numeric is False)
            or sizeplt_norm.data is not None
        ):
            add_legend = True
        else:
            add_legend = False

    return add_colorbar, add_legend


def _add_legend(
    hueplt_norm: _Normalize,
    sizeplt_norm: _Normalize,
    primitive,
    legend_ax,
    plotfunc: str,
):
    primitive = primitive if isinstance(primitive, list) else [primitive]

    handles, labels = [], []
    for huesizeplt, prop in [
        (hueplt_norm, "colors"),
        (sizeplt_norm, "sizes"),
    ]:
        if huesizeplt.data is not None:
            # Get legend handles and labels that displays the
            # values correctly. Order might be different because
            # legend_elements uses np.unique instead of pd.unique,
            # FacetGrid.add_legend might have troubles with this:
            hdl, lbl = [], []
            for p in primitive:
                hdl_, lbl_ = legend_elements(p, prop, num="auto", func=huesizeplt.func)
                hdl += hdl_
                lbl += lbl_

            # Only save unique values:
            u, ind = np.unique(lbl, return_index=True)
            ind = np.argsort(ind)
            lbl = u[ind].tolist()
            hdl = np.array(hdl)[ind].tolist()

            # Add a subtitle:
            hdl, lbl = _legend_add_subtitle(hdl, lbl, label_from_attrs(huesizeplt.data))
            handles += hdl
            labels += lbl
    legend = legend_ax.legend(handles, labels, framealpha=0.5)
    _adjust_legend_subtitles(legend)

    return legend


def _guess_coords_to_plot(
    darray: DataArray,
    coords_to_plot: MutableMapping[str, Hashable | None],
    kwargs: dict,
    default_guess: tuple[str, ...] = ("x",),
    # TODO: Can this be normalized, plt.cbook.normalize_kwargs?
    ignore_guess_kwargs: tuple[tuple[str, ...], ...] = ((),),
) -> MutableMapping[str, Hashable]:
    """
    Guess what coords to plot if some of the values in coords_to_plot are None which
    happens when the user has not defined all available ways of visualizing
    the data.

    Parameters
    ----------
    darray : DataArray
        The DataArray to check for available coords.
    coords_to_plot : MutableMapping[str, Hashable]
        Coords defined by the user to plot.
    kwargs : dict
        Extra kwargs that will be sent to matplotlib.
    default_guess : Iterable[str], optional
        Default values and order to retrieve dims if values in dims_plot is
        missing, default: ("x", "hue", "size").
    ignore_guess_kwargs : tuple[tuple[str, ...], ...]
        Matplotlib arguments to ignore.

    Examples
    --------
    >>> ds = xr.tutorial.scatter_example_dataset(seed=42)
    >>> # Only guess x by default:
    >>> xr.plot.utils._guess_coords_to_plot(
    ...     ds.A,
    ...     coords_to_plot={"x": None, "z": None, "hue": None, "size": None},
    ...     kwargs={},
    ... )
    {'x': 'x', 'z': None, 'hue': None, 'size': None}

    >>> # Guess all plot dims with other default values:
    >>> xr.plot.utils._guess_coords_to_plot(
    ...     ds.A,
    ...     coords_to_plot={"x": None, "z": None, "hue": None, "size": None},
    ...     kwargs={},
    ...     default_guess=("x", "hue", "size"),
    ...     ignore_guess_kwargs=((), ("c", "color"), ("s",)),
    ... )
    {'x': 'x', 'z': None, 'hue': 'y', 'size': 'z'}

    >>> # Don't guess ´size´, since the matplotlib kwarg ´s´ has been defined:
    >>> xr.plot.utils._guess_coords_to_plot(
    ...     ds.A,
    ...     coords_to_plot={"x": None, "z": None, "hue": None, "size": None},
    ...     kwargs={"s": 5},
    ...     default_guess=("x", "hue", "size"),
    ...     ignore_guess_kwargs=((), ("c", "color"), ("s",)),
    ... )
    {'x': 'x', 'z': None, 'hue': 'y', 'size': None}

    >>> # Prioritize ´size´ over ´s´:
    >>> xr.plot.utils._guess_coords_to_plot(
    ...     ds.A,
    ...     coords_to_plot={"x": None, "z": None, "hue": None, "size": "x"},
    ...     kwargs={"s": 5},
    ...     default_guess=("x", "hue", "size"),
    ...     ignore_guess_kwargs=((), ("c", "color"), ("s",)),
    ... )
    {'x': 'y', 'z': None, 'hue': 'z', 'size': 'x'}
    """
    coords_to_plot_exist = {k: v for k, v in coords_to_plot.items() if v is not None}
    available_coords = tuple(
        k for k in darray.coords.keys() if k not in coords_to_plot_exist.values()
    )

    # If dims_plot[k] isn't defined then fill with one of the available dims, unless
    # one of related mpl kwargs has been used. This should have similar behaviour as
    # * plt.plot(x, y) -> Multiple lines with different colors if y is 2d.
    # * plt.plot(x, y, color="red") -> Multiple red lines if y is 2d.
    for k, dim, ign_kws in zip(default_guess, available_coords, ignore_guess_kwargs):
        if coords_to_plot.get(k, None) is None and all(
            kwargs.get(ign_kw, None) is None for ign_kw in ign_kws
        ):
            coords_to_plot[k] = dim

    for k, dim in coords_to_plot.items():
        _assert_valid_xy(darray, dim, k)

    return coords_to_plot


<<<<<<< HEAD
@overload
def _line(
    self,
    x: float | ArrayLike,
    y: float | ArrayLike,
    z: None = None,
    s: float | ArrayLike | None = None,
    c: Sequence[ColorType] | ColorType | None = None,
    linestyle: LineStyleType | None = None,
    cmap: str | Colormap | None = None,
    norm: str | Normalize | None = None,
    vmin: float | None = None,
    vmax: float | None = None,
    alpha: float | None = None,
    linewidths: float | Sequence[float] | None = None,
    *,
    edgecolors: Literal["face", "none"] | ColorType | Sequence[ColorType] | None = None,
    plotnonfinite: bool = False,
    data=None,
    **kwargs,
) -> LineCollection:
    ...


@overload
def _line(
    self,
    x: float | ArrayLike,
    y: float | ArrayLike,
    z: float | ArrayLike = None,
    s: float | ArrayLike | None = None,
    c: Sequence[ColorType] | ColorType | None = None,
    linestyle: LineStyleType | None = None,
    cmap: str | Colormap | None = None,
    norm: str | Normalize | None = None,
    vmin: float | None = None,
    vmax: float | None = None,
    alpha: float | None = None,
    linewidths: float | Sequence[float] | None = None,
    *,
    edgecolors: Literal["face", "none"] | ColorType | Sequence[ColorType] | None = None,
    plotnonfinite: bool = False,
    data=None,
    **kwargs,
) -> Line3DCollection:
    ...


def _line(
    self,
    x: float | ArrayLike,
    y: float | ArrayLike,
    z: float | ArrayLike | None = None,
    s: float | ArrayLike | None = None,
    c: Sequence[ColorType] | ColorType | None = None,
    linestyle: LineStyleType | None = None,
    cmap: str | Colormap | None = None,
    norm: str | Normalize | None = None,
    vmin: float | None = None,
    vmax: float | None = None,
    alpha: float | None = None,
    linewidths: float | Sequence[float] | None = None,
    *,
    edgecolors: Literal["face", "none"] | ColorType | Sequence[ColorType] | None = None,
    plotnonfinite: bool = False,
    data=None,
    **kwargs,
) -> LineCollection | Line3DCollection:
    """
    ax.scatter-like wrapper for LineCollection.

    This function helps the handling of datetimes since Linecollection doesn't
    support it directly, just like PatchCollection doesn't either.

    """
    import matplotlib.pyplot as plt

    rcParams = plt.matplotlib.rcParams

    # Handle z inputs:
    if z is not None:
        from mpl_toolkits.mplot3d.art3d import Line3DCollection

        LineCollection_ = Line3DCollection
        add_collection_ = self.add_collection3d
        auto_scale = self.auto_scale_xyz
        auto_scale_args = (x, y, z, self.has_data())
    else:
        LineCollection_ = plt.matplotlib.collections.LineCollection
        add_collection_ = self.add_collection
        auto_scale = self._request_autoscale_view
        auto_scale_args = tuple()

    # Process **kwargs to handle aliases, conflicts with explicit kwargs:
    x, y = self._process_unit_info([("x", x), ("y", y)], kwargs)

    if s is None:
        s = np.array([rcParams["lines.linewidth"]])
    # s = np.ma.ravel(s)
    if len(s) not in (1, x.size) or (
        not np.issubdtype(s.dtype, np.floating)
        and not np.issubdtype(s.dtype, np.integer)
    ):
        raise ValueError(
            "s must be a scalar, " "or float array-like with the same size as x and y"
        )

    edgecolors or kwargs.get("edgecolor", None)
    c, colors, edgecolors = self._parse_scatter_color_args(
        c,
        edgecolors,
        kwargs,
        x.size,
        get_next_color_func=self._get_patches_for_fill.get_next_color,
    )

    # load default linestyle from rcParams
    if linestyle is None:
        linestyle = rcParams["lines.linestyle"]

    drawstyle = kwargs.pop("drawstyle", "default")
    if drawstyle == "default":
        # Draw linear lines:
        xyz = list(v for v in (x, y, z) if v is not None)
    else:
        # Draw stepwise lines:
        from matplotlib.cbook import STEP_LOOKUP_MAP

        step_func = STEP_LOOKUP_MAP[drawstyle]
        xyz = step_func(*tuple(v for v in (x, y, z) if v is not None))

        # Create steps by repeating all elements, then roll the last array by 1:
        # Might be scary duplicating number of elements?
        # xyz = list(np.repeat(v, 2) for v in (x, y, z) if v is not None)
        # c = np.repeat(c, 2)  # TODO: Off by one?
        # s = np.repeat(s, 2)
        # if drawstyle == "steps-pre":
        #     xyz[-1][:-1] = xyz[-1][1:]
        # elif drawstyle == "steps-post":
        #     xyz[-1][1:] = xyz[-1][:-1]
        # else:
        #     raise NotImplementedError(
        #         f"Allowed values are: 'default', 'steps-pre', 'steps-post', got {drawstyle}."
        #     )

    # Broadcast arrays to correct format:
    # https://stackoverflow.com/questions/42215777/matplotlib-line-color-in-3d
    points = np.stack(np.broadcast_arrays(*xyz), axis=-1).reshape(-1, 1, len(xyz))
    segments = np.concatenate([points[:-1], points[1:]], axis=1)

    collection = LineCollection_(
        segments,
        linewidths=s,
        linestyles="solid",
    )
    # collection.set_transform(plt.matplotlib.transforms.IdentityTransform())
    collection.update(kwargs)

    if colors is None:
        collection.set_array(c)
        collection.set_cmap(cmap)
        collection.set_norm(norm)
        collection._scale_norm(norm, vmin, vmax)

    add_collection_(collection)

    # self._request_autoscale_view()
    # self.autoscale_view()
    auto_scale(*auto_scale_args)

    return collection
=======
def _set_concise_date(ax: Axes, axis: Literal["x", "y", "z"] = "x") -> None:
    """
    Use ConciseDateFormatter which is meant to improve the
    strings chosen for the ticklabels, and to minimize the
    strings used in those tick labels as much as possible.

    https://matplotlib.org/stable/gallery/ticks/date_concise_formatter.html

    Parameters
    ----------
    ax : Axes
        Figure axes.
    axis : Literal["x", "y", "z"], optional
        Which axis to make concise. The default is "x".
    """
    import matplotlib.dates as mdates

    locator = mdates.AutoDateLocator()
    formatter = mdates.ConciseDateFormatter(locator)
    _axis = getattr(ax, f"{axis}axis")
    _axis.set_major_locator(locator)
    _axis.set_major_formatter(formatter)
>>>>>>> 8d168db5
<|MERGE_RESOLUTION|>--- conflicted
+++ resolved
@@ -1832,7 +1832,6 @@
     return coords_to_plot
 
 
-<<<<<<< HEAD
 @overload
 def _line(
     self,
@@ -2004,7 +2003,6 @@
     auto_scale(*auto_scale_args)
 
     return collection
-=======
 def _set_concise_date(ax: Axes, axis: Literal["x", "y", "z"] = "x") -> None:
     """
     Use ConciseDateFormatter which is meant to improve the
@@ -2026,5 +2024,4 @@
     formatter = mdates.ConciseDateFormatter(locator)
     _axis = getattr(ax, f"{axis}axis")
     _axis.set_major_locator(locator)
-    _axis.set_major_formatter(formatter)
->>>>>>> 8d168db5
+    _axis.set_major_formatter(formatter)