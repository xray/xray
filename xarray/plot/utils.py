--- conflicted
+++ resolved
@@ -3,8 +3,6 @@
 import itertools
 import textwrap
 import warnings
-from datetime import datetime
-
 from datetime import datetime
 
 import numpy as np
@@ -706,9 +704,6 @@
     last = np.take(coord, [-1], axis=axis) + np.take(deltas, [-1], axis=axis)
     trim_last = tuple(slice(None, -1) if n == axis else slice(None)
                       for n in range(coord.ndim))
-<<<<<<< HEAD
-    return np.concatenate([first, coord[trim_last] + deltas, last], axis=axis)
-=======
     return np.concatenate([first, coord[trim_last] + deltas, last], axis=axis)
 
 
@@ -764,5 +759,4 @@
     cmap_kwargs.update((a, kwargs[a]) for a in cmap_args if a in kwargs)
     cmap_params = _determine_cmap_params(**cmap_kwargs)
 
-    return cmap_params, cbar_kwargs
->>>>>>> 351a4669
+    return cmap_params, cbar_kwargs