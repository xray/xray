import itertools
import textwrap
import warnings
from datetime import datetime
from inspect import getfullargspec
from typing import Any, Iterable, Mapping, Tuple, Union

import numpy as np
import pandas as pd

from ..core.options import OPTIONS
from ..core.pycompat import DuckArrayModule
from ..core.utils import is_scalar

try:
    import nc_time_axis  # noqa: F401

    nc_time_axis_available = True
except ImportError:
    nc_time_axis_available = False


try:
    import cftime
except ImportError:
    cftime = None

ROBUST_PERCENTILE = 2.0


_registered = False


def register_pandas_datetime_converter_if_needed():
    # based on https://github.com/pandas-dev/pandas/pull/17710
    global _registered
    if not _registered:
        pd.plotting.register_matplotlib_converters()
        _registered = True


def import_matplotlib_pyplot():
    """Import pyplot as register appropriate converters."""
    register_pandas_datetime_converter_if_needed()
    import matplotlib.pyplot as plt

    return plt


try:
    plt = import_matplotlib_pyplot()
except ImportError:
    plt = None


def _determine_extend(calc_data, vmin, vmax):
    extend_min = calc_data.min() < vmin
    extend_max = calc_data.max() > vmax
    if extend_min and extend_max:
        return "both"
    elif extend_min:
        return "min"
    elif extend_max:
        return "max"
    else:
        return "neither"


def _build_discrete_cmap(cmap, levels, extend, filled):
    """
    Build a discrete colormap and normalization of the data.
    """
    mpl = plt.matplotlib

    if len(levels) == 1:
        levels = [levels[0], levels[0]]

    if not filled:
        # non-filled contour plots
        extend = "max"

    if extend == "both":
        ext_n = 2
    elif extend in ["min", "max"]:
        ext_n = 1
    else:
        ext_n = 0

    n_colors = len(levels) + ext_n - 1
    pal = _color_palette(cmap, n_colors)

    new_cmap, cnorm = mpl.colors.from_levels_and_colors(levels, pal, extend=extend)
    # copy the old cmap name, for easier testing
    new_cmap.name = getattr(cmap, "name", cmap)

    # copy colors to use for bad, under, and over values in case they have been
    # set to non-default values
    try:
        # matplotlib<3.2 only uses bad color for masked values
        bad = cmap(np.ma.masked_invalid([np.nan]))[0]
    except TypeError:
        # cmap was a str or list rather than a color-map object, so there are
        # no bad, under or over values to check or copy
        pass
    else:
        under = cmap(-np.inf)
        over = cmap(np.inf)

        new_cmap.set_bad(bad)

        # Only update under and over if they were explicitly changed by the user
        # (i.e. are different from the lowest or highest values in cmap). Otherwise
        # leave unchanged so new_cmap uses its default values (its own lowest and
        # highest values).
        if under != cmap(0):
            new_cmap.set_under(under)
        if over != cmap(cmap.N - 1):
            new_cmap.set_over(over)

    return new_cmap, cnorm


def _color_palette(cmap, n_colors):
    ListedColormap = plt.matplotlib.colors.ListedColormap

    colors_i = np.linspace(0, 1.0, n_colors)
    if isinstance(cmap, (list, tuple)):
        # we have a list of colors
        cmap = ListedColormap(cmap, N=n_colors)
        pal = cmap(colors_i)
    elif isinstance(cmap, str):
        # we have some sort of named palette
        try:
            # is this a matplotlib cmap?
            cmap = plt.get_cmap(cmap)
            pal = cmap(colors_i)
        except ValueError:
            # ValueError happens when mpl doesn't like a colormap, try seaborn
            try:
                from seaborn import color_palette

                pal = color_palette(cmap, n_colors=n_colors)
            except (ValueError, ImportError):
                # or maybe we just got a single color as a string
                cmap = ListedColormap([cmap], N=n_colors)
                pal = cmap(colors_i)
    else:
        # cmap better be a LinearSegmentedColormap (e.g. viridis)
        pal = cmap(colors_i)

    return pal


# _determine_cmap_params is adapted from Seaborn:
# https://github.com/mwaskom/seaborn/blob/v0.6/seaborn/matrix.py#L158
# Used under the terms of Seaborn's license, see licenses/SEABORN_LICENSE.


def _determine_cmap_params(
    plot_data,
    vmin=None,
    vmax=None,
    cmap=None,
    center=None,
    robust=False,
    extend=None,
    levels=None,
    filled=True,
    norm=None,
    _is_facetgrid=False,
):
    """
    Use some heuristics to set good defaults for colorbar and range.

    Parameters
    ----------
    plot_data : Numpy array
        Doesn't handle xarray objects

    Returns
    -------
    cmap_params : dict
        Use depends on the type of the plotting function
    """
    mpl = plt.matplotlib

    if isinstance(levels, Iterable):
        levels = sorted(levels)

    calc_data = np.ravel(plot_data[np.isfinite(plot_data)])

    # Handle all-NaN input data gracefully
    if calc_data.size == 0:
        # Arbitrary default for when all values are NaN
        calc_data = np.array(0.0)

    # Setting center=False prevents a divergent cmap
    possibly_divergent = center is not False

    # Set center to 0 so math below makes sense but remember its state
    center_is_none = False
    if center is None:
        center = 0
        center_is_none = True

    # Setting both vmin and vmax prevents a divergent cmap
    if (vmin is not None) and (vmax is not None):
        possibly_divergent = False

    # Setting vmin or vmax implies linspaced levels
    user_minmax = (vmin is not None) or (vmax is not None)

    # vlim might be computed below
    vlim = None

    # save state; needed later
    vmin_was_none = vmin is None
    vmax_was_none = vmax is None

    if vmin is None:
        if robust:
            vmin = np.percentile(calc_data, ROBUST_PERCENTILE)
        else:
            vmin = calc_data.min()
    elif possibly_divergent:
        vlim = abs(vmin - center)

    if vmax is None:
        if robust:
            vmax = np.percentile(calc_data, 100 - ROBUST_PERCENTILE)
        else:
            vmax = calc_data.max()
    elif possibly_divergent:
        vlim = abs(vmax - center)

    if possibly_divergent:
        levels_are_divergent = (
            isinstance(levels, Iterable) and levels[0] * levels[-1] < 0
        )
        # kwargs not specific about divergent or not: infer defaults from data
        divergent = (
            ((vmin < 0) and (vmax > 0)) or not center_is_none or levels_are_divergent
        )
    else:
        divergent = False

    # A divergent map should be symmetric around the center value
    if divergent:
        if vlim is None:
            vlim = max(abs(vmin - center), abs(vmax - center))
        vmin, vmax = -vlim, vlim

    # Now add in the centering value and set the limits
    vmin += center
    vmax += center

    # now check norm and harmonize with vmin, vmax
    if norm is not None:
        if norm.vmin is None:
            norm.vmin = vmin
        else:
            if not vmin_was_none and vmin != norm.vmin:
                raise ValueError("Cannot supply vmin and a norm with a different vmin.")
            vmin = norm.vmin

        if norm.vmax is None:
            norm.vmax = vmax
        else:
            if not vmax_was_none and vmax != norm.vmax:
                raise ValueError("Cannot supply vmax and a norm with a different vmax.")
            vmax = norm.vmax

    # if BoundaryNorm, then set levels
    if isinstance(norm, mpl.colors.BoundaryNorm):
        levels = norm.boundaries

    # Choose default colormaps if not provided
    if cmap is None:
        if divergent:
            cmap = OPTIONS["cmap_divergent"]
        else:
            cmap = OPTIONS["cmap_sequential"]

    # Handle discrete levels
    if levels is not None:
        if is_scalar(levels):
            if user_minmax:
                levels = np.linspace(vmin, vmax, levels)
            elif levels == 1:
                levels = np.asarray([(vmin + vmax) / 2])
            else:
                # N in MaxNLocator refers to bins, not ticks
                ticker = plt.MaxNLocator(levels - 1)
                levels = ticker.tick_values(vmin, vmax)
        vmin, vmax = levels[0], levels[-1]

    # GH3734
    if vmin == vmax:
        vmin, vmax = plt.LinearLocator(2).tick_values(vmin, vmax)

    if extend is None:
        extend = _determine_extend(calc_data, vmin, vmax)

    if levels is not None or isinstance(norm, mpl.colors.BoundaryNorm):
        cmap, newnorm = _build_discrete_cmap(cmap, levels, extend, filled)
        norm = newnorm if norm is None else norm

    # vmin & vmax needs to be None if norm is passed
    # TODO: always return a norm with vmin and vmax
    if norm is not None:
        vmin = None
        vmax = None

    return dict(
        vmin=vmin, vmax=vmax, cmap=cmap, extend=extend, levels=levels, norm=norm
    )


def _infer_xy_labels_3d(darray, x, y, rgb):
    """
    Determine x and y labels for showing RGB images.

    Attempts to infer which dimension is RGB/RGBA by size and order of dims.

    """
    assert rgb is None or rgb != x
    assert rgb is None or rgb != y
    # Start by detecting and reporting invalid combinations of arguments
    assert darray.ndim == 3
    not_none = [a for a in (x, y, rgb) if a is not None]
    if len(set(not_none)) < len(not_none):
        raise ValueError(
            "Dimension names must be None or unique strings, but imshow was "
            f"passed x={x!r}, y={y!r}, and rgb={rgb!r}."
        )
    for label in not_none:
        if label not in darray.dims:
            raise ValueError(f"{label!r} is not a dimension")

    # Then calculate rgb dimension if certain and check validity
    could_be_color = [
        label
        for label in darray.dims
        if darray[label].size in (3, 4) and label not in (x, y)
    ]
    if rgb is None and not could_be_color:
        raise ValueError(
            "A 3-dimensional array was passed to imshow(), but there is no "
            "dimension that could be color.  At least one dimension must be "
            "of size 3 (RGB) or 4 (RGBA), and not given as x or y."
        )
    if rgb is None and len(could_be_color) == 1:
        rgb = could_be_color[0]
    if rgb is not None and darray[rgb].size not in (3, 4):
        raise ValueError(
            f"Cannot interpret dim {rgb!r} of size {darray[rgb].size} as RGB or RGBA."
        )

    # If rgb dimension is still unknown, there must be two or three dimensions
    # in could_be_color.  We therefore warn, and use a heuristic to break ties.
    if rgb is None:
        assert len(could_be_color) in (2, 3)
        rgb = could_be_color[-1]
        warnings.warn(
            "Several dimensions of this array could be colors.  Xarray "
            f"will use the last possible dimension ({rgb!r}) to match "
            "matplotlib.pyplot.imshow.  You can pass names of x, y, "
            "and/or rgb dimensions to override this guess."
        )
    assert rgb is not None

    # Finally, we pick out the red slice and delegate to the 2D version:
    return _infer_xy_labels(darray.isel(**{rgb: 0}), x, y)


def _infer_xy_labels(darray, x, y, imshow=False, rgb=None):
    """
    Determine x and y labels. For use in _plot2d

    darray must be a 2 dimensional data array, or 3d for imshow only.
    """
    if (x is not None) and (x == y):
        raise ValueError("x and y cannot be equal.")

    if imshow and darray.ndim == 3:
        return _infer_xy_labels_3d(darray, x, y, rgb)

    if x is None and y is None:
        if darray.ndim != 2:
            raise ValueError("DataArray must be 2d")
        y, x = darray.dims
    elif x is None:
        _assert_valid_xy(darray, y, "y")
        x = darray.dims[0] if y == darray.dims[1] else darray.dims[1]
    elif y is None:
        _assert_valid_xy(darray, x, "x")
        y = darray.dims[0] if x == darray.dims[1] else darray.dims[1]
    else:
        _assert_valid_xy(darray, x, "x")
        _assert_valid_xy(darray, y, "y")

        if (
            all(k in darray._level_coords for k in (x, y))
            and darray._level_coords[x] == darray._level_coords[y]
        ):
            raise ValueError("x and y cannot be levels of the same MultiIndex")

    return x, y


def _assert_valid_xy(darray, xy, name):
    """
    make sure x and y passed to plotting functions are valid
    """

    # MultiIndex cannot be plotted; no point in allowing them here
    multiindex = {darray._level_coords[lc] for lc in darray._level_coords}

    valid_xy = (
        set(darray.dims) | set(darray.coords) | set(darray._level_coords)
    ) - multiindex

    if xy not in valid_xy:
        valid_xy_str = "', '".join(sorted(valid_xy))
        raise ValueError(f"{name} must be one of None, '{valid_xy_str}'")


def get_axis(figsize=None, size=None, aspect=None, ax=None, **kwargs):
    if plt is None:
        raise ImportError("matplotlib is required for plot.utils.get_axis")

    if figsize is not None:
        if ax is not None:
            raise ValueError("cannot provide both `figsize` and `ax` arguments")
        if size is not None:
            raise ValueError("cannot provide both `figsize` and `size` arguments")
        _, ax = plt.subplots(figsize=figsize)
    elif size is not None:
        if ax is not None:
            raise ValueError("cannot provide both `size` and `ax` arguments")
        if aspect is None:
            width, height = plt.rcParams["figure.figsize"]
            aspect = width / height
        figsize = (size * aspect, size)
        _, ax = plt.subplots(figsize=figsize)
    elif aspect is not None:
        raise ValueError("cannot provide `aspect` argument without `size`")

    if kwargs and ax is not None:
        raise ValueError("cannot use subplot_kws with existing ax")

    if ax is None:
        ax = _maybe_gca(**kwargs)

    return ax


def _maybe_gca(**kwargs):
    # can call gcf unconditionally: either it exists or would be created by plt.axes
    f = plt.gcf()

    # only call gca if an active axes exists
    if f.axes:
        # can not pass kwargs to active axes
        return plt.gca()

    return plt.axes(**kwargs)


def label_from_attrs(da, extra=""):
    """Makes informative labels if variable metadata (attrs) follows
    CF conventions."""

    if da.attrs.get("long_name"):
        name = da.attrs["long_name"]
    elif da.attrs.get("standard_name"):
        name = da.attrs["standard_name"]
    elif da.name is not None:
        name = da.name
    else:
        name = ""

    def _get_units_from_attrs(da):
        if da.attrs.get("units"):
            units = " [{}]".format(da.attrs["units"])
        elif da.attrs.get("unit"):
            units = " [{}]".format(da.attrs["unit"])
        else:
            units = ""
        return units

    pint_array_type = DuckArrayModule("pint").type
    if isinstance(da.data, pint_array_type):
        units = " [{}]".format(str(da.data.units))
    else:
        units = _get_units_from_attrs(da)

    # Treat `name` differently if it's a latex sequence
    if name.startswith("$") and (name.count("$") % 2 == 0):
        return "$\n$".join(
            textwrap.wrap(name + extra + units, 60, break_long_words=False)
        )
    else:
        return "\n".join(textwrap.wrap(name + extra + units, 30))


def _interval_to_mid_points(array):
    """
    Helper function which returns an array
    with the Intervals' mid points.
    """

    return np.array([x.mid for x in array])


def _interval_to_bound_points(array):
    """
    Helper function which returns an array
    with the Intervals' boundaries.
    """

    array_boundaries = np.array([x.left for x in array])
    array_boundaries = np.concatenate((array_boundaries, np.array([array[-1].right])))

    return array_boundaries


def _interval_to_double_bound_points(xarray, yarray):
    """
    Helper function to deal with a xarray consisting of pd.Intervals. Each
    interval is replaced with both boundaries. I.e. the length of xarray
    doubles. yarray is modified so it matches the new shape of xarray.
    """

    xarray1 = np.array([x.left for x in xarray])
    xarray2 = np.array([x.right for x in xarray])

    xarray = list(itertools.chain.from_iterable(zip(xarray1, xarray2)))
    yarray = list(itertools.chain.from_iterable(zip(yarray, yarray)))

    return xarray, yarray


def _resolve_intervals_1dplot(xval, yval, kwargs):
    """
    Helper function to replace the values of x and/or y coordinate arrays
    containing pd.Interval with their mid-points or - for step plots - double
    points which double the length.
    """
    x_suffix = ""
    y_suffix = ""

    # Is it a step plot? (see matplotlib.Axes.step)
    if kwargs.get("drawstyle", "").startswith("steps-"):

        remove_drawstyle = False
        # Convert intervals to double points
        if _valid_other_type(np.array([xval, yval]), [pd.Interval]):
            raise TypeError("Can't step plot intervals against intervals.")
        if _valid_other_type(xval, [pd.Interval]):
            xval, yval = _interval_to_double_bound_points(xval, yval)
            remove_drawstyle = True
        if _valid_other_type(yval, [pd.Interval]):
            yval, xval = _interval_to_double_bound_points(yval, xval)
            remove_drawstyle = True

        # Remove steps-* to be sure that matplotlib is not confused
        if remove_drawstyle:
            del kwargs["drawstyle"]

    # Is it another kind of plot?
    else:

        # Convert intervals to mid points and adjust labels
        if _valid_other_type(xval, [pd.Interval]):
            xval = _interval_to_mid_points(xval)
            x_suffix = "_center"
        if _valid_other_type(yval, [pd.Interval]):
            yval = _interval_to_mid_points(yval)
            y_suffix = "_center"

    # return converted arguments
    return xval, yval, x_suffix, y_suffix, kwargs


def _resolve_intervals_2dplot(val, func_name):
    """
    Helper function to replace the values of a coordinate array containing
    pd.Interval with their mid-points or - for pcolormesh - boundaries which
    increases length by 1.
    """
    label_extra = ""
    if _valid_other_type(val, [pd.Interval]):
        if func_name == "pcolormesh":
            val = _interval_to_bound_points(val)
        else:
            val = _interval_to_mid_points(val)
            label_extra = "_center"

    return val, label_extra


def _valid_other_type(x, types):
    """
    Do all elements of x have a type from types?
    """
    return all(any(isinstance(el, t) for t in types) for el in np.ravel(x))


def _valid_numpy_subdtype(x, numpy_types):
    """
    Is any dtype from numpy_types superior to the dtype of x?
    """
    # If any of the types given in numpy_types is understood as numpy.generic,
    # all possible x will be considered valid.  This is probably unwanted.
    for t in numpy_types:
        assert not np.issubdtype(np.generic, t)

    return any(np.issubdtype(x.dtype, t) for t in numpy_types)


<<<<<<< HEAD
=======
def _ensure_plottable(*args):
    """
    Raise exception if there is anything in args that can't be plotted on an
    axis by matplotlib.
    """
    numpy_types = [
        np.floating,
        np.integer,
        np.timedelta64,
        np.datetime64,
        np.bool_,
        np.str_,
    ]
    other_types = [datetime]
    if cftime is not None:
        cftime_datetime_types = [cftime.datetime]
        other_types = other_types + cftime_datetime_types
    else:
        cftime_datetime_types = []
    for x in args:
        if not (
            _valid_numpy_subdtype(np.array(x), numpy_types)
            or _valid_other_type(np.array(x), other_types)
        ):
            raise TypeError(
                "Plotting requires coordinates to be numeric, boolean, "
                "or dates of type numpy.datetime64, "
                "datetime.datetime, cftime.datetime or "
                f"pandas.Interval. Received data of type {np.array(x).dtype} instead."
            )
        if (
            _valid_other_type(np.array(x), cftime_datetime_types)
            and not nc_time_axis_available
        ):
            raise ImportError(
                "Plotting of arrays of cftime.datetime "
                "objects or arrays indexed by "
                "cftime.datetime objects requires the "
                "optional `nc-time-axis` (v1.2.0 or later) "
                "package."
            )


>>>>>>> 69dec51c
def _is_numeric(arr):
    numpy_types = [np.floating, np.integer]
    return _valid_numpy_subdtype(arr, numpy_types)


def _add_colorbar(primitive, ax, cbar_ax, cbar_kwargs, cmap_params):

    cbar_kwargs.setdefault("extend", cmap_params["extend"])
    if cbar_ax is None:
        cbar_kwargs.setdefault("ax", ax)
    else:
        cbar_kwargs.setdefault("cax", cbar_ax)

    # dont pass extend as kwarg if it is in the mappable
    if hasattr(primitive, "extend"):
        cbar_kwargs.pop("extend")

    fig = ax.get_figure()
    cbar = fig.colorbar(primitive, **cbar_kwargs)

    return cbar


def _rescale_imshow_rgb(darray, vmin, vmax, robust):
    assert robust or vmin is not None or vmax is not None

    # Calculate vmin and vmax automatically for `robust=True`
    if robust:
        if vmax is None:
            vmax = np.nanpercentile(darray, 100 - ROBUST_PERCENTILE)
        if vmin is None:
            vmin = np.nanpercentile(darray, ROBUST_PERCENTILE)
    # If not robust and one bound is None, calculate the default other bound
    # and check that an interval between them exists.
    elif vmax is None:
        vmax = 255 if np.issubdtype(darray.dtype, np.integer) else 1
        if vmax < vmin:
            raise ValueError(
                f"vmin={vmin!r} is less than the default vmax ({vmax!r}) - you must supply "
                "a vmax > vmin in this case."
            )
    elif vmin is None:
        vmin = 0
        if vmin > vmax:
            raise ValueError(
                f"vmax={vmax!r} is less than the default vmin (0) - you must supply "
                "a vmin < vmax in this case."
            )
    # Scale interval [vmin .. vmax] to [0 .. 1], with darray as 64-bit float
    # to avoid precision loss, integer over/underflow, etc with extreme inputs.
    # After scaling, downcast to 32-bit float.  This substantially reduces
    # memory usage after we hand `darray` off to matplotlib.
    darray = ((darray.astype("f8") - vmin) / (vmax - vmin)).astype("f4")
    return np.minimum(np.maximum(darray, 0), 1)


def _update_axes(
    ax,
    xincrease,
    yincrease,
    xscale=None,
    yscale=None,
    xticks=None,
    yticks=None,
    xlim=None,
    ylim=None,
):
    """
    Update axes with provided parameters
    """
    if xincrease is None:
        pass
    elif xincrease and ax.xaxis_inverted():
        ax.invert_xaxis()
    elif not xincrease and not ax.xaxis_inverted():
        ax.invert_xaxis()

    if yincrease is None:
        pass
    elif yincrease and ax.yaxis_inverted():
        ax.invert_yaxis()
    elif not yincrease and not ax.yaxis_inverted():
        ax.invert_yaxis()

    # The default xscale, yscale needs to be None.
    # If we set a scale it resets the axes formatters,
    # This means that set_xscale('linear') on a datetime axis
    # will remove the date labels. So only set the scale when explicitly
    # asked to. https://github.com/matplotlib/matplotlib/issues/8740
    if xscale is not None:
        ax.set_xscale(xscale)
    if yscale is not None:
        ax.set_yscale(yscale)

    if xticks is not None:
        ax.set_xticks(xticks)
    if yticks is not None:
        ax.set_yticks(yticks)

    if xlim is not None:
        ax.set_xlim(xlim)
    if ylim is not None:
        ax.set_ylim(ylim)


def _is_monotonic(coord, axis=0):
    """
    >>> _is_monotonic(np.array([0, 1, 2]))
    True
    >>> _is_monotonic(np.array([2, 1, 0]))
    True
    >>> _is_monotonic(np.array([0, 2, 1]))
    False
    """
    if coord.shape[axis] < 3:
        return True
    else:
        n = coord.shape[axis]
        delta_pos = coord.take(np.arange(1, n), axis=axis) >= coord.take(
            np.arange(0, n - 1), axis=axis
        )
        delta_neg = coord.take(np.arange(1, n), axis=axis) <= coord.take(
            np.arange(0, n - 1), axis=axis
        )
        return np.all(delta_pos) or np.all(delta_neg)


def _infer_interval_breaks(coord, axis=0, scale=None, check_monotonic=False):
    """
    >>> _infer_interval_breaks(np.arange(5))
    array([-0.5,  0.5,  1.5,  2.5,  3.5,  4.5])
    >>> _infer_interval_breaks([[0, 1], [3, 4]], axis=1)
    array([[-0.5,  0.5,  1.5],
           [ 2.5,  3.5,  4.5]])
    >>> _infer_interval_breaks(np.logspace(-2, 2, 5), scale="log")
    array([3.16227766e-03, 3.16227766e-02, 3.16227766e-01, 3.16227766e+00,
           3.16227766e+01, 3.16227766e+02])
    """
    coord = np.asarray(coord)

    if check_monotonic and not _is_monotonic(coord, axis=axis):
        raise ValueError(
            "The input coordinate is not sorted in increasing "
            "order along axis %d. This can lead to unexpected "
            "results. Consider calling the `sortby` method on "
            "the input DataArray. To plot data with categorical "
            "axes, consider using the `heatmap` function from "
            "the `seaborn` statistical plotting library." % axis
        )

    # If logscale, compute the intervals in the logarithmic space
    if scale == "log":
        if (coord <= 0).any():
            raise ValueError(
                "Found negative or zero value in coordinates. "
                + "Coordinates must be positive on logscale plots."
            )
        coord = np.log10(coord)

    deltas = 0.5 * np.diff(coord, axis=axis)
    if deltas.size == 0:
        deltas = np.array(0.0)
    first = np.take(coord, [0], axis=axis) - np.take(deltas, [0], axis=axis)
    last = np.take(coord, [-1], axis=axis) + np.take(deltas, [-1], axis=axis)
    trim_last = tuple(
        slice(None, -1) if n == axis else slice(None) for n in range(coord.ndim)
    )
    interval_breaks = np.concatenate(
        [first, coord[trim_last] + deltas, last], axis=axis
    )
    if scale == "log":
        # Recovert the intervals into the linear space
        return np.power(10, interval_breaks)
    return interval_breaks


def _process_cmap_cbar_kwargs(
    func,
    data,
    cmap=None,
    colors=None,
    cbar_kwargs: Union[Iterable[Tuple[str, Any]], Mapping[str, Any]] = None,
    levels=None,
    _is_facetgrid=False,
    **kwargs,
):
    """
    Parameters
    ----------
    func : plotting function
    data : ndarray,
        Data values

    Returns
    -------
    cmap_params
    cbar_kwargs
    """
    if func.__name__ == "surface":
        # Leave user to specify cmap settings for surface plots
        kwargs["cmap"] = cmap
        return {
            k: kwargs.get(k, None)
            for k in ["vmin", "vmax", "cmap", "extend", "levels", "norm"]
        }, {}

    cbar_kwargs = {} if cbar_kwargs is None else dict(cbar_kwargs)

    if "contour" in func.__name__ and levels is None:
        levels = 7  # this is the matplotlib default

    # colors is mutually exclusive with cmap
    if cmap and colors:
        raise ValueError("Can't specify both cmap and colors.")

    # colors is only valid when levels is supplied or the plot is of type
    # contour or contourf
    if colors and (("contour" not in func.__name__) and (levels is None)):
        raise ValueError("Can only specify colors with contour or levels")

    # we should not be getting a list of colors in cmap anymore
    # is there a better way to do this test?
    if isinstance(cmap, (list, tuple)):
        raise ValueError(
            "Specifying a list of colors in cmap is deprecated. "
            "Use colors keyword instead."
        )

    cmap_kwargs = {
        "plot_data": data,
        "levels": levels,
        "cmap": colors if colors else cmap,
        "filled": func.__name__ != "contour",
    }

    cmap_args = getfullargspec(_determine_cmap_params).args
    cmap_kwargs.update((a, kwargs[a]) for a in cmap_args if a in kwargs)
    if not _is_facetgrid:
        cmap_params = _determine_cmap_params(**cmap_kwargs)
    else:
        cmap_params = {
            k: cmap_kwargs[k]
            for k in ["vmin", "vmax", "cmap", "extend", "levels", "norm"]
        }

    return cmap_params, cbar_kwargs


def _get_nice_quiver_magnitude(u, v):
    ticker = plt.MaxNLocator(3)
    mean = np.mean(np.hypot(u.to_numpy(), v.to_numpy()))
    magnitude = ticker.tick_values(0, mean)[-2]
    return magnitude


# Copied from matplotlib, tweaked so func can return strings.
# https://github.com/matplotlib/matplotlib/issues/19555
def legend_elements(
    self, prop="colors", num="auto", fmt=None, func=lambda x: x, **kwargs
):
    """
    Create legend handles and labels for a PathCollection.

    Each legend handle is a `.Line2D` representing the Path that was drawn,
    and each label is a string what each Path represents.

    This is useful for obtaining a legend for a `~.Axes.scatter` plot;
    e.g.::

        scatter = plt.scatter([1, 2, 3],  [4, 5, 6],  c=[7, 2, 3])
        plt.legend(*scatter.legend_elements())

    creates three legend elements, one for each color with the numerical
    values passed to *c* as the labels.

    Also see the :ref:`automatedlegendcreation` example.


    Parameters
    ----------
    prop : {"colors", "sizes"}, default: "colors"
        If "colors", the legend handles will show the different colors of
        the collection. If "sizes", the legend will show the different
        sizes. To set both, use *kwargs* to directly edit the `.Line2D`
        properties.
    num : int, None, "auto" (default), array-like, or `~.ticker.Locator`
        Target number of elements to create.
        If None, use all unique elements of the mappable array. If an
        integer, target to use *num* elements in the normed range.
        If *"auto"*, try to determine which option better suits the nature
        of the data.
        The number of created elements may slightly deviate from *num* due
        to a `~.ticker.Locator` being used to find useful locations.
        If a list or array, use exactly those elements for the legend.
        Finally, a `~.ticker.Locator` can be provided.
    fmt : str, `~matplotlib.ticker.Formatter`, or None (default)
        The format or formatter to use for the labels. If a string must be
        a valid input for a `~.StrMethodFormatter`. If None (the default),
        use a `~.ScalarFormatter`.
    func : function, default: ``lambda x: x``
        Function to calculate the labels.  Often the size (or color)
        argument to `~.Axes.scatter` will have been pre-processed by the
        user using a function ``s = f(x)`` to make the markers visible;
        e.g. ``size = np.log10(x)``.  Providing the inverse of this
        function here allows that pre-processing to be inverted, so that
        the legend labels have the correct values; e.g. ``func = lambda
        x: 10**x``.
    **kwargs
        Allowed keyword arguments are *color* and *size*. E.g. it may be
        useful to set the color of the markers if *prop="sizes"* is used;
        similarly to set the size of the markers if *prop="colors"* is
        used. Any further parameters are passed onto the `.Line2D`
        instance. This may be useful to e.g. specify a different
        *markeredgecolor* or *alpha* for the legend handles.

    Returns
    -------
    handles : list of `.Line2D`
        Visual representation of each element of the legend.
    labels : list of str
        The string labels for elements of the legend.
    """
    import warnings

    mpl = plt.matplotlib

    mlines = mpl.lines

    handles = []
    labels = []

    if prop == "colors":
        arr = self.get_array()
        if arr is None:
            warnings.warn(
                "Collection without array used. Make sure to "
                "specify the values to be colormapped via the "
                "`c` argument."
            )
            return handles, labels
        _size = kwargs.pop("size", mpl.rcParams["lines.markersize"])

        def _get_color_and_size(value):
            return self.cmap(self.norm(value)), _size

    elif prop == "sizes":
        arr = self.get_sizes()
        _color = kwargs.pop("color", "k")

        def _get_color_and_size(value):
            return _color, np.sqrt(value)

    else:
        raise ValueError(
            "Valid values for `prop` are 'colors' or "
            f"'sizes'. You supplied '{prop}' instead."
        )

    # Get the unique values and their labels:
    values = np.unique(arr)
    label_values = np.asarray(func(values))
    label_values_are_numeric = np.issubdtype(label_values.dtype, np.number)

    # Handle the label format:
    if fmt is None and label_values_are_numeric:
        fmt = mpl.ticker.ScalarFormatter(useOffset=False, useMathText=True)
    elif fmt is None and not label_values_are_numeric:
        fmt = mpl.ticker.StrMethodFormatter("{x}")
    elif isinstance(fmt, str):
        fmt = mpl.ticker.StrMethodFormatter(fmt)
    fmt.create_dummy_axis()

    if num == "auto":
        num = 9
        if len(values) <= num:
            num = None

    if label_values_are_numeric:
        label_values_min = label_values.min()
        label_values_max = label_values.max()
        fmt.set_bounds(label_values_min, label_values_max)

        if num is not None:
            # Labels are numerical but larger than the target
            # number of elements, reduce to target using matplotlibs
            # ticker classes:
            if isinstance(num, mpl.ticker.Locator):
                loc = num
            elif np.iterable(num):
                loc = mpl.ticker.FixedLocator(num)
            else:
                num = int(num)
                loc = mpl.ticker.MaxNLocator(
                    nbins=num, min_n_ticks=num - 1, steps=[1, 2, 2.5, 3, 5, 6, 8, 10]
                )

            # Get nicely spaced label_values:
            label_values = loc.tick_values(label_values_min, label_values_max)

            # Remove extrapolated label_values:
            cond = (label_values >= label_values_min) & (
                label_values <= label_values_max
            )
            label_values = label_values[cond]

            # Get the corresponding values by creating a linear interpolant
            # with small step size:
            values_interp = np.linspace(values.min(), values.max(), 256)
            label_values_interp = func(values_interp)
            ix = np.argsort(label_values_interp)
            values = np.interp(label_values, label_values_interp[ix], values_interp[ix])
    elif num is not None and not label_values_are_numeric:
        # Labels are not numerical so modifying label_values is not
        # possible, instead filter the array with nicely distributed
        # indexes:
        if type(num) == int:
            loc = mpl.ticker.LinearLocator(num)
        else:
            raise ValueError("`num` only supports integers for non-numeric labels.")

        ind = loc.tick_values(0, len(label_values) - 1).astype(int)
        label_values = label_values[ind]
        values = values[ind]

    # Some formatters requires set_locs:
    if hasattr(fmt, "set_locs"):
        fmt.set_locs(label_values)

    # Default settings for handles, add or override with kwargs:
    kw = dict(markeredgewidth=self.get_linewidths()[0], alpha=self.get_alpha())
    kw.update(kwargs)

    for val, lab in zip(values, label_values):
        color, size = _get_color_and_size(val)
        h = mlines.Line2D(
            [0], [0], ls="", color=color, ms=size, marker=self.get_paths()[0], **kw
        )
        handles.append(h)
        labels.append(fmt(lab))

    return handles, labels


def _legend_add_subtitle(handles, labels, text, func):
    """Add a subtitle to legend handles."""
    if text and len(handles) > 1:
        # Create a blank handle that's not visible, the
        # invisibillity will be used to discern which are subtitles
        # or not:
        blank_handle = func([], [], label=text)
        blank_handle.set_visible(False)

        # Subtitles are shown first:
        handles = [blank_handle] + handles
        labels = [text] + labels

    return handles, labels


def _adjust_legend_subtitles(legend):
    """Make invisible-handle "subtitles" entries look more like titles."""

    # Legend title not in rcParams until 3.0
    font_size = plt.rcParams.get("legend.title_fontsize", None)
    hpackers = legend.findobj(plt.matplotlib.offsetbox.VPacker)[0].get_children()
    for hpack in hpackers:
        draw_area, text_area = hpack.get_children()
        handles = draw_area.get_children()

        # Assume that all artists that are not visible are
        # subtitles:
        if not all(artist.get_visible() for artist in handles):
            # Remove the dummy marker which will bring the text
            # more to the center:
            draw_area.set_width(0)
            for text in text_area.get_children():
                if font_size is not None:
                    # The sutbtitles should have the same font size
                    # as normal legend titles:
                    text.set_size(font_size)<|MERGE_RESOLUTION|>--- conflicted
+++ resolved
@@ -619,52 +619,6 @@
     return any(np.issubdtype(x.dtype, t) for t in numpy_types)
 
 
-<<<<<<< HEAD
-=======
-def _ensure_plottable(*args):
-    """
-    Raise exception if there is anything in args that can't be plotted on an
-    axis by matplotlib.
-    """
-    numpy_types = [
-        np.floating,
-        np.integer,
-        np.timedelta64,
-        np.datetime64,
-        np.bool_,
-        np.str_,
-    ]
-    other_types = [datetime]
-    if cftime is not None:
-        cftime_datetime_types = [cftime.datetime]
-        other_types = other_types + cftime_datetime_types
-    else:
-        cftime_datetime_types = []
-    for x in args:
-        if not (
-            _valid_numpy_subdtype(np.array(x), numpy_types)
-            or _valid_other_type(np.array(x), other_types)
-        ):
-            raise TypeError(
-                "Plotting requires coordinates to be numeric, boolean, "
-                "or dates of type numpy.datetime64, "
-                "datetime.datetime, cftime.datetime or "
-                f"pandas.Interval. Received data of type {np.array(x).dtype} instead."
-            )
-        if (
-            _valid_other_type(np.array(x), cftime_datetime_types)
-            and not nc_time_axis_available
-        ):
-            raise ImportError(
-                "Plotting of arrays of cftime.datetime "
-                "objects or arrays indexed by "
-                "cftime.datetime objects requires the "
-                "optional `nc-time-axis` (v1.2.0 or later) "
-                "package."
-            )
-
-
->>>>>>> 69dec51c
 def _is_numeric(arr):
     numpy_types = [np.floating, np.integer]
     return _valid_numpy_subdtype(arr, numpy_types)
