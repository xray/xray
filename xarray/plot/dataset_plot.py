from __future__ import annotations

import functools
<<<<<<< HEAD
import warnings
from typing import TYPE_CHECKING, Any, Hashable, Iterable, Literal, overload

import numpy as np
import pandas as pd
=======
import inspect
from typing import TYPE_CHECKING, Any, Callable, Hashable, Mapping
>>>>>>> 8eea8bb6

from ..core.alignment import broadcast
from .facetgrid import _easy_facetgrid
from .plot import _PlotMethods
from .utils import (
    _add_colorbar,
    _get_nice_quiver_magnitude,
    _infer_meta_data,
    _process_cmap_cbar_kwargs,
    get_axis,
)

if TYPE_CHECKING:
<<<<<<< HEAD
    from matplotlib.axes import Axes
    from matplotlib.collections import LineCollection, PathCollection
    from matplotlib.colors import Normalize
    from matplotlib.quiver import Quiver

    from ..core.dataarray import DataArray
    from ..core.dataset import Dataset
    from ..core.types import AspectOptions, HueStyleOptions
    from .facetgrid import FacetGrid


def _infer_scatter_data(
    ds: Dataset,
    x: Hashable,
    y: Hashable,
    hue: Hashable | None,
    markersize: Hashable | None,
    size_norm,
    size_mapping=None,
) -> dict[str, DataArray | None]:

    broadcast_keys = ["x", "y"]
    to_broadcast = [ds[x], ds[y]]
    if hue:
        to_broadcast.append(ds[hue])
        broadcast_keys.append("hue")
    if markersize:
        to_broadcast.append(ds[markersize])
        broadcast_keys.append("size")

    broadcasted = dict(zip(broadcast_keys, broadcast(*to_broadcast)))

    data: dict[str, DataArray | None] = {
        "x": broadcasted["x"],
        "y": broadcasted["y"],
        "hue": None,
        "sizes": None,
    }

    if hue:
        data["hue"] = broadcasted["hue"]

    if markersize:
        size = broadcasted["size"]

        if size_mapping is None:
            size_mapping = _parse_size(size, size_norm)

        data["sizes"] = size.copy(
            data=np.reshape(size_mapping.loc[size.values.ravel()].values, size.shape)
        )

    return data
=======
    from ..core.dataarray import DataArray
    from ..core.types import T_Dataset
>>>>>>> 8eea8bb6


def _dsplot(plotfunc):
    commondoc = """
    Parameters
    ----------

    ds : Dataset
    x, y : Hashable
        Variable names for the *x* and *y* grid positions.
    u, v : Hashable or None, optional
        Variable names for the *u* and *v* velocities
        (in *x* and *y* direction, respectively; quiver/streamplot plots only).
    hue: Hashable or None, optional
        Variable by which to color scatter points or arrows.
    hue_style: {'continuous', 'discrete'}, optional
        How to use the ``hue`` variable:

        - ``'continuous'`` -- continuous color scale
          (default for numeric ``hue`` variables)
        - ``'discrete'`` -- a color for each unique value, using the default color cycle
          (default for non-numeric ``hue`` variables)
    markersize: Hashable or None, optional
        Variable by which to vary the size of scattered points (scatter plot only).
    size_norm: matplotlib.colors.Normalize or tuple, optional
        Used to normalize the ``markersize`` variable.
        If a tuple is passed, the values will be passed to
        :py:class:`matplotlib:matplotlib.colors.Normalize` as arguments.
        Default: no normalization (``vmin=None``, ``vmax=None``, ``clip=False``).
    scale: scalar, optional
        Quiver only. Number of data units per arrow length unit.
        Use this to control the length of the arrows: larger values lead to
        smaller arrows.
    add_guide: bool, optional, default: True
        Add a guide that depends on ``hue_style``:

        - ``'continuous'`` -- build a colorbar
        - ``'discrete'`` -- build a legend
    row : Hashable or None, optional
        If passed, make row faceted plots on this dimension name.
    col : Hashable or None, optional
        If passed, make column faceted plots on this dimension name.
    col_wrap : int, optional
        Use together with ``col`` to wrap faceted plots.
    ax : matplotlib axes object, optional
        If ``None``, use the current axes. Not applicable when using facets.
    subplot_kws : dict, optional
        Dictionary of keyword arguments for Matplotlib subplots
        (see :py:meth:`matplotlib:matplotlib.figure.Figure.add_subplot`).
        Only applies to FacetGrid plotting.
    aspect : "auto", "equal", scalar or None, optional
        Aspect ratio of plot, so that ``aspect * size`` gives the *width* in
        inches. Only used if a ``size`` is provided.
    size : scalar, optional
        If provided, create a new figure for the plot with the given size:
        *height* (in inches) of each plot. See also: ``aspect``.
    norm : matplotlib.colors.Normalize, optional
        If ``norm`` has ``vmin`` or ``vmax`` specified, the corresponding
        kwarg must be ``None``.
    vmin, vmax : float, optional
        Values to anchor the colormap, otherwise they are inferred from the
        data and other keyword arguments. When a diverging dataset is inferred,
        setting one of these values will fix the other by symmetry around
        ``center``. Setting both values prevents use of a diverging colormap.
        If discrete levels are provided as an explicit list, both of these
        values are ignored.
    cmap : matplotlib colormap name or colormap, optional
        The mapping from data values to color space. Either a
        Matplotlib colormap name or object. If not provided, this will
        be either ``'viridis'`` (if the function infers a sequential
        dataset) or ``'RdBu_r'`` (if the function infers a diverging
        dataset).
        See :doc:`Choosing Colormaps in Matplotlib <matplotlib:tutorials/colors/colormaps>`
        for more information.

        If *seaborn* is installed, ``cmap`` may also be a
        `seaborn color palette <https://seaborn.pydata.org/tutorial/color_palettes.html>`_.
        Note: if ``cmap`` is a seaborn color palette,
        ``levels`` must also be specified.
    colors : str or array-like of color-like, optional
        A single color or a list of colors. The ``levels`` argument
        is required.
    center : float, optional
        The value at which to center the colormap. Passing this value implies
        use of a diverging colormap. Setting it to ``False`` prevents use of a
        diverging colormap.
    robust : bool, optional
        If ``True`` and ``vmin`` or ``vmax`` are absent, the colormap range is
        computed with 2nd and 98th percentiles instead of the extreme values.
    extend : {'neither', 'both', 'min', 'max'}, optional
        How to draw arrows extending the colorbar beyond its limits. If not
        provided, ``extend`` is inferred from ``vmin``, ``vmax`` and the data limits.
    levels : int or array-like, optional
        Split the colormap (``cmap``) into discrete color intervals. If an integer
        is provided, "nice" levels are chosen based on the data range: this can
        imply that the final number of levels is not exactly the expected one.
        Setting ``vmin`` and/or ``vmax`` with ``levels=N`` is equivalent to
        setting ``levels=np.linspace(vmin, vmax, N)``.
    **kwargs : optional
        Additional keyword arguments to wrapped Matplotlib function.
    """

    # Build on the original docstring
    plotfunc.__doc__ = f"{plotfunc.__doc__}\n{commondoc}"

    @functools.wraps(plotfunc)
    def newplotfunc(
        ds: Dataset,
        *args: Any,
        x: Hashable | None = None,
        y: Hashable | None = None,
        u: Hashable | None = None,
        v: Hashable | None = None,
        hue: Hashable | None = None,
        hue_style: HueStyleOptions = None,
        col: Hashable | None = None,
        row: Hashable | None = None,
        ax: Axes | None = None,
        figsize: Iterable[float] | None = None,
        size: float | None = None,
        col_wrap: int | None = None,
        sharex: bool = True,
        sharey: bool = True,
        aspect: AspectOptions = None,
        subplot_kws: dict[str, Any] | None = None,
        add_guide: bool | None = None,
        cbar_kwargs: dict[str, Any] | None = None,
        cbar_ax: Axes | None = None,
        vmin: float | None = None,
        vmax: float | None = None,
        norm: Normalize | None = None,
        infer_intervals=None,
        center=None,
        levels=None,
        robust: bool | None = None,
        colors=None,
        extend=None,
        cmap=None,
        **kwargs: Any,
    ) -> Any:

        if args:
            warnings.warn(
                "Using positional arguments is deprecated for all plot methods, use keyword arguments instead.",
                DeprecationWarning,
                stacklevel=2,
            )
            assert x is None
            x = args[0]
            if len(args) > 1:
                assert y is None
                y = args[1]
            if len(args) > 2:
                assert u is None
                u = args[2]
            if len(args) > 3:
                assert v is None
                v = args[3]
            if len(args) > 4:
                assert hue is None
                hue = args[4]
            if len(args) > 5:
                raise ValueError(
                    "Using positional arguments is deprecated for all plot methods, use keyword arguments instead."
                )
        del args

        _is_facetgrid = kwargs.pop("_is_facetgrid", False)
        if _is_facetgrid:  # facetgrid call
            meta_data = kwargs.pop("meta_data")
        else:
            meta_data = _infer_meta_data(
                ds, x, y, hue, hue_style, add_guide, funcname=plotfunc.__name__
            )

        hue_style = meta_data["hue_style"]

        # handle facetgrids first
        if col or row:
            allargs = locals().copy()
            allargs["plotfunc"] = globals()[plotfunc.__name__]
            allargs["data"] = ds
            # remove kwargs to avoid passing the information twice
            for arg in ["meta_data", "kwargs", "ds"]:
                del allargs[arg]

            return _easy_facetgrid(kind="dataset", **allargs, **kwargs)

        figsize = kwargs.pop("figsize", None)
        ax = get_axis(figsize, size, aspect, ax)

        if hue_style == "continuous" and hue is not None:
            if _is_facetgrid:
                cbar_kwargs = meta_data["cbar_kwargs"]
                cmap_params = meta_data["cmap_params"]
            else:
                cmap_params, cbar_kwargs = _process_cmap_cbar_kwargs(
                    plotfunc, ds[hue].values, **locals()
                )

            # subset that can be passed to scatter, hist2d
            cmap_params_subset = {
                vv: cmap_params[vv] for vv in ["vmin", "vmax", "norm", "cmap"]
            }

        else:
            cmap_params_subset = {}

        if (u is not None or v is not None) and plotfunc.__name__ not in (
            "quiver",
            "streamplot",
        ):
            raise ValueError("u, v are only allowed for quiver or streamplot plots.")

        primitive = plotfunc(
            ds=ds,
            x=x,
            y=y,
            ax=ax,
            u=u,
            v=v,
            hue=hue,
            hue_style=hue_style,
            cmap_params=cmap_params_subset,
            **kwargs,
        )

        if _is_facetgrid:  # if this was called from Facetgrid.map_dataset,
            return primitive  # finish here. Else, make labels

        if meta_data.get("xlabel", None):
            ax.set_xlabel(meta_data.get("xlabel"))
        if meta_data.get("ylabel", None):
            ax.set_ylabel(meta_data.get("ylabel"))

        if meta_data["add_legend"]:
            ax.legend(handles=primitive, title=meta_data.get("hue_label", None))
        if meta_data["add_colorbar"]:
            cbar_kwargs = {} if cbar_kwargs is None else cbar_kwargs
            if "label" not in cbar_kwargs:
                cbar_kwargs["label"] = meta_data.get("hue_label", None)
            _add_colorbar(primitive, ax, cbar_ax, cbar_kwargs, cmap_params)

        if meta_data["add_quiverkey"]:
            magnitude = _get_nice_quiver_magnitude(ds[u], ds[v])
            units = ds[u].attrs.get("units", "")
            ax.quiverkey(
                primitive,
                X=0.85,
                Y=0.9,
                U=magnitude,
                label=f"{magnitude}\n{units}",
                labelpos="E",
                coordinates="figure",
            )

        if plotfunc.__name__ in ("quiver", "streamplot"):
            title = ds[u]._title_for_slice()
        else:
            title = ds[x]._title_for_slice()
        ax.set_title(title)

        return primitive

    # we want to actually expose the signature of newplotfunc
    # and not the copied **kwargs from the plotfunc which
    # functools.wraps adds, so delete the wrapped attr
    del newplotfunc.__wrapped__

    return newplotfunc


@overload
def scatter(  # type: ignore[misc]  # None is hashable :(
    ds: Dataset,
    *args: Any,
    x: Hashable | None = None,
    y: Hashable | None = None,
    u: Hashable | None = None,
    v: Hashable | None = None,
    hue: Hashable | None = None,
    hue_style: HueStyleOptions = None,
    col: Hashable,  # wrap -> FacetGrid
    row: Hashable | None = None,
    ax: Axes | None = None,
    figsize: Iterable[float] | None = None,
    size: float | None = None,
    col_wrap: int | None = None,
    sharex: bool = True,
    sharey: bool = True,
    aspect: AspectOptions = None,
    subplot_kws: dict[str, Any] | None = None,
    add_guide: bool | None = None,
    cbar_kwargs: dict[str, Any] | None = None,
    cbar_ax: Axes | None = None,
    vmin: float | None = None,
    vmax: float | None = None,
    norm: Normalize | None = None,
    infer_intervals=None,
    center=None,
    levels=None,
    robust: bool | None = None,
    colors=None,
    extend=None,
    cmap=None,
    **kwargs: Any,
) -> FacetGrid[Dataset]:
    ...


@overload
def scatter(  # type: ignore[misc]  # None is hashable :(
    ds: Dataset,
    *args: Any,
    x: Hashable | None = None,
    y: Hashable | None = None,
    u: Hashable | None = None,
    v: Hashable | None = None,
    hue: Hashable | None = None,
    hue_style: HueStyleOptions = None,
    col: Hashable | None = None,
    row: Hashable,  # wrap -> FacetGrid
    ax: Axes | None = None,
    figsize: Iterable[float] | None = None,
    size: float | None = None,
    col_wrap: int | None = None,
    sharex: bool = True,
    sharey: bool = True,
    aspect: AspectOptions = None,
    subplot_kws: dict[str, Any] | None = None,
    add_guide: bool | None = None,
    cbar_kwargs: dict[str, Any] | None = None,
    cbar_ax: Axes | None = None,
    vmin: float | None = None,
    vmax: float | None = None,
    norm: Normalize | None = None,
    infer_intervals=None,
    center=None,
    levels=None,
    robust: bool | None = None,
    colors=None,
    extend=None,
    cmap=None,
    **kwargs: Any,
) -> FacetGrid[Dataset]:
    ...


@overload
def scatter(
    ds: Dataset,
    *args: Any,
    x: Hashable | None = None,
    y: Hashable | None = None,
    u: Hashable | None = None,
    v: Hashable | None = None,
    hue: Hashable | None = None,
    hue_style: Literal["discrete"],  # list of primitives
    col: None = None,  # no wrap
    row: None = None,  # no wrap
    ax: Axes | None = None,
    figsize: Iterable[float] | None = None,
    size: float | None = None,
    col_wrap: int | None = None,
    sharex: bool = True,
    sharey: bool = True,
    aspect: AspectOptions = None,
    subplot_kws: dict[str, Any] | None = None,
    add_guide: bool | None = None,
    cbar_kwargs: dict[str, Any] | None = None,
    cbar_ax: Axes | None = None,
    vmin: float | None = None,
    vmax: float | None = None,
    norm: Normalize | None = None,
    infer_intervals=None,
    center=None,
    levels=None,
    robust: bool | None = None,
    colors=None,
    extend=None,
    cmap=None,
    **kwargs: Any,
) -> list[PathCollection]:
    ...


@overload
def scatter(
    ds: Dataset,
    *args: Any,
    x: Hashable | None = None,
    y: Hashable | None = None,
    u: Hashable | None = None,
    v: Hashable | None = None,
    hue: Hashable | None = None,
    hue_style: Literal["continuous"] | None = None,  # primitive
    col: None = None,  # no wrap
    row: None = None,  # no wrap
    ax: Axes | None = None,
    figsize: Iterable[float] | None = None,
    size: float | None = None,
    col_wrap: int | None = None,
    sharex: bool = True,
    sharey: bool = True,
    aspect: AspectOptions = None,
    subplot_kws: dict[str, Any] | None = None,
    add_guide: bool | None = None,
    cbar_kwargs: dict[str, Any] | None = None,
    cbar_ax: Axes | None = None,
    vmin: float | None = None,
    vmax: float | None = None,
    norm: Normalize | None = None,
    infer_intervals=None,
    center=None,
    levels=None,
    robust: bool | None = None,
    colors=None,
    extend=None,
    cmap=None,
    **kwargs: Any,
) -> PathCollection:
    ...


@_dsplot
<<<<<<< HEAD
def scatter(
    ds: Dataset,
    x: Hashable,
    y: Hashable,
    ax: Axes,
    hue: Hashable | None,
    hue_style: HueStyleOptions,
    **kwargs: Any,
) -> PathCollection | list[PathCollection]:
    """
    Scatter Dataset data variables against each other.

    Wraps :py:func:`matplotlib:matplotlib.pyplot.scatter`.
    """

    if "add_colorbar" in kwargs or "add_legend" in kwargs:
        raise ValueError(
            "Dataset.plot.scatter does not accept "
            "'add_colorbar' or 'add_legend'. "
            "Use 'add_guide' instead."
        )

    cmap_params = kwargs.pop("cmap_params")
    markersize = kwargs.pop("markersize", None)
    size_norm = kwargs.pop("size_norm", None)
    size_mapping = kwargs.pop("size_mapping", None)  # set by facetgrid

    # Remove `u` and `v` so they don't get passed to `ax.scatter`
    kwargs.pop("u", None)
    kwargs.pop("v", None)

    # need to infer size_mapping with full dataset
    data = _infer_scatter_data(ds, x, y, hue, markersize, size_norm, size_mapping)

    dhue = data["hue"]
    dx = data["x"]
    dy = data["y"]
    assert dx is not None
    assert dy is not None

    if hue_style == "discrete":
        primitive = []
        # use pd.unique instead of np.unique because that keeps the order of the labels,
        # which is important to keep them in sync with the ones used in
        # FacetGrid.add_legend
        assert dhue is not None
        for label in pd.unique(dhue.values.ravel()):
            mask = dhue == label
            if data["sizes"] is not None:
                kwargs.update(s=data["sizes"].where(mask, drop=True).values.flatten())

            primitive.append(
                ax.scatter(
                    dx.where(mask, drop=True).values.flatten(),
                    dy.where(mask, drop=True).values.flatten(),
                    label=label,
                    **kwargs,
                )
            )

    elif hue is None or hue_style == "continuous":
        if data["sizes"] is not None:
            kwargs.update(s=data["sizes"].values.ravel())
        if dhue is not None:
            kwargs.update(c=dhue.values.ravel())

        dx = data["x"]
        assert dx is not None
        primitive = ax.scatter(
            dx.values.ravel(), dy.values.ravel(), **cmap_params, **kwargs
        )

    return primitive


@overload
def quiver(
    ds: Dataset,
    *args: Any,
    x: Hashable | None = None,
    y: Hashable | None = None,
    u: Hashable | None = None,
    v: Hashable | None = None,
    hue: Hashable | None = None,
    hue_style: HueStyleOptions = None,
    col: None = None,  # no wrap -> primitive
    row: None = None,  # no wrap -> primitive
    ax: Axes | None = None,
    figsize: Iterable[float] | None = None,
    size: float | None = None,
    col_wrap: int | None = None,
    sharex: bool = True,
    sharey: bool = True,
    aspect: AspectOptions = None,
    subplot_kws: dict[str, Any] | None = None,
    add_guide: bool | None = None,
    cbar_kwargs: dict[str, Any] | None = None,
    cbar_ax: Axes | None = None,
    vmin: float | None = None,
    vmax: float | None = None,
    norm: Normalize | None = None,
    infer_intervals=None,
    center=None,
    levels=None,
    robust: bool | None = None,
    colors=None,
    extend=None,
    cmap=None,
    **kwargs: Any,
) -> Quiver:
    ...


@overload
def quiver(
    ds: Dataset,
    *args: Any,
    x: Hashable | None = None,
    y: Hashable | None = None,
    u: Hashable | None = None,
    v: Hashable | None = None,
    hue: Hashable | None = None,
    hue_style: HueStyleOptions = None,
    col: Hashable,  # wrap -> FacetGrid
    row: Hashable | None = None,
    ax: Axes | None = None,
    figsize: Iterable[float] | None = None,
    size: float | None = None,
    col_wrap: int | None = None,
    sharex: bool = True,
    sharey: bool = True,
    aspect: AspectOptions = None,
    subplot_kws: dict[str, Any] | None = None,
    add_guide: bool | None = None,
    cbar_kwargs: dict[str, Any] | None = None,
    cbar_ax: Axes | None = None,
    vmin: float | None = None,
    vmax: float | None = None,
    norm: Normalize | None = None,
    infer_intervals=None,
    center=None,
    levels=None,
    robust: bool | None = None,
    colors=None,
    extend=None,
    cmap=None,
    **kwargs: Any,
) -> FacetGrid[Dataset]:
    ...


@overload
def quiver(
    ds: Dataset,
    *args: Any,
    x: Hashable | None = None,
    y: Hashable | None = None,
    u: Hashable | None = None,
    v: Hashable | None = None,
    hue: Hashable | None = None,
    hue_style: HueStyleOptions = None,
    col: Hashable | None = None,
    row: Hashable,  # wrap -> FacetGrid
    ax: Axes | None = None,
    figsize: Iterable[float] | None = None,
    size: float | None = None,
    col_wrap: int | None = None,
    sharex: bool = True,
    sharey: bool = True,
    aspect: AspectOptions = None,
    subplot_kws: dict[str, Any] | None = None,
    add_guide: bool | None = None,
    cbar_kwargs: dict[str, Any] | None = None,
    cbar_ax: Axes | None = None,
    vmin: float | None = None,
    vmax: float | None = None,
    norm: Normalize | None = None,
    infer_intervals=None,
    center=None,
    levels=None,
    robust: bool | None = None,
    colors=None,
    extend=None,
    cmap=None,
    **kwargs: Any,
) -> FacetGrid[Dataset]:
    ...


@_dsplot
def quiver(
    ds: Dataset,
    x: Hashable,
    y: Hashable,
    ax: Axes,
    u: Hashable,
    v: Hashable,
    **kwargs: Any,
) -> Quiver:
=======
def quiver(ds, x, y, ax, u, v, **kwargs):
>>>>>>> 8eea8bb6
    """Quiver plot of Dataset variables.

    Wraps :py:func:`matplotlib:matplotlib.pyplot.quiver`.
    """
    import matplotlib as mpl

    if x is None or y is None or u is None or v is None:
        raise ValueError("Must specify x, y, u, v for quiver plots.")

    dx, dy, du, dv = broadcast(ds[x], ds[y], ds[u], ds[v])

    args = [dx.values, dy.values, du.values, dv.values]
    hue = kwargs.pop("hue")
    cmap_params = kwargs.pop("cmap_params")

    if hue:
        args.append(ds[hue].values)

        # TODO: Fix this by always returning a norm with vmin, vmax in cmap_params
        if not cmap_params["norm"]:
            cmap_params["norm"] = mpl.colors.Normalize(
                cmap_params.pop("vmin"), cmap_params.pop("vmax")
            )

    kwargs.pop("hue_style")
    kwargs.setdefault("pivot", "middle")
    hdl = ax.quiver(*args, **kwargs, **cmap_params)
    return hdl


@overload
def streamplot(
    ds: Dataset,
    *args: Any,
    x: Hashable | None = None,
    y: Hashable | None = None,
    u: Hashable | None = None,
    v: Hashable | None = None,
    hue: Hashable | None = None,
    hue_style: HueStyleOptions = None,
    col: None = None,  # no wrap -> primitive
    row: None = None,  # no wrap -> primitive
    ax: Axes | None = None,
    figsize: Iterable[float] | None = None,
    size: float | None = None,
    col_wrap: int | None = None,
    sharex: bool = True,
    sharey: bool = True,
    aspect: AspectOptions = None,
    subplot_kws: dict[str, Any] | None = None,
    add_guide: bool | None = None,
    cbar_kwargs: dict[str, Any] | None = None,
    cbar_ax: Axes | None = None,
    vmin: float | None = None,
    vmax: float | None = None,
    norm: Normalize | None = None,
    infer_intervals=None,
    center=None,
    levels=None,
    robust: bool | None = None,
    colors=None,
    extend=None,
    cmap=None,
    **kwargs: Any,
) -> LineCollection:
    ...


@overload
def streamplot(
    ds: Dataset,
    *args: Any,
    x: Hashable | None = None,
    y: Hashable | None = None,
    u: Hashable | None = None,
    v: Hashable | None = None,
    hue: Hashable | None = None,
    hue_style: HueStyleOptions = None,
    col: Hashable,  # wrap -> FacetGrid
    row: Hashable | None = None,
    ax: Axes | None = None,
    figsize: Iterable[float] | None = None,
    size: float | None = None,
    col_wrap: int | None = None,
    sharex: bool = True,
    sharey: bool = True,
    aspect: AspectOptions = None,
    subplot_kws: dict[str, Any] | None = None,
    add_guide: bool | None = None,
    cbar_kwargs: dict[str, Any] | None = None,
    cbar_ax: Axes | None = None,
    vmin: float | None = None,
    vmax: float | None = None,
    norm: Normalize | None = None,
    infer_intervals=None,
    center=None,
    levels=None,
    robust: bool | None = None,
    colors=None,
    extend=None,
    cmap=None,
    **kwargs: Any,
) -> FacetGrid[Dataset]:
    ...


@overload
def streamplot(
    ds: Dataset,
    *args: Any,
    x: Hashable | None = None,
    y: Hashable | None = None,
    u: Hashable | None = None,
    v: Hashable | None = None,
    hue: Hashable | None = None,
    hue_style: HueStyleOptions = None,
    col: Hashable | None = None,
    row: Hashable,  # wrap -> FacetGrid
    ax: Axes | None = None,
    figsize: Iterable[float] | None = None,
    size: float | None = None,
    col_wrap: int | None = None,
    sharex: bool = True,
    sharey: bool = True,
    aspect: AspectOptions = None,
    subplot_kws: dict[str, Any] | None = None,
    add_guide: bool | None = None,
    cbar_kwargs: dict[str, Any] | None = None,
    cbar_ax: Axes | None = None,
    vmin: float | None = None,
    vmax: float | None = None,
    norm: Normalize | None = None,
    infer_intervals=None,
    center=None,
    levels=None,
    robust: bool | None = None,
    colors=None,
    extend=None,
    cmap=None,
    **kwargs: Any,
) -> FacetGrid[Dataset]:
    ...


@_dsplot
def streamplot(
    ds: Dataset,
    x: Hashable,
    y: Hashable,
    ax: Axes,
    u: Hashable,
    v: Hashable,
    **kwargs: Any,
) -> LineCollection:
    """Plot streamlines of Dataset variables.

    Wraps :py:func:`matplotlib:matplotlib.pyplot.streamplot`.
    """
    import matplotlib as mpl

    if x is None or y is None or u is None or v is None:
        raise ValueError("Must specify x, y, u, v for streamplot plots.")

    # Matplotlib's streamplot has strong restrictions on what x and y can be, so need to
    # get arrays transposed the 'right' way around. 'x' cannot vary within 'rows', so
    # the dimension of x must be the second dimension. 'y' cannot vary with 'columns' so
    # the dimension of y must be the first dimension. If x and y are both 2d, assume the
    # user has got them right already.
    xdim = ds[x].dims[0] if len(ds[x].dims) == 1 else None
    ydim = ds[y].dims[0] if len(ds[y].dims) == 1 else None
    if xdim is not None and ydim is None:
        ydims = set(ds[y].dims) - {xdim}
        if len(ydims) == 1:
            ydim = next(iter(ydims))
    if ydim is not None and xdim is None:
        xdims = set(ds[x].dims) - {ydim}
        if len(xdims) == 1:
            xdim = next(iter(xdims))

    dx, dy, du, dv = broadcast(ds[x], ds[y], ds[u], ds[v])

    if xdim is not None and ydim is not None:
        # Need to ensure the arrays are transposed correctly
        dx = dx.transpose(ydim, xdim)
        dy = dy.transpose(ydim, xdim)
        du = du.transpose(ydim, xdim)
        dv = dv.transpose(ydim, xdim)

    args = [dx.values, dy.values, du.values, dv.values]
    hue = kwargs.pop("hue")
    cmap_params = kwargs.pop("cmap_params")

    if hue:
        kwargs["color"] = ds[hue].values

        # TODO: Fix this by always returning a norm with vmin, vmax in cmap_params
        if not cmap_params["norm"]:
            cmap_params["norm"] = mpl.colors.Normalize(
                cmap_params.pop("vmin"), cmap_params.pop("vmax")
            )

    kwargs.pop("hue_style")
    hdl = ax.streamplot(*args, **kwargs, **cmap_params)

    # Return .lines so colorbar creation works properly
    return hdl.lines


def _attach_to_plot_class(plotfunc: Callable) -> None:
    """
    Set the function to the plot class and add a common docstring.

    Use this decorator when relying on DataArray.plot methods for
    creating the Dataset plot.

    TODO: Reduce code duplication.

    * The goal is to reduce code duplication by moving all Dataset
      specific plots to the DataArray side and use this thin wrapper to
      handle the conversion between Dataset and DataArray.
    * Improve docstring handling, maybe reword the DataArray versions to
      explain Datasets better.
    * Consider automatically adding all _PlotMethods to
      _Dataset_PlotMethods.

    Parameters
    ----------
    plotfunc : function
        Function that returns a finished plot primitive.
    """
    # Build on the original docstring:
    original_doc = getattr(_PlotMethods, plotfunc.__name__, object)
    commondoc = original_doc.__doc__
    if commondoc is not None:
        doc_warning = (
            f"This docstring was copied from xr.DataArray.plot.{original_doc.__name__}."
            " Some inconsistencies may exist."
        )
        # Add indentation so it matches the original doc:
        commondoc = f"\n\n    {doc_warning}\n\n    {commondoc}"
    else:
        commondoc = ""
    plotfunc.__doc__ = (
        f"    {plotfunc.__doc__}\n\n"
        "    The `y` DataArray will be used as base,"
        "    any other variables are added as coords.\n\n"
        f"{commondoc}"
    )

    @functools.wraps(plotfunc)
    def plotmethod(self, *args, **kwargs):
        return plotfunc(self._ds, *args, **kwargs)

    # Add to class _PlotMethods
    setattr(_Dataset_PlotMethods, plotmethod.__name__, plotmethod)


def _normalize_args(plotmethod: str, args, kwargs) -> dict[str, Any]:
    from ..core.dataarray import DataArray

    # Determine positional arguments keyword by inspecting the
    # signature of the plotmethod:
    locals_ = dict(
        inspect.signature(getattr(DataArray().plot, plotmethod))
        .bind(*args, **kwargs)
        .arguments.items()
    )
    locals_.update(locals_.pop("kwargs", {}))

    return locals_


def _temp_dataarray(ds: T_Dataset, y: Hashable, locals_: Mapping) -> DataArray:
    """Create a temporary datarray with extra coords."""
    from ..core.dataarray import DataArray

    # Base coords:
    coords = dict(ds.coords)

    # Add extra coords to the DataArray from valid kwargs, if using all
    # kwargs there is a risk that we add unneccessary dataarrays as
    # coords straining RAM further for example:
    # ds.both and extend="both" would add ds.both to the coords:
    valid_coord_kwargs = {"x", "z", "markersize", "hue", "row", "col", "u", "v"}
    coord_kwargs = locals_.keys() & valid_coord_kwargs
    for k in coord_kwargs:
        key = locals_[k]
        if ds.data_vars.get(key) is not None:
            coords[key] = ds[key]

    # The dataarray has to include all the dims. Broadcast to that shape
    # and add the additional coords:
    _y = ds[y].broadcast_like(ds)

    return DataArray(_y, coords=coords)


@_attach_to_plot_class
def scatter(ds: T_Dataset, x: Hashable, y: Hashable, *args, **kwargs):
    """Scatter plot Dataset data variables against each other."""
    plotmethod = "scatter"
    kwargs.update(x=x)
    locals_ = _normalize_args(plotmethod, args, kwargs)
    da = _temp_dataarray(ds, y, locals_)

    return getattr(da.plot, plotmethod)(*locals_.pop("args", ()), **locals_)<|MERGE_RESOLUTION|>--- conflicted
+++ resolved
@@ -1,20 +1,12 @@
 from __future__ import annotations
 
 import functools
-<<<<<<< HEAD
+import inspect
 import warnings
-from typing import TYPE_CHECKING, Any, Hashable, Iterable, Literal, overload
-
-import numpy as np
-import pandas as pd
-=======
-import inspect
-from typing import TYPE_CHECKING, Any, Callable, Hashable, Mapping
->>>>>>> 8eea8bb6
+from typing import TYPE_CHECKING, Any, Callable, Hashable, Iterable, overload
 
 from ..core.alignment import broadcast
 from .facetgrid import _easy_facetgrid
-from .plot import _PlotMethods
 from .utils import (
     _add_colorbar,
     _get_nice_quiver_magnitude,
@@ -24,7 +16,6 @@
 )
 
 if TYPE_CHECKING:
-<<<<<<< HEAD
     from matplotlib.axes import Axes
     from matplotlib.collections import LineCollection, PathCollection
     from matplotlib.colors import Normalize
@@ -34,54 +25,6 @@
     from ..core.dataset import Dataset
     from ..core.types import AspectOptions, HueStyleOptions
     from .facetgrid import FacetGrid
-
-
-def _infer_scatter_data(
-    ds: Dataset,
-    x: Hashable,
-    y: Hashable,
-    hue: Hashable | None,
-    markersize: Hashable | None,
-    size_norm,
-    size_mapping=None,
-) -> dict[str, DataArray | None]:
-
-    broadcast_keys = ["x", "y"]
-    to_broadcast = [ds[x], ds[y]]
-    if hue:
-        to_broadcast.append(ds[hue])
-        broadcast_keys.append("hue")
-    if markersize:
-        to_broadcast.append(ds[markersize])
-        broadcast_keys.append("size")
-
-    broadcasted = dict(zip(broadcast_keys, broadcast(*to_broadcast)))
-
-    data: dict[str, DataArray | None] = {
-        "x": broadcasted["x"],
-        "y": broadcasted["y"],
-        "hue": None,
-        "sizes": None,
-    }
-
-    if hue:
-        data["hue"] = broadcasted["hue"]
-
-    if markersize:
-        size = broadcasted["size"]
-
-        if size_mapping is None:
-            size_mapping = _parse_size(size, size_norm)
-
-        data["sizes"] = size.copy(
-            data=np.reshape(size_mapping.loc[size.values.ravel()].values, size.shape)
-        )
-
-    return data
-=======
-    from ..core.dataarray import DataArray
-    from ..core.types import T_Dataset
->>>>>>> 8eea8bb6
 
 
 def _dsplot(plotfunc):
@@ -355,235 +298,6 @@
 
 
 @overload
-def scatter(  # type: ignore[misc]  # None is hashable :(
-    ds: Dataset,
-    *args: Any,
-    x: Hashable | None = None,
-    y: Hashable | None = None,
-    u: Hashable | None = None,
-    v: Hashable | None = None,
-    hue: Hashable | None = None,
-    hue_style: HueStyleOptions = None,
-    col: Hashable,  # wrap -> FacetGrid
-    row: Hashable | None = None,
-    ax: Axes | None = None,
-    figsize: Iterable[float] | None = None,
-    size: float | None = None,
-    col_wrap: int | None = None,
-    sharex: bool = True,
-    sharey: bool = True,
-    aspect: AspectOptions = None,
-    subplot_kws: dict[str, Any] | None = None,
-    add_guide: bool | None = None,
-    cbar_kwargs: dict[str, Any] | None = None,
-    cbar_ax: Axes | None = None,
-    vmin: float | None = None,
-    vmax: float | None = None,
-    norm: Normalize | None = None,
-    infer_intervals=None,
-    center=None,
-    levels=None,
-    robust: bool | None = None,
-    colors=None,
-    extend=None,
-    cmap=None,
-    **kwargs: Any,
-) -> FacetGrid[Dataset]:
-    ...
-
-
-@overload
-def scatter(  # type: ignore[misc]  # None is hashable :(
-    ds: Dataset,
-    *args: Any,
-    x: Hashable | None = None,
-    y: Hashable | None = None,
-    u: Hashable | None = None,
-    v: Hashable | None = None,
-    hue: Hashable | None = None,
-    hue_style: HueStyleOptions = None,
-    col: Hashable | None = None,
-    row: Hashable,  # wrap -> FacetGrid
-    ax: Axes | None = None,
-    figsize: Iterable[float] | None = None,
-    size: float | None = None,
-    col_wrap: int | None = None,
-    sharex: bool = True,
-    sharey: bool = True,
-    aspect: AspectOptions = None,
-    subplot_kws: dict[str, Any] | None = None,
-    add_guide: bool | None = None,
-    cbar_kwargs: dict[str, Any] | None = None,
-    cbar_ax: Axes | None = None,
-    vmin: float | None = None,
-    vmax: float | None = None,
-    norm: Normalize | None = None,
-    infer_intervals=None,
-    center=None,
-    levels=None,
-    robust: bool | None = None,
-    colors=None,
-    extend=None,
-    cmap=None,
-    **kwargs: Any,
-) -> FacetGrid[Dataset]:
-    ...
-
-
-@overload
-def scatter(
-    ds: Dataset,
-    *args: Any,
-    x: Hashable | None = None,
-    y: Hashable | None = None,
-    u: Hashable | None = None,
-    v: Hashable | None = None,
-    hue: Hashable | None = None,
-    hue_style: Literal["discrete"],  # list of primitives
-    col: None = None,  # no wrap
-    row: None = None,  # no wrap
-    ax: Axes | None = None,
-    figsize: Iterable[float] | None = None,
-    size: float | None = None,
-    col_wrap: int | None = None,
-    sharex: bool = True,
-    sharey: bool = True,
-    aspect: AspectOptions = None,
-    subplot_kws: dict[str, Any] | None = None,
-    add_guide: bool | None = None,
-    cbar_kwargs: dict[str, Any] | None = None,
-    cbar_ax: Axes | None = None,
-    vmin: float | None = None,
-    vmax: float | None = None,
-    norm: Normalize | None = None,
-    infer_intervals=None,
-    center=None,
-    levels=None,
-    robust: bool | None = None,
-    colors=None,
-    extend=None,
-    cmap=None,
-    **kwargs: Any,
-) -> list[PathCollection]:
-    ...
-
-
-@overload
-def scatter(
-    ds: Dataset,
-    *args: Any,
-    x: Hashable | None = None,
-    y: Hashable | None = None,
-    u: Hashable | None = None,
-    v: Hashable | None = None,
-    hue: Hashable | None = None,
-    hue_style: Literal["continuous"] | None = None,  # primitive
-    col: None = None,  # no wrap
-    row: None = None,  # no wrap
-    ax: Axes | None = None,
-    figsize: Iterable[float] | None = None,
-    size: float | None = None,
-    col_wrap: int | None = None,
-    sharex: bool = True,
-    sharey: bool = True,
-    aspect: AspectOptions = None,
-    subplot_kws: dict[str, Any] | None = None,
-    add_guide: bool | None = None,
-    cbar_kwargs: dict[str, Any] | None = None,
-    cbar_ax: Axes | None = None,
-    vmin: float | None = None,
-    vmax: float | None = None,
-    norm: Normalize | None = None,
-    infer_intervals=None,
-    center=None,
-    levels=None,
-    robust: bool | None = None,
-    colors=None,
-    extend=None,
-    cmap=None,
-    **kwargs: Any,
-) -> PathCollection:
-    ...
-
-
-@_dsplot
-<<<<<<< HEAD
-def scatter(
-    ds: Dataset,
-    x: Hashable,
-    y: Hashable,
-    ax: Axes,
-    hue: Hashable | None,
-    hue_style: HueStyleOptions,
-    **kwargs: Any,
-) -> PathCollection | list[PathCollection]:
-    """
-    Scatter Dataset data variables against each other.
-
-    Wraps :py:func:`matplotlib:matplotlib.pyplot.scatter`.
-    """
-
-    if "add_colorbar" in kwargs or "add_legend" in kwargs:
-        raise ValueError(
-            "Dataset.plot.scatter does not accept "
-            "'add_colorbar' or 'add_legend'. "
-            "Use 'add_guide' instead."
-        )
-
-    cmap_params = kwargs.pop("cmap_params")
-    markersize = kwargs.pop("markersize", None)
-    size_norm = kwargs.pop("size_norm", None)
-    size_mapping = kwargs.pop("size_mapping", None)  # set by facetgrid
-
-    # Remove `u` and `v` so they don't get passed to `ax.scatter`
-    kwargs.pop("u", None)
-    kwargs.pop("v", None)
-
-    # need to infer size_mapping with full dataset
-    data = _infer_scatter_data(ds, x, y, hue, markersize, size_norm, size_mapping)
-
-    dhue = data["hue"]
-    dx = data["x"]
-    dy = data["y"]
-    assert dx is not None
-    assert dy is not None
-
-    if hue_style == "discrete":
-        primitive = []
-        # use pd.unique instead of np.unique because that keeps the order of the labels,
-        # which is important to keep them in sync with the ones used in
-        # FacetGrid.add_legend
-        assert dhue is not None
-        for label in pd.unique(dhue.values.ravel()):
-            mask = dhue == label
-            if data["sizes"] is not None:
-                kwargs.update(s=data["sizes"].where(mask, drop=True).values.flatten())
-
-            primitive.append(
-                ax.scatter(
-                    dx.where(mask, drop=True).values.flatten(),
-                    dy.where(mask, drop=True).values.flatten(),
-                    label=label,
-                    **kwargs,
-                )
-            )
-
-    elif hue is None or hue_style == "continuous":
-        if data["sizes"] is not None:
-            kwargs.update(s=data["sizes"].values.ravel())
-        if dhue is not None:
-            kwargs.update(c=dhue.values.ravel())
-
-        dx = data["x"]
-        assert dx is not None
-        primitive = ax.scatter(
-            dx.values.ravel(), dy.values.ravel(), **cmap_params, **kwargs
-        )
-
-    return primitive
-
-
-@overload
 def quiver(
     ds: Dataset,
     *args: Any,
@@ -707,9 +421,6 @@
     v: Hashable,
     **kwargs: Any,
 ) -> Quiver:
-=======
-def quiver(ds, x, y, ax, u, v, **kwargs):
->>>>>>> 8eea8bb6
     """Quiver plot of Dataset variables.
 
     Wraps :py:func:`matplotlib:matplotlib.pyplot.quiver`.
@@ -940,8 +651,10 @@
     plotfunc : function
         Function that returns a finished plot primitive.
     """
+    from .accessor import DataArrayPlotAccessor, DatasetPlotAccessor
+
     # Build on the original docstring:
-    original_doc = getattr(_PlotMethods, plotfunc.__name__, object)
+    original_doc = getattr(DataArrayPlotAccessor, plotfunc.__name__, object)
     commondoc = original_doc.__doc__
     if commondoc is not None:
         doc_warning = (
@@ -964,7 +677,7 @@
         return plotfunc(self._ds, *args, **kwargs)
 
     # Add to class _PlotMethods
-    setattr(_Dataset_PlotMethods, plotmethod.__name__, plotmethod)
+    setattr(DatasetPlotAccessor, plotmethod.__name__, plotmethod)
 
 
 def _normalize_args(plotmethod: str, args, kwargs) -> dict[str, Any]:
@@ -982,7 +695,7 @@
     return locals_
 
 
-def _temp_dataarray(ds: T_Dataset, y: Hashable, locals_: Mapping) -> DataArray:
+def _temp_dataarray(ds: Dataset, y: Hashable, locals_: dict[str, Any]) -> DataArray:
     """Create a temporary datarray with extra coords."""
     from ..core.dataarray import DataArray
 
@@ -1007,12 +720,11 @@
     return DataArray(_y, coords=coords)
 
 
-@_attach_to_plot_class
-def scatter(ds: T_Dataset, x: Hashable, y: Hashable, *args, **kwargs):
+def scatter(ds: Dataset, x: Hashable, y: Hashable, *args, **kwargs) -> PathCollection:
     """Scatter plot Dataset data variables against each other."""
     plotmethod = "scatter"
     kwargs.update(x=x)
     locals_ = _normalize_args(plotmethod, args, kwargs)
     da = _temp_dataarray(ds, y, locals_)
 
-    return getattr(da.plot, plotmethod)(*locals_.pop("args", ()), **locals_)+    return da.plot.scatter(*locals_.pop("args", ()), **locals_)