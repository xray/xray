--- conflicted
+++ resolved
@@ -500,7 +500,35 @@
     return primitive
 
 
-<<<<<<< HEAD
+@_dsplot
+def quiver(ds, x, y, ax, u, v, **kwargs):
+    """ Quiver plot with Dataset variables."""
+    import matplotlib as mpl
+
+    if x is None or y is None or u is None or v is None:
+        raise ValueError("Must specify x, y, u, v for quiver plots.")
+
+    x, y, u, v = broadcast(ds[x], ds[y], ds[u], ds[v])
+
+    args = [x.values, y.values, u.values, v.values]
+    hue = kwargs.pop("hue")
+    cmap_params = kwargs.pop("cmap_params")
+
+    if hue:
+        args.append(ds[hue].values)
+
+        # TODO: Fix this by always returning a norm with vmin, vmax in cmap_params
+        if not cmap_params["norm"]:
+            cmap_params["norm"] = mpl.colors.Normalize(
+                cmap_params.pop("vmin"), cmap_params.pop("vmax")
+            )
+
+    kwargs.pop("hue_style")
+    kwargs.setdefault("pivot", "middle")
+    hdl = ax.quiver(*args, **kwargs, **cmap_params)
+    return hdl
+
+
 def _attach_to_plot_class(plotfunc):
     """Set the function to the plot class and add common docstring."""
     # Build on the original docstring:
@@ -548,33 +576,4 @@
     """Line plot Dataset data variables against each other."""
     da = _temp_dataarray(ds, y, extra_coords=[x])
 
-    return da.plot.line(x=x, ax=ax, **kwargs)
-=======
-@_dsplot
-def quiver(ds, x, y, ax, u, v, **kwargs):
-    """ Quiver plot with Dataset variables."""
-    import matplotlib as mpl
-
-    if x is None or y is None or u is None or v is None:
-        raise ValueError("Must specify x, y, u, v for quiver plots.")
-
-    x, y, u, v = broadcast(ds[x], ds[y], ds[u], ds[v])
-
-    args = [x.values, y.values, u.values, v.values]
-    hue = kwargs.pop("hue")
-    cmap_params = kwargs.pop("cmap_params")
-
-    if hue:
-        args.append(ds[hue].values)
-
-        # TODO: Fix this by always returning a norm with vmin, vmax in cmap_params
-        if not cmap_params["norm"]:
-            cmap_params["norm"] = mpl.colors.Normalize(
-                cmap_params.pop("vmin"), cmap_params.pop("vmax")
-            )
-
-    kwargs.pop("hue_style")
-    kwargs.setdefault("pivot", "middle")
-    hdl = ax.quiver(*args, **kwargs, **cmap_params)
-    return hdl
->>>>>>> 070d8158
+    return da.plot.line(x=x, ax=ax, **kwargs)