--- conflicted
+++ resolved
@@ -547,7 +547,57 @@
     return hdl
 
 
-<<<<<<< HEAD
+@_dsplot
+def streamplot(ds, x, y, ax, u, v, **kwargs):
+    """ Quiver plot with Dataset variables."""
+    import matplotlib as mpl
+
+    if x is None or y is None or u is None or v is None:
+        raise ValueError("Must specify x, y, u, v for streamplot plots.")
+
+    # Matplotlib's streamplot has strong restrictions on what x and y can be, so need to
+    # get arrays transposed the 'right' way around. 'x' cannot vary within 'rows', so
+    # the dimension of x must be the second dimension. 'y' cannot vary with 'columns' so
+    # the dimension of y must be the first dimension. If x and y are both 2d, assume the
+    # user has got them right already.
+    if len(ds[x].dims) == 1:
+        xdim = ds[x].dims[0]
+    if len(ds[y].dims) == 1:
+        ydim = ds[y].dims[0]
+    if xdim is not None and ydim is None:
+        ydim = set(ds[y].dims) - set([xdim])
+    if ydim is not None and xdim is None:
+        xdim = set(ds[x].dims) - set([ydim])
+
+    x, y, u, v = broadcast(ds[x], ds[y], ds[u], ds[v])
+
+    if xdim is not None and ydim is not None:
+        # Need to ensure the arrays are transposed correctly
+        x = x.transpose(ydim, xdim)
+        y = y.transpose(ydim, xdim)
+        u = u.transpose(ydim, xdim)
+        v = v.transpose(ydim, xdim)
+
+    args = [x.values, y.values, u.values, v.values]
+    hue = kwargs.pop("hue")
+    cmap_params = kwargs.pop("cmap_params")
+
+    if hue:
+        kwargs["color"] = ds[hue].values
+
+        # TODO: Fix this by always returning a norm with vmin, vmax in cmap_params
+        if not cmap_params["norm"]:
+            cmap_params["norm"] = mpl.colors.Normalize(
+                cmap_params.pop("vmin"), cmap_params.pop("vmax")
+            )
+
+    kwargs.pop("hue_style")
+    hdl = ax.streamplot(*args, **kwargs, **cmap_params)
+
+    # Return .lines so colorbar creation works properly
+    return hdl.lines
+
+
 def _attach_to_plot_class(plotfunc):
     """Set the function to the plot class and add common docstring."""
     # Build on the original docstring:
@@ -595,55 +645,4 @@
     """Line plot Dataset data variables against each other."""
     da = _temp_dataarray(ds, y, extra_coords=[x])
 
-    return da.plot.line(x=x, ax=ax, **kwargs)
-=======
-@_dsplot
-def streamplot(ds, x, y, ax, u, v, **kwargs):
-    """ Quiver plot with Dataset variables."""
-    import matplotlib as mpl
-
-    if x is None or y is None or u is None or v is None:
-        raise ValueError("Must specify x, y, u, v for streamplot plots.")
-
-    # Matplotlib's streamplot has strong restrictions on what x and y can be, so need to
-    # get arrays transposed the 'right' way around. 'x' cannot vary within 'rows', so
-    # the dimension of x must be the second dimension. 'y' cannot vary with 'columns' so
-    # the dimension of y must be the first dimension. If x and y are both 2d, assume the
-    # user has got them right already.
-    if len(ds[x].dims) == 1:
-        xdim = ds[x].dims[0]
-    if len(ds[y].dims) == 1:
-        ydim = ds[y].dims[0]
-    if xdim is not None and ydim is None:
-        ydim = set(ds[y].dims) - set([xdim])
-    if ydim is not None and xdim is None:
-        xdim = set(ds[x].dims) - set([ydim])
-
-    x, y, u, v = broadcast(ds[x], ds[y], ds[u], ds[v])
-
-    if xdim is not None and ydim is not None:
-        # Need to ensure the arrays are transposed correctly
-        x = x.transpose(ydim, xdim)
-        y = y.transpose(ydim, xdim)
-        u = u.transpose(ydim, xdim)
-        v = v.transpose(ydim, xdim)
-
-    args = [x.values, y.values, u.values, v.values]
-    hue = kwargs.pop("hue")
-    cmap_params = kwargs.pop("cmap_params")
-
-    if hue:
-        kwargs["color"] = ds[hue].values
-
-        # TODO: Fix this by always returning a norm with vmin, vmax in cmap_params
-        if not cmap_params["norm"]:
-            cmap_params["norm"] = mpl.colors.Normalize(
-                cmap_params.pop("vmin"), cmap_params.pop("vmax")
-            )
-
-    kwargs.pop("hue_style")
-    hdl = ax.streamplot(*args, **kwargs, **cmap_params)
-
-    # Return .lines so colorbar creation works properly
-    return hdl.lines
->>>>>>> c1272b5d
+    return da.plot.line(x=x, ax=ax, **kwargs)