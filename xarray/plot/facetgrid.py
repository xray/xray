from __future__ import annotations

import functools
import itertools
import warnings
<<<<<<< HEAD
from typing import TYPE_CHECKING, Any, Callable, Hashable, Iterable
=======
from typing import Callable, Iterable
>>>>>>> 212a5d79

import numpy as np

from ..core.formatting import format_item
from .utils import (
    _LINEWIDTH_RANGE,
    _MARKERSIZE_RANGE,
    _add_legend,
    _determine_guide,
    _get_nice_quiver_magnitude,
    _infer_meta_data,
    _infer_xy_labels,
    _Normalize,
    _parse_size,
    _process_cmap_cbar_kwargs,
    import_matplotlib_pyplot,
    label_from_attrs,
)

if TYPE_CHECKING:
    from ..core.types import Self

# Overrides axes.labelsize, xtick.major.size, ytick.major.size
# from mpl.rcParams
_FONTSIZE = "small"
# For major ticks on x, y axes
_NTICKS = 5


def _nicetitle(coord, value, maxchar, template):
    """
    Put coord, value in template and truncate at maxchar
    """
    prettyvalue = format_item(value, quote_strings=False)
    title = template.format(coord=coord, value=prettyvalue)

    if len(title) > maxchar:
        title = title[: (maxchar - 3)] + "..."

    return title


class FacetGrid:
    """
    Initialize the Matplotlib figure and FacetGrid object.

    The :class:`FacetGrid` is an object that links a xarray DataArray to
    a Matplotlib figure with a particular structure.

    In particular, :class:`FacetGrid` is used to draw plots with multiple
    axes, where each axes shows the same relationship conditioned on
    different levels of some dimension. It's possible to condition on up to
    two variables by assigning variables to the rows and columns of the
    grid.

    The general approach to plotting here is called "small multiples",
    where the same kind of plot is repeated multiple times, and the
    specific use of small multiples to display the same relationship
    conditioned on one ore more other variables is often called a "trellis
    plot".

    The basic workflow is to initialize the :class:`FacetGrid` object with
    the DataArray and the variable names that are used to structure the grid.
    Then plotting functions can be applied to each subset by calling
    :meth:`FacetGrid.map_dataarray` or :meth:`FacetGrid.map`.

    Attributes
    ----------
    axes : ndarray of matplotlib.axes.Axes
        Array containing axes in corresponding position, as returned from
        :py:func:`matplotlib.pyplot.subplots`.
    col_labels : list of matplotlib.text.Text
        Column titles.
    row_labels : list of matplotlib.text.Text
        Row titles.
    fig : matplotlib.figure.Figure
        The figure containing all the axes.
    name_dicts : ndarray of dict
        Array containing dictionaries mapping coordinate names to values. ``None`` is
        used as a sentinel value for axes that should remain empty, i.e.,
        sometimes the rightmost grid positions in the bottom row.
    """

    def __init__(
        self,
        data,
        col=None,
        row=None,
        col_wrap=None,
        sharex=True,
        sharey=True,
        figsize=None,
        aspect=1,
        size=3,
        subplot_kws=None,
    ):
        """
        Parameters
        ----------
        data : DataArray
            xarray DataArray to be plotted.
        row, col : str
            Dimension names that define subsets of the data, which will be drawn
            on separate facets in the grid.
        col_wrap : int, optional
            "Wrap" the grid the for the column variable after this number of columns,
            adding rows if ``col_wrap`` is less than the number of facets.
        sharex : bool, optional
            If true, the facets will share *x* axes.
        sharey : bool, optional
            If true, the facets will share *y* axes.
        figsize : tuple, optional
            A tuple (width, height) of the figure in inches.
            If set, overrides ``size`` and ``aspect``.
        aspect : scalar, optional
            Aspect ratio of each facet, so that ``aspect * size`` gives the
            width of each facet in inches.
        size : scalar, optional
            Height (in inches) of each facet. See also: ``aspect``.
        subplot_kws : dict, optional
            Dictionary of keyword arguments for Matplotlib subplots
            (:py:func:`matplotlib.pyplot.subplots`).

        """

        plt = import_matplotlib_pyplot()

        # Handle corner case of nonunique coordinates
        rep_col = col is not None and not data[col].to_index().is_unique
        rep_row = row is not None and not data[row].to_index().is_unique
        if rep_col or rep_row:
            raise ValueError(
                "Coordinates used for faceting cannot "
                "contain repeated (nonunique) values."
            )

        # single_group is the grouping variable, if there is exactly one
        if col and row:
            single_group = False
            nrow = len(data[row])
            ncol = len(data[col])
            nfacet = nrow * ncol
            if col_wrap is not None:
                warnings.warn("Ignoring col_wrap since both col and row were passed")
        elif row and not col:
            single_group = row
        elif not row and col:
            single_group = col
        else:
            raise ValueError("Pass a coordinate name as an argument for row or col")

        # Compute grid shape
        if single_group:
            nfacet = len(data[single_group])
            if col:
                # idea - could add heuristic for nice shapes like 3x4
                ncol = nfacet
            if row:
                ncol = 1
            if col_wrap is not None:
                # Overrides previous settings
                ncol = col_wrap
            nrow = int(np.ceil(nfacet / ncol))

        # Set the subplot kwargs
        subplot_kws = {} if subplot_kws is None else subplot_kws

        if figsize is None:
            # Calculate the base figure size with extra horizontal space for a
            # colorbar
            cbar_space = 1
            figsize = (ncol * size * aspect + cbar_space, nrow * size)

        fig, axes = plt.subplots(
            nrow,
            ncol,
            sharex=sharex,
            sharey=sharey,
            squeeze=False,
            figsize=figsize,
            subplot_kw=subplot_kws,
        )

        # Set up the lists of names for the row and column facet variables
        col_names = list(data[col].to_numpy()) if col else []
        row_names = list(data[row].to_numpy()) if row else []

        if single_group:
            full = [{single_group: x} for x in data[single_group].to_numpy()]
            empty = [None for x in range(nrow * ncol - len(full))]
            name_dicts = full + empty
        else:
            rowcols = itertools.product(row_names, col_names)
            name_dicts = [{row: r, col: c} for r, c in rowcols]

        name_dicts = np.array(name_dicts).reshape(nrow, ncol)

        # Set up the class attributes
        # ---------------------------

        # First the public API
        self.data = data
        self.name_dicts = name_dicts
        self.fig = fig
        self.axes = axes
        self.row_names = row_names
        self.col_names = col_names

        # guides
        self.figlegend = None
        self.quiverkey = None
        self.cbar = None

        # Next the private variables
        self._single_group = single_group
        self._nrow = nrow
        self._row_var = row
        self._ncol = ncol
        self._col_var = col
        self._col_wrap = col_wrap
        self.row_labels = [None] * nrow
        self.col_labels = [None] * ncol
        self._x_var = None
        self._y_var = None
        self._cmap_extend = None
        self._mappables = []
        self._finalized = False

    @property
    def _left_axes(self):
        return self.axes[:, 0]

    @property
    def _bottom_axes(self):
        return self.axes[-1, :]

    def map_dataarray(self, func, x, y, **kwargs):
        """
        Apply a plotting function to a 2d facet's subset of the data.

        This is more convenient and less general than ``FacetGrid.map``

        Parameters
        ----------
        func : callable
            A plotting function with the same signature as a 2d xarray
            plotting method such as `xarray.plot.imshow`
        x, y : string
            Names of the coordinates to plot on x, y axes
        **kwargs
            additional keyword arguments to func

        Returns
        -------
        self : FacetGrid object

        """

        if kwargs.get("cbar_ax", None) is not None:
            raise ValueError("cbar_ax not supported by FacetGrid.")

        cmap_params, cbar_kwargs = _process_cmap_cbar_kwargs(
            func, self.data.to_numpy(), **kwargs
        )

        self._cmap_extend = cmap_params.get("extend")

        # Order is important
        func_kwargs = {
            k: v
            for k, v in kwargs.items()
            if k not in {"cmap", "colors", "cbar_kwargs", "levels"}
        }
        func_kwargs.update(cmap_params)
        func_kwargs["add_colorbar"] = False
        if func.__name__ != "surface":
            func_kwargs["add_labels"] = False

        # Get x, y labels for the first subplot
        x, y = _infer_xy_labels(
            darray=self.data.loc[self.name_dicts.flat[0]],
            x=x,
            y=y,
            imshow=func.__name__ == "imshow",
            rgb=kwargs.get("rgb", None),
        )

        for d, ax in zip(self.name_dicts.flat, self.axes.flat):
            # None is the sentinel value
            if d is not None:
                subset = self.data.loc[d]
                mappable = func(
                    subset, x=x, y=y, ax=ax, **func_kwargs, _is_facetgrid=True
                )
                self._mappables.append(mappable)

        self._finalize_grid(x, y)

        if kwargs.get("add_colorbar", True):
            self.add_colorbar(**cbar_kwargs)

        return self

    def map_plot1d(
        self, func: Callable, x: Hashable, y: Hashable, **kwargs: Any
    ) -> Self:
        """
        Apply a plotting function to a 1d facet's subset of the data.

        This is more convenient and less general than ``FacetGrid.map``

        Parameters
        ----------
        func :
            A plotting function with the same signature as a 1d xarray
            plotting method such as `xarray.plot.scatter`
        x, y :
            Names of the coordinates to plot on x, y axes
        **kwargs
            additional keyword arguments to func

        Returns
        -------
        self : FacetGrid object

        """
        # Copy data to allow converting categoricals to integers and storing
        # them in self.data. It is not possible to copy in the init
        # unfortunately as there are tests that relies on self.data being
        # mutable (test_names_appear_somewhere()). Maybe something to deprecate
        # not sure how much that is used outside these tests.
        self.data = self.data.copy()

        if kwargs.get("cbar_ax", None) is not None:
            raise ValueError("cbar_ax not supported by FacetGrid.")

        # Handle hues:
        hue = kwargs.get("hue", None)
        hueplt = self.data[hue] if hue else self.data
        hueplt_norm = _Normalize(hueplt)
        self._hue_var = hueplt
        cbar_kwargs = kwargs.pop("cbar_kwargs", {})
        if not hueplt_norm.data_is_numeric:
            # TODO: Ticks seems a little too hardcoded, since it will always
            # show all the values. But maybe it's ok, since plotting hundreds
            # of categorical data isn't that meaningful anyway.
            cbar_kwargs.update(format=hueplt_norm.format, ticks=hueplt_norm.ticks)
            kwargs.update(levels=hueplt_norm.levels)
        if "label" not in cbar_kwargs:
            cbar_kwargs["label"] = label_from_attrs(hueplt_norm.data)
        cmap_params, cbar_kwargs = _process_cmap_cbar_kwargs(
            func, hueplt_norm.values.to_numpy(), cbar_kwargs=cbar_kwargs, **kwargs
        )
        self._cmap_extend = cmap_params.get("extend")

        # Handle sizes:
        _size_r = _MARKERSIZE_RANGE if func.__name__ == "scatter" else _LINEWIDTH_RANGE
        for _size in ("markersize", "linewidth"):
            size = kwargs.get(_size, None)

            sizeplt = self.data[size] if size else None
            sizeplt_norm = _Normalize(sizeplt, _size_r)
            if size:
                self.data[size] = sizeplt_norm.values
                kwargs.update(**{_size: size})
                break

        # Add kwargs that are sent to the plotting function, # order is important ???
        func_kwargs = {
            k: v
            for k, v in kwargs.items()
            if k not in {"cmap", "colors", "cbar_kwargs", "levels"}
        }
        func_kwargs.update(cmap_params)
        # Annotations will be handled later, skip those parts in the plotfunc:
        func_kwargs["add_colorbar"] = False
        func_kwargs["add_legend"] = False
        func_kwargs["add_title"] = False

        add_labels_ = np.zeros(self.axes.shape + (3,), dtype=bool)
        if kwargs.get("z") is not None:
            # 3d plots looks better with all labels. 3d plots can't sharex either so it
            # is easy to get lost while rotating the plots:
            add_labels_[:] = True
        else:
            # Subplots should have labels on the left and bottom edges only:
            add_labels_[-1, :, 0] = True  # x
            add_labels_[:, 0, 1] = True  # y
            # add_labels_[:, :, 2] = True  # z

        # Set up the lists of names for the row and column facet variables:
        if self._single_group:
            full = tuple(
                {self._single_group: x}
                for x in range(0, self.data[self._single_group].size)
            )
            empty = tuple(None for x in range(self._nrow * self._ncol - len(full)))
            name_d = full + empty
        else:
            rowcols = itertools.product(
                range(0, self.data[self._row_var].size),
                range(0, self.data[self._col_var].size),
            )
            name_d = tuple({self._row_var: r, self._col_var: c} for r, c in rowcols)
        name_dicts = np.array(name_d).reshape(self._nrow, self._ncol)

        # Plot the data for each subplot:
        for add_lbls, d, ax in zip(
            add_labels_.reshape((self.axes.size, -1)), name_dicts.flat, self.axes.flat
        ):
            func_kwargs["add_labels"] = add_lbls
            # None is the sentinel value
            if d is not None:
                subset = self.data.isel(d)
                mappable = func(
                    subset,
                    x=x,
                    y=y,
                    ax=ax,
                    **func_kwargs,
                    _is_facetgrid=True,
                )
                self._mappables.append(mappable)

        # Add titles and some touch ups:
        self._finalize_grid()
        self._set_lims()

        add_colorbar, add_legend = _determine_guide(
            hueplt_norm,
            sizeplt_norm,
            kwargs.get("add_colorbar", None),
            kwargs.get("add_legend", None),
            # kwargs.get("add_guide", None),
            # kwargs.get("hue_style", None),
        )

        if add_legend:
            use_legend_elements = False if func.__name__ == "hist" else True
            if use_legend_elements:
                self.add_legend(
                    use_legend_elements=use_legend_elements,
                    hueplt_norm=hueplt_norm if not add_colorbar else _Normalize(None),
                    sizeplt_norm=sizeplt_norm,
                    primitive=self._mappables,
                    legend_ax=self.fig,
                    plotfunc=func.__name__,
                )
            else:
                self.add_legend(use_legend_elements=use_legend_elements)

        if add_colorbar:
            # Colorbar is after legend so it correctly fits the plot:
            self.add_colorbar(**cbar_kwargs)

        return self

    def map_dataarray_line(
        self, func, x, y, hue, add_legend=True, _labels=None, **kwargs
    ):
        from .plot import _infer_line_data

        for d, ax in zip(self.name_dicts.flat, self.axes.flat):
            # None is the sentinel value
            if d is not None:
                subset = self.data.loc[d]
                mappable = func(
                    subset,
                    x=x,
                    y=y,
                    ax=ax,
                    hue=hue,
                    add_legend=False,
                    _labels=False,
                    **kwargs,
                )
                self._mappables.append(mappable)

        xplt, yplt, hueplt, huelabel = _infer_line_data(
            darray=self.data.loc[self.name_dicts.flat[0]], x=x, y=y, hue=hue
        )
        xlabel = label_from_attrs(xplt)
        ylabel = label_from_attrs(yplt)

        self._hue_var = hueplt
        self._finalize_grid(xlabel, ylabel)

        if add_legend and hueplt is not None and huelabel is not None:
            self.add_legend(label=huelabel)

        return self

    def map_dataset(
        self, func, x=None, y=None, hue=None, hue_style=None, add_guide=None, **kwargs
    ):
        kwargs["add_guide"] = False

        if kwargs.get("markersize", None):
            kwargs["size_mapping"] = _parse_size(
                self.data[kwargs["markersize"]], kwargs.pop("size_norm", None)
            )

        meta_data = _infer_meta_data(
            self.data, x, y, hue, hue_style, add_guide, funcname=func.__name__
        )
        kwargs["meta_data"] = meta_data

        if hue and meta_data["hue_style"] == "continuous":
            cmap_params, cbar_kwargs = _process_cmap_cbar_kwargs(
                func, self.data[hue].to_numpy(), **kwargs
            )
            kwargs["meta_data"]["cmap_params"] = cmap_params
            kwargs["meta_data"]["cbar_kwargs"] = cbar_kwargs

        kwargs["_is_facetgrid"] = True

        if func.__name__ == "quiver" and "scale" not in kwargs:
            raise ValueError("Please provide scale.")
            # TODO: come up with an algorithm for reasonable scale choice

        for d, ax in zip(self.name_dicts.flat, self.axes.flat):
            # None is the sentinel value
            if d is not None:
                subset = self.data.loc[d]
                maybe_mappable = func(
                    ds=subset, x=x, y=y, hue=hue, hue_style=hue_style, ax=ax, **kwargs
                )
                # TODO: this is needed to get legends to work.
                # but maybe_mappable is a list in that case :/
                self._mappables.append(maybe_mappable)

        self._finalize_grid(meta_data["xlabel"], meta_data["ylabel"])

        if hue:
            hue_label = meta_data.pop("hue_label", None)
            self._hue_label = hue_label
            if meta_data["add_legend"]:
                self._hue_var = meta_data["hue"]
                self.add_legend(label=hue_label)
            elif meta_data["add_colorbar"]:
                self.add_colorbar(label=hue_label, **cbar_kwargs)

        if meta_data["add_quiverkey"]:
            self.add_quiverkey(kwargs["u"], kwargs["v"])

        return self

    def _finalize_grid(self, *axlabels):
        """Finalize the annotations and layout."""
        if not self._finalized:
            self.set_axis_labels(*axlabels)
            self.set_titles()
            self.fig.tight_layout()

            for ax, namedict in zip(self.axes.flat, self.name_dicts.flat):
                if namedict is None:
                    ax.set_visible(False)

            self._finalized = True

    def _adjust_fig_for_guide(self, guide):
        # Draw the plot to set the bounding boxes correctly
        renderer = self.fig.canvas.get_renderer()
        self.fig.draw(renderer)

        # Calculate and set the new width of the figure so the legend fits
        guide_width = guide.get_window_extent(renderer).width / self.fig.dpi
        figure_width = self.fig.get_figwidth()
        total_width = figure_width + guide_width
        self.fig.set_figwidth(total_width)

        # Draw the plot again to get the new transformations
        self.fig.draw(renderer)

        # Now calculate how much space we need on the right side
        guide_width = guide.get_window_extent(renderer).width / self.fig.dpi
        space_needed = guide_width / total_width + 0.02
        # margin = .01
        # _space_needed = margin + space_needed
        right = 1 - space_needed

        # Place the subplot axes to give space for the legend
        self.fig.subplots_adjust(right=right)

    def add_legend(
        self, *, label: None | str = None, use_legend_elements: bool = False, **kwargs
    ):
        if use_legend_elements:
            self.figlegend = _add_legend(**kwargs)
        else:
            self.figlegend = self.fig.legend(
                handles=self._mappables[-1],
                labels=list(self._hue_var.to_numpy()),
                title=label if label is not None else label_from_attrs(self._hue_var),
                loc=kwargs.pop("loc", "center right"),
                **kwargs,
            )
        self._adjust_fig_for_guide(self.figlegend)

    def add_colorbar(self, **kwargs):
        """Draw a colorbar."""
        kwargs = kwargs.copy()
        if self._cmap_extend is not None:
            kwargs.setdefault("extend", self._cmap_extend)
        # dont pass extend as kwarg if it is in the mappable
        if hasattr(self._mappables[-1], "extend"):
            kwargs.pop("extend", None)
        if "label" not in kwargs:
            kwargs.setdefault("label", label_from_attrs(self.data))
        self.cbar = self.fig.colorbar(
            self._mappables[-1], ax=list(self.axes.flat), **kwargs
        )
        return self

    def add_quiverkey(self, u, v, **kwargs):
        kwargs = kwargs.copy()

        magnitude = _get_nice_quiver_magnitude(self.data[u], self.data[v])
        units = self.data[u].attrs.get("units", "")
        self.quiverkey = self.axes.flat[-1].quiverkey(
            self._mappables[-1],
            X=0.8,
            Y=0.9,
            U=magnitude,
            label=f"{magnitude}\n{units}",
            labelpos="E",
            coordinates="figure",
        )

        # TODO: does not work because self.quiverkey.get_window_extent(renderer) = 0
        # https://github.com/matplotlib/matplotlib/issues/18530
        # self._adjust_fig_for_guide(self.quiverkey.text)
        return self

<<<<<<< HEAD
    def _get_largest_lims(self) -> dict[str, tuple[int | float, int | float]]:
=======
    def _get_largest_lims(self) -> dict[str, tuple[float, float]]:
>>>>>>> 212a5d79
        """
        Get largest limits in the facetgrid.

        Returns
        -------
        lims_largest : dict[str, tuple[int | float, int | float]]
            Dictionary with the largest limits along each axis.

        Examples
        --------
        >>> ds = xr.tutorial.scatter_example_dataset(seed=42)
<<<<<<< HEAD
        >>> fg = ds.plot.scatter("A", "B", z="z", hue="y", row="x", col="w")
        >>> round(fg._get_largest_lims()["x"][0], 3)
        -0.314
=======
        >>> fg = ds.plot.scatter("A", "B", hue="y", row="x", col="w")
        >>> round(fg._get_largest_lims()["x"][0], 3)
        -0.334
>>>>>>> 212a5d79
        """
        lims_largest: dict[str, tuple[float, float]] = dict(
            x=(np.inf, -np.inf), y=(np.inf, -np.inf), z=(np.inf, -np.inf)
        )
        for k in ("x", "y", "z"):
            # Find the plot with the largest xlim values:
<<<<<<< HEAD
=======
            l0, l1 = lims_largest[k]
>>>>>>> 212a5d79
            for ax in self.axes.flat:
                get_lim: None | Callable[[], tuple[float, float]] = getattr(
                    ax, f"get_{k}lim", None
                )
                if get_lim:
<<<<<<< HEAD
                    l0, l1 = get_lim()
                    l0_old, l1_old = lims_largest[k]
                    lims_largest[k] = (min(l0, l0_old), max(l1, l1_old))
=======
                    l0_new, l1_new = get_lim()
                    l0, l1 = (min(l0, l0_new), max(l1, l1_new))
            lims_largest[k] = (l0, l1)
>>>>>>> 212a5d79

        return lims_largest

    def _set_lims(
        self,
<<<<<<< HEAD
        x: None | tuple[int | float, int | float] = None,
        y: None | tuple[int | float, int | float] = None,
        z: None | tuple[int | float, int | float] = None,
=======
        x: None | tuple[float, float] = None,
        y: None | tuple[float, float] = None,
        z: None | tuple[float, float] = None,
>>>>>>> 212a5d79
    ) -> None:
        """
        Set the same limits for all the subplots in the facetgrid.

        Parameters
        ----------
        x : None | tuple[int | float, int | float]
            x axis limits.
        y : None | tuple[int | float, int | float]
            y axis limits.
        z : None | tuple[int | float, int | float]
            z axis limits.

        Examples
        --------
        >>> ds = xr.tutorial.scatter_example_dataset(seed=42)
<<<<<<< HEAD
        >>> fg = ds.plot.scatter("A", "B", z="z", hue="y", row="x", col="w")
        >>> fg._set_lims(x=(-0.3, 0.3), y=(0, 2), z=(0, 4))
        >>> fg.axes[0, 0].get_xlim(), fg.axes[0, 0].get_ylim(), fg.axes[0, 0].get_zlim()
        ((-0.3, 0.3), (0.0, 2.0), (0.0, 4.0))
=======
        >>> fg = ds.plot.scatter("A", "B", hue="y", row="x", col="w")
        >>> fg._set_lims(x=(-0.3, 0.3), y=(0, 2), z=(0, 4))
        >>> fg.axes[0, 0].get_xlim(), fg.axes[0, 0].get_ylim()
        ((-0.3, 0.3), (0.0, 2.0))
>>>>>>> 212a5d79
        """
        lims_largest = self._get_largest_lims()

        # Set limits:
        for ax in self.axes.flat:
            for (k, v), vv in zip(lims_largest.items(), (x, y, z)):
                set_lim = getattr(ax, f"set_{k}lim", None)
                if set_lim:
                    set_lim(v if vv is None else vv)

    def set_axis_labels(self, *axlabels):
        """Set axis labels on the left column and bottom row of the grid."""
        from ..core.dataarray import DataArray

        for var, axis in zip(axlabels, ["x", "y", "z"]):
            if var is not None:
                if isinstance(var, DataArray):
                    getattr(self, f"set_{axis}labels")(label_from_attrs(var))
                else:
                    getattr(self, f"set_{axis}labels")(var)

        return self

    def _set_labels(
        self, axis: str, axes: Iterable, label: None | str = None, **kwargs
    ):
        if label is None:
            label = label_from_attrs(self.data[getattr(self, f"_{axis}_var")])
        for ax in axes:
            getattr(ax, f"set_{axis}label")(label, **kwargs)
        return self

    def set_xlabels(self, label: None | str = None, **kwargs) -> None:
        """Label the x axis on the bottom row of the grid."""
        self._set_labels("x", self._bottom_axes, label, **kwargs)

    def set_ylabels(self, label: None | str = None, **kwargs) -> None:
        """Label the y axis on the left column of the grid."""
        self._set_labels("y", self._left_axes, label, **kwargs)

    def set_zlabels(self, label: None | str = None, **kwargs) -> None:
        """Label the z axis."""
        self._set_labels("z", self._left_axes, label, **kwargs)

    def set_titles(self, template="{coord} = {value}", maxchar=30, size=None, **kwargs):
        """
        Draw titles either above each facet or on the grid margins.

        Parameters
        ----------
        template : string
            Template for plot titles containing {coord} and {value}
        maxchar : int
            Truncate titles at maxchar
        **kwargs : keyword args
            additional arguments to matplotlib.text

        Returns
        -------
        self: FacetGrid object

        """
        import matplotlib as mpl

        if size is None:
            size = mpl.rcParams["axes.labelsize"]

        nicetitle = functools.partial(_nicetitle, maxchar=maxchar, template=template)

        if self._single_group:
            for d, ax in zip(self.name_dicts.flat, self.axes.flat):
                # Only label the ones with data
                if d is not None:
                    coord, value = list(d.items()).pop()
                    title = nicetitle(coord, value, maxchar=maxchar)
                    ax.set_title(title, size=size, **kwargs)
        else:
            # The row titles on the right edge of the grid
            for index, (ax, row_name, handle) in enumerate(
                zip(self.axes[:, -1], self.row_names, self.row_labels)
            ):
                title = nicetitle(coord=self._row_var, value=row_name, maxchar=maxchar)
                if not handle:
                    self.row_labels[index] = ax.annotate(
                        title,
                        xy=(1.02, 0.5),
                        xycoords="axes fraction",
                        rotation=270,
                        ha="left",
                        va="center",
                        **kwargs,
                    )
                else:
                    handle.set_text(title)
                    handle.update(kwargs)

            # The column titles on the top row
            for index, (ax, col_name, handle) in enumerate(
                zip(self.axes[0, :], self.col_names, self.col_labels)
            ):
                title = nicetitle(coord=self._col_var, value=col_name, maxchar=maxchar)
                if not handle:
                    self.col_labels[index] = ax.set_title(title, size=size, **kwargs)
                else:
                    handle.set_text(title)
                    handle.update(kwargs)

        return self

    def set_ticks(self, max_xticks=_NTICKS, max_yticks=_NTICKS, fontsize=_FONTSIZE):
        """
        Set and control tick behavior.

        Parameters
        ----------
        max_xticks, max_yticks : int, optional
            Maximum number of labeled ticks to plot on x, y axes
        fontsize : string or int
            Font size as used by matplotlib text

        Returns
        -------
        self : FacetGrid object

        """
        from matplotlib.ticker import MaxNLocator

        # Both are necessary
        x_major_locator = MaxNLocator(nbins=max_xticks)
        y_major_locator = MaxNLocator(nbins=max_yticks)

        for ax in self.axes.flat:
            ax.xaxis.set_major_locator(x_major_locator)
            ax.yaxis.set_major_locator(y_major_locator)
            for tick in itertools.chain(
                ax.xaxis.get_major_ticks(), ax.yaxis.get_major_ticks()
            ):
                tick.label1.set_fontsize(fontsize)

        return self

    def map(self, func, *args, **kwargs):
        """
        Apply a plotting function to each facet's subset of the data.

        Parameters
        ----------
        func : callable
            A plotting function that takes data and keyword arguments. It
            must plot to the currently active matplotlib Axes and take a
            `color` keyword argument. If faceting on the `hue` dimension,
            it must also take a `label` keyword argument.
        *args : strings
            Column names in self.data that identify variables with data to
            plot. The data for each variable is passed to `func` in the
            order the variables are specified in the call.
        **kwargs : keyword arguments
            All keyword arguments are passed to the plotting function.

        Returns
        -------
        self : FacetGrid object

        """
        plt = import_matplotlib_pyplot()

        for ax, namedict in zip(self.axes.flat, self.name_dicts.flat):
            if namedict is not None:
                data = self.data.loc[namedict]
                plt.sca(ax)
                innerargs = [data[a].to_numpy() for a in args]
                maybe_mappable = func(*innerargs, **kwargs)
                # TODO: better way to verify that an artist is mappable?
                # https://stackoverflow.com/questions/33023036/is-it-possible-to-detect-if-a-matplotlib-artist-is-a-mappable-suitable-for-use-w#33023522
                if maybe_mappable and hasattr(maybe_mappable, "autoscale_None"):
                    self._mappables.append(maybe_mappable)

        self._finalize_grid(*args[:2])

        return self


def _easy_facetgrid(
    data,
    plotfunc,
    kind,
    x=None,
    y=None,
    row=None,
    col=None,
    col_wrap=None,
    sharex=True,
    sharey=True,
    aspect=None,
    size=None,
    subplot_kws=None,
    ax=None,
    figsize=None,
    **kwargs,
):
    """
    Convenience method to call xarray.plot.FacetGrid from 2d plotting methods

    kwargs are the arguments to 2d plotting method
    """
    if ax is not None:
        raise ValueError("Can't use axes when making faceted plots.")
    if aspect is None:
        aspect = 1
    if size is None:
        size = 3
    elif figsize is not None:
        raise ValueError("cannot provide both `figsize` and `size` arguments")
    if kwargs.get("z") is not None:
        # 3d plots doesn't support sharex, sharey, reset to mpl defaults:
        sharex = False
        sharey = False

    g = FacetGrid(
        data=data,
        col=col,
        row=row,
        col_wrap=col_wrap,
        sharex=sharex,
        sharey=sharey,
        figsize=figsize,
        aspect=aspect,
        size=size,
        subplot_kws=subplot_kws,
    )

    if kind == "line":
        return g.map_dataarray_line(plotfunc, x, y, **kwargs)

    if kind == "dataarray":
        return g.map_dataarray(plotfunc, x, y, **kwargs)

    if kind == "plot1d":
        return g.map_plot1d(plotfunc, x, y, **kwargs)

    if kind == "dataset":
        return g.map_dataset(plotfunc, x, y, **kwargs)<|MERGE_RESOLUTION|>--- conflicted
+++ resolved
@@ -3,11 +3,7 @@
 import functools
 import itertools
 import warnings
-<<<<<<< HEAD
 from typing import TYPE_CHECKING, Any, Callable, Hashable, Iterable
-=======
-from typing import Callable, Iterable
->>>>>>> 212a5d79
 
 import numpy as np
 
@@ -642,11 +638,7 @@
         # self._adjust_fig_for_guide(self.quiverkey.text)
         return self
 
-<<<<<<< HEAD
-    def _get_largest_lims(self) -> dict[str, tuple[int | float, int | float]]:
-=======
     def _get_largest_lims(self) -> dict[str, tuple[float, float]]:
->>>>>>> 212a5d79
         """
         Get largest limits in the facetgrid.
 
@@ -658,53 +650,32 @@
         Examples
         --------
         >>> ds = xr.tutorial.scatter_example_dataset(seed=42)
-<<<<<<< HEAD
-        >>> fg = ds.plot.scatter("A", "B", z="z", hue="y", row="x", col="w")
-        >>> round(fg._get_largest_lims()["x"][0], 3)
-        -0.314
-=======
         >>> fg = ds.plot.scatter("A", "B", hue="y", row="x", col="w")
         >>> round(fg._get_largest_lims()["x"][0], 3)
         -0.334
->>>>>>> 212a5d79
         """
         lims_largest: dict[str, tuple[float, float]] = dict(
             x=(np.inf, -np.inf), y=(np.inf, -np.inf), z=(np.inf, -np.inf)
         )
         for k in ("x", "y", "z"):
             # Find the plot with the largest xlim values:
-<<<<<<< HEAD
-=======
             l0, l1 = lims_largest[k]
->>>>>>> 212a5d79
             for ax in self.axes.flat:
                 get_lim: None | Callable[[], tuple[float, float]] = getattr(
                     ax, f"get_{k}lim", None
                 )
                 if get_lim:
-<<<<<<< HEAD
-                    l0, l1 = get_lim()
-                    l0_old, l1_old = lims_largest[k]
-                    lims_largest[k] = (min(l0, l0_old), max(l1, l1_old))
-=======
                     l0_new, l1_new = get_lim()
                     l0, l1 = (min(l0, l0_new), max(l1, l1_new))
             lims_largest[k] = (l0, l1)
->>>>>>> 212a5d79
 
         return lims_largest
 
     def _set_lims(
         self,
-<<<<<<< HEAD
-        x: None | tuple[int | float, int | float] = None,
-        y: None | tuple[int | float, int | float] = None,
-        z: None | tuple[int | float, int | float] = None,
-=======
         x: None | tuple[float, float] = None,
         y: None | tuple[float, float] = None,
         z: None | tuple[float, float] = None,
->>>>>>> 212a5d79
     ) -> None:
         """
         Set the same limits for all the subplots in the facetgrid.
@@ -721,17 +692,10 @@
         Examples
         --------
         >>> ds = xr.tutorial.scatter_example_dataset(seed=42)
-<<<<<<< HEAD
-        >>> fg = ds.plot.scatter("A", "B", z="z", hue="y", row="x", col="w")
-        >>> fg._set_lims(x=(-0.3, 0.3), y=(0, 2), z=(0, 4))
-        >>> fg.axes[0, 0].get_xlim(), fg.axes[0, 0].get_ylim(), fg.axes[0, 0].get_zlim()
-        ((-0.3, 0.3), (0.0, 2.0), (0.0, 4.0))
-=======
         >>> fg = ds.plot.scatter("A", "B", hue="y", row="x", col="w")
         >>> fg._set_lims(x=(-0.3, 0.3), y=(0, 2), z=(0, 4))
         >>> fg.axes[0, 0].get_xlim(), fg.axes[0, 0].get_ylim()
         ((-0.3, 0.3), (0.0, 2.0))
->>>>>>> 212a5d79
         """
         lims_largest = self._get_largest_lims()
 
