--- conflicted
+++ resolved
@@ -7,11 +7,7 @@
 
 from ..core.formatting import format_item
 from .utils import (
-<<<<<<< HEAD
-    _infer_line_data, _infer_xy_labels, _process_cmap_cbar_kwargs,
-=======
     _infer_xy_labels, _process_cmap_cbar_kwargs,
->>>>>>> 37a947ab
     import_matplotlib_pyplot, label_from_attrs)
 
 # Overrides axes.labelsize, xtick.major.size, ytick.major.size
@@ -256,10 +252,7 @@
         return self
 
     def map_dataarray_line(self, func, x, y, **kwargs):
-<<<<<<< HEAD
-=======
         from .plot import _infer_line_data
->>>>>>> 37a947ab
 
         add_legend = kwargs.pop('add_legend', True)
         kwargs['add_legend'] = False
@@ -564,11 +557,7 @@
         return g.map_dataarray_line(plotfunc, x, y, **kwargs)
 
     if kind == 'dataarray':
-<<<<<<< HEAD
         return g.map_dataarray(plotfunc, x, y, **kwargs)
 
     if kind == 'dataset':
-        return g.map_dataset(plotfunc, x, y, **kwargs)
-=======
-        return g.map_dataarray(plotfunc, x, y, **kwargs)
->>>>>>> 37a947ab
+        return g.map_dataset(plotfunc, x, y, **kwargs)