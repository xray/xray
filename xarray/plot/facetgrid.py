--- conflicted
+++ resolved
@@ -266,17 +266,11 @@
                 subset = self.data.loc[d]
                 mappable = func(subset, x=x, y=y, ax=ax, **func_kwargs)
                 self._mappables.append(mappable)
-<<<<<<< HEAD
+
                 animate_over = kwargs.pop('animate_over', None)
         _, _, hueplt, xlabel, ylabel, huelabel = _infer_line_data(
             darray=self.data.loc[self.name_dicts.flat[0]],
-            x=x, y=y, hue=hue, animate_over=animate_over)
-=======
-
-        _, _, hueplt, xlabel, ylabel, huelabel = _infer_line_data(
-            darray=self.data.loc[self.name_dicts.flat[0]],
-            x=x, y=y, hue=func_kwargs['hue'])
->>>>>>> 5527f693
+            x=x, y=y, hue=func_kwargs['hue'], animate_over=animate_over)
 
         self._hue_var = hueplt
         self._hue_label = huelabel
