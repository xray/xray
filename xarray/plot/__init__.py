"""
Use this module directly:
    import xarray.plot as xplt

Or use the methods on a DataArray or Dataset:
    DataArray.plot._____
    Dataset.plot._____
"""

from xarray.plot.dataarray_plot import (
    contour,
    contourf,
    hist,
    imshow,
    line,
    lines,
    pcolormesh,
    plot,
    step,
    surface,
)
from xarray.plot.dataset_plot import scatter
from xarray.plot.facetgrid import FacetGrid

__all__ = [
    "FacetGrid",
    "contour",
    "contourf",
    "hist",
    "imshow",
    "line",
    "pcolormesh",
    "plot",
    "scatter",
<<<<<<< HEAD
    "lines",
=======
    "step",
>>>>>>> 29fe679a
    "surface",
]<|MERGE_RESOLUTION|>--- conflicted
+++ resolved
@@ -29,13 +29,10 @@
     "hist",
     "imshow",
     "line",
+    "lines",
     "pcolormesh",
     "plot",
     "scatter",
-<<<<<<< HEAD
-    "lines",
-=======
     "step",
->>>>>>> 29fe679a
     "surface",
 ]